--- conflicted
+++ resolved
@@ -9,12 +9,7 @@
 
 import logging
 import importlib
-<<<<<<< HEAD
-from typing import Any, Callable, Dict, List
-=======
 from typing import Dict, List, Any, Callable
-
->>>>>>> da3dac68
 from pathlib import Path
 
 # Version information
