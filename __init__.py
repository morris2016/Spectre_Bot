--- conflicted
+++ resolved
@@ -134,10 +134,6 @@
                 _registry[category].remove((comp_name, obj))
                 return True
 
-<<<<<<< HEAD
-
-=======
->>>>>>> 8284263e
         return False
 
 
