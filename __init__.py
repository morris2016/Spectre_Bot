--- conflicted
+++ resolved
@@ -10,10 +10,7 @@
 import logging
 import importlib
 from typing import Dict, List, Any, Callable
-<<<<<<< HEAD
-=======
-
->>>>>>> f029e731
+
 from pathlib import Path
 
 # Version information
