--- conflicted
+++ resolved
@@ -9,12 +9,8 @@
 
 import logging
 import importlib
-<<<<<<< HEAD
 from typing import Dict, List, Any, Callable
-=======
-from typing import Any, Callable, Dict, List
-
->>>>>>> 911ae9aa
+
 from pathlib import Path
 
 # Version information
@@ -247,10 +243,5 @@
     "register_pattern",
     "register_indicator",
     "register_hook",
-<<<<<<< HEAD
     "register_plugin",
 ]
-=======
-    "register_plugin"
-]
->>>>>>> 911ae9aa
