"""
QuantumSpectre Elite Trading System
Common Module

This module provides shared functionality, utilities, and constants used throughout
the QuantumSpectre Elite Trading System. It serves as a foundation for all other
system components.
"""

import logging
import importlib
<<<<<<< HEAD
from typing import Any, Callable, Dict, List
=======
from typing import Callable, Dict, List, Any

from typing import Dict, List, Any, Callable
>>>>>>> 6865dead
from pathlib import Path

# Version information
__version__ = "1.0.0"
__author__ = "QuantumSpectre Team"
__license__ = "MIT"

# Module registry for automatic component discovery and management
_registry = {
    "utils": set(),
    "constants": set(),
    "exceptions": set(),
    "metrics": set(),
    "loggers": set(),
    "clients": set(),
    "models": set(),
    "services": set(),
    "strategies": set(),
    "patterns": set(),
    "indicators": set(),
    "hooks": set(),
    "plugins": set(),
}


class Registry:
    """Registry for system components with automatic registration."""

    @classmethod
    def register(cls, category: str, name: str = None) -> Callable:
        """
        Decorator for registering components.

        Args:
            category: Component category
            name: Optional component name

        Returns:
            Decorator function
        """
        def decorator(obj: Any) -> Any:
            nonlocal name
            if name is None:
                name = obj.__name__

            if category in _registry:
                _registry[category].add((name, obj))
            else:
                _registry[category] = {(name, obj)}

            return obj
        return decorator

    @classmethod
    def get(cls, category: str, name: str = None) -> Any:
        """
        Get a registered component.

        Args:
            category: Component category
            name: Component name (optional - returns all if None)

        Returns:
            Component or dictionary of components
        """
        if category not in _registry:
            return None

        if name is None:
            # Return dictionary of all components in this category
            return {name: obj for name, obj in _registry[category]}

        # Find specific component
        for comp_name, obj in _registry[category]:
            if comp_name == name:
                return obj

        return None

    @classmethod
    def list(cls, category: str = None) -> Dict[str, List[str]]:
        """
        List registered components.

        Args:
            category: Component category (optional - lists all if None)

        Returns:
            Dictionary of component names by category
        """
        result = {}

        if category is not None:
            if category in _registry:
                result[category] = [name for name, _ in _registry[category]]
        else:
            for cat, components in _registry.items():
                result[cat] = [name for name, _ in components]

        return result

    @classmethod
    def unregister(cls, category: str, name: str) -> bool:
        """
        Unregister a component.

        Args:
            category: Component category
            name: Component name

        Returns:
            True if component was unregistered, False if not found
        """
        if category not in _registry:
            return False

        for comp_name, obj in list(_registry[category]):
            if comp_name == name:
                _registry[category].remove((comp_name, obj))
                return True

        return False


def register_utils(name: str = None) -> Callable:
    """Register utility functions."""
    return Registry.register("utils", name)


def register_constants(name: str = None) -> Callable:
    """Register constants."""
    return Registry.register("constants", name)


def register_exception(name: str = None) -> Callable:
    """Register exceptions."""
    return Registry.register("exceptions", name)


def register_metric(name: str = None) -> Callable:
    """Register metrics."""
    return Registry.register("metrics", name)


def register_logger(name: str = None) -> Callable:
    """Register loggers."""
    return Registry.register("loggers", name)


def register_client(name: str = None) -> Callable:
    """Register clients."""
    return Registry.register("clients", name)


def register_model(name: str = None) -> Callable:
    """Register models."""
    return Registry.register("models", name)


def register_service(name: str = None) -> Callable:
    """Register services."""
    return Registry.register("services", name)


def register_strategy(name: str = None) -> Callable:
    """Register trading strategies."""
    return Registry.register("strategies", name)


def register_pattern(name: str = None) -> Callable:
    """Register trading patterns."""
    return Registry.register("patterns", name)


def register_indicator(name: str = None) -> Callable:
    """Register technical indicators."""
    return Registry.register("indicators", name)


def register_hook(name: str = None) -> Callable:
    """Register system hooks."""
    return Registry.register("hooks", name)


def register_plugin(name: str = None) -> Callable:
    """Register plugins."""
    return Registry.register("plugins", name)


def discover_modules() -> None:
    """
    Automatically discover and import modules in the common package.
    This ensures all components are properly registered.
    """
    common_dir = Path(__file__).parent
    for py_file in common_dir.glob("*.py"):
        if py_file.stem == "__init__":
            continue

        module_name = f"common.{py_file.stem}"
        try:
            importlib.import_module(module_name)
        except Exception as e:
            # Log but continue

            logging.warning(f"Failed to import module {module_name}: {str(e)}")


# Automatically discover modules when package is imported
discover_modules()


# Export version info
__all__ = [
    "__version__",
    "__author__",
    "__license__",
    "Registry",
    "register_utils",
    "register_constants",
    "register_exception",
    "register_metric",
    "register_logger",
    "register_client",
    "register_model",
    "register_service",
    "register_strategy",
    "register_pattern",
    "register_indicator",
    "register_hook",
    "register_plugin"
]
<|MERGE_RESOLUTION|>--- conflicted
+++ resolved
@@ -9,13 +9,8 @@
 
 import logging
 import importlib
-<<<<<<< HEAD
 from typing import Any, Callable, Dict, List
-=======
-from typing import Callable, Dict, List, Any
-
-from typing import Dict, List, Any, Callable
->>>>>>> 6865dead
+
 from pathlib import Path
 
 # Version information
