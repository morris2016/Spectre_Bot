--- conflicted
+++ resolved
@@ -9,11 +9,9 @@
 
 import logging
 import importlib
-<<<<<<< HEAD
 from typing import Callable, Dict, List, Any
-=======
+
 from typing import Dict, List, Any, Callable
->>>>>>> 5c8cdebf
 from pathlib import Path
 
 # Version information
