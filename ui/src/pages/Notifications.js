import React from 'react';
<<<<<<< HEAD
=======
import { useSelector, useDispatch } from 'react-redux';
>>>>>>> 987802b3
import {
  Box,
  Typography,
  Paper,
<<<<<<< HEAD
  IconButton,
  Table,
  TableBody,
  TableCell,
  TableHead,
  TableRow,
  Button,
} from '@mui/material';
import CloseIcon from '@mui/icons-material/Close';
import { useDispatch, useSelector } from 'react-redux';
import { actions as alertsActions } from '../store/slices/alertsSlice';

/**
 * Notifications history page with dismiss and clear options.
 */
const Notifications = () => {
  const dispatch = useDispatch();
  const alerts = useSelector((state) => state.alerts.list);

  const handleDismiss = (id) => {
    dispatch(alertsActions.removeAlert(id));
  };

  const handleClear = () => {
    dispatch(alertsActions.clearAlerts());
  };
=======
  List,
  ListItem,
  ListItemText,
  ListItemSecondaryAction,
  IconButton,
  Button,
} from '@mui/material';
import CloseIcon from '@mui/icons-material/Close';
import { alertsActions } from '../store';

/**
 * Notifications page renders all alerts stored in Redux state and allows
 * users to dismiss individual items or clear the entire list.
 */
const Notifications = () => {
  const alerts = useSelector((state) => state.alerts.list);
  const dispatch = useDispatch();

  const handleRemove = (id) => dispatch(alertsActions.removeAlert(id));
  const handleClear = () => dispatch(alertsActions.clearAlerts());
>>>>>>> 987802b3

  return (
    <Box sx={{ display: 'flex', flexDirection: 'column', gap: 2 }}>
      <Typography variant="h4">Notifications</Typography>
      <Paper sx={{ p: 2 }}>
<<<<<<< HEAD
        <Box sx={{ display: 'flex', justifyContent: 'flex-end', mb: 1 }}>
          <Button onClick={handleClear} disabled={alerts.length === 0}>
            Clear All
          </Button>
        </Box>
        <Table size="small">
          <TableHead>
            <TableRow>
              <TableCell>Type</TableCell>
              <TableCell>Message</TableCell>
              <TableCell align="right">Actions</TableCell>
            </TableRow>
          </TableHead>
          <TableBody>
            {alerts.map((alert) => (
              <TableRow key={alert.id}>
                <TableCell>{alert.type}</TableCell>
                <TableCell>{alert.message}</TableCell>
                <TableCell align="right">
                  <IconButton size="small" onClick={() => handleDismiss(alert.id)}>
                    <CloseIcon fontSize="small" />
                  </IconButton>
                </TableCell>
              </TableRow>
            ))}
            {alerts.length === 0 && (
              <TableRow>
                <TableCell colSpan={3} align="center">
                  No notifications
                </TableCell>
              </TableRow>
            )}
          </TableBody>
        </Table>
=======
        <Box sx={{ textAlign: 'right', mb: 1 }}>
          <Button size="small" variant="outlined" onClick={handleClear}>
            Clear All
          </Button>
        </Box>
        <List dense>
          {alerts.length === 0 && (
            <Typography variant="body2" sx={{ p: 1 }}>
              No notifications
            </Typography>
          )}
          {alerts.map((alert) => (
            <ListItem key={alert.id} divider>
              <ListItemText
                primary={alert.message}
                secondary={alert.details}
              />
              <ListItemSecondaryAction>
                <IconButton edge="end" onClick={() => handleRemove(alert.id)}>
                  <CloseIcon />
                </IconButton>
              </ListItemSecondaryAction>
            </ListItem>
          ))}
        </List>
>>>>>>> 987802b3
      </Paper>
    </Box>
  );
};

export default Notifications;<|MERGE_RESOLUTION|>--- conflicted
+++ resolved
@@ -1,13 +1,10 @@
 import React from 'react';
-<<<<<<< HEAD
-=======
+
 import { useSelector, useDispatch } from 'react-redux';
->>>>>>> 987802b3
 import {
   Box,
   Typography,
   Paper,
-<<<<<<< HEAD
   IconButton,
   Table,
   TableBody,
@@ -34,7 +31,6 @@
   const handleClear = () => {
     dispatch(alertsActions.clearAlerts());
   };
-=======
   List,
   ListItem,
   ListItemText,
@@ -55,13 +51,11 @@
 
   const handleRemove = (id) => dispatch(alertsActions.removeAlert(id));
   const handleClear = () => dispatch(alertsActions.clearAlerts());
->>>>>>> 987802b3
 
   return (
     <Box sx={{ display: 'flex', flexDirection: 'column', gap: 2 }}>
       <Typography variant="h4">Notifications</Typography>
       <Paper sx={{ p: 2 }}>
-<<<<<<< HEAD
         <Box sx={{ display: 'flex', justifyContent: 'flex-end', mb: 1 }}>
           <Button onClick={handleClear} disabled={alerts.length === 0}>
             Clear All
@@ -96,7 +90,6 @@
             )}
           </TableBody>
         </Table>
-=======
         <Box sx={{ textAlign: 'right', mb: 1 }}>
           <Button size="small" variant="outlined" onClick={handleClear}>
             Clear All
@@ -122,7 +115,6 @@
             </ListItem>
           ))}
         </List>
->>>>>>> 987802b3
       </Paper>
     </Box>
   );
