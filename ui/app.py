--- conflicted
+++ resolved
@@ -41,12 +41,8 @@
         if os.path.isdir(static_dir):
             self.app.mount("/static", StaticFiles(directory=static_dir), name="static")
         else:
-<<<<<<< HEAD
             self.logger.warning("Static directory '%s' does not exist", static_dir)
-=======
-            self.logger.warning("Static directory '%s' not found; UI will be limited", static_dir)
 
->>>>>>> d087f5cd
 
         self.app.add_api_route("/{full_path:path}", self.index, methods=["GET"])
 
@@ -87,17 +83,9 @@
 
     async def index(self, full_path: str) -> Response:
         """Serve the React application's index file for all routes."""
-<<<<<<< HEAD
         if os.path.isfile(self.index_path):
             return FileResponse(self.index_path)
 
         self.logger.warning("Index file '%s' not found", self.index_path)
 
         return Response("Not Found", status_code=404)
-=======
-        if os.path.exists(self.index_path):
-            return FileResponse(self.index_path)
-
-        self.logger.warning("UI index file not found at %s", self.index_path)
-        return Response(status_code=404)
->>>>>>> d087f5cd
