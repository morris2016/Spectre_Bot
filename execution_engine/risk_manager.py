#!/usr/bin/env python3
"""
QuantumSpectre Elite Trading System
Position Manager

This module handles all aspects of position management including:
- Position tracking and state management
- Entry/exit execution with partial positions
- Position sizing based on risk parameters
- Position performance monitoring
- Advanced position management strategies
"""

import asyncio
import numpy as np
import pandas as pd
from datetime import datetime, timedelta
from typing import Dict, List, Optional, Tuple, Union, Any
from dataclasses import dataclass, field
import uuid
import time
import logging

# Internal imports
from common.logger import get_logger
from common.utils import (
    round_to_tick_size,
    dict_to_namedtuple,
    calculate_liquidation_price,
)
from common.constants import (
    PositionStatus, OrderType, PositionSide, TimeInForce,
    DEFAULT_STOP_LOSS_MULTIPLIER, DEFAULT_TAKE_PROFIT_MULTIPLIER,
    DEFAULT_MAX_RISK_PER_TRADE, PARTIAL_CLOSE_LEVELS
)
from common.metrics import MetricsCollector
from common.exceptions import (
    PositionError, PositionExecutionError, PositionSizingError,
    InvalidPositionStateError, MaxDrawdownExceededError,
    MarginCallError, PositionLiquidationError
)
from data_storage.models.strategy_data import PositionModel
from execution_engine.order_manager import OrderManager


@dataclass
class Position:
    """Data class representing a trading position with all relevant metadata."""
    position_id: str
    symbol: str
    side: PositionSide
    entry_price: float = 0.0
    current_price: float = 0.0
    quantity: float = 0.0
    remaining_quantity: float = 0.0
    entry_time: Optional[datetime] = None
    exit_time: Optional[datetime] = None
    status: PositionStatus = PositionStatus.PENDING
    stop_loss: Optional[float] = None
    take_profit: Optional[float] = None
    liquidation_price: Optional[float] = None
    realized_pnl: float = 0.0
    unrealized_pnl: float = 0.0
    max_drawdown: float = 0.0
    max_profit: float = 0.0
    fees_paid: float = 0.0
    metadata: Dict[str, Any] = field(default_factory=dict)
    strategy_id: Optional[str] = None
    brain_id: Optional[str] = None
    entry_orders: List[Dict] = field(default_factory=list)
    exit_orders: List[Dict] = field(default_factory=list)
    partial_exits: List[Dict] = field(default_factory=list)
    risk_amount: float = 0.0
    platform: str = ""
    leverage: float = 1.0
    margin_type: str = "ISOLATED"
    collateral: float = 0.0
    
    def update_unrealized_pnl(self) -> float:
        """Calculate and update the current unrealized PnL."""
        if self.status not in [PositionStatus.OPEN, PositionStatus.PARTIALLY_CLOSED]:
            return 0.0
            
        if self.remaining_quantity <= 0 or self.entry_price <= 0:
            return 0.0
            
        multiplier = 1 if self.side == PositionSide.LONG else -1
        price_diff = (self.current_price - self.entry_price) * multiplier
        
        # Apply leverage for margin trading
        self.unrealized_pnl = price_diff * self.remaining_quantity * self.leverage
        
        # Update max profit/drawdown metrics
        if self.unrealized_pnl > self.max_profit:
            self.max_profit = self.unrealized_pnl
        
        drawdown = self.max_profit - self.unrealized_pnl
        if drawdown > self.max_drawdown:
            self.max_drawdown = drawdown
            
        return self.unrealized_pnl
        
    def get_roi_percentage(self) -> float:
        """Calculate ROI as a percentage of initial risk."""
        if self.risk_amount <= 0:
            return 0.0
            
        total_pnl = self.realized_pnl + self.unrealized_pnl
        return (total_pnl / self.risk_amount) * 100
        
    def get_r_multiple(self) -> float:
        """Calculate the R-multiple (profit/loss as a multiple of initial risk)."""
        if self.risk_amount <= 0:
            return 0.0
            
        total_pnl = self.realized_pnl + self.unrealized_pnl
        return total_pnl / self.risk_amount

    def get_duration(self) -> Optional[timedelta]:
        """Calculate the position duration."""
        if self.entry_time is None:
            return None
            
        end_time = self.exit_time if self.exit_time else datetime.utcnow()
        return end_time - self.entry_time
        
    def to_dict(self) -> Dict[str, Any]:
        """Convert position to dictionary for serialization."""
        return {
            'position_id': self.position_id,
            'symbol': self.symbol,
            'side': self.side.value,
            'entry_price': self.entry_price,
            'current_price': self.current_price,
            'quantity': self.quantity,
            'remaining_quantity': self.remaining_quantity,
            'entry_time': self.entry_time.isoformat() if self.entry_time else None,
            'exit_time': self.exit_time.isoformat() if self.exit_time else None,
            'status': self.status.value,
            'stop_loss': self.stop_loss,
            'take_profit': self.take_profit,
            'liquidation_price': self.liquidation_price,
            'realized_pnl': self.realized_pnl,
            'unrealized_pnl': self.unrealized_pnl,
            'max_drawdown': self.max_drawdown,
            'max_profit': self.max_profit,
            'fees_paid': self.fees_paid,
            'metadata': self.metadata,
            'strategy_id': self.strategy_id,
            'brain_id': self.brain_id,
            'entry_orders': self.entry_orders,
            'exit_orders': self.exit_orders,
            'partial_exits': self.partial_exits,
            'risk_amount': self.risk_amount,
            'platform': self.platform,
            'leverage': self.leverage,
            'margin_type': self.margin_type,
            'collateral': self.collateral,
            'r_multiple': self.get_r_multiple(),
            'roi_percentage': self.get_roi_percentage(),
            'duration': str(self.get_duration()) if self.get_duration() else None
        }
    
    @classmethod
    def from_dict(cls, data: Dict[str, Any]) -> 'Position':
        """Create a Position object from a dictionary."""
        # Handle enum conversions
        if 'side' in data and isinstance(data['side'], str):
            data['side'] = PositionSide(data['side'])
            
        if 'status' in data and isinstance(data['status'], str):
            data['status'] = PositionStatus(data['status'])
            
        # Handle datetime conversions
        if 'entry_time' in data and data['entry_time'] and isinstance(data['entry_time'], str):
            data['entry_time'] = datetime.fromisoformat(data['entry_time'])
            
        if 'exit_time' in data and data['exit_time'] and isinstance(data['exit_time'], str):
            data['exit_time'] = datetime.fromisoformat(data['exit_time'])
            
        # Remove calculated fields that aren't in the constructor
        data.pop('r_multiple', None)
        data.pop('roi_percentage', None)
        data.pop('duration', None)
        
        return cls(**data)


class PositionManager:
    """
    Manages all aspects of position creation, tracking, and lifecycle management.
    
    This class handles:
    1. Position sizing based on risk parameters
    2. Position entry and exit execution
    3. Stop loss and take profit management
    4. Position state tracking and updates
    5. Partial position management (scaling in/out)
    6. Position performance metrics
    """
    
    def __init__(self, order_manager: OrderManager, metrics_collector: MetricsCollector, 
                 max_positions: int = 10, max_correlated_exposure: float = 0.5):
        """
        Initialize the Position Manager.
        
        Args:
            order_manager: OrderManager instance for executing orders
            metrics_collector: MetricsCollector for tracking performance
            max_positions: Maximum number of concurrent positions allowed
            max_correlated_exposure: Maximum exposure to correlated assets (0.0-1.0)
        """
        self.logger = get_logger("PositionManager")
        self.order_manager = order_manager
        self.metrics_collector = metrics_collector
        self.max_positions = max_positions
        self.max_correlated_exposure = max_correlated_exposure
        
        # Active positions by ID
        self.positions: Dict[str, Position] = {}
        
        # Performance tracking
        self.total_realized_pnl = 0.0
        self.win_count = 0
        self.loss_count = 0
        self.total_trades = 0
        
        # Correlation tracking
        self.position_correlations = {}
        
        # Lock for thread safety
        self._lock = asyncio.Lock()
        
        self.logger.info("Position Manager initialized with max_positions=%d, max_correlated_exposure=%.2f", 
                         max_positions, max_correlated_exposure)
    
    async def calculate_position_size(
        self, 
        symbol: str, 
        side: PositionSide,
        account_balance: float,
        risk_percentage: float,
        entry_price: float,
        stop_loss_price: float,
        tick_size: float,
        min_qty: float,
        max_qty: float,
        leverage: float = 1.0,
        platform: str = "binance",
        kelly_fraction: float = 0.5,
        win_rate: float = 0.5,
        recent_volatility: Optional[float] = None
    ) -> Tuple[float, float]:
        """
        Calculate optimal position size based on risk parameters.
        
        Args:
            symbol: The trading pair symbol
            side: Long or Short position
            account_balance: Current account balance
            risk_percentage: Percentage of account to risk (0-100)
            entry_price: Planned entry price
            stop_loss_price: Planned stop loss price
            tick_size: Minimum price movement
            min_qty: Minimum quantity
            max_qty: Maximum quantity
            leverage: Trading leverage (1 for spot, >1 for margin/futures)
            platform: Trading platform (binance, deriv, etc.)
            kelly_fraction: Fraction of kelly criterion to use (0.0-1.0)
            win_rate: Expected win rate for this strategy (0.0-1.0)
            recent_volatility: Recent volatility for this asset (optional)
            
        Returns:
            Tuple of (quantity, risk_amount)
        """
        async with self._lock:
            # Validate inputs
            if account_balance <= 0:
                raise PositionSizingError("Invalid account balance")
                
            if risk_percentage <= 0 or risk_percentage > 100:
                raise PositionSizingError("Risk percentage must be between 0 and 100")
                
            if entry_price <= 0:
                raise PositionSizingError("Entry price must be positive")
                
            if stop_loss_price <= 0:
                raise PositionSizingError("Stop loss price must be positive")
                
            # For long positions, stop must be below entry; for shorts, stop must be above entry
            if (side == PositionSide.LONG and stop_loss_price >= entry_price) or \
               (side == PositionSide.SHORT and stop_loss_price <= entry_price):
                raise PositionSizingError(f"Invalid stop loss price for {side.name} position")
            
            # Calculate risk amount in account currency
            risk_amount = account_balance * (risk_percentage / 100)
            
            # Calculate the price distance to stop loss
            if side == PositionSide.LONG:
                price_risk = entry_price - stop_loss_price
            else:
                price_risk = stop_loss_price - entry_price
                
            if price_risk <= 0:
                raise PositionSizingError("Invalid price risk calculation")
            
            # Calculate position size based on risk
            base_position_size = risk_amount / price_risk
            
            # Adjust for leverage
            position_size = base_position_size * leverage
            
            # Apply Kelly criterion adjustment if win rate is provided
            if win_rate > 0:
                # Kelly formula: f* = (bp - q) / b
                # where p = win probability, q = loss probability, b = odds received on wager
                loss_rate = 1.0 - win_rate
                
                # Calculate average win/loss ratio from historical data
                avg_win_loss_ratio = await self._get_average_win_loss_ratio(symbol, side)
                
                # Calculate Kelly percentage
                kelly_percentage = (win_rate * avg_win_loss_ratio - loss_rate) / avg_win_loss_ratio
                
                # Apply Kelly fraction to avoid over-betting
                kelly_percentage = max(0, kelly_percentage) * kelly_fraction
                
                # Adjust position size by Kelly criterion
                position_size = position_size * kelly_percentage
                
            # Adjust for volatility if provided
            if recent_volatility is not None and recent_volatility > 0:
                # Reduce position size as volatility increases
                volatility_adjustment = 1.0 / (1.0 + recent_volatility)
                position_size = position_size * volatility_adjustment
                
            # Adjust for correlation with existing positions
            correlation_adjustment = await self._calculate_correlation_adjustment(symbol)
            position_size = position_size * correlation_adjustment
            
            # Check for max positions limit
            if len(self.get_open_positions()) >= self.max_positions:
                raise PositionSizingError(f"Maximum positions limit reached ({self.max_positions})")
                
            # Round to appropriate precision for the platform
            position_size = round_to_tick_size(position_size, tick_size)
            
            # Ensure position size is within limits
            position_size = max(min_qty, min(position_size, max_qty))
            
            # Re-calculate actual risk based on final position size
            actual_risk = position_size * price_risk / leverage
            
            self.logger.info(
                "Calculated position size for %s %s: %.6f (risk: %.2f %%, amount: %.2f)",
                symbol, side.name, position_size, risk_percentage, actual_risk
            )
            
            return position_size, actual_risk
    
    async def _get_average_win_loss_ratio(self, symbol: str, side: PositionSide) -> float:
        """Calculate the average win/loss ratio from historical trades."""
        # Default to 1.0 if not enough historical data
        default_ratio = 1.0
        
        # Get recent positions for this symbol and side
        recent_positions = await self._get_recent_positions(symbol, side, limit=20)
        
        if not recent_positions:
            return default_ratio
            
        wins = [p for p in recent_positions if p.realized_pnl > 0]
        losses = [p for p in recent_positions if p.realized_pnl < 0]
        
        if not wins or not losses:
            return default_ratio
            
        avg_win = sum(p.realized_pnl for p in wins) / len(wins)
        avg_loss = abs(sum(p.realized_pnl for p in losses) / len(losses))
        
        if avg_loss == 0:
            return default_ratio
            
        win_loss_ratio = avg_win / avg_loss
        
        # Sanity check - limit to reasonable range
        win_loss_ratio = max(0.1, min(win_loss_ratio, 10.0))
        
        return win_loss_ratio
        
    async def _get_recent_positions(self, symbol: str, side: PositionSide, limit: int = 20) -> List[Position]:
        """Get recent closed positions for a symbol and side."""
        # In a real implementation, this would query the database
        # Here we'll use in-memory positions as a simplified example
        closed_positions = [
            p for p in self.positions.values() 
            if p.symbol == symbol and p.side == side and p.status == PositionStatus.CLOSED
        ]
        
        # Sort by exit time, most recent first
        closed_positions.sort(key=lambda p: p.exit_time if p.exit_time else datetime.min, reverse=True)
        
        return closed_positions[:limit]
    
    async def _calculate_correlation_adjustment(self, symbol: str) -> float:
        """
        Calculate position size adjustment based on correlation with existing positions.
        
        Returns a factor between 0.1 and 1.0 where:
        - 1.0 means no reduction (no correlation)
        - 0.1 means 90% reduction (high correlation)
        """
        open_positions = self.get_open_positions()
        
        if not open_positions:
            return 1.0  # No open positions, no adjustment needed
            
        # Get correlation data
        correlations = await self._get_symbol_correlations(symbol)
        
        if not correlations:
            return 0.8  # No correlation data, use conservative adjustment
            
        # Calculate weighted correlation based on position sizes
        total_exposure = sum(p.remaining_quantity * p.entry_price for p in open_positions)
        
        if total_exposure <= 0:
            return 1.0
            
        weighted_correlation = 0.0
        
        for position in open_positions:
            position_weight = (position.remaining_quantity * position.entry_price) / total_exposure
            correlation_value = correlations.get(position.symbol, 0.0)
            weighted_correlation += position_weight * abs(correlation_value)
            
        # Calculate adjustment factor (higher correlation = lower adjustment)
        # Map correlation from [0,1] to [0.1,1.0]
        adjustment = 1.0 - (weighted_correlation * 0.9)
        
        # Ensure reasonable bounds
        adjustment = max(0.1, min(adjustment, 1.0))
        
        self.logger.debug(
            "Correlation adjustment for %s: %.2f (weighted correlation: %.2f)", 
            symbol, adjustment, weighted_correlation
        )
        
        return adjustment
    
    async def _get_symbol_correlations(self, symbol: str) -> Dict[str, float]:
        """
        Get correlation coefficients between this symbol and other symbols.
        
        Returns a dictionary mapping symbol -> correlation coefficient (-1.0 to 1.0)
        """
        # This would typically fetch from a correlation service or calculate on-the-fly
        # For simplicity, we'll return a mock result
        # In the full implementation, this would use price data to calculate actual correlations
        
        # Check if we have cached correlations
        if symbol in self.position_correlations:
            return self.position_correlations[symbol]
            
        # Mock correlation data for illustration
        # In production, this would be calculated from price data
        correlations = {}
        
        # Get all symbols from open positions
        open_symbols = {p.symbol for p in self.get_open_positions()}
        
        for other_symbol in open_symbols:
            if other_symbol == symbol:
                correlations[other_symbol] = 1.0  # Self-correlation is always 1.0
            else:
                # Calculate or retrieve correlation between symbol and other_symbol
                # This is a simplified mock implementation
                if symbol.startswith("BTC") and other_symbol.startswith("BTC"):
                    correlations[other_symbol] = 0.9  # High correlation between BTC pairs
                elif symbol.startswith("ETH") and other_symbol.startswith("ETH"):
                    correlations[other_symbol] = 0.85  # High correlation between ETH pairs
                elif (symbol.startswith("BTC") and other_symbol.startswith("ETH")) or \
                     (symbol.startswith("ETH") and other_symbol.startswith("BTC")):
                    correlations[other_symbol] = 0.7  # Moderate correlation between BTC and ETH
                else:
                    correlations[other_symbol] = 0.3  # Default moderate-low correlation
        
        # Cache the results
        self.position_correlations[symbol] = correlations
        
        return correlations
    
    async def create_position(
        self,
        symbol: str,
        side: PositionSide,
        quantity: float,
        entry_price: float = 0.0,  # 0 means market order
        stop_loss: Optional[float] = None,
        take_profit: Optional[float] = None,
        risk_amount: float = 0.0,
        strategy_id: Optional[str] = None,
        brain_id: Optional[str] = None,
        leverage: float = 1.0,
        platform: str = "binance",
        margin_type: str = "ISOLATED",
        metadata: Dict[str, Any] = None,
        order_type: OrderType = OrderType.MARKET,
        time_in_force: TimeInForce = TimeInForce.GTC,
    ) -> Position:
        """
        Create a new trading position.
        
        Args:
            symbol: Trading pair symbol
            side: Long or Short
            quantity: Position size
            entry_price: Limit price (0 for market orders)
            stop_loss: Initial stop loss price
            take_profit: Initial take profit price
            risk_amount: Amount risked in account currency
            strategy_id: ID of the strategy that generated this trade
            brain_id: ID of the brain that generated this trade
            leverage: Trading leverage
            platform: Trading platform (binance, deriv, etc.)
            margin_type: Margin type (ISOLATED or CROSS)
            metadata: Additional metadata for the position
            order_type: Type of entry order
            time_in_force: Time in force for limit orders
            
        Returns:
            The created Position object
        """
        async with self._lock:
            # Generate unique position ID
            position_id = str(uuid.uuid4())
            
            # Create position object
            position = Position(
                position_id=position_id,
                symbol=symbol,
                side=side,
                quantity=quantity,
                remaining_quantity=quantity,
                risk_amount=risk_amount,
                strategy_id=strategy_id,
                brain_id=brain_id,
                platform=platform,
                leverage=leverage,
                margin_type=margin_type,
                metadata=metadata or {},
                status=PositionStatus.PENDING
            )
            
            # Store position
            self.positions[position_id] = position
            
            # Log position creation
            self.logger.info(
                "Created new position %s: %s %s %.6f @ %s",
                position_id, side.name, symbol, quantity,
                f"{entry_price}" if entry_price > 0 else "MARKET"
            )
            
            # Place entry order
            try:
                # Set leverage if needed
                if leverage > 1.0:
                    await self.order_manager.set_leverage(
                        symbol=symbol,
                        leverage=leverage,
                        margin_type=margin_type,
                        platform=platform
                    )
                
                # Create entry order
                entry_order = await self.order_manager.place_order(
                    symbol=symbol,
                    side="BUY" if side == PositionSide.LONG else "SELL",
                    quantity=quantity,
                    price=entry_price if order_type == OrderType.LIMIT else 0,
                    order_type=order_type,
                    time_in_force=time_in_force,
                    platform=platform,
                    position_id=position_id
                )
                
                # Update position with entry order details
                position.entry_orders.append(entry_order)
                
                # If market order, update position details immediately
                if order_type == OrderType.MARKET:
                    fill_price = float(entry_order.get('price', 0)) or float(entry_order.get('avgPrice', 0))
                    
                    if fill_price > 0:
                        position.entry_price = fill_price
                        position.current_price = fill_price
                        position.entry_time = datetime.utcnow()
                        position.status = PositionStatus.OPEN
                        
                        # Set stop loss and take profit if provided
                        if stop_loss:
                            position.stop_loss = stop_loss
                            await self._place_stop_loss_order(position)
                            
                        if take_profit:
                            position.take_profit = take_profit
                            await self._place_take_profit_order(position)
                            
                        # Calculate liquidation price for leveraged trades
                        if leverage > 1.0:
                            position.liquidation_price = calculate_liquidation_price(
                                side=side,
                                entry_price=fill_price,
                                leverage=leverage,
                                maintenance_margin=0.005  # Typical value, would get from exchange info
                            )
                        
                        # Log position opened
                        self.logger.info(
                            "Position %s opened: %s %s %.6f @ %.6f",
                            position_id, side.name, symbol, quantity, fill_price
                        )
                        
                        # Track metrics
                        self.metrics_collector.record_position_opened(position.to_dict())
                
                return position
                
            except Exception as e:
                # Set position as failed
                position.status = PositionStatus.FAILED
                self.logger.error("Failed to create position %s: %s", position_id, str(e))
                raise PositionExecutionError(f"Failed to create position: {str(e)}") from e
    
    async def _place_stop_loss_order(self, position: Position) -> Dict:
        """Place a stop loss order for the position."""
        if not position.stop_loss or position.status != PositionStatus.OPEN:
            return {}
            
        stop_side = "SELL" if position.side == PositionSide.LONG else "BUY"
        
        stop_order = await self.order_manager.place_order(
            symbol=position.symbol,
            side=stop_side,
            quantity=position.remaining_quantity,
            price=position.stop_loss,
            order_type=OrderType.STOP_LOSS,
            time_in_force=TimeInForce.GTC,
            platform=position.platform,
            position_id=position.position_id
        )
        
        position.exit_orders.append(stop_order)
        
        self.logger.info(
            "Stop loss placed for position %s: %s @ %.6f",
            position.position_id, position.symbol, position.stop_loss
        )
        
        return stop_order
    
    async def _place_take_profit_order(self, position: Position) -> Dict:
        """Place a take profit order for the position."""
        if not position.take_profit or position.status != PositionStatus.OPEN:
            return {}
            
        tp_side = "SELL" if position.side == PositionSide.LONG else "BUY"
        
        tp_order = await self.order_manager.place_order(
            symbol=position.symbol,
            side=tp_side,
            quantity=position.remaining_quantity,
            price=position.take_profit,
            order_type=OrderType.TAKE_PROFIT,
            time_in_force=TimeInForce.GTC,
            platform=position.platform,
            position_id=position.position_id
        )
        
        position.exit_orders.append(tp_order)
        
        self.logger.info(
            "Take profit placed for position %s: %s @ %.6f",
            position.position_id, position.symbol, position.take_profit
        )
        
        return tp_order
        
    async def update_position_price(self, position_id: str, current_price: float) -> Position:
        """
        Update a position with the current market price.
        
        Args:
            position_id: ID of the position to update
            current_price: Current market price
            
        Returns:
            Updated Position object
        """
        position = self.get_position(position_id)
        
        if not position:
            raise PositionError(f"Position not found: {position_id}")
            
        if position.status not in [PositionStatus.OPEN, PositionStatus.PARTIALLY_CLOSED]:
            return position
            
        position.current_price = current_price
        position.update_unrealized_pnl()
        
        # Check for stop loss or take profit hits (for non-exchange SL/TP)
        if position.status == PositionStatus.OPEN:
            # Check stop loss
            if position.stop_loss and (
                (position.side == PositionSide.LONG and current_price <= position.stop_loss) or
                (position.side == PositionSide.SHORT and current_price >= position.stop_loss)
            ):
                await self.close_position(position_id, "Stop loss triggered")
                
            # Check take profit
            elif position.take_profit and (
                (position.side == PositionSide.LONG and current_price >= position.take_profit) or
                (position.side == PositionSide.SHORT and current_price <= position.take_profit)
            ):
                await self.close_position(position_id, "Take profit triggered")
                
        return position
    
    async def update_stop_loss(self, position_id: str, new_stop_loss: float, 
                              trail_percent: float = 0.0) -> Position:
        """
        Update a position's stop loss level.
        
        Args:
            position_id: ID of the position
            new_stop_loss: New stop loss price
            trail_percent: If > 0, enables a trailing stop with this percentage
            
        Returns:
            Updated Position object
        """
        position = self.get_position(position_id)
        
        if not position:
            raise PositionError(f"Position not found: {position_id}")
            
        if position.status not in [PositionStatus.OPEN, PositionStatus.PARTIALLY_CLOSED]:
            raise InvalidPositionStateError(
                f"Cannot update stop loss for position with status {position.status.name}"
            )
            
        # Validate stop loss
        if (position.side == PositionSide.LONG and new_stop_loss >= position.current_price) or \
           (position.side == PositionSide.SHORT and new_stop_loss <= position.current_price):
            raise PositionError(f"Invalid stop loss price for {position.side.name} position")
            
        # Cancel existing stop loss orders
        for order in position.exit_orders:
            if order.get('type') == OrderType.STOP_LOSS.value:
                await self.order_manager.cancel_order(
                    symbol=position.symbol,
                    order_id=order.get('orderId'),
                    platform=position.platform
                )
                
        # Update position
        position.stop_loss = new_stop_loss
        
        # Set trailing stop if requested
        if trail_percent > 0:
            position.metadata['trailing_stop'] = True
            position.metadata['trail_percent'] = trail_percent
            
        # Place new stop loss order
        await self._place_stop_loss_order(position)
        
        self.logger.info(
            "Updated stop loss for position %s: %.6f %s",
            position_id, new_stop_loss,
            f"(trailing {trail_percent}%)" if trail_percent > 0 else ""
        )
        
        return position
    
    async def update_take_profit(self, position_id: str, new_take_profit: float) -> Position:
        """
        Update a position's take profit level.
        
        Args:
            position_id: ID of the position
            new_take_profit: New take profit price
            
        Returns:
            Updated Position object
        """
        position = self.get_position(position_id)
        
        if not position:
            raise PositionError(f"Position not found: {position_id}")
            
        if position.status not in [PositionStatus.OPEN, PositionStatus.PARTIALLY_CLOSED]:
            raise InvalidPositionStateError(
                f"Cannot update take profit for position with status {position.status.name}"
            )
            
        # Validate take profit
        if (position.side == PositionSide.LONG and new_take_profit <= position.current_price) or \
           (position.side == PositionSide.SHORT and new_take_profit >= position.current_price):
            raise PositionError(f"Invalid take profit price for {position.side.name} position")
            
        # Cancel existing take profit orders
        for order in position.exit_orders:
            if order.get('type') == OrderType.TAKE_PROFIT.value:
                await self.order_manager.cancel_order(
                    symbol=position.symbol,
                    order_id=order.get('orderId'),
                    platform=position.platform
                )
                
        # Update position
        position.take_profit = new_take_profit
        
        # Place new take profit order
        await self._place_take_profit_order(position)
        
        self.logger.info(
            "Updated take profit for position %s: %.6f",
            position_id, new_take_profit
        )
        
        return position
    
    async def close_position(self, position_id: str, reason: str = "") -> Position:
        """
        Close a position completely.
        
        Args:
            position_id: ID of the position to close
            reason: Reason for closing the position
            
        Returns:
            Updated Position object
        """
        position = self.get_position(position_id)
        
        if not position:
            raise PositionError(f"Position not found: {position_id}")
            
        if position.status not in [PositionStatus.OPEN, PositionStatus.PARTIALLY_CLOSED]:
            self.logger.warning(
                "Cannot close position %s with status %s",
                position_id, position.status.name
            )
            return position
            
        if position.remaining_quantity <= 0:
            position.status = PositionStatus.CLOSED
            position.exit_time = datetime.utcnow()
            return position
            
        # Cancel all existing exit orders
        for order in position.exit_orders:
            try:
                await self.order_manager.cancel_order(
                    symbol=position.symbol,
                    order_id=order.get('orderId'),
                    platform=position.platform
                )
            except Exception as e:
                self.logger.warning(
                    "Failed to cancel exit order for position %s: %s",
                    position_id, str(e)
                )
        
        # Place market close order
        close_side = "SELL" if position.side == PositionSide.LONG else "BUY"
        
        try:
            close_order = await self.order_manager.place_order(
                symbol=position.symbol,
                side=close_side,
                quantity=position.remaining_quantity,
                price=0,  # Market order
                order_type=OrderType.MARKET,
                time_in_force=TimeInForce.GTC,
                platform=position.platform,
                position_id=position.position_id
            )
            
            # Update position
            fill_price = float(close_order.get('price', 0)) or float(close_order.get('avgPrice', 0))
            
            if fill_price > 0:
                # Calculate realized PnL
                price_diff = 0
                if position.side == PositionSide.LONG:
                    price_diff = fill_price - position.entry_price
                else:
                    price_diff = position.entry_price - fill_price
                
                position.realized_pnl += price_diff * position.remaining_quantity * position.leverage
                position.total_realized_pnl += position.realized_pnl
                
                # Update fees paid
                fees = float(close_order.get('fee', 0))
                position.fees_paid += fees
                
                # Update status
                position.status = PositionStatus.CLOSED
                position.exit_time = datetime.utcnow()
                position.current_price = fill_price
                position.remaining_quantity = 0
                position.unrealized_pnl = 0
                
                # Record trade result
                if position.realized_pnl > 0:
                    self.win_count += 1
                else:
                    self.loss_count += 1
                    
                self.total_trades += 1
                
                # Log position closed
                self.logger.info(
                    "Position %s closed: %s %s @ %.6f, PnL: %.2f, Reason: %s",
                    position_id, position.symbol, position.side.name, 
                    fill_price, position.realized_pnl, reason
                )
                
                # Track metrics
                self.metrics_collector.record_position_closed(position.to_dict())
                
                # Clear correlation cache
                if position.symbol in self.position_correlations:
                    del self.position_correlations[position.symbol]
                
        except Exception as e:
            self.logger.error("Failed to close position %s: %s", position_id, str(e))
            raise PositionExecutionError(f"Failed to close position: {str(e)}") from e
            
        return position
    
    async def close_partial_position(self, position_id: str, 
                                    close_percent: float, reason: str = "") -> Position:
        """
        Close a portion of a position.
        
        Args:
            position_id: ID of the position
            close_percent: Percentage of the position to close (0-100)
            reason: Reason for partial closure
            
        Returns:
            Updated Position object
        """
        position = self.get_position(position_id)
        
        if not position:
            raise PositionError(f"Position not found: {position_id}")
            
        if position.status not in [PositionStatus.OPEN, PositionStatus.PARTIALLY_CLOSED]:
            raise InvalidPositionStateError(
                f"Cannot partially close position with status {position.status.name}"
            )
            
        if close_percent <= 0 or close_percent >= 100:
            raise PositionError("Close percentage must be between 0 and 100")
            
        # Calculate quantity to close
        close_qty = position.remaining_quantity * (close_percent / 100)
        
        # Ensure minimum quantity
        min_qty = position.metadata.get('min_qty', 0.001)  # Exchange dependent
        if close_qty < min_qty:
            close_qty = min_qty
            
        # Ensure we don't close more than remaining
        close_qty = min(close_qty, position.remaining_quantity)
        
        # Place market close order
        close_side = "SELL" if position.side == PositionSide.LONG else "BUY"
        
        try:
            close_order = await self.order_manager.place_order(
                symbol=position.symbol,
                side=close_side,
                quantity=close_qty,
                price=0,  # Market order
                order_type=OrderType.MARKET,
                time_in_force=TimeInForce.GTC,
                platform=position.platform,
                position_id=position.position_id
            )
            
            # Update position
            fill_price = float(close_order.get('price', 0)) or float(close_order.get('avgPrice', 0))
            
            if fill_price > 0:
                # Calculate realized PnL for this partial close
                price_diff = 0
                if position.side == PositionSide.LONG:
                    price_diff = fill_price - position.entry_price
                else:
                    price_diff = position.entry_price - fill_price
                
                partial_realized_pnl = price_diff * close_qty * position.leverage
                position.realized_pnl += partial_realized_pnl
                
                # Update fees paid
                fees = float(close_order.get('fee', 0))
                position.fees_paid += fees
                
                # Update remaining quantity
                position.remaining_quantity -= close_qty
                
                # Update status
                position.status = PositionStatus.PARTIALLY_CLOSED
                position.current_price = fill_price
                
                # Record partial exit
                position.partial_exits.append({
                    'time': datetime.utcnow().isoformat(),
                    'price': fill_price,
                    'quantity': close_qty,
                    'realized_pnl': partial_realized_pnl,
                    'reason': reason
                })
                
                # If remaining quantity is very small, consider it fully closed
                if position.remaining_quantity <= min_qty:
                    position.status = PositionStatus.CLOSED
                    position.exit_time = datetime.utcnow()
                    position.remaining_quantity = 0
                    position.unrealized_pnl = 0
                    
                    # Record trade result
                    if position.realized_pnl > 0:
                        self.win_count += 1
                    else:
                        self.loss_count += 1
                        
                    self.total_trades += 1
                
                # Log position partially closed
                self.logger.info(
                    "Position %s partially closed: %s %s %.6f @ %.6f, Partial PnL: %.2f, Reason: %s",
                    position_id, position.symbol, position.side.name, 
                    close_qty, fill_price, partial_realized_pnl, reason
                )
                
                # Track metrics
                self.metrics_collector.record_position_updated(position.to_dict())
                
        except Exception as e:
            self.logger.error("Failed to partially close position %s: %s", position_id, str(e))
            raise PositionExecutionError(f"Failed to partially close position: {str(e)}") from e
            
        return position
    
    async def add_to_position(self, position_id: str, additional_quantity: float, 
                             entry_price: float = 0) -> Position:
        """
        Add to an existing position.
        
        Args:
            position_id: ID of the position
            additional_quantity: Additional quantity to add
            entry_price: Limit price (0 for market orders)
            
        Returns:
            Updated Position object
        """
        position = self.get_position(position_id)
        
        if not position:
            raise PositionError(f"Position not found: {position_id}")
            
        if position.status not in [PositionStatus.OPEN, PositionStatus.PARTIALLY_CLOSED]:
            raise InvalidPositionStateError(
                f"Cannot add to position with status {position.status.name}"
            )
            
        if additional_quantity <= 0:
            raise PositionError("Additional quantity must be positive")
            
        # Place order to add to position
        order_side = "BUY" if position.side == PositionSide.LONG else "SELL"
        order_type = OrderType.LIMIT if entry_price > 0 else OrderType.MARKET
        
        try:
            add_order = await self.order_manager.place_order(
                symbol=position.symbol,
                side=order_side,
                quantity=additional_quantity,
                price=entry_price,
                order_type=order_type,
                time_in_force=TimeInForce.GTC,
                platform=position.platform,
                position_id=position.position_id
            )
            
            # Update position for market orders
            if order_type == OrderType.MARKET:
                fill_price = float(add_order.get('price', 0)) or float(add_order.get('avgPrice', 0))
                
                if fill_price > 0:
                    # Calculate new average entry price
                    total_cost = (position.entry_price * position.quantity) + (fill_price * additional_quantity)
                    new_total_qty = position.quantity + additional_quantity
                    new_avg_price = total_cost / new_total_qty
                    
                    # Update position
                    position.entry_price = new_avg_price
                    position.current_price = fill_price
                    position.quantity += additional_quantity
                    position.remaining_quantity += additional_quantity
                    
                    # Update fees paid
                    fees = float(add_order.get('fee', 0))
                    position.fees_paid += fees
                    
                    # Log position update
                    self.logger.info(
                        "Added to position %s: %s %s +%.6f @ %.6f, New avg price: %.6f",
                        position_id, position.symbol, position.side.name, 
                        additional_quantity, fill_price, new_avg_price
                    )
                    
                    # Track metrics
                    self.metrics_collector.record_position_updated(position.to_dict())
            
            # For limit orders, just store the order
            position.entry_orders.append(add_order)
                
        except Exception as e:
            self.logger.error("Failed to add to position %s: %s", position_id, str(e))
            raise PositionExecutionError(f"Failed to add to position: {str(e)}") from e
            
        return position
    
    def get_position(self, position_id: str) -> Optional[Position]:
        """Get a position by ID."""
        return self.positions.get(position_id)
    
    def get_positions_by_symbol(self, symbol: str) -> List[Position]:
        """Get all positions for a symbol."""
        return [p for p in self.positions.values() if p.symbol == symbol]
    
    def get_open_positions(self) -> List[Position]:
        """Get all open positions."""
        return [p for p in self.positions.values() 
                if p.status in [PositionStatus.OPEN, PositionStatus.PARTIALLY_CLOSED]]
    
    def get_closed_positions(self, limit: int = 100) -> List[Position]:
        """Get closed positions, most recent first."""
        closed = [p for p in self.positions.values() if p.status == PositionStatus.CLOSED]
        closed.sort(key=lambda p: p.exit_time if p.exit_time else datetime.min, reverse=True)
        return closed[:limit]
    
    def get_positions_by_strategy(self, strategy_id: str) -> List[Position]:
        """Get all positions for a strategy."""
        return [p for p in self.positions.values() if p.strategy_id == strategy_id]
    
    def get_positions_by_brain(self, brain_id: str) -> List[Position]:
        """Get all positions for a brain."""
        return [p for p in self.positions.values() if p.brain_id == brain_id]
    
    async def update_trailing_stops(self) -> None:
        """Update trailing stops for all positions with trailing stops enabled."""
        open_positions = self.get_open_positions()
        
        for position in open_positions:
            if position.metadata.get('trailing_stop') and position.metadata.get('trail_percent'):
                trail_percent = float(position.metadata.get('trail_percent', 0))
                
                if trail_percent <= 0:
                    continue
                    
                # Calculate the ideal stop loss based on current price
                if position.side == PositionSide.LONG:
                    ideal_stop = position.current_price * (1 - trail_percent / 100)
                    # Only move the stop loss up, never down
                    if position.stop_loss and ideal_stop > position.stop_loss:
                        await self.update_stop_loss(
                            position_id=position.position_id,
                            new_stop_loss=ideal_stop,
                            trail_percent=trail_percent
                        )
                else:  # SHORT
                    ideal_stop = position.current_price * (1 + trail_percent / 100)
                    # Only move the stop loss down, never up
                    if position.stop_loss and ideal_stop < position.stop_loss:
                        await self.update_stop_loss(
                            position_id=position.position_id,
                            new_stop_loss=ideal_stop,
                            trail_percent=trail_percent
                        )
    
    async def check_for_partial_exits(self) -> None:
        """Check all positions for partial exit conditions."""
        open_positions = self.get_open_positions()
        
        for position in open_positions:
            # Skip if not set up for partial exits
            if not position.take_profit or 'partial_exits' not in position.metadata:
                continue
                
            partial_exits = position.metadata.get('partial_exits', [])
            
            for exit_level in partial_exits:
                price_level = exit_level.get('price')
                percentage = exit_level.get('percentage', 0)
                executed = exit_level.get('executed', False)
                
                if executed or not price_level or percentage <= 0:
                    continue
                    
                # Check if price level is reached
                if ((position.side == PositionSide.LONG and position.current_price >= price_level) or
                    (position.side == PositionSide.SHORT and position.current_price <= price_level)):
                    
                    # Mark as executed to prevent repeated execution
                    exit_level['executed'] = True
                    
                    # Execute partial exit
                    await self.close_partial_position(
                        position_id=position.position_id,
                        close_percent=percentage,
                        reason=f"Partial exit at {price_level}"
                    )
    
    async def process_order_update(self, order_update: Dict[str, Any]) -> None:
        """Process an order update event from the exchange."""
        # Extract order details
        order_id = order_update.get('orderId')
        symbol = order_update.get('symbol')
        position_id = order_update.get('position_id')
        status = order_update.get('status')
        
        if not order_id or not position_id:
            self.logger.warning("Received order update without orderId or position_id")
            return
            
        position = self.get_position(position_id)
        
        if not position:
            self.logger.warning("Received order update for unknown position: %s", position_id)
            return
            
        self.logger.debug("Processing order update for position %s: %s", position_id, order_update)
        
        # Handle different status updates
        if status == 'FILLED':
            # Find if this is an entry or exit order
            is_entry = any(o.get('orderId') == order_id for o in position.entry_orders)
            is_exit = any(o.get('orderId') == order_id for o in position.exit_orders)
            
            if is_entry:
                # Process entry order fill
                await self._process_entry_fill(position, order_update)
            elif is_exit:
                # Process exit order fill
                await self._process_exit_fill(position, order_update)
                
        elif status == 'CANCELED':
            # Remove from entry/exit orders lists
            position.entry_orders = [o for o in position.entry_orders if o.get('orderId') != order_id]
            position.exit_orders = [o for o in position.exit_orders if o.get('orderId') != order_id]
            
        elif status == 'REJECTED':
            # Log the rejection
            self.logger.warning("Order rejected for position %s: %s", position_id, order_update)
            
            # If entry order was rejected and no other entry orders exist, mark position as failed
            if position.status == PositionStatus.PENDING and not position.entry_orders:
                position.status = PositionStatus.FAILED
                self.logger.error("Position %s failed due to rejected entry order", position_id)
    
    async def _process_entry_fill(self, position: Position, order_update: Dict[str, Any]) -> None:
        """Process a filled entry order."""
        # Only process if position is in appropriate state
        if position.status not in [PositionStatus.PENDING, PositionStatus.OPEN]:
            return
            
        # Extract fill details
        fill_price = float(order_update.get('price', 0))
        fill_qty = float(order_update.get('executedQty', 0))
        
        if fill_price <= 0 or fill_qty <= 0:
            return
            
        # If this is first fill, set entry price and status
        if position.status == PositionStatus.PENDING:
            position.entry_price = fill_price
            position.current_price = fill_price
            position.entry_time = datetime.utcnow()
            position.status = PositionStatus.OPEN
            
            # Calculate liquidation price for leveraged trades
            if position.leverage > 1.0:
                position.liquidation_price = calculate_liquidation_price(
                    side=position.side,
                    entry_price=fill_price,
                    leverage=position.leverage,
                    maintenance_margin=0.005  # Typical value, would get from exchange info
                )
            
            # Place stop loss and take profit orders if set
            if position.stop_loss:
                await self._place_stop_loss_order(position)
                
            if position.take_profit:
                await self._place_take_profit_order(position)
                
            # Log position opened
            self.logger.info(
                "Position %s opened: %s %s %.6f @ %.6f",
                position.position_id, position.side.name, position.symbol, 
                position.quantity, fill_price
            )
            
            # Track metrics
            self.metrics_collector.record_position_opened(position.to_dict())
            
        else:  # Adding to existing position
            # Calculate new average entry price
            total_cost = (position.entry_price * position.quantity) + (fill_price * fill_qty)
            new_total_qty = position.quantity + fill_qty
            new_avg_price = total_cost / new_total_qty
            
            # Update position
            position.entry_price = new_avg_price
            position.current_price = fill_price
            position.quantity += fill_qty
            position.remaining_quantity += fill_qty
            
            # Log position update
            self.logger.info(
                "Added to position %s: %s %s +%.6f @ %.6f, New avg price: %.6f",
                position.position_id, position.symbol, position.side.name, 
                fill_qty, fill_price, new_avg_price
            )
            
            # Track metrics
            self.metrics_collector.record_position_updated(position.to_dict())
    
    async def _process_exit_fill(self, position: Position, order_update: Dict[str, Any]) -> None:
        """Process a filled exit order."""
        # Only process if position is in appropriate state
        if position.status not in [PositionStatus.OPEN, PositionStatus.PARTIALLY_CLOSED]:
            return
            
        # Extract fill details
        fill_price = float(order_update.get('price', 0))
        fill_qty = float(order_update.get('executedQty', 0))
        
        if fill_price <= 0 or fill_qty <= 0:
            return
            
        # Calculate realized PnL for this exit
        price_diff = 0
        if position.side == PositionSide.LONG:
            price_diff = fill_price - position.entry_price
        else:
            price_diff = position.entry_price - fill_price
        
        partial_realized_pnl = price_diff * fill_qty * position.leverage
        position.realized_pnl += partial_realized_pnl
        
        # Update fees paid
        fees = float(order_update.get('fee', 0))
        position.fees_paid += fees
        
        # Update remaining quantity
        position.remaining_quantity -= fill_qty
        
        # Update position status
        if position.remaining_quantity <= 0:
            position.status = PositionStatus.CLOSED
            position.exit_time = datetime.utcnow()
            position.current_price = fill_price
            position.unrealized_pnl = 0
            
            # Cancel any remaining exit orders
            for order in position.exit_orders:
                if order.get('orderId') != order_update.get('orderId'):
                    try:
                        await self.order_manager.cancel_order(
                            symbol=position.symbol,
                            order_id=order.get('orderId'),
                            platform=position.platform
                        )
                    except Exception as e:
                        self.logger.warning(
                            "Failed to cancel exit order for position %s: %s",
                            position.position_id, str(e)
                        )
            
            # Record trade result
            if position.realized_pnl > 0:
                self.win_count += 1
            else:
                self.loss_count += 1
                
            self.total_trades += 1
            
            # Log position closed
            self.logger.info(
                "Position %s closed: %s %s @ %.6f, PnL: %.2f",
                position.position_id, position.symbol, position.side.name, 
                fill_price, position.realized_pnl
            )
            
            # Track metrics
            self.metrics_collector.record_position_closed(position.to_dict())
            
        else:
            position.status = PositionStatus.PARTIALLY_CLOSED
            position.current_price = fill_price
            
            # Record partial exit
            position.partial_exits.append({
                'time': datetime.utcnow().isoformat(),
                'price': fill_price,
                'quantity': fill_qty,
                'realized_pnl': partial_realized_pnl,
                'order_id': order_update.get('orderId')
            })
            
            # Log partial closure
            self.logger.info(
                "Position %s partially closed: %s %s %.6f @ %.6f, Partial PnL: %.2f",
                position.position_id, position.symbol, position.side.name, 
                fill_qty, fill_price, partial_realized_pnl
            )
            
            # Track metrics
            self.metrics_collector.record_position_updated(position.to_dict())
    
    async def save_positions(self) -> None:
        """Save all positions to persistent storage."""
        # In a real implementation this would save to a database
        # For this implementation we'll just log the current state
        open_count = len(self.get_open_positions())
        closed_count = len(self.get_closed_positions())
        
        self.logger.info(
            "Position state snapshot: %d open, %d closed, %.2f realized PnL, %d wins, %d losses", 
            open_count, closed_count, self.total_realized_pnl, self.win_count, self.loss_count
        )
    
    async def load_positions(self) -> None:
        """Load positions from persistent storage."""
        # In a real implementation this would load from a database
        # For this implementation we'll just log that we would do this
        self.logger.info("Would load positions from database here")
    
    def get_performance_metrics(self) -> Dict[str, Any]:
        """Get performance metrics for all positions."""
        total_positions = self.win_count + self.loss_count
        win_rate = self.win_count / total_positions if total_positions > 0 else 0
        
        return {
            'total_positions': total_positions,
            'open_positions': len(self.get_open_positions()),
            'win_count': self.win_count,
            'loss_count': self.loss_count,
            'win_rate': win_rate,
            'total_realized_pnl': self.total_realized_pnl,
            'positions_by_symbol': self._get_positions_by_symbol_count(),
            'avg_r_multiple': self._calculate_avg_r_multiple(),
            'largest_winner': self._get_largest_winner(),
            'largest_loser': self._get_largest_loser(),
            'avg_duration': self._calculate_avg_duration()
        }
    
    def _get_positions_by_symbol_count(self) -> Dict[str, int]:
        """Get count of positions by symbol."""
        result = {}
        for position in self.positions.values():
            if position.symbol not in result:
                result[position.symbol] = 0
            result[position.symbol] += 1
        return result
    
    def _calculate_avg_r_multiple(self) -> float:
        """Calculate average R multiple across all closed positions."""
        closed_positions = self.get_closed_positions(limit=1000)
        
        if not closed_positions:
            return 0.0
            
        r_values = [p.get_r_multiple() for p in closed_positions if p.risk_amount > 0]
        
        if not r_values:
            return 0.0
            
        return sum(r_values) / len(r_values)
    
    def _get_largest_winner(self) -> Dict[str, Any]:
        """Get details of the largest winning position."""
        closed_positions = self.get_closed_positions(limit=1000)
        
        if not closed_positions:
            return {}
            
        winners = [p for p in closed_positions if p.realized_pnl > 0]
        
        if not winners:
            return {}
            
        largest = max(winners, key=lambda p: p.realized_pnl)
        
        return {
            'position_id': largest.position_id,
            'symbol': largest.symbol,
            'side': largest.side.value,
            'pnl': largest.realized_pnl,
            'r_multiple': largest.get_r_multiple(),
            'entry_time': largest.entry_time.isoformat() if largest.entry_time else None,
            'exit_time': largest.exit_time.isoformat() if largest.exit_time else None
        }
    
    def _get_largest_loser(self) -> Dict[str, Any]:
        """Get details of the largest losing position."""
        closed_positions = self.get_closed_positions(limit=1000)
        
        if not closed_positions:
            return {}
            
        losers = [p for p in closed_positions if p.realized_pnl < 0]
        
        if not losers:
            return {}
            
        largest = min(losers, key=lambda p: p.realized_pnl)
        
        return {
            'position_id': largest.position_id,
            'symbol': largest.symbol,
            'side': largest.side.value,
            'pnl': largest.realized_pnl,
            'r_multiple': largest.get_r_multiple(),
            'entry_time': largest.entry_time.isoformat() if largest.entry_time else None,
            'exit_time': largest.exit_time.isoformat() if largest.exit_time else None
        }
    
    def _calculate_avg_duration(self) -> str:
        """Calculate average position duration."""
        closed_positions = self.get_closed_positions(limit=1000)
        
        if not closed_positions:
            return "0:00:00"
            
        durations = [p.get_duration() for p in closed_positions if p.get_duration() is not None]
        
        if not durations:
            return "0:00:00"
            
        total_seconds = sum(d.total_seconds() for d in durations)
        avg_seconds = total_seconds / len(durations)

        hours, remainder = divmod(avg_seconds, 3600)
        minutes, seconds = divmod(remainder, 60)
<<<<<<< HEAD
        
=======

>>>>>>> 4dbf5c8d
        return f"{int(hours)}:{int(minutes):02d}:{int(seconds):02d}"


class RiskManager:
<<<<<<< HEAD
    """Minimal placeholder risk manager."""

    def __init__(self, config: Optional[Dict[str, Any]] = None) -> None:
        self.config = config or {}

    async def validate_trade(self, *args: Any, **kwargs: Any) -> bool:
        """Validate a trade request. Always returns True for now."""
        return True
=======
    """Minimal risk manager placeholder."""

    def __init__(self, *args, **kwargs) -> None:
        self.active_positions: Dict[str, Position] = {}

    def evaluate_trade(self, *args, **kwargs) -> bool:
        """Evaluate whether a trade can be taken."""
        return True

    """Basic risk management helper."""

    def __init__(self, max_risk_per_trade: float = DEFAULT_MAX_RISK_PER_TRADE):
        self.max_risk_per_trade = max_risk_per_trade

    def check_risk(self, equity: float, risk_amount: float) -> bool:
        """Return True if the risk amount does not exceed allowed percentage."""
        if equity <= 0:
            return False
        return risk_amount <= equity * self.max_risk_per_trade
>>>>>>> 4dbf5c8d
<|MERGE_RESOLUTION|>--- conflicted
+++ resolved
@@ -1563,16 +1563,11 @@
 
         hours, remainder = divmod(avg_seconds, 3600)
         minutes, seconds = divmod(remainder, 60)
-<<<<<<< HEAD
-        
-=======
-
->>>>>>> 4dbf5c8d
+
         return f"{int(hours)}:{int(minutes):02d}:{int(seconds):02d}"
 
 
 class RiskManager:
-<<<<<<< HEAD
     """Minimal placeholder risk manager."""
 
     def __init__(self, config: Optional[Dict[str, Any]] = None) -> None:
@@ -1581,7 +1576,7 @@
     async def validate_trade(self, *args: Any, **kwargs: Any) -> bool:
         """Validate a trade request. Always returns True for now."""
         return True
-=======
+
     """Minimal risk manager placeholder."""
 
     def __init__(self, *args, **kwargs) -> None:
@@ -1600,5 +1595,4 @@
         """Return True if the risk amount does not exceed allowed percentage."""
         if equity <= 0:
             return False
-        return risk_amount <= equity * self.max_risk_per_trade
->>>>>>> 4dbf5c8d
+        return risk_amount <= equity * self.max_risk_per_trade