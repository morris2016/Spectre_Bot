<<<<<<< HEAD
=======

>>>>>>> 55b53596

#!/usr/bin/env python3
"""
QuantumSpectre Elite Trading System
ML Hardware Acceleration Module

This module provides hardware optimization and acceleration for machine learning models,
focusing on GPU acceleration through CUDA, CPU optimization, and memory management to
ensure the system runs efficiently on the specified hardware (RTX 3050 with 8GB GPU RAM).
"""

import os
import sys
import logging
import platform
import gc
import numpy as np
import warnings
from typing import Dict, Optional, Union, List, Any, Tuple
import json
import psutil

# Conditionally import hardware-specific libraries
try:
    import torch
    import torch.cuda
    TORCH_AVAILABLE = True
except ImportError:
    TORCH_AVAILABLE = False

try:
    import tensorflow as tf
    TF_AVAILABLE = True
except ImportError:
    TF_AVAILABLE = False

from feature_service.processor_utils import cudf, cp, HAS_GPU
CUPY_AVAILABLE = HAS_GPU

try:
    from numba import cuda, jit
    NUMBA_AVAILABLE = True
except ImportError:
    NUMBA_AVAILABLE = False

# Internal imports
from common.logger import get_logger
from common.exceptions import HardwareError
from common.constants import GPU_MEMORY_LIMIT, GPU_MEMORY_GROWTH, DEFAULT_GPU_ID

logger = get_logger(__name__)

# Global state for hardware configuration
_hardware_config = {
    "gpu_enabled": False,
    "cuda_available": False,
    "gpu_id": DEFAULT_GPU_ID,
    "gpu_memory_limit": GPU_MEMORY_LIMIT,
    "gpu_memory_growth": GPU_MEMORY_GROWTH,
    "cpu_threads": os.cpu_count(),
    "memory_efficient": False,
    "hardware_info": {},
    "optimization_level": "auto"
}

def initialize_hardware(
    gpu_enabled: bool = True,
    gpu_id: int = DEFAULT_GPU_ID,
    gpu_memory_limit: Optional[int] = None,
    gpu_memory_growth: bool = GPU_MEMORY_GROWTH,
    cpu_threads: Optional[int] = None,
    memory_efficient: bool = False,
    optimization_level: str = "auto"
) -> Dict[str, Any]:
    """
    Initialize hardware settings for optimal ML performance.
    
    Args:
        gpu_enabled: Whether to enable GPU acceleration
        gpu_id: GPU device ID to use
        gpu_memory_limit: Memory limit for GPU in MB (None for no limit)
        gpu_memory_growth: Allow memory growth for TensorFlow
        cpu_threads: Number of CPU threads to use (None for all available)
        memory_efficient: Use memory-efficient algorithms
        optimization_level: Optimization level ("low", "medium", "high", "auto")
    
    Returns:
        Dictionary with hardware configuration information
    """
    global _hardware_config
    
    try:
        # Detect hardware capabilities
        hardware_info = detect_hardware()
        _hardware_config["hardware_info"] = hardware_info
        
        # Determine if CUDA is available
        cuda_available = detect_cuda_availability()
        _hardware_config["cuda_available"] = cuda_available
        
        # Configure GPU settings
        if gpu_enabled and cuda_available:
            _hardware_config["gpu_enabled"] = True
            _hardware_config["gpu_id"] = gpu_id
            
            # Set GPU memory limits
            if gpu_memory_limit is not None:
                _hardware_config["gpu_memory_limit"] = gpu_memory_limit
            else:
                # If no limit specified, use available GPU memory with a safety margin
                available_gpu_memory = get_available_gpu_memory(gpu_id)
                if available_gpu_memory:
                    # Use 80% of available memory as a safety margin
                    _hardware_config["gpu_memory_limit"] = int(available_gpu_memory * 0.8)
            
            _hardware_config["gpu_memory_growth"] = gpu_memory_growth
            
            # Apply GPU settings
            configure_gpu(
                gpu_id=gpu_id,
                memory_limit=_hardware_config["gpu_memory_limit"],
                memory_growth=gpu_memory_growth
            )
            
            logger.info(f"GPU acceleration enabled (Device {gpu_id})")
        else:
            _hardware_config["gpu_enabled"] = False
            if gpu_enabled and not cuda_available:
                logger.warning("GPU acceleration requested but CUDA is not available. Using CPU instead.")
            else:
                logger.info("Using CPU for computation")
        
        # Configure CPU settings
        if cpu_threads is not None:
            _hardware_config["cpu_threads"] = min(cpu_threads, os.cpu_count())
        else:
            _hardware_config["cpu_threads"] = os.cpu_count()
        
        # Set thread count for various libraries
        configure_cpu_threads(_hardware_config["cpu_threads"])
        
        # Configure memory efficiency settings
        _hardware_config["memory_efficient"] = memory_efficient
        if memory_efficient:
            logger.info("Memory-efficient mode enabled")
        
        # Set optimization level
        if optimization_level == "auto":
            # Auto-detect based on hardware capabilities
            if _hardware_config["gpu_enabled"] and _hardware_config["gpu_memory_limit"] >= 4000:
                _hardware_config["optimization_level"] = "high"
            elif _hardware_config["cpu_threads"] >= 8:
                _hardware_config["optimization_level"] = "medium"
            else:
                _hardware_config["optimization_level"] = "low"
        else:
            _hardware_config["optimization_level"] = optimization_level
        
        logger.info(f"Hardware initialization complete. Optimization level: {_hardware_config['optimization_level']}")
        return _hardware_config
        
    except Exception as e:
        logger.error(f"Error initializing hardware: {str(e)}")
        raise HardwareError(f"Failed to initialize hardware: {str(e)}")

def detect_hardware() -> Dict[str, Any]:
    """
    Detect and report hardware capabilities of the system.
    
    Returns:
        Dictionary with hardware information
    """
    hardware_info = {
        "platform": platform.platform(),
        "processor": platform.processor(),
        "python_version": platform.python_version(),
        "cpu_count": os.cpu_count(),
        "cpu_physical_cores": psutil.cpu_count(logical=False),
        "cpu_logical_cores": psutil.cpu_count(logical=True),
        "memory_total": psutil.virtual_memory().total,
        "memory_available": psutil.virtual_memory().available,
        "gpu_available": False,
        "gpu_info": []
    }
    
    # Get GPU information if available
    if TORCH_AVAILABLE and torch.cuda.is_available():
        hardware_info["gpu_available"] = True
        hardware_info["cuda_version"] = torch.version.cuda
        
        gpu_count = torch.cuda.device_count()
        hardware_info["gpu_count"] = gpu_count
        
        for i in range(gpu_count):
            gpu_info = {
                "device_id": i,
                "name": torch.cuda.get_device_name(i),
                "total_memory": torch.cuda.get_device_properties(i).total_memory,
            }
            hardware_info["gpu_info"].append(gpu_info)
    
    # TensorFlow GPU info as fallback
    elif TF_AVAILABLE:
        gpus = tf.config.list_physical_devices('GPU')
        if gpus:
            hardware_info["gpu_available"] = True
            hardware_info["gpu_count"] = len(gpus)
            
            for i, gpu in enumerate(gpus):
                gpu_info = {
                    "device_id": i,
                    "name": gpu.name,
                }
                hardware_info["gpu_info"].append(gpu_info)
    
    logger.debug(f"Hardware detection complete: {json.dumps(hardware_info, indent=2)}")
    return hardware_info

def detect_cuda_availability() -> bool:
    """
    Detect if CUDA is available for GPU acceleration.
    
    Returns:
        Boolean indicating if CUDA is available
    """
    cuda_available = False
    
    # Check PyTorch CUDA availability
    if TORCH_AVAILABLE:
        cuda_available = torch.cuda.is_available()
        if cuda_available:
            logger.info(f"CUDA available through PyTorch (version {torch.version.cuda})")
            return True
    
    # Check TensorFlow GPU availability
    if TF_AVAILABLE:
        gpus = tf.config.list_physical_devices('GPU')
        if gpus:
            cuda_available = True
            logger.info(f"GPU devices available through TensorFlow: {len(gpus)}")
            return True
    
    # Check NUMBA CUDA availability
    if NUMBA_AVAILABLE:
        try:
            cuda_available = cuda.is_available()
            if cuda_available:
                logger.info("CUDA available through Numba")
                return True
        except:
            pass
    
    if not cuda_available:
        logger.warning("No CUDA-capable GPU detected")
    
    return cuda_available

def get_available_gpu_memory(gpu_id: int = 0) -> Optional[int]:
    """
    Get available GPU memory in MB.
    
    Args:
        gpu_id: GPU device ID
    
    Returns:
        Available memory in MB or None if unavailable
    """
    try:
        if TORCH_AVAILABLE and torch.cuda.is_available():
            # PyTorch method
            torch.cuda.empty_cache()
            total_memory = torch.cuda.get_device_properties(gpu_id).total_memory
            reserved_memory = torch.cuda.memory_reserved(gpu_id)
            allocated_memory = torch.cuda.memory_allocated(gpu_id)
            available_memory = (total_memory - reserved_memory - allocated_memory) / (1024 * 1024)  # Convert to MB
            return int(available_memory)
        
        # Fallback to nvidia-smi through subprocess
        elif shutil.which('nvidia-smi'):
            import subprocess
            result = subprocess.run(
                ['nvidia-smi', '--query-gpu=memory.free', '--format=csv,nounits,noheader', '-i', str(gpu_id)],
                encoding='utf-8',
                capture_output=True,
                check=True
            )
            return int(result.stdout.strip())
    
    except Exception as e:
        logger.warning(f"Failed to get available GPU memory: {str(e)}")
    
    return None

def configure_gpu(
    gpu_id: int = 0,
    memory_limit: Optional[int] = None,
    memory_growth: bool = True
) -> None:
    """
    Configure GPU settings for optimal performance.
    
    Args:
        gpu_id: GPU device ID to use
        memory_limit: Memory limit in MB (None for no limit)
        memory_growth: Allow memory growth for TensorFlow
    """
    # Set CUDA device for PyTorch
    if TORCH_AVAILABLE and torch.cuda.is_available():
        try:
            torch.cuda.set_device(gpu_id)
            logger.debug(f"Set PyTorch CUDA device to {gpu_id}")
            
            # Clear GPU cache
            torch.cuda.empty_cache()
        except Exception as e:
            logger.warning(f"Failed to set PyTorch CUDA device: {str(e)}")
    
    # Configure TensorFlow GPU settings
    if TF_AVAILABLE:
        try:
            gpus = tf.config.list_physical_devices('GPU')
            if gpus:
                # Set visible devices
                tf.config.set_visible_devices(gpus[gpu_id], 'GPU')
                
                # Configure memory growth
                if memory_growth:
                    tf.config.experimental.set_memory_growth(gpus[gpu_id], True)
                    logger.debug(f"Enabled memory growth for TensorFlow GPU {gpu_id}")
                
                # Set memory limit
                if memory_limit:
                    tf.config.set_logical_device_configuration(
                        gpus[gpu_id],
                        [tf.config.LogicalDeviceConfiguration(memory_limit=memory_limit)]
                    )
                    logger.debug(f"Set TensorFlow GPU memory limit to {memory_limit}MB")
        except Exception as e:
            logger.warning(f"Failed to configure TensorFlow GPU: {str(e)}")
    
    # Set CUDA_VISIBLE_DEVICES environment variable for other libraries
    os.environ["CUDA_VISIBLE_DEVICES"] = str(gpu_id)
    
    logger.info(f"GPU {gpu_id} configured for machine learning acceleration")

def configure_cpu_threads(num_threads: int) -> None:
    """
    Configure thread count for various libraries.
    
    Args:
        num_threads: Number of threads to use
    """
    # Set OpenMP thread count (used by scikit-learn, XGBoost, etc.)
    os.environ["OMP_NUM_THREADS"] = str(num_threads)
    os.environ["OPENBLAS_NUM_THREADS"] = str(num_threads)
    os.environ["MKL_NUM_THREADS"] = str(num_threads)
    os.environ["VECLIB_MAXIMUM_THREADS"] = str(num_threads)
    os.environ["NUMEXPR_NUM_THREADS"] = str(num_threads)
    
    # Configure NumPy threading
    try:
        import numpy as np
        np.set_num_threads(num_threads)
    except:
        pass
    
    # Configure PyTorch CPU threading
    if TORCH_AVAILABLE:
        try:
            torch.set_num_threads(num_threads)
            torch.set_num_interop_threads(num_threads)
        except:
            pass
    
    logger.info(f"CPU thread count configured to {num_threads} threads")

def get_hardware_config() -> Dict[str, Any]:
    """
    Get current hardware configuration.
    
    Returns:
        Dictionary with current hardware configuration
    """
    return _hardware_config

def cleanup_gpu_memory() -> None:
    """
    Clean up GPU memory to prevent memory leaks.
    """
    if _hardware_config["gpu_enabled"]:
        # PyTorch cleanup
        if TORCH_AVAILABLE and torch.cuda.is_available():
            try:
                torch.cuda.empty_cache()
                logger.debug("PyTorch GPU memory cache cleared")
            except Exception as e:
                logger.warning(f"Failed to clear PyTorch GPU memory: {str(e)}")
        
        # TensorFlow cleanup
        if TF_AVAILABLE:
            try:
                if hasattr(tf.keras.backend, 'clear_session'):
                    tf.keras.backend.clear_session()
                    logger.debug("TensorFlow session cleared")
            except Exception as e:
                logger.warning(f"Failed to clear TensorFlow session: {str(e)}")
        
        # CuPy cleanup
        if HAS_GPU:
            try:
                cp.get_default_memory_pool().free_all_blocks()
                logger.debug("CuPy memory pool cleared")
            except Exception as e:
                logger.warning(f"Failed to clear CuPy memory: {str(e)}")
        
        # General garbage collection
        gc.collect()
        logger.debug("General garbage collection performed")

def optimize_tensor_operations(
    array: Union[np.ndarray, 'torch.Tensor', 'tf.Tensor'],
    operation: str = "default"
) -> Union[np.ndarray, 'torch.Tensor', 'tf.Tensor']:
    """
    Optimize tensor operations based on available hardware.
    
    Args:
        array: Input array or tensor
        operation: Operation type for specialized handling
    
    Returns:
        The input tensor, potentially moved to the appropriate device
    """
    # Return early if not GPU-enabled
    if not _hardware_config["gpu_enabled"]:
        return array
    
    try:
        # Handle PyTorch tensors
        if TORCH_AVAILABLE and isinstance(array, torch.Tensor):
            device = torch.device(f"cuda:{_hardware_config['gpu_id']}" if torch.cuda.is_available() else "cpu")
            return array.to(device)
        
        # Handle TensorFlow tensors
        elif TF_AVAILABLE and isinstance(array, tf.Tensor):
            # TensorFlow manages device placement automatically
            return array
        
        # Handle NumPy arrays
        elif isinstance(array, np.ndarray):
            if HAS_GPU and _hardware_config["gpu_enabled"]:
                # Convert to CuPy array for GPU acceleration
                return cp.asarray(array)
            return array
        
    except Exception as e:
        logger.warning(f"Failed to optimize tensor operation: {str(e)}")
        # Return original array on error
        return array
    
    # Default case - return the original array
    return array

def get_recommended_batch_size(
    input_shape: Tuple[int, ...],
    model_complexity: str = "medium",
    dtype: str = "float32"
) -> int:
    """
    Calculate recommended batch size based on GPU memory and model complexity.
    
    Args:
        input_shape: Shape of input data (excluding batch dimension)
        model_complexity: Complexity of the model ("low", "medium", "high")
        dtype: Data type of the input data
    
    Returns:
        Recommended batch size
    """
    if not _hardware_config["gpu_enabled"]:
        # CPU-based recommendation
        return 64  # Default conservative batch size for CPU
    
    try:
        # Get element size in bytes based on dtype
        dtype_sizes = {
            "float16": 2,
            "float32": 4,
            "float64": 8,
            "int8": 1,
            "int16": 2,
            "int32": 4,
            "int64": 8
        }
        element_size = dtype_sizes.get(dtype, 4)  # Default to float32 (4 bytes)
        
        # Calculate input size
        input_elements = np.prod(input_shape)
        input_size = input_elements * element_size
        
        # Model memory multipliers based on complexity
        # This accounts for model parameters, activations, gradients, optimizer states
        complexity_multipliers = {
            "low": 10,      # Simple models (linear, shallow trees)
            "medium": 50,   # Medium models (CNNs, RNNs)
            "high": 100     # Complex models (Transformers, large CNNs)
        }
        multiplier = complexity_multipliers.get(model_complexity, 50)
        
        # Get available GPU memory (in bytes)
        available_memory = _hardware_config["gpu_memory_limit"] * 1024 * 1024  # Convert MB to bytes
        
        # Apply a safety factor to account for memory fragmentation and overhead
        safety_factor = 0.8
        available_memory *= safety_factor
        
        # Calculate batch size
        max_batch_size = int(available_memory / (input_size * multiplier))
        
        # Ensure batch size is at least 1
        batch_size = max(1, max_batch_size)
        
        # Round to power of 2 for better performance
        batch_size = 2 ** int(np.log2(batch_size))
        
        return batch_size
        
    except Exception as e:
        logger.warning(f"Failed to calculate recommended batch size: {str(e)}")
        # Return a conservative default
        return 32

def is_gpu_suitable_for_model(
    model_type: str,
    input_shape: Optional[Tuple[int, ...]] = None,
    parameter_count: Optional[int] = None
) -> bool:
    """
    Determine if the GPU is suitable for a given model.
    
    Args:
        model_type: Type of model
        input_shape: Shape of input data
        parameter_count: Number of model parameters
    
    Returns:
        Boolean indicating if GPU is suitable
    """
    if not _hardware_config["gpu_enabled"]:
        return False
    
    # Get GPU memory
    gpu_memory_mb = _hardware_config["gpu_memory_limit"]
    
    # Memory requirements for different model types
    memory_requirements = {
        "linear": 100,  # Small linear models
        "tree": 200,    # Decision trees, random forests
        "xgboost": 500, # XGBoost models
        "lightgbm": 500, # LightGBM models
        "catboost": 800, # CatBoost models
        "neural_network_small": 1000,  # Small neural networks
        "neural_network_medium": 2000, # Medium neural networks
        "neural_network_large": 4000,  # Large neural networks
        "rnn": 2000,    # Recurrent neural networks
        "lstm": 3000,   # LSTM networks
        "gru": 2500,    # GRU networks
        "cnn_small": 1500, # Small convolutional networks
        "cnn_large": 4000, # Large convolutional networks
        "transformer_small": 3000, # Small transformer models
        "transformer_large": 6000, # Large transformer models
    }
    
    # Get memory requirement for the model type
    base_requirement = memory_requirements.get(model_type, 1000)  # Default 1GB if unknown
    
    # Adjust based on parameter count if provided
    if parameter_count is not None:
        # Rough estimation: each parameter needs storage for value, gradient, and optimizer state
        # 4 bytes per float32 parameter × 3 (param, gradient, optimizer) = 12 bytes per parameter
        param_memory_mb = (parameter_count * 12) / (1024 * 1024)
        base_requirement = max(base_requirement, param_memory_mb)
    
    # Adjust based on input shape if provided
    if input_shape is not None:
        input_size = np.prod(input_shape) * 4  # Assuming float32
        # Multiple by a factor to account for intermediate activations
        activation_factor = 10
        input_memory_mb = (input_size * activation_factor) / (1024 * 1024)
        base_requirement += input_memory_mb
    
    # Add a safety margin
    required_memory = base_requirement * 1.5
    
    # Check if GPU has enough memory
    has_enough_memory = gpu_memory_mb >= required_memory
    
    if not has_enough_memory:
        logger.warning(
            f"GPU memory ({gpu_memory_mb}MB) may be insufficient for {model_type} "
            f"model requiring approximately {required_memory:.1f}MB"
        )
    
    return has_enough_memory

def monitor_hardware_usage() -> Dict[str, Any]:
    """
    Monitor current hardware resource usage.
    
    Returns:
        Dictionary with resource usage information
    """
    usage = {
        "cpu_percent": psutil.cpu_percent(interval=0.1),
        "memory_percent": psutil.virtual_memory().percent,
        "memory_used": psutil.virtual_memory().used,
        "memory_available": psutil.virtual_memory().available,
        "gpu_utilization": None,
        "gpu_memory_used": None,
        "gpu_memory_total": None
    }
    
    # Get GPU information if available
    if _hardware_config["gpu_enabled"]:
        try:
            if TORCH_AVAILABLE and torch.cuda.is_available():
                gpu_id = _hardware_config["gpu_id"]
                # Get GPU memory usage
                usage["gpu_memory_total"] = torch.cuda.get_device_properties(gpu_id).total_memory
                usage["gpu_memory_reserved"] = torch.cuda.memory_reserved(gpu_id)
                usage["gpu_memory_allocated"] = torch.cuda.memory_allocated(gpu_id)
                usage["gpu_memory_used"] = usage["gpu_memory_reserved"]
                
                # Calculate utilization percentage
                if usage["gpu_memory_total"] > 0:
                    usage["gpu_utilization"] = (usage["gpu_memory_used"] / usage["gpu_memory_total"]) * 100
        except Exception as e:
            logger.warning(f"Failed to get GPU usage information: {str(e)}")
    
    return usage

# Module initialization
logger.info("ML hardware module imported")

# Import submodules for easier access
if TORCH_AVAILABLE:
    from . import gpu

# Make hardware config available at module level
hardware_config = _hardware_config
<|MERGE_RESOLUTION|>--- conflicted
+++ resolved
@@ -1,8 +1,3 @@
-<<<<<<< HEAD
-=======
-
->>>>>>> 55b53596
-
 #!/usr/bin/env python3
 """
 QuantumSpectre Elite Trading System
