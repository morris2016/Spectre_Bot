--- conflicted
+++ resolved
@@ -38,17 +38,11 @@
     tf = None  # type: ignore
     layers = models = optimizers = callbacks = regularizers = None  # type: ignore
 try:
-<<<<<<< HEAD
     import torch  # type: ignore
     import torch.nn as nn  # type: ignore
     import torch.optim as optim  # type: ignore
     from torch.utils.data import DataLoader, TensorDataset  # type: ignore
-=======
-    import torch
-    import torch.nn as nn
-    import torch.optim as optim
-    from torch.utils.data import DataLoader, TensorDataset
->>>>>>> 55b53596
+
     TORCH_AVAILABLE = True
 except Exception:  # pragma: no cover - optional dependency
     torch = None  # type: ignore
