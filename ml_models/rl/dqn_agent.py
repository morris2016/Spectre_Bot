#!/usr/bin/env python3
"""Simple DQN agent leveraging PyTorch."""

from __future__ import annotations

import random
from collections import deque, namedtuple
from typing import Any

import numpy as np
try:
    import torch
    import torch.nn as nn
    import torch.optim as optim
    import torch.nn.functional as F
    TORCH_AVAILABLE = True
except ImportError:  # pragma: no cover - optional dependency
    torch = None  # type: ignore
    nn = None  # type: ignore
    optim = None  # type: ignore
    F = None  # type: ignore
    TORCH_AVAILABLE = False

from .base_agent import RLAgent

# Constants
MAX_MEMORY_SIZE = 100000
BATCH_SIZE = 64
GAMMA = 0.99
TAU = 0.005
LEARNING_RATE = 0.0003
EPSILON_START = 1.0
EPSILON_END = 0.05
EPSILON_DECAY = 10000
ALPHA = 0.6  # Prioritized replay alpha
BETA_START = 0.4  # Prioritized replay beta
BETA_END = 1.0
BETA_DECAY = 10000
CLIP_GRAD = 1.0

Experience = namedtuple("Experience", ["state", "action", "reward", "next_state", "done"])


class ReplayMemory:
    def __init__(self, capacity: int) -> None:
        self.capacity = capacity
        self.memory = deque(maxlen=capacity)

    def push(self, state: Any, action: int, reward: float, next_state: Any, done: bool) -> None:
        self.memory.append(Experience(state, action, reward, next_state, done))

    def sample(self, batch_size: int):
        return random.sample(self.memory, batch_size)

    def __len__(self) -> int:
        return len(self.memory)


class PrioritizedReplayMemory:
    def __init__(self, capacity: int, alpha: float = 0.6) -> None:
        self.capacity = capacity
        self.alpha = alpha
        self.memory = []
        self.priorities = np.zeros((capacity,), dtype=np.float32)
        self.position = 0
        self.max_priority = 1.0

    def push(self, state: Any, action: int, reward: float, next_state: Any, done: bool, max_prio: float | None = None) -> None:
        if max_prio is None:
            max_prio = self.max_priority
        if len(self.memory) < self.capacity:
            self.memory.append(Experience(state, action, reward, next_state, done))
        else:
            self.memory[self.position] = Experience(state, action, reward, next_state, done)
        self.priorities[self.position] = max_prio
        self.position = (self.position + 1) % self.capacity

    def sample(self, batch_size: int, beta: float = 0.4):
        if len(self.memory) < self.capacity:
            prios = self.priorities[: len(self.memory)]
        else:
            prios = self.priorities
        probs = prios ** self.alpha
        probs /= probs.sum()
        indices = np.random.choice(len(self.memory), batch_size, p=probs)
        weights = (len(self.memory) * probs[indices]) ** (-beta)
        weights /= weights.max()
        batch = [self.memory[idx] for idx in indices]
        return batch, indices, weights

    def update_priorities(self, indices, priorities) -> None:
        for idx, priority in zip(indices, priorities):
            self.priorities[idx] = priority
            self.max_priority = max(self.max_priority, priority)

    def __len__(self) -> int:
        return len(self.memory)


if TORCH_AVAILABLE:
    class DQN(nn.Module):
        def __init__(self, state_dim: int, action_dim: int, hidden_dim: int = 128) -> None:
            super().__init__()
            self.fc1 = nn.Linear(state_dim, hidden_dim)
            self.fc2 = nn.Linear(hidden_dim, hidden_dim)
            self.fc3 = nn.Linear(hidden_dim, hidden_dim // 2)
            self.fc4 = nn.Linear(hidden_dim // 2, action_dim)

        def forward(self, x: torch.Tensor) -> torch.Tensor:
            x = F.relu(self.fc1(x))
            x = F.relu(self.fc2(x))
            x = F.relu(self.fc3(x))
            return self.fc4(x)
else:
    class DQN:
        def __init__(self, state_dim: int, action_dim: int, hidden_dim: int = 128) -> None:
            self.weights = np.zeros((state_dim, action_dim))

        def __call__(self, x: np.ndarray) -> np.ndarray:
            return x @ self.weights


if TORCH_AVAILABLE:
    class DuelingDQN(nn.Module):
        def __init__(self, state_dim: int, action_dim: int, hidden_dim: int = 128) -> None:
            super().__init__()
            self.fc1 = nn.Linear(state_dim, hidden_dim)
            self.fc2 = nn.Linear(hidden_dim, hidden_dim)
            self.value_fc = nn.Linear(hidden_dim, hidden_dim // 2)
            self.value = nn.Linear(hidden_dim // 2, 1)
            self.advantage_fc = nn.Linear(hidden_dim, hidden_dim // 2)
            self.advantage = nn.Linear(hidden_dim // 2, action_dim)

        def forward(self, x: torch.Tensor) -> torch.Tensor:
            x = F.relu(self.fc1(x))
            x = F.relu(self.fc2(x))
            value = F.relu(self.value_fc(x))
            value = self.value(value)
            advantage = F.relu(self.advantage_fc(x))
            advantage = self.advantage(advantage)
            return value + advantage - advantage.mean(dim=1, keepdim=True)
else:
    class DuelingDQN(DQN):
        pass


if TORCH_AVAILABLE:
    class NoisyLinear(nn.Module):
        def __init__(self, in_features: int, out_features: int, std_init: float = 0.5) -> None:
            super().__init__()
            self.in_features = in_features
            self.out_features = out_features
            self.std_init = std_init

            self.weight_mu = nn.Parameter(torch.empty(out_features, in_features))
            self.weight_sigma = nn.Parameter(torch.empty(out_features, in_features))
            self.register_buffer("weight_epsilon", torch.empty(out_features, in_features))
            self.bias_mu = nn.Parameter(torch.empty(out_features))
            self.bias_sigma = nn.Parameter(torch.empty(out_features))
            self.register_buffer("bias_epsilon", torch.empty(out_features))
            self.reset_parameters()
            self.reset_noise()

        def reset_parameters(self) -> None:
            mu_range = 1 / np.sqrt(self.weight_mu.size(1))
            self.weight_mu.data.uniform_(-mu_range, mu_range)
            self.weight_sigma.data.fill_(self.std_init / np.sqrt(self.weight_sigma.size(1)))
            self.bias_mu.data.uniform_(-mu_range, mu_range)
            self.bias_sigma.data.fill_(self.std_init / np.sqrt(self.bias_sigma.size(0)))

        def reset_noise(self) -> None:
            epsilon_in = self._scale_noise(self.in_features)
            epsilon_out = self._scale_noise(self.out_features)
            self.weight_epsilon.copy_(epsilon_out.outer(epsilon_in))
            self.bias_epsilon.copy_(epsilon_out)

        @staticmethod
        def _scale_noise(size: int) -> torch.Tensor:
            x = torch.randn(size)
            return x.sign().mul_(x.abs().sqrt_())

        def forward(self, x: torch.Tensor) -> torch.Tensor:
            if self.training:
                weight = self.weight_mu + self.weight_sigma * self.weight_epsilon
                bias = self.bias_mu + self.bias_sigma * self.bias_epsilon
            else:
                weight = self.weight_mu
                bias = self.bias_mu
            return F.linear(x, weight, bias)
else:
    class NoisyLinear:
        def __init__(self, *args: Any, **kwargs: Any) -> None:
            pass

        def reset_noise(self) -> None:
            pass


if TORCH_AVAILABLE:
    class NoisyDQN(nn.Module):
        def __init__(self, state_dim: int, action_dim: int, hidden_dim: int = 128) -> None:
            super().__init__()
            self.fc1 = nn.Linear(state_dim, hidden_dim)
            self.fc2 = nn.Linear(hidden_dim, hidden_dim)
            self.fc3 = NoisyLinear(hidden_dim, hidden_dim // 2)
            self.fc4 = NoisyLinear(hidden_dim // 2, action_dim)

        def forward(self, x: torch.Tensor) -> torch.Tensor:
            x = F.relu(self.fc1(x))
            x = F.relu(self.fc2(x))
            x = F.relu(self.fc3(x))
            return self.fc4(x)

        def reset_noise(self) -> None:
            self.fc3.reset_noise()
            self.fc4.reset_noise()

    class NoisyDuelingDQN(nn.Module):
        def __init__(self, state_dim: int, action_dim: int, hidden_dim: int = 128) -> None:
            super().__init__()
            self.fc1 = nn.Linear(state_dim, hidden_dim)
            self.fc2 = nn.Linear(hidden_dim, hidden_dim)
            self.value_fc = NoisyLinear(hidden_dim, hidden_dim // 2)
            self.value = NoisyLinear(hidden_dim // 2, 1)
            self.advantage_fc = NoisyLinear(hidden_dim, hidden_dim // 2)
            self.advantage = NoisyLinear(hidden_dim // 2, action_dim)

        def forward(self, x: torch.Tensor) -> torch.Tensor:
            x = F.relu(self.fc1(x))
            x = F.relu(self.fc2(x))
            value = F.relu(self.value_fc(x))
            value = self.value(value)
            advantage = F.relu(self.advantage_fc(x))
            advantage = self.advantage(advantage)
            return value + advantage - advantage.mean(dim=1, keepdim=True)
else:
    class NoisyDQN(DQN):
        def reset_noise(self) -> None:
            pass

    class NoisyDuelingDQN(DuelingDQN):
        def reset_noise(self) -> None:
            pass

    def reset_noise(self) -> None:
        self.value_fc.reset_noise()
        self.value.reset_noise()
        self.advantage_fc.reset_noise()
        self.advantage.reset_noise()


class DQNAgent(RLAgent):
    def __init__(
        self,
        state_dim: int,
        action_dim: int,
        hidden_dim: int = 128,
        learning_rate: float = LEARNING_RATE,
        gamma: float = GAMMA,
        tau: float = TAU,
        epsilon_start: float = EPSILON_START,
        epsilon_end: float = EPSILON_END,
        epsilon_decay: float = EPSILON_DECAY,
        memory_size: int = MAX_MEMORY_SIZE,
        batch_size: int = BATCH_SIZE,
        prioritized_replay: bool = True,
        dueling_network: bool = True,
        double_dqn: bool = True,
        noisy_nets: bool = False,
        device: str | None = None,
    ) -> None:
        self.state_dim = state_dim
        self.action_dim = action_dim
        self.hidden_dim = hidden_dim
        self.learning_rate = learning_rate
        self.gamma = gamma
        self.tau = tau
        self.epsilon_start = epsilon_start
        self.epsilon_end = epsilon_end
        self.epsilon_decay = epsilon_decay
        self.batch_size = batch_size
        self.prioritized_replay = prioritized_replay
        self.dueling_network = dueling_network
        self.double_dqn = double_dqn
        self.noisy_nets = noisy_nets

        if TORCH_AVAILABLE:
            device_str = device or ("cuda" if torch.cuda.is_available() else "cpu")
            self.device = torch.device(device_str)
            self._setup_networks()
            self._setup_memory(memory_size)
            self.optimizer = optim.Adam(self.policy_net.parameters(), lr=learning_rate)
        else:
            self.device = "cpu"
            self.memory = deque(maxlen=memory_size)
            self.weights = np.zeros((state_dim, action_dim))

        self.steps_done = 0

    def _setup_networks(self) -> None:
        if not TORCH_AVAILABLE:
            return
        if self.dueling_network:
            net_class = NoisyDuelingDQN if self.noisy_nets else DuelingDQN
        else:
            net_class = NoisyDQN if self.noisy_nets else DQN
        self.policy_net = net_class(self.state_dim, self.action_dim, self.hidden_dim).to(self.device)
        self.target_net = net_class(self.state_dim, self.action_dim, self.hidden_dim).to(self.device)
        self.target_net.load_state_dict(self.policy_net.state_dict())
        self.target_net.eval()

    def _setup_memory(self, memory_size: int) -> None:
        if not TORCH_AVAILABLE:
            return
        if not TORCH_AVAILABLE:
            return
        if self.prioritized_replay:
            self.memory = PrioritizedReplayMemory(memory_size, alpha=ALPHA)
            self.beta = BETA_START
        else:
            self.memory = ReplayMemory(memory_size)

    def select_action(self, state: Any, test_mode: bool = False) -> int:
        if TORCH_AVAILABLE:
            state_t = torch.FloatTensor(state).unsqueeze(0).to(self.device)
            if not test_mode:
                self.steps_done += 1
                epsilon = self.epsilon_end + (self.epsilon_start - self.epsilon_end) * np.exp(
                    -self.steps_done / self.epsilon_decay
                )
                explore = False if self.noisy_nets else random.random() < epsilon

                if explore:
                    return random.randint(0, self.action_dim - 1)
            with torch.no_grad():
                q_values = self.policy_net(state_t)
                return int(q_values.max(1)[1].item())
        q_values = np.dot(state, self.weights)
        return int(np.argmax(q_values))


    def store_transition(self, state: Any, action: int, reward: float, next_state: Any, done: bool) -> None:
        if TORCH_AVAILABLE:
            if self.prioritized_replay:
                self.memory.push(state, action, reward, next_state, done, max_prio=self.memory.max_priority)
            else:
                self.memory.push(state, action, reward, next_state, done)
        else:
            self.memory.append((state, action, reward, next_state, done))

    def update_model(self) -> float | None:
        if len(self.memory) < self.batch_size:
            return None
        if TORCH_AVAILABLE:
            batch = random.sample(self.memory, self.batch_size)
            states, actions, rewards, next_states, dones = zip(*batch)
            state_batch = torch.FloatTensor(states)
            action_batch = torch.LongTensor(actions).unsqueeze(1)
            reward_batch = torch.FloatTensor(rewards)
            next_state_batch = torch.FloatTensor(next_states)
            done_batch = torch.FloatTensor(dones)

            q_values = self.policy_net(state_batch).gather(1, action_batch)
            with torch.no_grad():
                if self.double_dqn:
                    next_actions = self.policy_net(next_state_batch).max(1)[1].unsqueeze(1)
                    next_q = self.target_net(next_state_batch).gather(1, next_actions)
                else:
                    next_q = self.target_net(next_state_batch).max(1)[0].unsqueeze(1)
            target_q = reward_batch.unsqueeze(1) + (1 - done_batch.unsqueeze(1)) * self.gamma * next_q

            loss = F.mse_loss(q_values, target_q)
            self.optimizer.zero_grad()
            loss.backward()
            torch.nn.utils.clip_grad_norm_(self.policy_net.parameters(), CLIP_GRAD)
            self.optimizer.step()
            return float(loss.item())
        batch = random.sample(self.memory, self.batch_size)
        for state, action, reward, next_state, done in batch:
            q_current = np.dot(state, self.weights)[action]
            q_next = np.max(np.dot(next_state, self.weights)) if not done else 0.0
            target = reward + self.gamma * q_next
            self.weights[:, action] += self.learning_rate * (target - q_current) * state
        return 0.0

<<<<<<< HEAD
    def train_step(self) -> None:
        """Execute a single training iteration."""
        loss = self.update_model()
        if TORCH_AVAILABLE and loss is not None:
            for t_param, param in zip(self.target_net.parameters(), self.policy_net.parameters()):
                t_param.data.copy_((1 - self.tau) * t_param.data + self.tau * param.data)
=======
    def train_step(self) -> float | None:
        """Perform one training step and softly update the target network."""
        loss = self.update_model()
        if TORCH_AVAILABLE and loss is not None:
            with torch.no_grad():
                for tgt, src in zip(self.target_net.parameters(), self.policy_net.parameters()):
                    tgt.data.copy_(self.tau * src.data + (1 - self.tau) * tgt.data)
        return loss

>>>>>>> 2910545c


    def save(self, path: str) -> None:
        if TORCH_AVAILABLE:
            torch.save(
                {
                    "policy_net": self.policy_net.state_dict(),
                    "target_net": self.target_net.state_dict(),
                    "optimizer": self.optimizer.state_dict(),
                    "steps_done": self.steps_done,
                    "config": {
                        "state_dim": self.state_dim,
                        "action_dim": self.action_dim,
                        "hidden_dim": self.hidden_dim,
                        "learning_rate": self.learning_rate,
                        "gamma": self.gamma,
                        "tau": self.tau,
                        "epsilon_start": self.epsilon_start,
                        "epsilon_end": self.epsilon_end,
                        "epsilon_decay": self.epsilon_decay,
                        "batch_size": self.batch_size,
                        "prioritized_replay": self.prioritized_replay,
                        "dueling_network": self.dueling_network,
                        "double_dqn": self.double_dqn,
                        "noisy_nets": self.noisy_nets,
                    },
                },
                path,
            )
        else:
            with open(path, "wb") as f:
                np.save(f, self.weights)

    def load(self, path: str) -> None:
        if TORCH_AVAILABLE:
            checkpoint = torch.load(path, map_location=self.device)
            self.policy_net.load_state_dict(checkpoint["policy_net"])
            self.target_net.load_state_dict(checkpoint["target_net"])
            self.optimizer.load_state_dict(checkpoint["optimizer"])
            self.steps_done = checkpoint["steps_done"]
        else:
            with open(path, "rb") as f:
<<<<<<< HEAD
                self.weights = np.load(f)
=======
                self.weights = np.load(f)
>>>>>>> 2910545c
<|MERGE_RESOLUTION|>--- conflicted
+++ resolved
@@ -383,24 +383,13 @@
             self.weights[:, action] += self.learning_rate * (target - q_current) * state
         return 0.0
 
-<<<<<<< HEAD
     def train_step(self) -> None:
         """Execute a single training iteration."""
         loss = self.update_model()
         if TORCH_AVAILABLE and loss is not None:
             for t_param, param in zip(self.target_net.parameters(), self.policy_net.parameters()):
                 t_param.data.copy_((1 - self.tau) * t_param.data + self.tau * param.data)
-=======
-    def train_step(self) -> float | None:
-        """Perform one training step and softly update the target network."""
-        loss = self.update_model()
-        if TORCH_AVAILABLE and loss is not None:
-            with torch.no_grad():
-                for tgt, src in zip(self.target_net.parameters(), self.policy_net.parameters()):
-                    tgt.data.copy_(self.tau * src.data + (1 - self.tau) * tgt.data)
-        return loss
-
->>>>>>> 2910545c
+
 
 
     def save(self, path: str) -> None:
@@ -443,8 +432,4 @@
             self.steps_done = checkpoint["steps_done"]
         else:
             with open(path, "rb") as f:
-<<<<<<< HEAD
                 self.weights = np.load(f)
-=======
-                self.weights = np.load(f)
->>>>>>> 2910545c
