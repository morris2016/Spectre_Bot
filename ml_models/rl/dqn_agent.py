#!/usr/bin/env python3
"""Simple DQN agent leveraging PyTorch."""

from __future__ import annotations

import random
from collections import deque, namedtuple
from typing import Any

import numpy as np
try:
    import torch
    import torch.nn as nn
    import torch.optim as optim
    import torch.nn.functional as F
    TORCH_AVAILABLE = True
except ImportError:  # pragma: no cover - optional dependency
    torch = None  # type: ignore
    nn = None  # type: ignore
    optim = None  # type: ignore
    F = None  # type: ignore
    TORCH_AVAILABLE = False

<<<<<<< HEAD
=======
from .base_agent import BaseAgent
>>>>>>> 7c3a4000
from .base_agent import RLAgent

# Constants
MAX_MEMORY_SIZE = 100000
BATCH_SIZE = 64
GAMMA = 0.99
TAU = 0.005
LEARNING_RATE = 0.0003
EPSILON_START = 1.0
EPSILON_END = 0.05
EPSILON_DECAY = 10000
ALPHA = 0.6  # Prioritized replay alpha
BETA_START = 0.4  # Prioritized replay beta
BETA_END = 1.0
BETA_DECAY = 10000
CLIP_GRAD = 1.0

Experience = namedtuple("Experience", ["state", "action", "reward", "next_state", "done"])


class ReplayMemory:
    def __init__(self, capacity: int) -> None:
        self.capacity = capacity
        self.memory = deque(maxlen=capacity)

    def push(self, state: Any, action: int, reward: float, next_state: Any, done: bool) -> None:
        self.memory.append(Experience(state, action, reward, next_state, done))

    def sample(self, batch_size: int):
        return random.sample(self.memory, batch_size)

    def __len__(self) -> int:
        return len(self.memory)


class PrioritizedReplayMemory:
    def __init__(self, capacity: int, alpha: float = 0.6) -> None:
        self.capacity = capacity
        self.alpha = alpha
        self.memory = []
        self.priorities = np.zeros((capacity,), dtype=np.float32)
        self.position = 0
        self.max_priority = 1.0

    def push(self, state: Any, action: int, reward: float, next_state: Any, done: bool, max_prio: float | None = None) -> None:
        if max_prio is None:
            max_prio = self.max_priority
        if len(self.memory) < self.capacity:
            self.memory.append(Experience(state, action, reward, next_state, done))
        else:
            self.memory[self.position] = Experience(state, action, reward, next_state, done)
        self.priorities[self.position] = max_prio
        self.position = (self.position + 1) % self.capacity

    def sample(self, batch_size: int, beta: float = 0.4):
        if len(self.memory) < self.capacity:
            prios = self.priorities[: len(self.memory)]
        else:
            prios = self.priorities
        probs = prios ** self.alpha
        probs /= probs.sum()
        indices = np.random.choice(len(self.memory), batch_size, p=probs)
        weights = (len(self.memory) * probs[indices]) ** (-beta)
        weights /= weights.max()
        batch = [self.memory[idx] for idx in indices]
        return batch, indices, weights

    def update_priorities(self, indices, priorities) -> None:
        for idx, priority in zip(indices, priorities):
            self.priorities[idx] = priority
            self.max_priority = max(self.max_priority, priority)

    def __len__(self) -> int:
        return len(self.memory)


if TORCH_AVAILABLE:
    class DQN(nn.Module):
        def __init__(self, state_dim: int, action_dim: int, hidden_dim: int = 128) -> None:
            super().__init__()
            self.fc1 = nn.Linear(state_dim, hidden_dim)
            self.fc2 = nn.Linear(hidden_dim, hidden_dim)
            self.fc3 = nn.Linear(hidden_dim, hidden_dim // 2)
            self.fc4 = nn.Linear(hidden_dim // 2, action_dim)

        def forward(self, x: torch.Tensor) -> torch.Tensor:
            x = F.relu(self.fc1(x))
            x = F.relu(self.fc2(x))
            x = F.relu(self.fc3(x))
            return self.fc4(x)
else:
    class DQN:
        def __init__(self, state_dim: int, action_dim: int, hidden_dim: int = 128) -> None:
            self.weights = np.zeros((state_dim, action_dim))

        def __call__(self, x: np.ndarray) -> np.ndarray:
            return x @ self.weights


if TORCH_AVAILABLE:
    class DuelingDQN(nn.Module):
        def __init__(self, state_dim: int, action_dim: int, hidden_dim: int = 128) -> None:
            super().__init__()
            self.fc1 = nn.Linear(state_dim, hidden_dim)
            self.fc2 = nn.Linear(hidden_dim, hidden_dim)
            self.value_fc = nn.Linear(hidden_dim, hidden_dim // 2)
            self.value = nn.Linear(hidden_dim // 2, 1)
            self.advantage_fc = nn.Linear(hidden_dim, hidden_dim // 2)
            self.advantage = nn.Linear(hidden_dim // 2, action_dim)

        def forward(self, x: torch.Tensor) -> torch.Tensor:
            x = F.relu(self.fc1(x))
            x = F.relu(self.fc2(x))
            value = F.relu(self.value_fc(x))
            value = self.value(value)
            advantage = F.relu(self.advantage_fc(x))
            advantage = self.advantage(advantage)
            return value + advantage - advantage.mean(dim=1, keepdim=True)
else:
    class DuelingDQN(DQN):
        pass


if TORCH_AVAILABLE:
    class NoisyLinear(nn.Module):
        def __init__(self, in_features: int, out_features: int, std_init: float = 0.5) -> None:
            super().__init__()
            self.in_features = in_features
            self.out_features = out_features
            self.std_init = std_init

            self.weight_mu = nn.Parameter(torch.empty(out_features, in_features))
            self.weight_sigma = nn.Parameter(torch.empty(out_features, in_features))
            self.register_buffer("weight_epsilon", torch.empty(out_features, in_features))
            self.bias_mu = nn.Parameter(torch.empty(out_features))
            self.bias_sigma = nn.Parameter(torch.empty(out_features))
            self.register_buffer("bias_epsilon", torch.empty(out_features))
            self.reset_parameters()
            self.reset_noise()

        def reset_parameters(self) -> None:
            mu_range = 1 / np.sqrt(self.weight_mu.size(1))
            self.weight_mu.data.uniform_(-mu_range, mu_range)
            self.weight_sigma.data.fill_(self.std_init / np.sqrt(self.weight_sigma.size(1)))
            self.bias_mu.data.uniform_(-mu_range, mu_range)
            self.bias_sigma.data.fill_(self.std_init / np.sqrt(self.bias_sigma.size(0)))

        def reset_noise(self) -> None:
            epsilon_in = self._scale_noise(self.in_features)
            epsilon_out = self._scale_noise(self.out_features)
            self.weight_epsilon.copy_(epsilon_out.outer(epsilon_in))
            self.bias_epsilon.copy_(epsilon_out)

        @staticmethod
        def _scale_noise(size: int) -> torch.Tensor:
            x = torch.randn(size)
            return x.sign().mul_(x.abs().sqrt_())

        def forward(self, x: torch.Tensor) -> torch.Tensor:
            if self.training:
                weight = self.weight_mu + self.weight_sigma * self.weight_epsilon
                bias = self.bias_mu + self.bias_sigma * self.bias_epsilon
            else:
                weight = self.weight_mu
                bias = self.bias_mu
            return F.linear(x, weight, bias)
else:
    class NoisyLinear:
        def __init__(self, *args: Any, **kwargs: Any) -> None:
            pass

        def reset_noise(self) -> None:
            pass


if TORCH_AVAILABLE:
    class NoisyDQN(nn.Module):
        def __init__(self, state_dim: int, action_dim: int, hidden_dim: int = 128) -> None:
            super().__init__()
            self.fc1 = nn.Linear(state_dim, hidden_dim)
            self.fc2 = nn.Linear(hidden_dim, hidden_dim)
            self.fc3 = NoisyLinear(hidden_dim, hidden_dim // 2)
            self.fc4 = NoisyLinear(hidden_dim // 2, action_dim)

        def forward(self, x: torch.Tensor) -> torch.Tensor:
            x = F.relu(self.fc1(x))
            x = F.relu(self.fc2(x))
            x = F.relu(self.fc3(x))
            return self.fc4(x)

        def reset_noise(self) -> None:
            self.fc3.reset_noise()
            self.fc4.reset_noise()


    class NoisyDuelingDQN(nn.Module):
        def __init__(self, state_dim: int, action_dim: int, hidden_dim: int = 128) -> None:
            super().__init__()
            self.fc1 = nn.Linear(state_dim, hidden_dim)
            self.fc2 = nn.Linear(hidden_dim, hidden_dim)
            self.value_fc = NoisyLinear(hidden_dim, hidden_dim // 2)
            self.value = NoisyLinear(hidden_dim // 2, 1)
            self.advantage_fc = NoisyLinear(hidden_dim, hidden_dim // 2)
            self.advantage = NoisyLinear(hidden_dim // 2, action_dim)

        def forward(self, x: torch.Tensor) -> torch.Tensor:
            x = F.relu(self.fc1(x))
            x = F.relu(self.fc2(x))
            value = F.relu(self.value_fc(x))
            value = self.value(value)
            advantage = F.relu(self.advantage_fc(x))
            advantage = self.advantage(advantage)
            return value + advantage - advantage.mean(dim=1, keepdim=True)
else:
    class NoisyDQN(DQN):
        def reset_noise(self) -> None:
            pass

    class NoisyDuelingDQN(DuelingDQN):
        def reset_noise(self) -> None:
            pass

    def reset_noise(self) -> None:
        self.value_fc.reset_noise()
        self.value.reset_noise()
        self.advantage_fc.reset_noise()
        self.advantage.reset_noise()


class DQNAgent(RLAgent):
    def __init__(
        self,
        state_dim: int,
        action_dim: int,
        hidden_dim: int = 128,
        learning_rate: float = LEARNING_RATE,
        gamma: float = GAMMA,
        tau: float = TAU,
        epsilon_start: float = EPSILON_START,
        epsilon_end: float = EPSILON_END,
        epsilon_decay: float = EPSILON_DECAY,
        memory_size: int = MAX_MEMORY_SIZE,
        batch_size: int = BATCH_SIZE,
        prioritized_replay: bool = True,
        dueling_network: bool = True,
        double_dqn: bool = True,
        noisy_nets: bool = False,
        device: str | None = None,
    ) -> None:
        self.state_dim = state_dim
        self.action_dim = action_dim
        self.hidden_dim = hidden_dim
        self.learning_rate = learning_rate
        self.gamma = gamma
        self.tau = tau
        self.epsilon_start = epsilon_start
        self.epsilon_end = epsilon_end
        self.epsilon_decay = epsilon_decay
        self.batch_size = batch_size
        self.prioritized_replay = prioritized_replay
        self.dueling_network = dueling_network
        self.double_dqn = double_dqn
        self.noisy_nets = noisy_nets
<<<<<<< HEAD
        if TORCH_AVAILABLE:
            if device is None:
                self.device = torch.device("cuda" if torch.cuda.is_available() else "cpu")
            else:
                self.device = torch.device(device)
            self._setup_networks()
            self._setup_memory(memory_size)
            self.optimizer = optim.Adam(self.policy_net.parameters(), lr=learning_rate)
        else:
            self.device = "cpu"
            self.memory = deque(maxlen=memory_size)
            self.weights = np.zeros((state_dim, action_dim))
=======
>>>>>>> 7c3a4000
        self.steps_done = 0

        if TORCH_AVAILABLE:
            if device is None:
                self.device = torch.device("cuda" if torch.cuda.is_available() else "cpu")
            else:
                self.device = torch.device(device)
            self._setup_networks()
            self._setup_memory(memory_size)
            self.optimizer = optim.Adam(self.policy_net.parameters(), lr=learning_rate)
        else:
            self.device = "cpu"
            self.memory = deque(maxlen=memory_size)
            self.weights = np.zeros((state_dim, action_dim))

    def _setup_networks(self) -> None:
        if not TORCH_AVAILABLE:
            return
        if self.dueling_network:
            net_class = NoisyDuelingDQN if self.noisy_nets else DuelingDQN
        else:
            net_class = NoisyDQN if self.noisy_nets else DQN
        self.policy_net = net_class(self.state_dim, self.action_dim, self.hidden_dim).to(self.device)
        self.target_net = net_class(self.state_dim, self.action_dim, self.hidden_dim).to(self.device)
        self.target_net.load_state_dict(self.policy_net.state_dict())
        self.target_net.eval()

    def _setup_memory(self, memory_size: int) -> None:
        if not TORCH_AVAILABLE:
<<<<<<< HEAD
            return
        if not TORCH_AVAILABLE:
=======
            self.memory = deque(maxlen=memory_size)
>>>>>>> 7c3a4000
            return
        if self.prioritized_replay:
            self.memory = PrioritizedReplayMemory(memory_size, alpha=ALPHA)
            self.beta = BETA_START
        else:
            self.memory = ReplayMemory(memory_size)

    def select_action(self, state: Any, test_mode: bool = False) -> int:
        if TORCH_AVAILABLE:
            state_t = torch.FloatTensor(state).unsqueeze(0).to(self.device)
            if not test_mode:
                self.steps_done += 1
                epsilon = self.epsilon_end + (self.epsilon_start - self.epsilon_end) * np.exp(
                    -self.steps_done / self.epsilon_decay
                )
<<<<<<< HEAD
                explore = False if self.noisy_nets else random.random() < epsilon
=======
                if self.noisy_nets:
                    explore = False
                else:
                    explore = random.random() < epsilon
>>>>>>> 7c3a4000
                if explore:
                    return random.randint(0, self.action_dim - 1)
            with torch.no_grad():
                q_values = self.policy_net(state_t)
                return int(q_values.max(1)[1].item())
<<<<<<< HEAD
        q_values = np.dot(state, self.weights)
        return int(np.argmax(q_values))
=======
        else:
            q_values = np.dot(state, self.weights)
            return int(np.argmax(q_values))
>>>>>>> 7c3a4000

    def store_transition(self, state: Any, action: int, reward: float, next_state: Any, done: bool) -> None:
        if TORCH_AVAILABLE:
            if self.prioritized_replay:
                self.memory.push(state, action, reward, next_state, done, max_prio=self.memory.max_priority)
            else:
                self.memory.push(state, action, reward, next_state, done)
        else:
            self.memory.append((state, action, reward, next_state, done))

    def update_model(self) -> float | None:
        if len(self.memory) < self.batch_size:
            return None
        if TORCH_AVAILABLE:
            batch = random.sample(self.memory, self.batch_size)
            states, actions, rewards, next_states, dones = zip(*batch)
<<<<<<< HEAD
            state_batch = torch.FloatTensor(states)
            action_batch = torch.LongTensor(actions).unsqueeze(1)
            reward_batch = torch.FloatTensor(rewards)
            next_state_batch = torch.FloatTensor(next_states)
            done_batch = torch.FloatTensor(dones)

            q_values = self.policy_net(state_batch).gather(1, action_batch)
            with torch.no_grad():
                if self.double_dqn:
                    next_actions = self.policy_net(next_state_batch).max(1)[1].unsqueeze(1)
                    next_q = self.target_net(next_state_batch).gather(1, next_actions)
                else:
                    next_q = self.target_net(next_state_batch).max(1)[0].unsqueeze(1)
            target_q = reward_batch.unsqueeze(1) + (1 - done_batch.unsqueeze(1)) * self.gamma * next_q
=======

            states_t = torch.FloatTensor(states)
            actions_t = torch.LongTensor(actions).unsqueeze(1)
            rewards_t = torch.FloatTensor(rewards)
            next_states_t = torch.FloatTensor(next_states)
            dones_t = torch.FloatTensor(dones)

            q_values = self.policy_net(states_t).gather(1, actions_t)
            with torch.no_grad():
                if self.double_dqn:
                    next_actions = self.policy_net(next_states_t).max(1)[1].unsqueeze(1)
                    next_q = self.target_net(next_states_t).gather(1, next_actions)
                else:
                    next_q = self.target_net(next_states_t).max(1)[0].unsqueeze(1)
            target_q = rewards_t.unsqueeze(1) + (1 - dones_t.unsqueeze(1)) * self.gamma * next_q
>>>>>>> 7c3a4000
            loss = F.mse_loss(q_values, target_q)
            self.optimizer.zero_grad()
            loss.backward()
            torch.nn.utils.clip_grad_norm_(self.policy_net.parameters(), CLIP_GRAD)
            self.optimizer.step()
            return float(loss.item())
<<<<<<< HEAD
        batch = random.sample(self.memory, self.batch_size)
        for state, action, reward, next_state, done in batch:
            q_current = np.dot(state, self.weights)[action]
            q_next = np.max(np.dot(next_state, self.weights)) if not done else 0.0
            target = reward + self.gamma * q_next
            self.weights[:, action] += self.learning_rate * (target - q_current) * state
        return 0.0
=======
        else:
            batch = random.sample(self.memory, self.batch_size)
            for state, action, reward, next_state, done in batch:
                q_current = np.dot(state, self.weights) [action]
                q_next = np.max(np.dot(next_state, self.weights)) if not done else 0.0
                target = reward + self.gamma * q_next
                self.weights[:, action] += self.learning_rate * (target - q_current) * state
            return 0.0
>>>>>>> 7c3a4000

    def save(self, path: str) -> None:
        if TORCH_AVAILABLE:
            torch.save(
                {
                    "policy_net": self.policy_net.state_dict(),
                    "target_net": self.target_net.state_dict(),
                    "optimizer": self.optimizer.state_dict(),
                    "steps_done": self.steps_done,
                    "config": {
                        "state_dim": self.state_dim,
                        "action_dim": self.action_dim,
                        "hidden_dim": self.hidden_dim,
                        "learning_rate": self.learning_rate,
                        "gamma": self.gamma,
                        "tau": self.tau,
                        "epsilon_start": self.epsilon_start,
                        "epsilon_end": self.epsilon_end,
                        "epsilon_decay": self.epsilon_decay,
                        "batch_size": self.batch_size,
                        "prioritized_replay": self.prioritized_replay,
                        "dueling_network": self.dueling_network,
                        "double_dqn": self.double_dqn,
                        "noisy_nets": self.noisy_nets,
                    },
                },
                path,
            )
        else:
            np.save(path, self.weights)

    def load(self, path: str) -> None:
        if TORCH_AVAILABLE:
            checkpoint = torch.load(path, map_location=self.device)
            self.policy_net.load_state_dict(checkpoint["policy_net"])
            self.target_net.load_state_dict(checkpoint["target_net"])
            self.optimizer.load_state_dict(checkpoint["optimizer"])
            self.steps_done = checkpoint["steps_done"]
        else:
            self.weights = np.load(path)<|MERGE_RESOLUTION|>--- conflicted
+++ resolved
@@ -21,10 +21,7 @@
     F = None  # type: ignore
     TORCH_AVAILABLE = False
 
-<<<<<<< HEAD
-=======
 from .base_agent import BaseAgent
->>>>>>> 7c3a4000
 from .base_agent import RLAgent
 
 # Constants
@@ -288,7 +285,6 @@
         self.dueling_network = dueling_network
         self.double_dqn = double_dqn
         self.noisy_nets = noisy_nets
-<<<<<<< HEAD
         if TORCH_AVAILABLE:
             if device is None:
                 self.device = torch.device("cuda" if torch.cuda.is_available() else "cpu")
@@ -301,8 +297,7 @@
             self.device = "cpu"
             self.memory = deque(maxlen=memory_size)
             self.weights = np.zeros((state_dim, action_dim))
-=======
->>>>>>> 7c3a4000
+
         self.steps_done = 0
 
         if TORCH_AVAILABLE:
@@ -332,12 +327,8 @@
 
     def _setup_memory(self, memory_size: int) -> None:
         if not TORCH_AVAILABLE:
-<<<<<<< HEAD
             return
         if not TORCH_AVAILABLE:
-=======
-            self.memory = deque(maxlen=memory_size)
->>>>>>> 7c3a4000
             return
         if self.prioritized_replay:
             self.memory = PrioritizedReplayMemory(memory_size, alpha=ALPHA)
@@ -353,27 +344,16 @@
                 epsilon = self.epsilon_end + (self.epsilon_start - self.epsilon_end) * np.exp(
                     -self.steps_done / self.epsilon_decay
                 )
-<<<<<<< HEAD
                 explore = False if self.noisy_nets else random.random() < epsilon
-=======
-                if self.noisy_nets:
-                    explore = False
-                else:
-                    explore = random.random() < epsilon
->>>>>>> 7c3a4000
+
                 if explore:
                     return random.randint(0, self.action_dim - 1)
             with torch.no_grad():
                 q_values = self.policy_net(state_t)
                 return int(q_values.max(1)[1].item())
-<<<<<<< HEAD
         q_values = np.dot(state, self.weights)
         return int(np.argmax(q_values))
-=======
-        else:
-            q_values = np.dot(state, self.weights)
-            return int(np.argmax(q_values))
->>>>>>> 7c3a4000
+
 
     def store_transition(self, state: Any, action: int, reward: float, next_state: Any, done: bool) -> None:
         if TORCH_AVAILABLE:
@@ -390,7 +370,6 @@
         if TORCH_AVAILABLE:
             batch = random.sample(self.memory, self.batch_size)
             states, actions, rewards, next_states, dones = zip(*batch)
-<<<<<<< HEAD
             state_batch = torch.FloatTensor(states)
             action_batch = torch.LongTensor(actions).unsqueeze(1)
             reward_batch = torch.FloatTensor(rewards)
@@ -405,30 +384,13 @@
                 else:
                     next_q = self.target_net(next_state_batch).max(1)[0].unsqueeze(1)
             target_q = reward_batch.unsqueeze(1) + (1 - done_batch.unsqueeze(1)) * self.gamma * next_q
-=======
-
-            states_t = torch.FloatTensor(states)
-            actions_t = torch.LongTensor(actions).unsqueeze(1)
-            rewards_t = torch.FloatTensor(rewards)
-            next_states_t = torch.FloatTensor(next_states)
-            dones_t = torch.FloatTensor(dones)
-
-            q_values = self.policy_net(states_t).gather(1, actions_t)
-            with torch.no_grad():
-                if self.double_dqn:
-                    next_actions = self.policy_net(next_states_t).max(1)[1].unsqueeze(1)
-                    next_q = self.target_net(next_states_t).gather(1, next_actions)
-                else:
-                    next_q = self.target_net(next_states_t).max(1)[0].unsqueeze(1)
-            target_q = rewards_t.unsqueeze(1) + (1 - dones_t.unsqueeze(1)) * self.gamma * next_q
->>>>>>> 7c3a4000
+
             loss = F.mse_loss(q_values, target_q)
             self.optimizer.zero_grad()
             loss.backward()
             torch.nn.utils.clip_grad_norm_(self.policy_net.parameters(), CLIP_GRAD)
             self.optimizer.step()
             return float(loss.item())
-<<<<<<< HEAD
         batch = random.sample(self.memory, self.batch_size)
         for state, action, reward, next_state, done in batch:
             q_current = np.dot(state, self.weights)[action]
@@ -436,16 +398,7 @@
             target = reward + self.gamma * q_next
             self.weights[:, action] += self.learning_rate * (target - q_current) * state
         return 0.0
-=======
-        else:
-            batch = random.sample(self.memory, self.batch_size)
-            for state, action, reward, next_state, done in batch:
-                q_current = np.dot(state, self.weights) [action]
-                q_next = np.max(np.dot(next_state, self.weights)) if not done else 0.0
-                target = reward + self.gamma * q_next
-                self.weights[:, action] += self.learning_rate * (target - q_current) * state
-            return 0.0
->>>>>>> 7c3a4000
+
 
     def save(self, path: str) -> None:
         if TORCH_AVAILABLE:
