--- conflicted
+++ resolved
@@ -146,11 +146,8 @@
 
 
 def create_regression_model(config: ModelConfig) -> BaseRegressionModel:
-<<<<<<< HEAD
     """Convenience wrapper to instantiate a regression model from config."""
-=======
-    """Convenience wrapper for :class:`RegressionModelFactory`."""
->>>>>>> 55b53596
+
     return RegressionModelFactory.create_model(config)
 
 
