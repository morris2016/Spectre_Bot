--- conflicted
+++ resolved
@@ -21,26 +21,17 @@
 
 # Machine learning imports
 try:
-<<<<<<< HEAD
     import tensorflow as tf  # type: ignore
     from tensorflow.keras import layers, Model, optimizers, callbacks, regularizers  # type: ignore
     from tensorflow.keras.models import Sequential, load_model  # type: ignore
     TENSORFLOW_AVAILABLE = True
-=======
-    import tensorflow as tf
-    from tensorflow.keras import layers, Model, optimizers, callbacks, regularizers
-    from tensorflow.keras.models import Sequential, load_model
-    TF_AVAILABLE = True
->>>>>>> 55b53596
+
 except Exception:  # pragma: no cover - optional dependency
     tf = None  # type: ignore
     layers = Model = optimizers = callbacks = regularizers = None  # type: ignore
     Sequential = load_model = None  # type: ignore
-<<<<<<< HEAD
     TENSORFLOW_AVAILABLE = False
-=======
-    TF_AVAILABLE = False
->>>>>>> 55b53596
+
 from sklearn.ensemble import RandomForestClassifier, GradientBoostingClassifier, VotingClassifier
 from sklearn.svm import SVC
 from sklearn.neural_network import MLPClassifier
