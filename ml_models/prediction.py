--- conflicted
+++ resolved
@@ -29,13 +29,9 @@
 except Exception:  # pragma: no cover - optional dependency
     tf = None  # type: ignore
 try:
-<<<<<<< HEAD
     import torch  # type: ignore
     import torch.nn as nn  # type: ignore
-=======
-    import torch
-    import torch.nn as nn
->>>>>>> 55b53596
+
     TORCH_AVAILABLE = True
 except Exception:  # pragma: no cover - optional dependency
     torch = None  # type: ignore
