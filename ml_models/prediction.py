#!/usr/bin/env python3
"""
QuantumSpectre Elite Trading System
ML Models - Prediction Service

This module provides high-performance prediction capabilities with 
hardware acceleration, model ensembling, and confidence estimation.
"""

import os
import time
import json
import uuid
import logging
import datetime
import numpy as np
import pandas as pd
from typing import Dict, List, Tuple, Any, Optional, Union
from concurrent.futures import ThreadPoolExecutor
from pathlib import Path
import asyncio
import pickle
import joblib
from collections import defaultdict

# ML Libraries
try:
    import tensorflow as tf  # type: ignore
except Exception:  # pragma: no cover - optional dependency
    tf = None  # type: ignore
try:
    import torch  # type: ignore
    import torch.nn as nn  # type: ignore

    TORCH_AVAILABLE = True
except Exception:  # pragma: no cover - optional dependency
    torch = None  # type: ignore
    nn = None  # type: ignore
    TORCH_AVAILABLE = False
from sklearn.preprocessing import StandardScaler, MinMaxScaler, RobustScaler

# Internal imports
from config import Config
from common.logger import get_logger
from common.exceptions import (
    ModelNotFoundError, PredictionError, DataValidationError,
    HardwareAccelerationError, ModelLoadingError
)
from common.utils import validate_data
from common.metrics import MetricsCollector
from common.async_utils import run_in_thread_pool
from common.redis_client import RedisClient

from data_storage.market_data import MarketDataRepository
from feature_service.feature_extraction import FeatureExtractor
from ml_models.hardware.gpu import setup_gpu, get_gpu_memory_usage

# Configure logger
logger = get_logger("ml_models.prediction")

class ModelPredictor:
    """
    High-performance prediction service with model ensembling,
    confidence estimation, and hardware acceleration.
    """
    
    def __init__(self, config: Config, metrics_collector: MetricsCollector = None):
        """
        Initialize the model predictor with configuration and dependencies.
        
        Args:
            config: Application configuration
            metrics_collector: Optional metrics collector for performance tracking
        """
        self.config = config
        self.metrics_collector = metrics_collector or MetricsCollector()
        self.market_data_repo = MarketDataRepository(config)
        self.feature_extractor = FeatureExtractor(config)
        self.redis_client = RedisClient(config)
        
        # Configure GPU usage
        self.use_gpu = config.get("ml_models.use_gpu", True)
        self.cuda_available = torch.cuda.is_available()
        self.tf_gpu_available = tf.config.list_physical_devices('GPU')
        
        if self.use_gpu:
            self._setup_gpu()
        
        # Prepare model storage directory
        self.model_dir = Path(config.get("ml_models.storage_path", "./models"))
        
        # Model cache for frequently used models
        self._model_cache = {}
        self._metadata_cache = {}
        self._preprocessor_cache = {}
        
        # Cache size limit
        self.max_cache_size = config.get("ml_models.max_cache_size", 10)
        
        # Cache for feature data
        self._feature_cache = {}
        self._feature_cache_ttl = config.get("ml_models.feature_cache_ttl", 300)  # 5 minutes
        self._feature_cache_timestamps = {}
        
        # Tracking performance metrics
        self.prediction_stats = {
            "total_predictions": 0,
            "avg_prediction_time": 0,
            "total_prediction_time": 0,
            "cache_hits": 0,
            "cache_misses": 0,
            "errors": 0
        }
        
        logger.info(f"ModelPredictor initialized with GPU support: {self.use_gpu}")
        if self.use_gpu:
            if self.cuda_available:
                logger.info(f"CUDA available: {torch.cuda.get_device_name(0)}")
            if self.tf_gpu_available:
                logger.info(f"TensorFlow GPU available: {self.tf_gpu_available}")
    
    def _setup_gpu(self):
        """Configure GPU environment for optimal prediction performance."""
        try:
            # Setup GPU for TensorFlow
            gpus = tf.config.list_physical_devices('GPU')
            if gpus:
                for gpu in gpus:
                    tf.config.experimental.set_memory_growth(gpu, True)
                
                # Set visible devices based on config
                visible_gpus = self.config.get("ml_models.visible_gpus", [0])
                if len(gpus) > 1 and visible_gpus:
                    tf.config.set_visible_devices([gpus[i] for i in visible_gpus], 'GPU')
            
            # Setup GPU for PyTorch
            if torch.cuda.is_available():
                # Set CUDA device
                cuda_device = self.config.get("ml_models.cuda_device", 0)
                torch.cuda.set_device(cuda_device)
            
            logger.info("GPU setup completed successfully")
        except Exception as e:
            logger.error(f"Error setting up GPU: {str(e)}")
            self.use_gpu = False
            raise HardwareAccelerationError(f"Failed to setup GPU: {str(e)}") from e
    
    async def predict(
        self,
        model_id: str = None,
        model_name: str = None,
        data: Optional[pd.DataFrame] = None,
        symbol: Optional[str] = None,
        exchange: str = "binance",
        timeframe: str = "1h",
        num_candles: int = 100,
        features: List[str] = None,
        ensemble: bool = False,
        ensemble_method: str = "weighted_average",
        calculate_confidence: bool = True,
        use_cached_data: bool = True,
        return_features: bool = False
    ) -> Dict[str, Any]:
        """
        Make predictions using trained models.
        
        Args:
            model_id: Specific model ID to use for prediction
            model_name: Model name to use (latest version if multiple exist)
            data: Optional dataframe with pre-calculated features
            symbol: Trading symbol (e.g., 'BTCUSDT')
            exchange: Exchange name (default: 'binance')
            timeframe: Candle timeframe (e.g., '1h', '4h', '1d')
            num_candles: Number of candles to fetch for feature calculation
            features: List of features to use for prediction
            ensemble: Whether to use model ensembling for prediction
            ensemble_method: Method for ensembling (average, weighted_average, voting)
            calculate_confidence: Whether to calculate prediction confidence
            use_cached_data: Whether to use cached feature data if available
            return_features: Whether to return feature data with prediction
            
        Returns:
            Dictionary containing prediction results and metadata
        """
        start_time = time.time()
        
        try:
            # Track and update stats
            self.prediction_stats["total_predictions"] += 1
            
            # Step 1: Identify which model(s) to use
            if ensemble and not model_id and not model_name:
                # Use all available models for the symbol
                model_metadata_list = await self._get_models_for_symbol(symbol, exchange, timeframe)
                if not model_metadata_list:
                    raise ModelNotFoundError(f"No models found for {symbol} on {exchange}")
            elif ensemble and model_name:
                # Use all models with the given name
                model_metadata_list = await self._get_models_by_name(model_name)
                if not model_metadata_list:
                    raise ModelNotFoundError(f"No models found with name {model_name}")
            elif model_id:
                # Use specific model ID
                model_metadata = await self._get_model_by_id(model_id)
                if not model_metadata:
                    raise ModelNotFoundError(f"Model with ID {model_id} not found")
                model_metadata_list = [model_metadata]
            elif model_name:
                # Use latest model with the given name
                model_metadata = await self._get_latest_model_by_name(model_name)
                if not model_metadata:
                    raise ModelNotFoundError(f"Model with name {model_name} not found")
                model_metadata_list = [model_metadata]
            else:
                raise ValueError("Either model_id, model_name, or ensemble=True with symbol must be provided")
            
            # Step 2: Prepare feature data
            if data is not None:
                # Use provided data
                feature_data = data
            else:
                # Use cached data or fetch new data
                feature_data = await self._get_feature_data(
                    symbol, exchange, timeframe, num_candles, features, 
                    model_metadata_list, use_cached_data
                )
            
            # Check if we have enough data
            if feature_data.empty:
                raise DataValidationError(f"No valid feature data for prediction")
            
            # Step 3: Make predictions with each model
            predictions = []
            confidence_scores = []
            
            for model_metadata in model_metadata_list:
                # Load and prepare model
                model, preprocessor = await self._load_model(
                    model_metadata["model_id"], model_metadata["model_path"], 
                    model_metadata["model_type"]
                )
                
                # Prepare features for this specific model
                processed_features = await self._prepare_features_for_model(
                    feature_data, model_metadata, preprocessor
                )
                
                # Make prediction
                prediction_result, confidence = await self._make_single_prediction(
                    model, processed_features, model_metadata, calculate_confidence
                )
                
                # Store results with metadata
                predictions.append({
                    "model_id": model_metadata["model_id"],
                    "model_name": model_metadata["model_name"],
                    "prediction": prediction_result,
                    "confidence": confidence,
                    "model_weight": model_metadata.get("performance_weight", 1.0)
                })
                
                # Store confidence scores for calculation
                if confidence is not None:
                    confidence_scores.append(confidence)
            
            # Step 4: Combine predictions if ensembling
            if ensemble and len(predictions) > 1:
                ensemble_result = await self._combine_predictions(
                    predictions, ensemble_method, model_metadata_list[0].get("prediction_type", "regression")
                )
                final_prediction = ensemble_result["prediction"]
                final_confidence = ensemble_result["confidence"]
                methods_used = "ensemble:" + ensemble_method
            else:
                # Use single model prediction
                final_prediction = predictions[0]["prediction"]
                final_confidence = predictions[0]["confidence"]
                methods_used = f"single_model:{predictions[0]['model_id']}"
            
            # Calculate time taken
            prediction_time = time.time() - start_time
            self._update_prediction_stats(prediction_time)
            
            # Step 5: Prepare and return result
            timestamp = datetime.datetime.now().isoformat()
            
            result = {
                "prediction": final_prediction,
                "confidence": final_confidence,
                "timestamp": timestamp,
                "symbol": symbol,
                "exchange": exchange,
                "timeframe": timeframe,
                "prediction_time": prediction_time,
                "methods_used": methods_used,
            }
            
            # Add individual model predictions if ensembling
            if ensemble and len(predictions) > 1:
                result["individual_predictions"] = predictions
                result["ensemble_method"] = ensemble_method
            
            # Add feature data if requested
            if return_features:
                result["feature_data"] = feature_data.to_dict(orient="records")
            
            # Return different result formats based on prediction type
            prediction_type = model_metadata_list[0].get("prediction_type", "regression")
            if prediction_type == "classification":
                # For classification, return predicted class and probabilities
                if isinstance(final_prediction, list):
                    result["predicted_class"] = np.argmax(final_prediction)
                    result["class_probabilities"] = final_prediction
                else:
                    result["predicted_class"] = int(final_prediction)
            
            return result
            
        except Exception as e:
            self.prediction_stats["errors"] += 1
            error_msg = f"Error making prediction: {str(e)}"
            logger.error(error_msg, exc_info=True)
            raise PredictionError(error_msg) from e
    
    async def _get_models_for_symbol(
        self, 
        symbol: str, 
        exchange: str, 
        timeframe: str
    ) -> List[Dict]:
        """Get all available models for a specific symbol, exchange and timeframe."""
        models = []
        
        # Scan model directory for matching models
        for model_dir in self.model_dir.glob("*"):
            if not model_dir.is_dir():
                continue
            
            metadata_path = model_dir / "metadata.json"
            if not metadata_path.exists():
                continue
            
            try:
                with open(metadata_path, 'r') as f:
                    metadata = json.load(f)
                
                # Check if model matches the criteria
                if (metadata.get("symbol") == symbol and 
                    metadata.get("exchange") == exchange and
                    metadata.get("timeframe") == timeframe):
                    # Add full path to model
                    metadata["model_path"] = model_dir
                    models.append(metadata)
            except Exception as e:
                logger.warning(f"Error reading metadata from {metadata_path}: {str(e)}")
        
        # Sort by creation date (newest first)
        models.sort(key=lambda x: x.get("created_at", ""), reverse=True)
        
        # Calculate performance weights for ensembling
        if models:
            await self._calculate_performance_weights(models)
        
        return models
    
    async def _get_models_by_name(self, model_name: str) -> List[Dict]:
        """Get all models with a specific name."""
        models = []
        
        # Scan model directory for matching models
        for model_dir in self.model_dir.glob(f"{model_name}_*"):
            if not model_dir.is_dir():
                continue
            
            metadata_path = model_dir / "metadata.json"
            if not metadata_path.exists():
                continue
            
            try:
                with open(metadata_path, 'r') as f:
                    metadata = json.load(f)
                
                # Check if model name matches
                if metadata.get("model_name") == model_name:
                    # Add full path to model
                    metadata["model_path"] = model_dir
                    models.append(metadata)
            except Exception as e:
                logger.warning(f"Error reading metadata from {metadata_path}: {str(e)}")
        
        # Sort by creation date (newest first)
        models.sort(key=lambda x: x.get("created_at", ""), reverse=True)
        
        # Calculate performance weights for ensembling
        if models:
            await self._calculate_performance_weights(models)
        
        return models
    
    async def _get_model_by_id(self, model_id: str) -> Optional[Dict]:
        """Get model metadata by its ID."""
        # Check if model metadata is in cache
        if model_id in self._metadata_cache:
            return self._metadata_cache[model_id]
        
        # Scan model directory for matching model ID
        for model_dir in self.model_dir.glob("*"):
            if not model_dir.is_dir():
                continue
            
            metadata_path = model_dir / "metadata.json"
            if not metadata_path.exists():
                continue
            
            try:
                with open(metadata_path, 'r') as f:
                    metadata = json.load(f)
                
                # Check if model ID matches
                if metadata.get("model_id") == model_id:
                    # Add full path to model
                    metadata["model_path"] = model_dir
                    
                    # Update cache
                    self._metadata_cache[model_id] = metadata
                    
                    # Manage cache size
                    if len(self._metadata_cache) > self.max_cache_size:
                        # Remove oldest entry
                        oldest_key = next(iter(self._metadata_cache))
                        self._metadata_cache.pop(oldest_key)
                    
                    return metadata
            except Exception as e:
                logger.warning(f"Error reading metadata from {metadata_path}: {str(e)}")
        
        # Try to get from Redis if not found in filesystem
        try:
            redis_key = f"model:training:result:{model_id}"
            model_data = await self.redis_client.get_async(redis_key)
            if model_data:
                metadata = json.loads(model_data)
                metadata["model_path"] = Path(metadata.get("model_path", "")) if metadata.get("model_path") else None
                
                # Update cache
                self._metadata_cache[model_id] = metadata
                return metadata
        except Exception as e:
            logger.warning(f"Error fetching model metadata from Redis: {str(e)}")
        
        return None
    
    async def _get_latest_model_by_name(self, model_name: str) -> Optional[Dict]:
        """Get the latest model with a specific name."""
        models = await self._get_models_by_name(model_name)
        return models[0] if models else None
    
    async def _calculate_performance_weights(self, models: List[Dict]):
        """Calculate performance weights for ensembling based on model metrics."""
        # Initialize weights with default value
        for model in models:
            model["performance_weight"] = 1.0
        
        # Get metrics from all models to normalize
        metrics = {}
        for model in models:
            model_metrics = model.get("metrics", {})
            
            # Use appropriate metric based on model type
            if "f1_score" in model_metrics:
                # Classification model
                metrics[model["model_id"]] = model_metrics.get("f1_score", 0.5)
            elif "r2" in model_metrics:
                # Regression model
                metrics[model["model_id"]] = model_metrics.get("r2", 0.0)
            elif "rmse" in model_metrics:
                # Regression model (lower is better, so invert)
                rmse = model_metrics.get("rmse", 0.0)
                metrics[model["model_id"]] = 1.0 / (1.0 + rmse) if rmse > 0 else 0.5
        
        # Normalize weights
        if metrics:
            min_metric = min(metrics.values())
            max_metric = max(metrics.values())
            
            if max_metric > min_metric:
                # Scale between 0.5 and 2.0 to ensure all models contribute
                for model in models:
                    model_metric = metrics.get(model["model_id"], min_metric)
                    model["performance_weight"] = 0.5 + 1.5 * (model_metric - min_metric) / (max_metric - min_metric)
    
    async def _get_feature_data(
        self,
        symbol: str,
        exchange: str,
        timeframe: str,
        num_candles: int,
        features: List[str],
        model_metadata_list: List[Dict],
        use_cached_data: bool
    ) -> pd.DataFrame:
        """Get feature data for prediction, either from cache or by fetching and calculating."""
        cache_key = f"{symbol}_{exchange}_{timeframe}_{num_candles}"
        
        # Check cache expiry
        if cache_key in self._feature_cache_timestamps:
            cache_age = time.time() - self._feature_cache_timestamps[cache_key]
            if cache_age > self._feature_cache_ttl:
                # Cache expired
                if cache_key in self._feature_cache:
                    del self._feature_cache[cache_key]
                if cache_key in self._feature_cache_timestamps:
                    del self._feature_cache_timestamps[cache_key]
        
        # Use cached data if available and requested
        if use_cached_data and cache_key in self._feature_cache:
            logger.debug(f"Using cached feature data for {cache_key}")
            self.prediction_stats["cache_hits"] += 1
            return self._feature_cache[cache_key]
        
        # Cache miss, need to fetch data
        self.prediction_stats["cache_misses"] += 1
        
        # Fetch market data
        end_time = datetime.datetime.now()
        
        # Calculate start time based on number of candles and timeframe
        time_multiplier = 1.5  # Fetch more candles than needed for calculations
        if timeframe.endswith('m'):
            minutes = int(timeframe[:-1])
            start_time = end_time - datetime.timedelta(minutes=minutes * num_candles * time_multiplier)
        elif timeframe.endswith('h'):
            hours = int(timeframe[:-1])
            start_time = end_time - datetime.timedelta(hours=hours * num_candles * time_multiplier)
        elif timeframe.endswith('d'):
            days = int(timeframe[:-1])
            start_time = end_time - datetime.timedelta(days=days * num_candles * time_multiplier)
        else:
            # Default to hours if unknown format
            start_time = end_time - datetime.timedelta(hours=num_candles * time_multiplier)
        
        # Fetch market data
        market_data = await self.market_data_repo.get_historical_data(
            symbol=symbol,
            exchange=exchange,
            timeframe=timeframe,
            start_time=start_time,
            end_time=end_time
        )
        
        if market_data.empty:
            raise DataValidationError(f"No historical data found for {symbol} on {exchange}")
        
        # Get list of required features from model metadata
        if not features:
            # Combine features from all models
            features = set()
            for metadata in model_metadata_list:
                model_features = metadata.get("preprocessing_info", {}).get("feature_names", [])
                features.update(model_features)
            
            features = list(features)
        
        # Calculate features
        feature_data = await self.feature_extractor.calculate_features(
            market_data=market_data,
            features=features,
            symbol=symbol,
            timeframe=timeframe
        )
        
        # Handle missing values
        feature_data = await run_in_thread_pool(self._handle_missing_values, feature_data)
        
        # Cache the computed features
        self._feature_cache[cache_key] = feature_data
        self._feature_cache_timestamps[cache_key] = time.time()
        
        # Manage cache size
        if len(self._feature_cache) > self.max_cache_size:
            # Remove oldest entry
            oldest_key = min(self._feature_cache_timestamps, key=self._feature_cache_timestamps.get)
            if oldest_key in self._feature_cache:
                del self._feature_cache[oldest_key]
            if oldest_key in self._feature_cache_timestamps:
                del self._feature_cache_timestamps[oldest_key]
        
        return feature_data
    
    def _handle_missing_values(self, data: pd.DataFrame) -> pd.DataFrame:
        """Handle missing values in the feature data."""
        # Check for missing values
        null_counts = data.isnull().sum()
        if null_counts.sum() > 0:
            cols_with_nulls = null_counts[null_counts > 0].index.tolist()
            logger.debug(f"Handling missing values in columns: {cols_with_nulls}")
            
            # Handle based on data type
            for col in cols_with_nulls:
                if data[col].dtype in ['int64', 'float64']:
                    # For numeric, use forward fill then backward fill
                    data[col] = data[col].fillna(method='ffill').fillna(method='bfill')
                    
                    # If still has NaN, use median
                    if data[col].isnull().sum() > 0:
                        data[col] = data[col].fillna(data[col].median())
                else:
                    # For categorical, use most frequent value
                    most_frequent = data[col].mode()[0]
                    data[col] = data[col].fillna(most_frequent)
        
        return data
    
    async def _load_model(
        self, 
        model_id: str, 
        model_path: Path, 
        model_type: str
    ) -> Tuple[Any, Dict]:
        """
        Load model and preprocessor from storage.
        
        Returns:
            Tuple containing (model, preprocessor)
        """
        # Check if model is in cache
        if model_id in self._model_cache:
            logger.debug(f"Using cached model for {model_id}")
            return self._model_cache[model_id]
        
        logger.info(f"Loading model {model_id} of type {model_type}")
        
        try:
            # Determine model file path based on type
            if model_type in ['lstm', 'gru', 'cnn', 'mlp', 'transformer'] or 'deep_learning' in model_type:
                # Try TensorFlow first
                tf_model_path = model_path / "model.h5"
                if tf_model_path.exists():
                    model = tf.keras.models.load_model(tf_model_path)
                else:
                    # Try PyTorch
                    pt_model_path = model_path / "model.pt"
                    architecture_path = model_path / "model_architecture.pkl"
                    
                    if pt_model_path.exists() and architecture_path.exists():
                        # Load model architecture
                        with open(architecture_path, 'rb') as f:
                            model_class = pickle.load(f)
                        
                        # Initialize model instance
                        model = model_class()
                        
                        # Load state dict
                        state_dict = torch.load(
                            pt_model_path, 
                            map_location=torch.device('cuda') if self.use_gpu and self.cuda_available else torch.device('cpu')
                        )
                        model.load_state_dict(state_dict)
                        
                        # Set model to evaluation mode
                        model.eval()
                    else:
                        raise ModelLoadingError(f"No compatible model file found in {model_path}")
            else:
                # Scikit-learn based model
                sklearn_model_path = model_path / "model.joblib"
                if sklearn_model_path.exists():
                    model = joblib.load(sklearn_model_path)
                else:
                    raise ModelLoadingError(f"No model file found in {model_path}")
            
            # Load preprocessor
            preprocessor = {}
            metadata_path = model_path / "metadata.json"
            
            if metadata_path.exists():
                with open(metadata_path, 'r') as f:
                    metadata = json.load(f)
                
                # Extract preprocessing info
                preprocessing_info = metadata.get("preprocessing_info", {})
                
                # Load scaler if exists
                if "numeric_scaler" in preprocessing_info and preprocessing_info["numeric_scaler"]:
                    scaler_info = preprocessing_info["numeric_scaler"]
                    if "path" in scaler_info:
                        scaler_path = model_path / scaler_info["path"]
                        if scaler_path.exists():
                            scaler = joblib.load(scaler_path)
                            preprocessor["scaler"] = scaler
                            preprocessor["scaler_method"] = scaler_info.get("method", "standard")
                
                # Load encoders if exist
                if "categorical_encoders" in preprocessing_info and preprocessing_info["categorical_encoders"]:
                    encoders = {}
                    for col, encoder_path in preprocessing_info["categorical_encoders"].items():
                        if isinstance(encoder_path, str) and encoder_path.startswith("encoders/"):
                            full_path = model_path / encoder_path
                            if full_path.exists():
                                encoder = joblib.load(full_path)
                                encoders[col] = encoder
                    
                    if encoders:
                        preprocessor["encoders"] = encoders
                
                # Store feature names
                if "feature_names" in preprocessing_info:
                    preprocessor["feature_names"] = preprocessing_info["feature_names"]
            
            # Update model cache
            self._model_cache[model_id] = (model, preprocessor)
            
            # Manage cache size
            if len(self._model_cache) > self.max_cache_size:
                # Remove oldest entry (first key)
                oldest_key = next(iter(self._model_cache))
                self._model_cache.pop(oldest_key)
            
            return model, preprocessor
            
        except Exception as e:
            logger.error(f"Error loading model {model_id}: {str(e)}", exc_info=True)
            raise ModelLoadingError(f"Failed to load model {model_id}: {str(e)}") from e
    
    async def _prepare_features_for_model(
        self, 
        feature_data: pd.DataFrame, 
        model_metadata: Dict, 
        preprocessor: Dict
    ) -> pd.DataFrame:
        """
        Prepare feature data for a specific model using its preprocessing requirements.
        
        Returns:
            Processed feature data ready for prediction
        """
        # Get feature names for this model
        feature_names = preprocessor.get("feature_names", [])
        
        if not feature_names:
            # Fallback to metadata
            feature_names = model_metadata.get("features", [])
        
        # Check if we have all required features
        missing_features = [f for f in feature_names if f not in feature_data.columns]
        if missing_features:
            logger.warning(f"Missing features for model {model_metadata['model_id']}: {missing_features}")
            # Use available features only
            available_features = [f for f in feature_names if f in feature_data.columns]
            if not available_features:
                raise DataValidationError(f"No required features available for model {model_metadata['model_id']}")
            feature_names = available_features
        
        # Create copy of data with only required features
        X = feature_data[feature_names].copy()
        
        # Apply preprocessing
        
        # Handle numeric scaling
        if "scaler" in preprocessor:
            scaler = preprocessor["scaler"]
            numeric_cols = X.select_dtypes(include=['int64', 'float64']).columns
            
            if not numeric_cols.empty:
                # Get intersection of available numeric columns and those the scaler expects
                if hasattr(scaler, 'feature_names_in_'):
                    expected_cols = scaler.feature_names_in_
                    numeric_cols = [col for col in numeric_cols if col in expected_cols]
                
                # Apply scaling
                if numeric_cols:
                    X[numeric_cols] = scaler.transform(X[numeric_cols])
        
        # Handle categorical encoding
        if "encoders" in preprocessor:
            encoders = preprocessor["encoders"]
            for col, encoder in encoders.items():
                if col in X.columns:
                    # Get encoded column(s)
                    encoded = encoder.transform(X[[col]])
                    
                    # If encoder returns a dense array with multiple columns
                    if hasattr(encoded, 'shape') and len(encoded.shape) > 1 and encoded.shape[1] > 1:
                        # Create column names for each encoded feature
                        encoded_cols = [f"{col}_{i}" for i in range(encoded.shape[1])]
                        encoded_df = pd.DataFrame(encoded, columns=encoded_cols, index=X.index)
                        
                        # Remove original column and add encoded columns
                        X = X.drop(columns=[col])
                        X = pd.concat([X, encoded_df], axis=1)
                    else:
                        # Single column output, replace original
                        X[col] = encoded
        
        # Select most recent row for prediction
        if len(X) > 1:
            X = X.iloc[-1:].reset_index(drop=True)
        
        return X
    
    async def _make_single_prediction(
        self, 
        model, 
        features: pd.DataFrame, 
        model_metadata: Dict,
        calculate_confidence: bool
    ) -> Tuple[Any, Optional[float]]:
        """
        Make prediction with a single model and calculate confidence if requested.
        
        Returns:
            Tuple containing (prediction_result, confidence_score)
        """
        model_type = model_metadata.get("model_type", "")
        prediction_type = model_metadata.get("prediction_type", "regression")
        
        try:
            # Make prediction based on model type
            if isinstance(model, tf.keras.Model):
                # For TensorFlow models
                prediction = model.predict(features.values)
                
                # Format prediction result
                if prediction_type == "classification":
                    if prediction.shape[1] > 1:
                        # Multi-class classification
                        prediction_result = prediction[0].tolist()
                    else:
                        # Binary classification
                        prediction_result = float(prediction[0][0])
                else:
                    # Regression
                    prediction_result = float(prediction[0][0])
            
            elif isinstance(model, nn.Module):
                # For PyTorch models
                device = torch.device("cuda:0" if self.use_gpu and self.cuda_available else "cpu")
                model.to(device)
                model.eval()
                
                with torch.no_grad():
                    features_tensor = torch.tensor(features.values, dtype=torch.float32).to(device)
                    prediction = model(features_tensor).cpu().numpy()
                
                # Format prediction result
                if prediction_type == "classification":
                    if prediction.shape[1] > 1:
                        # Multi-class classification
                        prediction_result = prediction[0].tolist()
                    else:
                        # Binary classification
                        prediction_result = float(prediction[0][0])
                else:
                    # Regression
                    prediction_result = float(prediction[0][0])
            
            else:
                # For scikit-learn based models
                
                # Check if model supports probability estimates
                if prediction_type == "classification" and hasattr(model, "predict_proba"):
                    # Get class probabilities
                    proba = model.predict_proba(features)
                    classes = model.classes_
                    
                    if len(classes) > 2:
                        # Multi-class
                        prediction_result = proba[0].tolist()
                    else:
                        # Binary classification
                        prediction_result = float(proba[0][1])  # Probability of positive class
                else:
                    # Use regular prediction
                    prediction = model.predict(features)
                    
                    if prediction.shape[0] == 1:
                        prediction_result = float(prediction[0])
                    else:
                        prediction_result = prediction.tolist()
            
            # Calculate confidence score if requested
            confidence = None
            if calculate_confidence:
                if prediction_type == "classification":
                    # For classification, use prediction probability
                    if isinstance(prediction_result, list):
                        # Multi-class, use max probability
                        confidence = max(prediction_result)
                    elif hasattr(model, "predict_proba"):
                        # Binary classification with probability
                        proba = model.predict_proba(features)
                        confidence = float(np.max(proba[0]))
                    else:
                        # Default confidence
                        confidence = 0.8
                else:
                    # For regression, use model-specific methods
                    confidence = await self._estimate_regression_confidence(
                        model, features, prediction_result, model_type
                    )
            
            return prediction_result, confidence
            
        except Exception as e:
            logger.error(f"Error making prediction with model {model_metadata['model_id']}: {str(e)}", exc_info=True)
            raise PredictionError(f"Failed to make prediction: {str(e)}") from e
    
    async def _estimate_regression_confidence(
        self, 
        model, 
        features: pd.DataFrame, 
        prediction: float, 
        model_type: str
    ) -> float:
        """
        Estimate prediction confidence for regression models.
        
        Returns:
            Confidence score between 0 and 1
        """
        # Different methods depending on model type
        if hasattr(model, "predict_proba"):
            # Some models provide prediction intervals
            try:
                proba = model.predict_proba(features)
                return float(np.max(proba[0]))
            except:
                pass
        
        if model_type in ["random_forest", "gradient_boosting", "xgboost", "lightgbm"]:
            # For tree-based models, use prediction standard deviation
            if hasattr(model, "estimators_"):
                # Get predictions from all trees
                predictions = []
                for estimator in model.estimators_:
                    est_pred = estimator.predict(features)
                    predictions.append(float(est_pred[0]))
                
                # Calculate std dev and normalize to confidence
                if len(predictions) > 1:
                    std_dev = np.std(predictions)
                    mean_pred = np.mean(predictions)
                    cv = std_dev / mean_pred if mean_pred != 0 else 1.0
                    
                    # Convert coefficient of variation to confidence (lower CV = higher confidence)
                    return 1.0 / (1.0 + cv)
        
        # Default confidence based on model type
        default_confidences = {
            "random_forest": 0.8,
            "gradient_boosting": 0.75,
            "xgboost": 0.85,
            "lightgbm": 0.85,
            "lstm": 0.75,
            "gru": 0.75,
            "cnn": 0.7,
            "linear": 0.6
        }
        
        return default_confidences.get(model_type, 0.7)
    
    async def _combine_predictions(
        self, 
        predictions: List[Dict], 
        ensemble_method: str, 
        prediction_type: str
    ) -> Dict:
        """
        Combine predictions from multiple models using the specified method.
        
        Returns:
            Dict with combined prediction and confidence
        """
        if len(predictions) == 1:
            return {
                "prediction": predictions[0]["prediction"],
                "confidence": predictions[0]["confidence"]
            }
        
        # Extract predictions and weights
        pred_values = [p["prediction"] for p in predictions]
        weights = [p.get("model_weight", 1.0) for p in predictions]
        confidences = [p.get("confidence", 0.7) for p in predictions]
        
        # Normalize weights
        sum_weights = sum(weights)
        if sum_weights > 0:
            weights = [w / sum_weights for w in weights]
        else:
            weights = [1.0 / len(weights)] * len(weights)
        
        # Handle different prediction types
        if prediction_type == "classification":
            # Check if predictions are class probabilities (lists)
            if isinstance(pred_values[0], list):
                # Multi-class classification
                num_classes = len(pred_values[0])
                ensemble_pred = [0] * num_classes
                
                if ensemble_method == "weighted_average":
                    # Weighted average of probabilities
                    for i, pred in enumerate(pred_values):
                        for c in range(num_classes):
                            ensemble_pred[c] += pred[c] * weights[i]
                else:
                    # Simple average
                    for pred in pred_values:
                        for c in range(num_classes):
                            ensemble_pred[c] += pred[c]
                    
                    # Normalize
                    ensemble_pred = [p / len(pred_values) for p in ensemble_pred]
                
                # Normalize to ensure sum = 1
                sum_probs = sum(ensemble_pred)
                if sum_probs > 0:
                    ensemble_pred = [p / sum_probs for p in ensemble_pred]
                
                # Confidence is the max probability
                ensemble_conf = max(ensemble_pred)
                
            else:
                # Binary classification with probabilities
                if ensemble_method == "weighted_average":
                    ensemble_pred = sum(p * w for p, w in zip(pred_values, weights))
                else:
                    ensemble_pred = sum(pred_values) / len(pred_values)
                
                # For binary, confidence is how far from 0.5
                ensemble_conf = abs(ensemble_pred - 0.5) * 2
        else:
            # Regression
            if ensemble_method == "weighted_average":
                # Weighted average of predictions
                ensemble_pred = sum(p * w for p, w in zip(pred_values, weights))
                
                # Weight confidences by model weights
                ensemble_conf = sum(c * w for c, w in zip(confidences, weights))
            else:
                # Simple average
                ensemble_pred = sum(pred_values) / len(pred_values)
                
                # Average confidence
                ensemble_conf = sum(confidences) / len(confidences)
                
                # Adjust confidence based on prediction agreement
                std_dev = np.std(pred_values)
                mean_pred = np.mean(pred_values)
                cv = std_dev / abs(mean_pred) if mean_pred != 0 else 1.0
                
                # Higher agreement = higher confidence
                agreement_factor = 1.0 / (1.0 + cv)
                ensemble_conf = 0.7 * ensemble_conf + 0.3 * agreement_factor
        
        return {
            "prediction": ensemble_pred,
            "confidence": ensemble_conf
        }
    
    def _update_prediction_stats(self, prediction_time: float):
        """Update prediction statistics."""
        self.prediction_stats["total_prediction_time"] += prediction_time
        self.prediction_stats["avg_prediction_time"] = (
            self.prediction_stats["total_prediction_time"] / self.prediction_stats["total_predictions"]
        )
    
    async def get_prediction_stats(self) -> Dict:
        """Get current prediction statistics."""
        return self.prediction_stats
    
    async def clear_cache(self):
        """Clear all caches to free memory."""
        self._model_cache.clear()
        self._metadata_cache.clear()
        self._preprocessor_cache.clear()
        self._feature_cache.clear()
        self._feature_cache_timestamps.clear()
        
        # Clean up TensorFlow memory if used
        if self.tf_gpu_available:
            tf.keras.backend.clear_session()
        
        logger.info("All prediction caches cleared")
    
    async def clean_up(self):
        """Clean up resources before shutdown."""
        await self.clear_cache()

        # Additional cleanup if needed
        logger.info("ModelPredictor resources cleaned up")


def predict_momentum_score(data: pd.DataFrame) -> float:
    """Simple heuristic to compute a momentum score from price data."""
    if data.empty:
        return 0.0
    # Use percent change as a basic momentum measure
    momentum = data.pct_change().mean().mean()
    return float(momentum)


def predict_mean_reversion_probability(data: pd.DataFrame) -> float:
    """Return a naive probability of mean reversion based on momentum."""
    momentum = predict_momentum_score(data)
<<<<<<< HEAD
    return float(max(0.0, 1.0 - abs(momentum)))
=======
    prob = max(0.0, min(1.0, 1.0 - abs(momentum)))
    return float(prob)
>>>>>>> 1727fa52
<|MERGE_RESOLUTION|>--- conflicted
+++ resolved
@@ -1102,9 +1102,5 @@
 def predict_mean_reversion_probability(data: pd.DataFrame) -> float:
     """Return a naive probability of mean reversion based on momentum."""
     momentum = predict_momentum_score(data)
-<<<<<<< HEAD
     return float(max(0.0, 1.0 - abs(momentum)))
-=======
-    prob = max(0.0, min(1.0, 1.0 - abs(momentum)))
-    return float(prob)
->>>>>>> 1727fa52
+
