#!/usr/bin/env python3
"""
QuantumSpectre Elite Trading System
Feature Service - Main Application

This module implements the main application for the feature service,
which calculates technical indicators, pattern recognition features,
and other trading signals.
"""

import os
import sys
import time
import json
import asyncio
import logging
from typing import Dict, List, Set, Any, Optional, Union, Tuple
from datetime import datetime, timedelta
import multiprocessing as mp
from concurrent.futures import ThreadPoolExecutor, ProcessPoolExecutor
import signal
import traceback
import numpy as np
import pandas as pd

# Internal imports
from config import Config
from common.logger import get_logger
from common.utils import (
    setup_event_loop, cancel_all_tasks, 
    time_execution, generate_uuid
)
from common.metrics import MetricsCollector
from common.exceptions import (
    FeatureCalculationError, FeatureServiceError,
    InvalidTimeframeError, InvalidParameterError
)
from common.redis_client import RedisClient
from common.db_client import get_db_client, DatabaseClient
<<<<<<< HEAD
=======
from common.db_client import DatabaseClient, get_db_client
>>>>>>> 4dbf5c8d
from common.async_utils import TaskGroup, PeriodicTask, Throttler

# Feature service imports
from feature_service import (
    init_feature_service, shutdown_feature_service,
    get_feature_calculator, get_feature_transformer,
    get_processor, get_all_feature_calculators
)
from feature_service.processor import FeatureProcessor
from feature_service.feature_extraction import FeatureExtractor
from feature_service.multi_timeframe import MultiTimeframeAnalyzer

# Service name and logger initialization
SERVICE_NAME = "feature_service"
logger = get_logger(SERVICE_NAME)

class FeatureService:
    """
    Main service for feature calculation and pattern recognition.
    
    This service is responsible for:
    1. Calculating technical indicators and other trading features
    2. Recognizing patterns across multiple timeframes
    3. Providing feature data to the intelligence systems
    4. Managing feature calculation pipelines
    """
    
    def __init__(self, config: Config):
        """
        Initialize the feature service.
        
        Args:
            config: Application configuration
        """
        self.config = config
        self.processor = None
        self.extractor = None
        self.mtf_analyzer = None
        self.redis_client = None
        self.db_client = None
        self.metrics = MetricsCollector(SERVICE_NAME)
        
        # Cached data
        self._cache = {}
        
        # Service state
        self.running = False
        self.initialized = False
        
        # Task management
        self.tasks = set()
        self.executor = None
        self._throttler = Throttler(
            rate_limit=config.get("feature_service.rate_limit", 100),
            time_period=1.0
        )
        
        # Initialize event loop
        self.loop = None
        
        logger.info("Feature service instance created")
    
    async def initialize(self, db_connector: Optional[DatabaseClient] = None) -> None:
        """Initialize the service and its components."""
        if self.initialized:
            logger.warning("Feature service already initialized")
            return
        
        logger.info("Initializing feature service")
        
        try:
            # Initialize common resources
            self.redis_client = RedisClient(
                host=self.config.get("redis.host", "localhost"),
                port=self.config.get("redis.port", 6379),
                db=self.config.get("redis.feature_service_db", 1),
                password=self.config.get("redis.password", None),
            )

            if db_connector is not None:
                self.db_client = db_connector
            if self.db_client is None:
                self.db_client = await get_db_client(
                    connection_string=self.config.get("database.connection_string"),
                    pool_size=self.config.get("database.pool_size", 10),
                    pool_recycle=self.config.get("database.pool_recycle", 3600),
                )
            if getattr(self.db_client, "pool", None) is None:
                await self.db_client.initialize()
                await self.db_client.create_tables()

            
            # Initialize component resources
            max_workers = self.config.get(
                "feature_service.max_workers", 
                min(32, (os.cpu_count() or 1) + 4)
            )
            self.executor = ThreadPoolExecutor(max_workers=max_workers)
            
            # Initialize feature service components
            self.processor = FeatureProcessor(
                self.config,
                redis_client=self.redis_client,
                db_client=self.db_client
            )
            
            self.extractor = FeatureExtractor(
                self.config,
                redis_client=self.redis_client,
                db_client=self.db_client
            )
            
            self.mtf_analyzer = MultiTimeframeAnalyzer(
                self.config,
                redis_client=self.redis_client,
                db_client=self.db_client
            )
            
            # Initialize feature service
            init_feature_service()
            
            # Create periodic tasks
            await self._create_tasks()
            
            self.initialized = True
            logger.info("Feature service initialized successfully")
        
        except Exception as e:
            logger.error(f"Error initializing feature service: {e}")
            logger.error(traceback.format_exc())
            raise FeatureServiceError(f"Initialization failed: {e}")
    
    async def _create_tasks(self):
        """
        Create periodic tasks for the service.
        """
        # Task to refresh feature cache
        refresh_cache_task = PeriodicTask(
            self._refresh_feature_cache,
            interval=self.config.get("feature_service.cache_refresh_interval", 60),
            name="refresh_feature_cache"
        )
        self.tasks.add(refresh_cache_task)
        
        # Task to clean expired cache entries
        clean_cache_task = PeriodicTask(
            self._clean_expired_cache,
            interval=self.config.get("feature_service.cache_cleanup_interval", 300),
            name="clean_expired_cache"
        )
        self.tasks.add(clean_cache_task)
        
        # Task to update feature statistics
        update_stats_task = PeriodicTask(
            self._update_feature_statistics,
            interval=self.config.get("feature_service.stats_update_interval", 600),
            name="update_feature_statistics"
        )
        self.tasks.add(update_stats_task)
        
        # Task to health check feature calculators
        health_check_task = PeriodicTask(
            self._health_check,
            interval=self.config.get("feature_service.health_check_interval", 300),
            name="health_check"
        )
        self.tasks.add(health_check_task)
        
        logger.info(f"Created {len(self.tasks)} periodic tasks")
    
    async def start(self):
        """
        Start the feature service.
        """
        if self.running:
            logger.warning("Feature service already running")
            return
        
        logger.info("Starting feature service")
        
        if not self.initialized:
            await self.initialize()
        
        # Start periodic tasks
        for task in self.tasks:
            await task.start()
        
        self.running = True
        logger.info("Feature service started successfully")
    
    async def stop(self):
        """
        Stop the feature service.
        """
        if not self.running:
            logger.warning("Feature service not running")
            return
        
        logger.info("Stopping feature service")
        
        # Stop periodic tasks
        for task in self.tasks:
            await task.stop()
        
        # Shutdown components
        if self.executor:
            self.executor.shutdown(wait=True)
        
        shutdown_feature_service()
        
        self.running = False
        logger.info("Feature service stopped successfully")
    
    async def cleanup(self):
        """
        Clean up resources used by the service.
        """
        logger.info("Cleaning up feature service resources")
        
        if self.running:
            await self.stop()
        
        # Close connections
        if self.redis_client:
            await self.redis_client.close()
        
        if self.db_client:
            await self.db_client.close()
        
        self.initialized = False
        logger.info("Feature service cleanup complete")
    
    async def _refresh_feature_cache(self):
        """
        Refresh the feature cache with latest data.
        """
        try:
            assets = await self._get_active_assets()
            timeframes = self.config.get("feature_service.timeframes", ["1m", "5m", "15m", "1h", "4h", "1d"])
            
            logger.debug(f"Refreshing feature cache for {len(assets)} assets across {len(timeframes)} timeframes")
            
            for asset in assets:
                for timeframe in timeframes:
                    # Use throttler to prevent overwhelming the system
                    async with self._throttler:
                        task_name = f"refresh_cache_{asset}_{timeframe}"
                        await self._calculate_and_cache_features(asset, timeframe)
            
            self.metrics.gauge("feature_service.cache_size", len(self._cache))
            self.metrics.counter("feature_service.cache_refresh", 1)
            
        except Exception as e:
            logger.error(f"Error refreshing feature cache: {e}")
            logger.error(traceback.format_exc())
            self.metrics.counter("feature_service.cache_refresh_errors", 1)
    
    async def _clean_expired_cache(self):
        """
        Clean expired entries from the feature cache.
        """
        try:
            now = time.time()
            expiry = self.config.get("feature_service.cache_expiry_seconds", 300)
            expired_keys = []
            
            for key, (timestamp, _) in self._cache.items():
                if now - timestamp > expiry:
                    expired_keys.append(key)
            
            for key in expired_keys:
                del self._cache[key]
            
            logger.debug(f"Cleaned {len(expired_keys)} expired cache entries")
            self.metrics.gauge("feature_service.expired_entries_cleaned", len(expired_keys))
            
        except Exception as e:
            logger.error(f"Error cleaning expired cache: {e}")
            self.metrics.counter("feature_service.cache_cleanup_errors", 1)
    
    async def _update_feature_statistics(self):
        """
        Update statistics about feature calculations.
        """
        try:
            # Collect and store various statistics about features
            calculators = get_all_feature_calculators()
            
            stats = {
                "total_calculators": len(calculators),
                "calculation_counts": {},
                "performance_metrics": {},
                "last_updated": datetime.utcnow().isoformat()
            }
            
            # Store statistics in Redis for monitoring
            await self.redis_client.set(
                "feature_service:statistics",
                json.dumps(stats),
                expire=3600
            )
            
            logger.debug("Updated feature statistics")
            self.metrics.counter("feature_service.stats_updates", 1)
            
        except Exception as e:
            logger.error(f"Error updating feature statistics: {e}")
            self.metrics.counter("feature_service.stats_update_errors", 1)
    
    async def _health_check(self):
        """
        Perform health check on feature calculators.
        """
        try:
            calculators = get_all_feature_calculators()
            all_healthy = True
            issues = []
            
            for name, calculator in calculators.items():
                # Basic check - ensure calculator is callable
                if not callable(getattr(calculator, "calculate", None)):
                    all_healthy = False
                    issues.append(f"Calculator '{name}' missing calculate method")
            
            # Report health status
            health_status = {
                "status": "healthy" if all_healthy else "unhealthy",
                "issues": issues,
                "timestamp": datetime.utcnow().isoformat()
            }
            
            await self.redis_client.set(
                "feature_service:health",
                json.dumps(health_status),
                expire=600
            )
            
            logger.debug(f"Health check completed: {health_status['status']}")
            self.metrics.gauge("feature_service.health_status", 1 if all_healthy else 0)
            
        except Exception as e:
            logger.error(f"Error performing health check: {e}")
            self.metrics.counter("feature_service.health_check_errors", 1)
    
    async def _get_active_assets(self) -> List[str]:
        """
        Get the list of currently active assets.
        
        Returns:
            List of active asset symbols
        """
        try:
            # First try to get from Redis cache
            assets_json = await self.redis_client.get("active_assets")
            if assets_json:
                return json.loads(assets_json)
            
            # Fallback to config if Redis doesn't have it
            return self.config.get("trading.active_assets", [
                "BTC/USDT", "ETH/USDT", "BNB/USDT", "XRP/USDT",
                "SOL/USDT", "ADA/USDT", "DOGE/USDT", "MATIC/USDT"
            ])
            
        except Exception as e:
            logger.error(f"Error getting active assets: {e}")
            # Return default assets in case of error
            return ["BTC/USDT", "ETH/USDT"]
    
    @time_execution("feature_calculation")
    async def _calculate_and_cache_features(self, asset: str, timeframe: str):
        """
        Calculate features for an asset and timeframe and store in cache.
        
        Args:
            asset: Asset symbol
            timeframe: Timeframe string (e.g., "1m", "1h")
        """
        cache_key = f"{asset}_{timeframe}"
        
        try:
            # Get market data
            market_data = await self._get_market_data(asset, timeframe)
            if market_data is None or market_data.empty:
                logger.warning(f"No market data for {asset} {timeframe}")
                return
            
            # Calculate basic technical features
            tech_features = await self.executor.submit(
                self.extractor.calculate_technical_features,
                market_data
            )
            
            # Calculate volatility features
            volatility_features = await self.executor.submit(
                self.extractor.calculate_volatility_features,
                market_data
            )
            
            # Calculate volume features
            volume_features = await self.executor.submit(
                self.extractor.calculate_volume_features,
                market_data
            )
            
            # Calculate pattern features
            pattern_features = await self.executor.submit(
                self.extractor.calculate_pattern_features,
                market_data
            )
            
            # Merge all features
            all_features = {
                **tech_features,
                **volatility_features,
                **volume_features,
                **pattern_features
            }
            
            # Store in cache with timestamp
            self._cache[cache_key] = (time.time(), all_features)
            
            # Also store the latest in Redis for other services
            await self.redis_client.set(
                f"features:{cache_key}",
                json.dumps(all_features),
                expire=self.config.get("feature_service.redis_cache_expiry", 300)
            )
            
            logger.debug(f"Calculated and cached features for {asset} {timeframe}")
            self.metrics.counter("feature_service.calculations", 1)
            
        except Exception as e:
            logger.error(f"Error calculating features for {asset} {timeframe}: {e}")
            logger.error(traceback.format_exc())
            self.metrics.counter("feature_service.calculation_errors", 1)
            raise FeatureCalculationError(f"Feature calculation failed for {asset} {timeframe}: {e}")
    
    async def _get_market_data(self, asset: str, timeframe: str) -> pd.DataFrame:
        """
        Get market data for a specific asset and timeframe.
        
        Args:
            asset: Asset symbol
            timeframe: Timeframe string
            
        Returns:
            DataFrame containing OHLCV data
        """
        try:
            # Try to get from Redis first for faster access
            data_key = f"market_data:{asset}:{timeframe}"
            cached_data = await self.redis_client.get(data_key)
            
            if cached_data:
                # Deserialize and convert to DataFrame
                data_dict = json.loads(cached_data)
                return pd.DataFrame(data_dict)
            
            # If not in Redis, fetch from database
            query = """
                SELECT 
                    timestamp, open, high, low, close, volume
                FROM 
                    market_data.ohlcv
                WHERE 
                    asset = %s AND timeframe = %s
                ORDER BY 
                    timestamp DESC
                LIMIT 
                    %s
            """
            
            lookback = self.config.get("feature_service.lookback_periods", 500)
            
            result = await self.db_client.fetch_all(
                query, (asset, timeframe, lookback)
            )
            
            if not result:
                logger.warning(f"No data found for {asset} {timeframe}")
                return pd.DataFrame()
            
            # Convert to DataFrame
            df = pd.DataFrame(result, columns=[
                'timestamp', 'open', 'high', 'low', 'close', 'volume'
            ])
            
            # Set timestamp as index
            df['timestamp'] = pd.to_datetime(df['timestamp'])
            df.set_index('timestamp', inplace=True)
            
            # Sort by time
            df.sort_index(inplace=True)
            
            return df
            
        except Exception as e:
            logger.error(f"Error fetching market data for {asset} {timeframe}: {e}")
            logger.error(traceback.format_exc())
            self.metrics.counter("feature_service.data_fetch_errors", 1)
            return pd.DataFrame()  # Return empty dataframe in case of error
    
    async def get_features(self, asset: str, timeframe: str) -> Dict[str, Any]:
        """
        Get features for a specific asset and timeframe.
        
        Args:
            asset: Asset symbol
            timeframe: Timeframe string
            
        Returns:
            Dictionary of features
        """
        cache_key = f"{asset}_{timeframe}"
        
        # Check if in memory cache first
        if cache_key in self._cache:
            timestamp, features = self._cache[cache_key]
            # Check if cache is fresh enough
            if time.time() - timestamp < self.config.get("feature_service.cache_expiry_seconds", 300):
                return features
        
        # Not in cache or expired, recalculate
        await self._calculate_and_cache_features(asset, timeframe)
        
        # Return from cache now
        if cache_key in self._cache:
            return self._cache[cache_key][1]
        
        # If still not in cache, something went wrong
        raise FeatureCalculationError(f"Failed to calculate features for {asset} {timeframe}")
    
    async def get_multi_timeframe_features(
        self, 
        asset: str, 
        timeframes: List[str]
    ) -> Dict[str, Dict[str, Any]]:
        """
        Get features for multiple timeframes for the same asset.
        
        Args:
            asset: Asset symbol
            timeframes: List of timeframe strings
            
        Returns:
            Dictionary of features keyed by timeframe
        """
        result = {}
        
        for timeframe in timeframes:
            features = await self.get_features(asset, timeframe)
            result[timeframe] = features
        
        # Add multi-timeframe correlation features
        mtf_features = await self.executor.submit(
            self.mtf_analyzer.analyze_timeframes,
            asset, result
        )
        
        # Add to result
        result["mtf"] = mtf_features
        
        return result
    
    async def detect_patterns(self, asset: str, timeframe: str) -> Dict[str, Any]:
        """
        Detect patterns for a specific asset and timeframe.
        
        Args:
            asset: Asset symbol
            timeframe: Timeframe string
            
        Returns:
            Dictionary of detected patterns with confidence scores
        """
        try:
            # Get features first
            features = await self.get_features(asset, timeframe)
            
            # Get market data
            market_data = await self._get_market_data(asset, timeframe)
            
            # Detect patterns using the pattern recognition module
            patterns = await self.executor.submit(
                self.processor.detect_patterns,
                market_data, features
            )
            
            return patterns
            
        except Exception as e:
            logger.error(f"Error detecting patterns for {asset} {timeframe}: {e}")
            logger.error(traceback.format_exc())
            self.metrics.counter("feature_service.pattern_detection_errors", 1)
            return {}  # Return empty dict in case of error
    
    async def analyze_market_structure(self, asset: str, timeframe: str) -> Dict[str, Any]:
        """
        Analyze market structure for a specific asset and timeframe.
        
        Args:
            asset: Asset symbol
            timeframe: Timeframe string
            
        Returns:
            Dictionary of market structure analysis
        """
        try:
            # Get features first
            features = await self.get_features(asset, timeframe)
            
            # Get market data
            market_data = await self._get_market_data(asset, timeframe)
            
            # Analyze market structure
            structure = await self.executor.submit(
                self.processor.analyze_market_structure,
                market_data, features
            )
            
            return structure
            
        except Exception as e:
            logger.error(f"Error analyzing market structure for {asset} {timeframe}: {e}")
            logger.error(traceback.format_exc())
            self.metrics.counter("feature_service.market_structure_errors", 1)
            return {}  # Return empty dict in case of error
    
    async def identify_support_resistance(self, asset: str, timeframe: str) -> Dict[str, Any]:
        """
        Identify support and resistance levels for a specific asset and timeframe.
        
        Args:
            asset: Asset symbol
            timeframe: Timeframe string
            
        Returns:
            Dictionary of support and resistance levels
        """
        try:
            # Get features first
            features = await self.get_features(asset, timeframe)
            
            # Get market data
            market_data = await self._get_market_data(asset, timeframe)
            
            # Identify support and resistance levels
            levels = await self.executor.submit(
                self.processor.identify_support_resistance,
                market_data, features
            )
            
            return levels
            
        except Exception as e:
            logger.error(f"Error identifying support/resistance for {asset} {timeframe}: {e}")
            logger.error(traceback.format_exc())
            self.metrics.counter("feature_service.support_resistance_errors", 1)
            return {}  # Return empty dict in case of error
    
    async def analyze_order_flow(self, asset: str, timeframe: str) -> Dict[str, Any]:
        """
        Analyze order flow for a specific asset.
        
        Args:
            asset: Asset symbol
            timeframe: Timeframe string
            
        Returns:
            Dictionary of order flow analysis
        """
        try:
            # For order flow, we need L2 book data
            # First check if we have cached order flow analysis
            cache_key = f"order_flow:{asset}:{timeframe}"
            cached_flow = await self.redis_client.get(cache_key)
            
            if cached_flow:
                return json.loads(cached_flow)
            
            # If not cached, we need to perform the analysis
            # Get order book data
            book_data = await self._get_order_book_data(asset)
            
            # Get market data
            market_data = await self._get_market_data(asset, timeframe)
            
            # Analyze order flow
            order_flow = await self.executor.submit(
                self.processor.analyze_order_flow,
                book_data, market_data
            )
            
            # Cache the result
            await self.redis_client.set(
                cache_key,
                json.dumps(order_flow),
                expire=self.config.get("feature_service.order_flow_cache_expiry", 60)
            )
            
            return order_flow
            
        except Exception as e:
            logger.error(f"Error analyzing order flow for {asset}: {e}")
            logger.error(traceback.format_exc())
            self.metrics.counter("feature_service.order_flow_errors", 1)
            return {}  # Return empty dict in case of error
    
    async def _get_order_book_data(self, asset: str) -> Dict[str, Any]:
        """
        Get order book data for a specific asset.
        
        Args:
            asset: Asset symbol
            
        Returns:
            Dictionary of order book data
        """
        try:
            # First check Redis cache
            cache_key = f"order_book:{asset}"
            cached_book = await self.redis_client.get(cache_key)
            
            if cached_book:
                return json.loads(cached_book)
            
            # If not found in cache, return empty dict
            # Actual implementation would fetch from market data service
            logger.warning(f"Order book data not available for {asset}")
            return {}
            
        except Exception as e:
            logger.error(f"Error fetching order book data for {asset}: {e}")
            return {}

# Main service instance creation function
def create_feature_service(config: Config) -> FeatureService:
    """
    Create a new feature service instance.
    
    Args:
        config: Application configuration
        
    Returns:
        Initialized feature service
    """
    return FeatureService(config)

# Command-line entry point
if __name__ == "__main__":
    import argparse
    from config import load_config
    
    parser = argparse.ArgumentParser(description="QuantumSpectre Feature Service")
    parser.add_argument("--config", type=str, help="Path to configuration file")
    parser.add_argument("--log-level", type=str, default="info", help="Logging level")
    args = parser.parse_args()
    
    # Setup logging
    from common.logger import setup_logging
    setup_logging(level=args.log_level.upper())
    
    # Load configuration
    config = load_config(args.config if args.config else None)
    
    # Create and run service
    async def main():
        service = create_feature_service(config)
        
        # Setup signal handlers
        loop = asyncio.get_running_loop()
        for sig in (signal.SIGINT, signal.SIGTERM):
            loop.add_signal_handler(sig, lambda: asyncio.create_task(shutdown(service)))
        
        try:
            await service.initialize()
            await service.start()
            
            # Keep the service running
            while service.running:
                await asyncio.sleep(1)
                
        except Exception as e:
            logger.error(f"Error in feature service: {e}")
            logger.error(traceback.format_exc())
        finally:
            await service.cleanup()
    
    async def shutdown(service):
        logger.info("Shutdown signal received")
        await service.stop()
        await service.cleanup()
        
        # Stop the event loop
        loop = asyncio.get_running_loop()
        loop.stop()
    
    # Run the service
    asyncio.run(main())<|MERGE_RESOLUTION|>--- conflicted
+++ resolved
@@ -37,10 +37,8 @@
 )
 from common.redis_client import RedisClient
 from common.db_client import get_db_client, DatabaseClient
-<<<<<<< HEAD
-=======
+
 from common.db_client import DatabaseClient, get_db_client
->>>>>>> 4dbf5c8d
 from common.async_utils import TaskGroup, PeriodicTask, Throttler
 
 # Feature service imports
