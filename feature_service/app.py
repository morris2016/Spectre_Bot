#!/usr/bin/env python3
"""
QuantumSpectre Elite Trading System
Feature Service - Main Application

This module implements the main application for the feature service,
which calculates technical indicators, pattern recognition features,
and other trading signals.
"""

import os
import time
import json
import asyncio
from typing import Dict, List, Any, Optional
from datetime import datetime
from concurrent.futures import ThreadPoolExecutor
import signal
import traceback
import pandas as pd

# Internal imports
from config import Config
from common.logger import get_logger
from common.utils import time_execution
from common.metrics import MetricsCollector
from common.exceptions import FeatureCalculationError, FeatureServiceError
from common.redis_client import RedisClient

from common.db_client import DatabaseClient, get_db_client
from common.async_utils import PeriodicTask, Throttler

# Feature service imports
from feature_service import (
<<<<<<< HEAD
    init_feature_service, shutdown_feature_service,
    get_all_feature_calculators
=======
    init_feature_service,
    shutdown_feature_service,
    get_all_feature_calculators,
>>>>>>> a7a2385e
)
from feature_service.processor import FeatureProcessor
from feature_service.feature_extraction import FeatureExtractor
from feature_service.multi_timeframe import MultiTimeframeAnalyzer

# Service name and logger initialization
SERVICE_NAME = "feature_service"
logger = get_logger(SERVICE_NAME)


class FeatureService:
    """
    Main service for feature calculation and pattern recognition.

    This service is responsible for:
    1. Calculating technical indicators and other trading features
    2. Recognizing patterns across multiple timeframes
    3. Providing feature data to the intelligence systems
    4. Managing feature calculation pipelines
    """
<<<<<<< HEAD
    
    def __init__(self, config: Config, loop: Optional[asyncio.AbstractEventLoop] = None,
                 redis_client: Optional[RedisClient] = None, db_client: Optional[DatabaseClient] = None):
=======

    def __init__(
        self,
        config: Config,
        loop: Optional[asyncio.AbstractEventLoop] = None,
        redis_client: Optional[RedisClient] = None,
        db_client: Optional[DatabaseClient] = None,

    ) -> None:
>>>>>>> a7a2385e
        """
        Initialize the feature service.

        Args:
            config: Application configuration
        """
        self.config = config
        self.loop = loop or asyncio.get_event_loop()
        self.processor = None
        self.extractor = None
        self.mtf_analyzer = None
        self.redis_client = redis_client
        self.db_client = db_client
        self.metrics = MetricsCollector(SERVICE_NAME)

        # Cached data
        self._cache = {}

        # Service state
        self.running = False
        self.initialized = False

        # Task management
        self.tasks = set()
        self.executor = None
        self._throttler = Throttler(
            rate_limit=config.get("feature_service.rate_limit", 100),
            time_period=1.0
        )
<<<<<<< HEAD
        
        # Initialize event loop
        self.loop = loop or asyncio.get_event_loop()
        
=======

>>>>>>> a7a2385e
        logger.info("Feature service instance created")

    async def initialize(self, db_connector: Optional[DatabaseClient] = None) -> None:
        """Initialize the service and its components."""
        if self.initialized:
            logger.warning("Feature service already initialized")
            return

        logger.info("Initializing feature service")

        try:
            # Initialize common resources
            if self.redis_client is None:
                self.redis_client = RedisClient(
                    host=self.config.get("redis.host", "localhost"),
                    port=self.config.get("redis.port", 6379),
                    db=self.config.get("redis.feature_service_db", 1),
                    password=self.config.get("redis.password", None),
                )

            if db_connector is not None:
                self.db_client = db_connector
            if self.db_client is None:
                self.db_client = await get_db_client(
                    connection_string=self.config.get("database.connection_string"),
                    pool_size=self.config.get("database.pool_size", 10),
                    pool_recycle=self.config.get("database.pool_recycle", 3600),
                )
            if getattr(self.db_client, "pool", None) is None:
                await self.db_client.initialize()
                await self.db_client.create_tables()

            # Initialize component resources
            max_workers = self.config.get(
                "feature_service.max_workers",
                min(32, (os.cpu_count() or 1) + 4)
            )
            self.executor = ThreadPoolExecutor(max_workers=max_workers)

            # Initialize feature service components
            self.processor = FeatureProcessor(
                self.config,
                redis_client=self.redis_client,
                db_client=self.db_client
            )

            self.extractor = FeatureExtractor(
                self.config,
                redis_client=self.redis_client,
                db_client=self.db_client
            )

            self.mtf_analyzer = MultiTimeframeAnalyzer(
                self.config,
                redis_client=self.redis_client,
                db_client=self.db_client
            )

            # Initialize feature service
            init_feature_service()

            # Create periodic tasks
            await self._create_tasks()

            self.initialized = True
            logger.info("Feature service initialized successfully")

        except Exception as e:
            logger.error(f"Error initializing feature service: {e}")
            logger.error(traceback.format_exc())
            raise FeatureServiceError(f"Initialization failed: {e}")

    async def _create_tasks(self):
        """
        Create periodic tasks for the service.
        """
        # Task to refresh feature cache
        refresh_cache_task = PeriodicTask(
            self._refresh_feature_cache,
            interval=self.config.get("feature_service.cache_refresh_interval", 60),
            name="refresh_feature_cache"
        )
        self.tasks.add(refresh_cache_task)

        # Task to clean expired cache entries
        clean_cache_task = PeriodicTask(
            self._clean_expired_cache,
            interval=self.config.get("feature_service.cache_cleanup_interval", 300),
            name="clean_expired_cache"
        )
        self.tasks.add(clean_cache_task)

        # Task to update feature statistics
        update_stats_task = PeriodicTask(
            self._update_feature_statistics,
            interval=self.config.get("feature_service.stats_update_interval", 600),
            name="update_feature_statistics"
        )
        self.tasks.add(update_stats_task)

        # Task to health check feature calculators
        health_check_task = PeriodicTask(
            self._health_check,
            interval=self.config.get("feature_service.health_check_interval", 300),
            name="health_check"
        )
        self.tasks.add(health_check_task)

        logger.info(f"Created {len(self.tasks)} periodic tasks")

    async def start(self):
        """
        Start the feature service.
        """
        if self.running:
            logger.warning("Feature service already running")
            return

        logger.info("Starting feature service")

        if not self.initialized:
            await self.initialize()

        # Start periodic tasks
        for task in self.tasks:
            await task.start()

        self.running = True
        logger.info("Feature service started successfully")

    async def stop(self):
        """
        Stop the feature service.
        """
        if not self.running:
            logger.warning("Feature service not running")
            return

        logger.info("Stopping feature service")

        # Stop periodic tasks
        for task in self.tasks:
            await task.stop()

        # Shutdown components
        if self.executor:
            self.executor.shutdown(wait=True)

        shutdown_feature_service()

        self.running = False
        logger.info("Feature service stopped successfully")

    async def cleanup(self):
        """
        Clean up resources used by the service.
        """
        logger.info("Cleaning up feature service resources")

        if self.running:
            await self.stop()

        # Close connections
        if self.redis_client:
            await self.redis_client.close()

        if self.db_client:
            await self.db_client.close()

        self.initialized = False
        logger.info("Feature service cleanup complete")

    async def _refresh_feature_cache(self):
        """
        Refresh the feature cache with latest data.
        """
        try:
            assets = await self._get_active_assets()
            timeframes = self.config.get("feature_service.timeframes", ["1m", "5m", "15m", "1h", "4h", "1d"])

            logger.debug(f"Refreshing feature cache for {len(assets)} assets across {len(timeframes)} timeframes")

            for asset in assets:
                for timeframe in timeframes:
                    # Use throttler to prevent overwhelming the system
                    async with self._throttler:
                        await self._calculate_and_cache_features(asset, timeframe)

            self.metrics.gauge("feature_service.cache_size", len(self._cache))
            self.metrics.counter("feature_service.cache_refresh", 1)

        except Exception as e:
            logger.error(f"Error refreshing feature cache: {e}")
            logger.error(traceback.format_exc())
            self.metrics.counter("feature_service.cache_refresh_errors", 1)

    async def _clean_expired_cache(self):
        """
        Clean expired entries from the feature cache.
        """
        try:
            now = time.time()
            expiry = self.config.get("feature_service.cache_expiry_seconds", 300)
            expired_keys = []

            for key, (timestamp, _) in self._cache.items():
                if now - timestamp > expiry:
                    expired_keys.append(key)

            for key in expired_keys:
                del self._cache[key]

            logger.debug(f"Cleaned {len(expired_keys)} expired cache entries")
            self.metrics.gauge("feature_service.expired_entries_cleaned", len(expired_keys))

        except Exception as e:
            logger.error(f"Error cleaning expired cache: {e}")
            self.metrics.counter("feature_service.cache_cleanup_errors", 1)

    async def _update_feature_statistics(self):
        """
        Update statistics about feature calculations.
        """
        try:
            # Collect and store various statistics about features
            calculators = get_all_feature_calculators()

            stats = {
                "total_calculators": len(calculators),
                "calculation_counts": {},
                "performance_metrics": {},
                "last_updated": datetime.utcnow().isoformat()
            }

            # Store statistics in Redis for monitoring
            await self.redis_client.set(
                "feature_service:statistics",
                json.dumps(stats),
                expire=3600
            )

            logger.debug("Updated feature statistics")
            self.metrics.counter("feature_service.stats_updates", 1)

        except Exception as e:
            logger.error(f"Error updating feature statistics: {e}")
            self.metrics.counter("feature_service.stats_update_errors", 1)

    async def _health_check(self):
        """
        Perform health check on feature calculators.
        """
        try:
            calculators = get_all_feature_calculators()
            all_healthy = True
            issues = []

            for name, calculator in calculators.items():
                # Basic check - ensure calculator is callable
                if not callable(getattr(calculator, "calculate", None)):
                    all_healthy = False
                    issues.append(f"Calculator '{name}' missing calculate method")

            # Report health status
            health_status = {
                "status": "healthy" if all_healthy else "unhealthy",
                "issues": issues,
                "timestamp": datetime.utcnow().isoformat()
            }

            await self.redis_client.set(
                "feature_service:health",
                json.dumps(health_status),
                expire=600
            )

            logger.debug(f"Health check completed: {health_status['status']}")
            self.metrics.gauge("feature_service.health_status", 1 if all_healthy else 0)

        except Exception as e:
            logger.error(f"Error performing health check: {e}")
            self.metrics.counter("feature_service.health_check_errors", 1)

    async def _get_active_assets(self) -> List[str]:
        """
        Get the list of currently active assets.

        Returns:
            List of active asset symbols
        """
        try:
            # First try to get from Redis cache
            assets_json = await self.redis_client.get("active_assets")
            if assets_json:
                return json.loads(assets_json)

            # Fallback to config if Redis doesn't have it
            return self.config.get("trading.active_assets", [
                "BTC/USDT", "ETH/USDT", "BNB/USDT", "XRP/USDT",
                "SOL/USDT", "ADA/USDT", "DOGE/USDT", "MATIC/USDT"
            ])

        except Exception as e:
            logger.error(f"Error getting active assets: {e}")
            # Return default assets in case of error
            return ["BTC/USDT", "ETH/USDT"]

    @time_execution("feature_calculation")
    async def _calculate_and_cache_features(self, asset: str, timeframe: str):
        """
        Calculate features for an asset and timeframe and store in cache.

        Args:
            asset: Asset symbol
            timeframe: Timeframe string (e.g., "1m", "1h")
        """
        cache_key = f"{asset}_{timeframe}"

        try:
            # Get market data
            market_data = await self._get_market_data(asset, timeframe)
            if market_data is None or market_data.empty:
                logger.warning(f"No market data for {asset} {timeframe}")
                return

            # Calculate basic technical features
            tech_features = await self.executor.submit(
                self.extractor.calculate_technical_features,
                market_data
            )

            # Calculate volatility features
            volatility_features = await self.executor.submit(
                self.extractor.calculate_volatility_features,
                market_data
            )

            # Calculate volume features
            volume_features = await self.executor.submit(
                self.extractor.calculate_volume_features,
                market_data
            )

            # Calculate pattern features
            pattern_features = await self.executor.submit(
                self.extractor.calculate_pattern_features,
                market_data
            )

            # Merge all features
            all_features = {
                **tech_features,
                **volatility_features,
                **volume_features,
                **pattern_features
            }

            # Store in cache with timestamp
            self._cache[cache_key] = (time.time(), all_features)

            # Also store the latest in Redis for other services
            await self.redis_client.set(
                f"features:{cache_key}",
                json.dumps(all_features),
                expire=self.config.get("feature_service.redis_cache_expiry", 300)
            )

            logger.debug(f"Calculated and cached features for {asset} {timeframe}")
            self.metrics.counter("feature_service.calculations", 1)

        except Exception as e:
            logger.error(f"Error calculating features for {asset} {timeframe}: {e}")
            logger.error(traceback.format_exc())
            self.metrics.counter("feature_service.calculation_errors", 1)
            raise FeatureCalculationError(f"Feature calculation failed for {asset} {timeframe}: {e}")

    async def _get_market_data(self, asset: str, timeframe: str) -> pd.DataFrame:
        """
        Get market data for a specific asset and timeframe.

        Args:
            asset: Asset symbol
            timeframe: Timeframe string

        Returns:
            DataFrame containing OHLCV data
        """
        try:
            # Try to get from Redis first for faster access
            data_key = f"market_data:{asset}:{timeframe}"
            cached_data = await self.redis_client.get(data_key)

            if cached_data:
                # Deserialize and convert to DataFrame
                data_dict = json.loads(cached_data)
                return pd.DataFrame(data_dict)

            # If not in Redis, fetch from database
            query = """
                SELECT
                    timestamp, open, high, low, close, volume
                FROM
                    market_data.ohlcv
                WHERE
                    asset = %s AND timeframe = %s
                ORDER BY
                    timestamp DESC
                LIMIT
                    %s
            """

            lookback = self.config.get("feature_service.lookback_periods", 500)

            result = await self.db_client.fetch_all(
                query, (asset, timeframe, lookback)
            )

            if not result:
                logger.warning(f"No data found for {asset} {timeframe}")
                return pd.DataFrame()

            # Convert to DataFrame
            df = pd.DataFrame(result, columns=[
                'timestamp', 'open', 'high', 'low', 'close', 'volume'
            ])

            # Set timestamp as index
            df['timestamp'] = pd.to_datetime(df['timestamp'])
            df.set_index('timestamp', inplace=True)

            # Sort by time
            df.sort_index(inplace=True)

            return df

        except Exception as e:
            logger.error(f"Error fetching market data for {asset} {timeframe}: {e}")
            logger.error(traceback.format_exc())
            self.metrics.counter("feature_service.data_fetch_errors", 1)
            return pd.DataFrame()  # Return empty dataframe in case of error

    async def get_features(self, asset: str, timeframe: str) -> Dict[str, Any]:
        """
        Get features for a specific asset and timeframe.

        Args:
            asset: Asset symbol
            timeframe: Timeframe string

        Returns:
            Dictionary of features
        """
        cache_key = f"{asset}_{timeframe}"

        # Check if in memory cache first
        if cache_key in self._cache:
            timestamp, features = self._cache[cache_key]
            # Check if cache is fresh enough
            if time.time() - timestamp < self.config.get("feature_service.cache_expiry_seconds", 300):
                return features

        # Not in cache or expired, recalculate
        await self._calculate_and_cache_features(asset, timeframe)

        # Return from cache now
        if cache_key in self._cache:
            return self._cache[cache_key][1]

        # If still not in cache, something went wrong
        raise FeatureCalculationError(f"Failed to calculate features for {asset} {timeframe}")

    async def get_multi_timeframe_features(
        self,
        asset: str,
        timeframes: List[str]
    ) -> Dict[str, Dict[str, Any]]:
        """
        Get features for multiple timeframes for the same asset.

        Args:
            asset: Asset symbol
            timeframes: List of timeframe strings

        Returns:
            Dictionary of features keyed by timeframe
        """
        result = {}

        for timeframe in timeframes:
            features = await self.get_features(asset, timeframe)
            result[timeframe] = features

        # Add multi-timeframe correlation features
        mtf_features = await self.executor.submit(
            self.mtf_analyzer.analyze_timeframes,
            asset, result
        )

        # Add to result
        result["mtf"] = mtf_features

        return result

    async def detect_patterns(self, asset: str, timeframe: str) -> Dict[str, Any]:
        """
        Detect patterns for a specific asset and timeframe.

        Args:
            asset: Asset symbol
            timeframe: Timeframe string

        Returns:
            Dictionary of detected patterns with confidence scores
        """
        try:
            # Get features first
            features = await self.get_features(asset, timeframe)

            # Get market data
            market_data = await self._get_market_data(asset, timeframe)

            # Detect patterns using the pattern recognition module
            patterns = await self.executor.submit(
                self.processor.detect_patterns,
                market_data, features
            )

            return patterns

        except Exception as e:
            logger.error(f"Error detecting patterns for {asset} {timeframe}: {e}")
            logger.error(traceback.format_exc())
            self.metrics.counter("feature_service.pattern_detection_errors", 1)
            return {}  # Return empty dict in case of error

    async def analyze_market_structure(self, asset: str, timeframe: str) -> Dict[str, Any]:
        """
        Analyze market structure for a specific asset and timeframe.

        Args:
            asset: Asset symbol
            timeframe: Timeframe string

        Returns:
            Dictionary of market structure analysis
        """
        try:
            # Get features first
            features = await self.get_features(asset, timeframe)

            # Get market data
            market_data = await self._get_market_data(asset, timeframe)

            # Analyze market structure
            structure = await self.executor.submit(
                self.processor.analyze_market_structure,
                market_data, features
            )

            return structure

        except Exception as e:
            logger.error(f"Error analyzing market structure for {asset} {timeframe}: {e}")
            logger.error(traceback.format_exc())
            self.metrics.counter("feature_service.market_structure_errors", 1)
            return {}  # Return empty dict in case of error

    async def identify_support_resistance(self, asset: str, timeframe: str) -> Dict[str, Any]:
        """
        Identify support and resistance levels for a specific asset and timeframe.

        Args:
            asset: Asset symbol
            timeframe: Timeframe string

        Returns:
            Dictionary of support and resistance levels
        """
        try:
            # Get features first
            features = await self.get_features(asset, timeframe)

            # Get market data
            market_data = await self._get_market_data(asset, timeframe)

            # Identify support and resistance levels
            levels = await self.executor.submit(
                self.processor.identify_support_resistance,
                market_data, features
            )

            return levels

        except Exception as e:
            logger.error(f"Error identifying support/resistance for {asset} {timeframe}: {e}")
            logger.error(traceback.format_exc())
            self.metrics.counter("feature_service.support_resistance_errors", 1)
            return {}  # Return empty dict in case of error

    async def analyze_order_flow(self, asset: str, timeframe: str) -> Dict[str, Any]:
        """
        Analyze order flow for a specific asset.

        Args:
            asset: Asset symbol
            timeframe: Timeframe string

        Returns:
            Dictionary of order flow analysis
        """
        try:
            # For order flow, we need L2 book data
            # First check if we have cached order flow analysis
            cache_key = f"order_flow:{asset}:{timeframe}"
            cached_flow = await self.redis_client.get(cache_key)

            if cached_flow:
                return json.loads(cached_flow)

            # If not cached, we need to perform the analysis
            # Get order book data
            book_data = await self._get_order_book_data(asset)

            # Get market data
            market_data = await self._get_market_data(asset, timeframe)

            # Analyze order flow
            order_flow = await self.executor.submit(
                self.processor.analyze_order_flow,
                book_data, market_data
            )

            # Cache the result
            await self.redis_client.set(
                cache_key,
                json.dumps(order_flow),
                expire=self.config.get("feature_service.order_flow_cache_expiry", 60)
            )

            return order_flow

        except Exception as e:
            logger.error(f"Error analyzing order flow for {asset}: {e}")
            logger.error(traceback.format_exc())
            self.metrics.counter("feature_service.order_flow_errors", 1)
            return {}  # Return empty dict in case of error

    async def _get_order_book_data(self, asset: str) -> Dict[str, Any]:
        """
        Get order book data for a specific asset.

        Args:
            asset: Asset symbol

        Returns:
            Dictionary of order book data
        """
        try:
            # First check Redis cache
            cache_key = f"order_book:{asset}"
            cached_book = await self.redis_client.get(cache_key)

            if cached_book:
                return json.loads(cached_book)

            # If not found in cache, return empty dict
            # Actual implementation would fetch from market data service
            logger.warning(f"Order book data not available for {asset}")
            return {}

        except Exception as e:
            logger.error(f"Error fetching order book data for {asset}: {e}")
            return {}


# Main service instance creation function
def create_feature_service(config: Config) -> FeatureService:
    """
    Create a new feature service instance.

    Args:
        config: Application configuration

    Returns:
        Initialized feature service
    """
    return FeatureService(config)


# Command-line entry point
if __name__ == "__main__":
    import argparse
    from config import load_config

    parser = argparse.ArgumentParser(description="QuantumSpectre Feature Service")
    parser.add_argument("--config", type=str, help="Path to configuration file")
    parser.add_argument("--log-level", type=str, default="info", help="Logging level")
    args = parser.parse_args()

    # Setup logging
    from common.logger import setup_logging
    setup_logging(level=args.log_level.upper())

    # Load configuration
    config = load_config(args.config if args.config else None)

    # Create and run service
    async def main():
        service = create_feature_service(config)

        # Setup signal handlers
        loop = asyncio.get_running_loop()
        for sig in (signal.SIGINT, signal.SIGTERM):
            loop.add_signal_handler(sig, lambda: asyncio.create_task(shutdown(service)))

        try:
            await service.initialize()
            await service.start()

            # Keep the service running
            while service.running:
                await asyncio.sleep(1)

        except Exception as e:
            logger.error(f"Error in feature service: {e}")
            logger.error(traceback.format_exc())
        finally:
            await service.cleanup()

    async def shutdown(service):
        logger.info("Shutdown signal received")
        await service.stop()
        await service.cleanup()

        # Stop the event loop
        loop = asyncio.get_running_loop()
        loop.stop()

    # Run the service
    asyncio.run(main())<|MERGE_RESOLUTION|>--- conflicted
+++ resolved
@@ -32,14 +32,9 @@
 
 # Feature service imports
 from feature_service import (
-<<<<<<< HEAD
     init_feature_service, shutdown_feature_service,
     get_all_feature_calculators
-=======
-    init_feature_service,
-    shutdown_feature_service,
-    get_all_feature_calculators,
->>>>>>> a7a2385e
+
 )
 from feature_service.processor import FeatureProcessor
 from feature_service.feature_extraction import FeatureExtractor
@@ -60,21 +55,10 @@
     3. Providing feature data to the intelligence systems
     4. Managing feature calculation pipelines
     """
-<<<<<<< HEAD
     
     def __init__(self, config: Config, loop: Optional[asyncio.AbstractEventLoop] = None,
                  redis_client: Optional[RedisClient] = None, db_client: Optional[DatabaseClient] = None):
-=======
-
-    def __init__(
-        self,
-        config: Config,
-        loop: Optional[asyncio.AbstractEventLoop] = None,
-        redis_client: Optional[RedisClient] = None,
-        db_client: Optional[DatabaseClient] = None,
-
-    ) -> None:
->>>>>>> a7a2385e
+
         """
         Initialize the feature service.
 
@@ -104,14 +88,11 @@
             rate_limit=config.get("feature_service.rate_limit", 100),
             time_period=1.0
         )
-<<<<<<< HEAD
         
         # Initialize event loop
         self.loop = loop or asyncio.get_event_loop()
         
-=======
-
->>>>>>> a7a2385e
+
         logger.info("Feature service instance created")
 
     async def initialize(self, db_connector: Optional[DatabaseClient] = None) -> None:
