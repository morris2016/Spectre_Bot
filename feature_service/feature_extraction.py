--- conflicted
+++ resolved
@@ -730,20 +730,6 @@
             return corr.rename("pair_correlation")
         return pd.Series([corr] * len(data), index=data.index, name="pair_correlation")
 
-<<<<<<< HEAD
-=======
-    @feature_calculation
-    def cointegration_pvalue(self, data: pd.DataFrame, params: Dict[str, Any]) -> pd.Series:
-        """Engle-Granger cointegration p-value with a paired asset."""
-        pair_data = params.get("pair_data")
-        column = params.get("pair_column", "close")
-        if pair_data is None:
-            raise ValueError("pair_data parameter required for cointegration_pvalue")
-        pvalue = cointegration_score(data, pair_data, column=column)
-        return pd.Series([pvalue] * len(data), index=data.index, name="cointegration_pvalue")
-
-
->>>>>>> 8de53d72
 
     @feature_calculation
     def cointegration_pvalue(self, data: pd.DataFrame, params: Dict[str, Any]) -> pd.Series:
@@ -1706,15 +1692,11 @@
             return corr.rename("pair_correlation")
         return pd.Series([corr] * len(data), index=data.index, name="pair_correlation")
 
-<<<<<<< HEAD
-
-=======
->>>>>>> 8de53d72
+
 # Standalone helper wrappers
 def atr(data: pd.DataFrame, period: int = 14) -> pd.Series:
     """Calculate Average True Range from OHLCV data."""
     return ta.atr(high=data["high"], low=data["low"], close=data["close"], length=period)
-
 
 def fibonacci_levels(data: pd.DataFrame) -> Dict[str, float]:
     """Compute basic Fibonacci retracement levels."""
