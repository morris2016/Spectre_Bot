--- conflicted
+++ resolved
@@ -55,7 +55,6 @@
 )
 
 
-<<<<<<< HEAD
 def atr(data: pd.DataFrame, period: int = 14) -> pd.Series:
     """Simple wrapper to calculate Average True Range."""
     return ta.atr(high=data['high'], low=data['low'], close=data['close'], length=period)
@@ -72,7 +71,6 @@
 
 
 __all__ = ['atr', 'fibonacci_levels']
-=======
 def atr(high: pd.Series, low: pd.Series, close: pd.Series, period: int = 14) -> pd.Series:
     """Simple ATR calculation used by tests."""
     return ta.atr(high=high, low=low, close=close, length=period)
@@ -89,7 +87,6 @@
         '61.8%': high - diff * 0.618,
         '100%': low,
     }
->>>>>>> c5380591
 
 logger = get_logger(__name__)
 metrics = MetricsCollector.get_instance("feature_service.extractor")
