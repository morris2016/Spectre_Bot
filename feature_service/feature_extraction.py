#!/usr/bin/env python3
"""
QuantumSpectre Elite Trading System
Feature Service - Feature Extraction

This module provides the core functionality for extracting features from market data.
It implements a comprehensive set of technical, statistical, and machine learning
features optimized for trading pattern recognition and market analysis.
"""

import logging
import numpy as np
import pandas as pd
from typing import Dict, List, Tuple, Any, Optional, Union, Callable
import inspect
from functools import wraps, lru_cache
import time
try:
    import ta  # type: ignore
    TA_AVAILABLE = True
except Exception:  # pragma: no cover - optional dependency
    ta = None  # type: ignore
    TA_AVAILABLE = False
    logging.getLogger(__name__).warning(
        "ta library not found; using pandas implementations for indicators"
    )
from scipy import stats, signal
try:
    import pywt  # type: ignore
    PYWT_AVAILABLE = True
except Exception:  # pragma: no cover - optional dependency
    pywt = None  # type: ignore
    PYWT_AVAILABLE = False
    logging.getLogger(__name__).warning(
        "pywt not available; wavelet features disabled"
    )
from sklearn import preprocessing
try:
    import statsmodels.api as sm  # type: ignore
    STATSMODELS_AVAILABLE = True
except Exception:  # pragma: no cover - optional dependency
    sm = None  # type: ignore
    STATSMODELS_AVAILABLE = False
    logging.getLogger(__name__).warning(
        "statsmodels not available; econometrics features disabled"
    )
from empyrical import max_drawdown, sharpe_ratio, sortino_ratio, calmar_ratio
from feature_service.processor_utils import cudf, HAS_GPU
from numba import cuda, jit, vectorize
import bottleneck as bn
from feature_service.features.cross_asset import (
    compute_pair_correlation,
    cointegration_score,
)

from common.logger import get_logger
from common.metrics import MetricsCollector
from common.constants import DEFAULT_FEATURE_PARAMS
from common.exceptions import (
    FeatureCalculationError, InvalidFeatureDefinitionError
)

__all__ = ["atr", "fibonacci_levels"]

logger = get_logger(__name__)
metrics = MetricsCollector.get_instance("feature_service.extractor")


# Feature calculation decorator for tracking and error handling
def feature_calculation(f):
    """Decorator for feature calculation functions with error handling and metrics."""
    @wraps(f)
    def wrapper(*args, **kwargs):
        start_time = time.time()
        feature_name = f.__name__
        
        try:
            # Call the feature calculation function
            result = f(*args, **kwargs)
            
            # Record metrics
            duration = (time.time() - start_time) * 1000
            metrics.timing(f"feature.calculation.{feature_name}", duration)
            
            if isinstance(result, pd.Series) and result.isna().mean() > 0.5:
                logger.warning(f"Feature {feature_name} has more than 50% NaN values")
                metrics.increment(f"feature.calculation.{feature_name}.high_nan_rate")
            
            return result
            
        except Exception as e:
            # Log error and record metric
            logger.error(f"Error calculating feature {feature_name}: {str(e)}")
            metrics.increment(f"feature.calculation.{feature_name}.error")
            
            # Return a series of NaN with same index as input
            if len(args) > 0 and isinstance(args[0], pd.DataFrame):
                return pd.Series(np.nan, index=args[0].index, name=feature_name)
            
            # Re-raise the exception
            raise FeatureCalculationError(f"Error calculating {feature_name}: {str(e)}") from e
    
    # Store original function signature for inspection
    wrapper.__signature__ = inspect.signature(f)
    return wrapper


class FeatureExtractor:
    """
    Advanced feature extraction engine for market data analysis.
    
    This class provides a comprehensive set of technical, statistical, pattern-based,
    and machine learning features for market analysis and trading strategy development.
    Features can be calculated efficiently on both CPU and GPU.
    """
    
    def __init__(self, features: List[str], use_gpu: bool = False):
        """
        Initialize the feature extractor.
        
        Args:
            features: List of feature names to extract
            use_gpu: Whether to use GPU acceleration when available
        """
        self.features = features
        self.use_gpu = use_gpu
        
        # Register all available feature calculation methods
        self._register_features()
        
        # Validate requested features
        self._validate_features()
        
        logger.debug(f"FeatureExtractor initialized with {len(features)} features, GPU: {use_gpu}")
    
    def _register_features(self):
        """Register all available feature calculation methods."""
        self.available_features = {}
        
        # Find all methods with feature_calculation decorator
        for name, method in inspect.getmembers(self):
            if name.startswith('_'):
                continue
                
            if hasattr(method, '__wrapped__'):
                # This is a feature calculation method
                self.available_features[name] = {
                    'method': method,
                    'signature': inspect.signature(method),
                    'doc': inspect.getdoc(method),
                    'category': getattr(method, 'category', 'unknown')
                }
        
        logger.debug(f"Registered {len(self.available_features)} available features")
    
    def _validate_features(self):
        """Validate that all requested features are available."""
        invalid_features = [f for f in self.features if f not in self.available_features]
        if invalid_features:
            raise InvalidFeatureDefinitionError(f"Invalid features requested: {invalid_features}")
    
    def get_all_feature_info(self) -> Dict[str, Any]:
        """
        Get information about all available features.
        
        Returns:
            Dictionary containing feature metadata
        """
        return {
            name: {
                'signature': str(info['signature']),
                'doc': info['doc'],
                'category': info['category']
            }
            for name, info in self.available_features.items()
        }
    
    def extract_features(
        self,
        data: pd.DataFrame,
        params: Optional[Dict[str, Any]] = None
    ) -> pd.DataFrame:
        """
        Extract requested features from market data.
        
        Args:
            data: DataFrame containing OHLCV market data
            params: Additional parameters for feature calculation
            
        Returns:
            DataFrame containing calculated features
        """
        start_time = time.time()
        metrics.increment("feature.extraction.started")
        
        # Ensure data has required columns
        required_columns = ['open', 'high', 'low', 'close', 'volume']
        missing_columns = [col for col in required_columns if col not in data.columns]
        if missing_columns:
            raise ValueError(f"Input data missing required columns: {missing_columns}")
        
        # Initialize parameters with defaults
        params = params or {}
        for param, default in DEFAULT_FEATURE_PARAMS.items():
            params.setdefault(param, default)
        
        # Calculate each requested feature
        results = {}
        
        for feature in self.features:
            if feature in self.available_features:
                method = self.available_features[feature]['method']
                try:
                    start_feature_time = time.time()
                    results[feature] = method(data, params)
                    metrics.timing(f"feature.{feature}.time", (time.time() - start_feature_time) * 1000)
                except Exception as e:
                    logger.error(f"Error calculating feature {feature}: {str(e)}")
                    results[feature] = pd.Series(np.nan, index=data.index, name=feature)
                    metrics.increment(f"feature.{feature}.error")
            else:
                logger.warning(f"Requested feature not found: {feature}")
                results[feature] = pd.Series(np.nan, index=data.index, name=feature)
        
        # Combine results into a DataFrame
        result_df = pd.DataFrame(results, index=data.index)
        
        # Calculate metrics
        elapsed_ms = (time.time() - start_time) * 1000
        features_per_second = len(self.features) / (elapsed_ms / 1000) if elapsed_ms > 0 else 0
        
        metrics.timing("feature.extraction.time", elapsed_ms)
        metrics.gauge("feature.extraction.features_per_second", features_per_second)
        metrics.increment("feature.extraction.completed")
        
        return result_df
    
    def extract_features_gpu(
        self,
        data: cudf.DataFrame,
        params: Optional[Dict[str, Any]] = None
    ) -> cudf.DataFrame:
        """
        Extract requested features using GPU acceleration.
        
        Args:
            data: cuDF DataFrame containing OHLCV market data
            params: Additional parameters for feature calculation
            
        Returns:
            cuDF DataFrame containing calculated features
        """
        if not self.use_gpu:
            raise ValueError("GPU acceleration not enabled for this extractor")
        
        start_time = time.time()
        metrics.increment("feature.extraction.gpu.started")
        
        # Ensure data has required columns
        required_columns = ['open', 'high', 'low', 'close', 'volume']
        missing_columns = [col for col in required_columns if col not in data.columns]
        if missing_columns:
            raise ValueError(f"Input data missing required columns: {missing_columns}")
        
        # Initialize parameters with defaults
        params = params or {}
        for param, default in DEFAULT_FEATURE_PARAMS.items():
            params.setdefault(param, default)
        
        # Calculate each requested feature
        results = {}
        
        for feature in self.features:
            if feature in self.available_features:
                # Check if GPU version exists
                gpu_method_name = f"{feature}_gpu"
                if hasattr(self, gpu_method_name):
                    method = getattr(self, gpu_method_name)
                    try:
                        start_feature_time = time.time()
                        results[feature] = method(data, params)
                        metrics.timing(f"feature.{feature}.gpu.time", (time.time() - start_feature_time) * 1000)
                    except Exception as e:
                        logger.error(f"Error calculating GPU feature {feature}: {str(e)}")
                        results[feature] = cudf.Series(np.nan, index=data.index, name=feature)
                        metrics.increment(f"feature.{feature}.gpu.error")
                else:
                    # Fall back to CPU implementation with pandas conversion
                    logger.debug(f"No GPU implementation for {feature}, falling back to CPU")
                    try:
                        # Convert to pandas, calculate, convert back
                        pd_data = data.to_pandas()
                        method = self.available_features[feature]['method']
                        
                        start_feature_time = time.time()
                        pd_result = method(pd_data, params)
                        result_series = cudf.Series.from_pandas(pd_result)
                        result_series.index = data.index
                        results[feature] = result_series
                        
                        metrics.timing(f"feature.{feature}.gpu_fallback.time", 
                                     (time.time() - start_feature_time) * 1000)
                    except Exception as e:
                        logger.error(f"Error in GPU fallback for {feature}: {str(e)}")
                        results[feature] = cudf.Series(np.nan, index=data.index, name=feature)
                        metrics.increment(f"feature.{feature}.gpu_fallback.error")
            else:
                logger.warning(f"Requested feature not found: {feature}")
                results[feature] = cudf.Series(np.nan, index=data.index, name=feature)
        
        # Combine results into a DataFrame
        result_df = cudf.DataFrame(results, index=data.index)
        
        # Calculate metrics
        elapsed_ms = (time.time() - start_time) * 1000
        features_per_second = len(self.features) / (elapsed_ms / 1000) if elapsed_ms > 0 else 0
        
        metrics.timing("feature.extraction.gpu.time", elapsed_ms)
        metrics.gauge("feature.extraction.gpu.features_per_second", features_per_second)
        metrics.increment("feature.extraction.gpu.completed")
        
        return result_df
    
    #
    # Technical Indicator Features
    #
    
    @feature_calculation
    def sma(self, data: pd.DataFrame, params: Dict[str, Any]) -> pd.Series:
        """
        Simple Moving Average
        
        Args:
            data: OHLCV DataFrame
            params: Parameters including:
                - sma_period: Period for SMA calculation (default: 14)
        
        Returns:
            Series containing SMA values
        """
        period = params.get('sma_period', 14)
        if TA_AVAILABLE:
            return ta.sma(data['close'], length=period)
        return data['close'].rolling(period).mean()
    
    def sma_gpu(self, data: cudf.DataFrame, params: Dict[str, Any]) -> cudf.Series:
        """GPU-accelerated SMA calculation."""
        period = params.get('sma_period', 14)
        return data['close'].rolling(period).mean()
    
    @feature_calculation
    def ema(self, data: pd.DataFrame, params: Dict[str, Any]) -> pd.Series:
        """
        Exponential Moving Average
        
        Args:
            data: OHLCV DataFrame
            params: Parameters including:
                - ema_period: Period for EMA calculation (default: 14)
        
        Returns:
            Series containing EMA values
        """
        period = params.get('ema_period', 14)
        if TA_AVAILABLE:
            try:
                return ta.ema(data['close'], length=period)
            except Exception:
                pass
        return data['close'].ewm(span=period, adjust=False).mean()
    
    def ema_gpu(self, data: cudf.DataFrame, params: Dict[str, Any]) -> cudf.Series:
        """GPU-accelerated EMA calculation."""
        period = params.get('ema_period', 14)
        return data['close'].ewm(span=period, adjust=False).mean()
    
    @feature_calculation
    def rsi(self, data: pd.DataFrame, params: Dict[str, Any]) -> pd.Series:
        """
        Relative Strength Index
        
        Args:
            data: OHLCV DataFrame
            params: Parameters including:
                - rsi_period: Period for RSI calculation (default: 14)
        
        Returns:
            Series containing RSI values
        """
        period = params.get('rsi_period', 14)
        if TA_AVAILABLE:
            try:
                return ta.rsi(data['close'], length=period)
            except Exception:
                pass

        delta = data['close'].diff()
        up = delta.clip(lower=0)
        down = -delta.clip(upper=0)
        ma_up = up.ewm(span=period - 1, adjust=False).mean()
        ma_down = down.ewm(span=period - 1, adjust=False).mean()
        rs = ma_up / ma_down
        rsi = 100 - (100 / (1 + rs))
        return rsi
    
    @feature_calculation
    def macd(self, data: pd.DataFrame, params: Dict[str, Any]) -> pd.Series:
        """
        Moving Average Convergence Divergence
        
        Args:
            data: OHLCV DataFrame
            params: Parameters including:
                - macd_fast_period: Fast period (default: 12)
                - macd_slow_period: Slow period (default: 26)
                - macd_signal_period: Signal period (default: 9)
        
        Returns:
            Series containing MACD line values
        """
        fast_period = params.get('macd_fast_period', 12)
        slow_period = params.get('macd_slow_period', 26)
        signal_period = params.get('macd_signal_period', 9)
        
        if TA_AVAILABLE:
            try:
                macd_df = ta.macd(
                    data['close'], fast=fast_period, slow=slow_period, signal=signal_period
                )
                return macd_df.iloc[:, 0]
            except Exception:
                pass

        ema_fast = data['close'].ewm(span=fast_period, adjust=False).mean()
        ema_slow = data['close'].ewm(span=slow_period, adjust=False).mean()
        macd_line = ema_fast - ema_slow
        signal_line = macd_line.ewm(span=signal_period, adjust=False).mean()
        return macd_line
    
    @feature_calculation
    def macd_signal(self, data: pd.DataFrame, params: Dict[str, Any]) -> pd.Series:
        """
        MACD Signal Line
        
        Args:
            data: OHLCV DataFrame
            params: Parameters including:
                - macd_fast_period: Fast period (default: 12)
                - macd_slow_period: Slow period (default: 26)
                - macd_signal_period: Signal period (default: 9)
        
        Returns:
            Series containing MACD signal line values
        """
        fast_period = params.get('macd_fast_period', 12)
        slow_period = params.get('macd_slow_period', 26)
        signal_period = params.get('macd_signal_period', 9)
        
        if TA_AVAILABLE:
            try:
                macd_df = ta.macd(
                    data['close'], fast=fast_period, slow=slow_period, signal=signal_period
                )
                return macd_df.iloc[:, 2]
            except Exception:
                pass

        ema_fast = data['close'].ewm(span=fast_period, adjust=False).mean()
        ema_slow = data['close'].ewm(span=slow_period, adjust=False).mean()
        macd_line = ema_fast - ema_slow
        signal_line = macd_line.ewm(span=signal_period, adjust=False).mean()
        return signal_line
    
    @feature_calculation
    def macd_hist(self, data: pd.DataFrame, params: Dict[str, Any]) -> pd.Series:
        """
        MACD Histogram
        
        Args:
            data: OHLCV DataFrame
            params: Parameters including:
                - macd_fast_period: Fast period (default: 12)
                - macd_slow_period: Slow period (default: 26)
                - macd_signal_period: Signal period (default: 9)
        
        Returns:
            Series containing MACD histogram values
        """
        fast_period = params.get('macd_fast_period', 12)
        slow_period = params.get('macd_slow_period', 26)
        signal_period = params.get('macd_signal_period', 9)
        
        if TA_AVAILABLE:
            try:
                macd_df = ta.macd(
                    data['close'], fast=fast_period, slow=slow_period, signal=signal_period
                )
                return macd_df.iloc[:, 1]
            except Exception:
                pass

        ema_fast = data['close'].ewm(span=fast_period, adjust=False).mean()
        ema_slow = data['close'].ewm(span=slow_period, adjust=False).mean()
        macd_line = ema_fast - ema_slow
        signal_line = macd_line.ewm(span=signal_period, adjust=False).mean()
        hist = macd_line - signal_line
        return hist
    
    @feature_calculation
    def bollinger_upper(self, data: pd.DataFrame, params: Dict[str, Any]) -> pd.Series:
        """
        Bollinger Bands - Upper Band
        
        Args:
            data: OHLCV DataFrame
            params: Parameters including:
                - bb_period: Period for BB calculation (default: 20)
                - bb_std_dev: Standard deviation multiplier (default: 2.0)
        
        Returns:
            Series containing upper Bollinger Band values
        """
        period = params.get('bb_period', 20)
        std_dev = params.get('bb_std_dev', 2.0)
        
        bb = ta.bbands(data['close'], length=period, std=std_dev)
        return bb.iloc[:, 0]
    
    @feature_calculation
    def bollinger_middle(self, data: pd.DataFrame, params: Dict[str, Any]) -> pd.Series:
        """
        Bollinger Bands - Middle Band
        
        Args:
            data: OHLCV DataFrame
            params: Parameters including:
                - bb_period: Period for BB calculation (default: 20)
                - bb_std_dev: Standard deviation multiplier (default: 2.0)
        
        Returns:
            Series containing middle Bollinger Band values
        """
        period = params.get('bb_period', 20)
        std_dev = params.get('bb_std_dev', 2.0)
        
        bb = ta.bbands(data['close'], length=period, std=std_dev)
        return bb.iloc[:, 1]
    
    @feature_calculation
    def bollinger_lower(self, data: pd.DataFrame, params: Dict[str, Any]) -> pd.Series:
        """
        Bollinger Bands - Lower Band
        
        Args:
            data: OHLCV DataFrame
            params: Parameters including:
                - bb_period: Period for BB calculation (default: 20)
                - bb_std_dev: Standard deviation multiplier (default: 2.0)
        
        Returns:
            Series containing lower Bollinger Band values
        """
        period = params.get('bb_period', 20)
        std_dev = params.get('bb_std_dev', 2.0)
        
        bb = ta.bbands(data['close'], length=period, std=std_dev)
        return bb.iloc[:, 2]
    
    @feature_calculation
    def bollinger_width(self, data: pd.DataFrame, params: Dict[str, Any]) -> pd.Series:
        """
        Bollinger Bandwidth
        
        Args:
            data: OHLCV DataFrame
            params: Parameters including:
                - bb_period: Period for BB calculation (default: 20)
                - bb_std_dev: Standard deviation multiplier (default: 2.0)
        
        Returns:
            Series containing Bollinger bandwidth values
        """
        period = params.get('bb_period', 20)
        std_dev = params.get('bb_std_dev', 2.0)
        
        bb = ta.bbands(data['close'], length=period, std=std_dev)
        bandwidth = (bb.iloc[:, 0] - bb.iloc[:, 2]) / bb.iloc[:, 1]
        return bandwidth
    
    @feature_calculation
    def stoch_k(self, data: pd.DataFrame, params: Dict[str, Any]) -> pd.Series:
        """
        Stochastic Oscillator %K
        
        Args:
            data: OHLCV DataFrame
            params: Parameters including:
                - stoch_k_period: %K period (default: 14)
                - stoch_d_period: %D period (default: 3)
                - stoch_slowing: Slowing period (default: 3)
        
        Returns:
            Series containing Stochastic %K values
        """
        k_period = params.get('stoch_k_period', 14)
        d_period = params.get('stoch_d_period', 3)
        slowing = params.get('stoch_slowing', 3)
        
        stoch = ta.stoch(high=data['high'], low=data['low'], close=data['close'],
                          k=k_period, d=d_period, smooth_k=slowing)
        k = stoch.iloc[:, 0]
        d = stoch.iloc[:, 1]
        
        return k
    
    @feature_calculation
    def stoch_d(self, data: pd.DataFrame, params: Dict[str, Any]) -> pd.Series:
        """
        Stochastic Oscillator %D
        
        Args:
            data: OHLCV DataFrame
            params: Parameters including:
                - stoch_k_period: %K period (default: 14)
                - stoch_d_period: %D period (default: 3)
                - stoch_slowing: Slowing period (default: 3)
        
        Returns:
            Series containing Stochastic %D values
        """
        k_period = params.get('stoch_k_period', 14)
        d_period = params.get('stoch_d_period', 3)
        slowing = params.get('stoch_slowing', 3)
        
        stoch = ta.stoch(high=data['high'], low=data['low'], close=data['close'],
                          k=k_period, d=d_period, smooth_k=slowing)
        return stoch.iloc[:, 1]
    
    @feature_calculation
    def atr(self, data: pd.DataFrame, params: Dict[str, Any]) -> pd.Series:
        """
        Average True Range
        
        Args:
            data: OHLCV DataFrame
            params: Parameters including:
                - atr_period: Period for ATR calculation (default: 14)
        
        Returns:
            Series containing ATR values
        """
        period = params.get('atr_period', 14)
        if TA_AVAILABLE:
            try:
                return ta.atr(
                    high=data['high'], low=data['low'], close=data['close'], length=period
                )
            except Exception:
                pass

        high = data['high']
        low = data['low']
        close = data['close']
        prev_close = close.shift()
        tr = pd.concat([
            high - low,
            (high - prev_close).abs(),
            (low - prev_close).abs(),
        ], axis=1).max(axis=1)
        return tr.rolling(period).mean()
    
    @feature_calculation
    def adx(self, data: pd.DataFrame, params: Dict[str, Any]) -> pd.Series:
        """
        Average Directional Index
        
        Args:
            data: OHLCV DataFrame
            params: Parameters including:
                - adx_period: Period for ADX calculation (default: 14)
        
        Returns:
            Series containing ADX values
        """
        period = params.get('adx_period', 14)
        return ta.adx(high=data['high'], low=data['low'], close=data['close'], length=period)
    
    @feature_calculation
    def plus_di(self, data: pd.DataFrame, params: Dict[str, Any]) -> pd.Series:
        """
        Plus Directional Indicator (+DI)
        
        Args:
            data: OHLCV DataFrame
            params: Parameters including:
                - di_period: Period for DI calculation (default: 14)
        
        Returns:
            Series containing +DI values
        """
        period = params.get('di_period', 14)
        return ta.adx(high=data['high'], low=data['low'], close=data['close'], length=period)['DMP_{}_{}'.format(period, period)]
    
    @feature_calculation
    def minus_di(self, data: pd.DataFrame, params: Dict[str, Any]) -> pd.Series:
        """
        Minus Directional Indicator (-DI)
        
        Args:
            data: OHLCV DataFrame
            params: Parameters including:
                - di_period: Period for DI calculation (default: 14)
        
        Returns:
            Series containing -DI values
        """
        period = params.get('di_period', 14)
        return ta.adx(high=data['high'], low=data['low'], close=data['close'], length=period)['DMN_{}_{}'.format(period, period)]

    @feature_calculation
    def pair_correlation(self, data: pd.DataFrame, params: Dict[str, Any]) -> pd.Series:
        """Correlation between this asset and a paired asset."""
        pair_data = params.get("pair_data")
        column = params.get("pair_column", "close")
        window = params.get("corr_window")
        if pair_data is None:
            raise ValueError("pair_data parameter required for pair_correlation")
        corr = compute_pair_correlation(data, pair_data, column=column, window=window)
        if isinstance(corr, pd.Series):
            return corr.rename("pair_correlation")
        return pd.Series([corr] * len(data), index=data.index, name="pair_correlation")


    @feature_calculation
    def cointegration_pvalue(self, data: pd.DataFrame, params: Dict[str, Any]) -> pd.Series:
        """Engle-Granger cointegration p-value with a paired asset."""
        pair_data = params.get("pair_data")
        column = params.get("pair_column", "close")
        if pair_data is None:
            raise ValueError("pair_data parameter required for cointegration_pvalue")
        pvalue = cointegration_score(data, pair_data, column=column)
        return pd.Series([pvalue] * len(data), index=data.index, name="cointegration_pvalue")


    
    @feature_calculation
    def obv(self, data: pd.DataFrame, params: Dict[str, Any]) -> pd.Series:
        """
        On-Balance Volume
        
        Args:
            data: OHLCV DataFrame
            params: Not used for OBV
        
        Returns:
            Series containing OBV values
        """
        return ta.obv(close=data['close'], volume=data['volume'])
    
    @feature_calculation
    def cci(self, data: pd.DataFrame, params: Dict[str, Any]) -> pd.Series:
        """
        Commodity Channel Index
        
        Args:
            data: OHLCV DataFrame
            params: Parameters including:
                - cci_period: Period for CCI calculation (default: 14)
        
        Returns:
            Series containing CCI values
        """
        period = params.get('cci_period', 14)
        return ta.cci(high=data['high'], low=data['low'], close=data['close'], length=period)
    
    @feature_calculation
    def mfi(self, data: pd.DataFrame, params: Dict[str, Any]) -> pd.Series:
        """
        Money Flow Index
        
        Args:
            data: OHLCV DataFrame
            params: Parameters including:
                - mfi_period: Period for MFI calculation (default: 14)
        
        Returns:
            Series containing MFI values
        """
        period = params.get('mfi_period', 14)
        return ta.mfi(high=data['high'], low=data['low'], close=data['close'], volume=data['volume'], length=period)
    
    @feature_calculation
    def williams_r(self, data: pd.DataFrame, params: Dict[str, Any]) -> pd.Series:
        """
        Williams %R
        
        Args:
            data: OHLCV DataFrame
            params: Parameters including:
                - willr_period: Period for Williams %R calculation (default: 14)
        
        Returns:
            Series containing Williams %R values
        """
        period = params.get('willr_period', 14)
        return ta.willr(high=data['high'], low=data['low'], close=data['close'], length=period)
    
    @feature_calculation
    def ichimoku_conversion(self, data: pd.DataFrame, params: Dict[str, Any]) -> pd.Series:
        """
        Ichimoku Conversion Line (Tenkan-sen)
        
        Args:
            data: OHLCV DataFrame
            params: Parameters including:
                - ichimoku_conversion_period: Conversion period (default: 9)
        
        Returns:
            Series containing Conversion Line values
        """
        conversion_period = params.get('ichimoku_conversion_period', 9)
        
        # Calculate (high + low) / 2 for the specified period
        high_values = data['high'].rolling(window=conversion_period).max()
        low_values = data['low'].rolling(window=conversion_period).min()
        conversion_line = (high_values + low_values) / 2
        
        return conversion_line
    
    @feature_calculation
    def ichimoku_base(self, data: pd.DataFrame, params: Dict[str, Any]) -> pd.Series:
        """
        Ichimoku Base Line (Kijun-sen)
        
        Args:
            data: OHLCV DataFrame
            params: Parameters including:
                - ichimoku_base_period: Base period (default: 26)
        
        Returns:
            Series containing Base Line values
        """
        base_period = params.get('ichimoku_base_period', 26)
        
        # Calculate (high + low) / 2 for the specified period
        high_values = data['high'].rolling(window=base_period).max()
        low_values = data['low'].rolling(window=base_period).min()
        base_line = (high_values + low_values) / 2
        
        return base_line
    
    @feature_calculation
    def keltner_upper(self, data: pd.DataFrame, params: Dict[str, Any]) -> pd.Series:
        """
        Keltner Channel - Upper Band
        
        Args:
            data: OHLCV DataFrame
            params: Parameters including:
                - keltner_period: Period for EMA calculation (default: 20)
                - keltner_atr_period: Period for ATR calculation (default: 10)
                - keltner_multiplier: ATR multiplier (default: 2.0)
        
        Returns:
            Series containing upper Keltner Channel values
        """
        period = params.get('keltner_period', 20)
        atr_period = params.get('keltner_atr_period', 10)
        multiplier = params.get('keltner_multiplier', 2.0)
        
        # Calculate middle line (EMA of typical price)
        typical_price = (data['high'] + data['low'] + data['close']) / 3
        middle = typical_price.ewm(span=period, adjust=False).mean()
        
        # Calculate ATR
        atr = ta.atr(high=data['high'], low=data['low'], close=data['close'], length=atr_period)
        
        # Calculate upper band
        upper = middle + (multiplier * atr)
        
        return upper
    
    @feature_calculation
    def keltner_middle(self, data: pd.DataFrame, params: Dict[str, Any]) -> pd.Series:
        """
        Keltner Channel - Middle Band
        
        Args:
            data: OHLCV DataFrame
            params: Parameters including:
                - keltner_period: Period for EMA calculation (default: 20)
        
        Returns:
            Series containing middle Keltner Channel values
        """
        period = params.get('keltner_period', 20)
        
        # Calculate middle line (EMA of typical price)
        typical_price = (data['high'] + data['low'] + data['close']) / 3
        middle = typical_price.ewm(span=period, adjust=False).mean()
        
        return middle
    
    @feature_calculation
    def keltner_lower(self, data: pd.DataFrame, params: Dict[str, Any]) -> pd.Series:
        """
        Keltner Channel - Lower Band
        
        Args:
            data: OHLCV DataFrame
            params: Parameters including:
                - keltner_period: Period for EMA calculation (default: 20)
                - keltner_atr_period: Period for ATR calculation (default: 10)
                - keltner_multiplier: ATR multiplier (default: 2.0)
        
        Returns:
            Series containing lower Keltner Channel values
        """
        period = params.get('keltner_period', 20)
        atr_period = params.get('keltner_atr_period', 10)
        multiplier = params.get('keltner_multiplier', 2.0)
        
        # Calculate middle line (EMA of typical price)
        typical_price = (data['high'] + data['low'] + data['close']) / 3
        middle = typical_price.ewm(span=period, adjust=False).mean()
        
        # Calculate ATR
        atr = ta.atr(high=data['high'], low=data['low'], close=data['close'], length=atr_period)
        
        # Calculate lower band
        lower = middle - (multiplier * atr)
        
        return lower
    
    #
    # Momentum and Trend Features
    #
    
    @feature_calculation
    def price_momentum(self, data: pd.DataFrame, params: Dict[str, Any]) -> pd.Series:
        """
        Price Momentum (percent change)
        
        Args:
            data: OHLCV DataFrame
            params: Parameters including:
                - momentum_period: Period for momentum calculation (default: 10)
        
        Returns:
            Series containing momentum values
        """
        period = params.get('momentum_period', 10)
        return data['close'].pct_change(period)
    
    @feature_calculation
    def momentum_relative(self, data: pd.DataFrame, params: Dict[str, Any]) -> pd.Series:
        """
        Relative Momentum (price / SMA)
        
        Args:
            data: OHLCV DataFrame
            params: Parameters including:
                - momentum_period: Period for momentum calculation (default: 10)
        
        Returns:
            Series containing relative momentum values
        """
        period = params.get('momentum_period', 10)
        sma = data['close'].rolling(period).mean()
        return data['close'] / sma
    
    @feature_calculation
    def trix(self, data: pd.DataFrame, params: Dict[str, Any]) -> pd.Series:
        """
        Triple Exponential Average (TRIX)
        
        Args:
            data: OHLCV DataFrame
            params: Parameters including:
                - trix_period: Period for TRIX calculation (default: 14)
        
        Returns:
            Series containing TRIX values
        """
        period = params.get('trix_period', 14)
        return ta.trix(data['close'], length=period)
    
    @feature_calculation
    def rate_of_change(self, data: pd.DataFrame, params: Dict[str, Any]) -> pd.Series:
        """
        Rate of Change (ROC)
        
        Args:
            data: OHLCV DataFrame
            params: Parameters including:
                - roc_period: Period for ROC calculation (default: 10)
        
        Returns:
            Series containing ROC values
        """
        period = params.get('roc_period', 10)
        return ta.roc(data['close'], length=period)
    
    @feature_calculation
    def awesome_oscillator(self, data: pd.DataFrame, params: Dict[str, Any]) -> pd.Series:
        """
        Awesome Oscillator
        
        Args:
            data: OHLCV DataFrame
            params: Parameters including:
                - ao_fast_period: Fast period (default: 5)
                - ao_slow_period: Slow period (default: 34)
        
        Returns:
            Series containing Awesome Oscillator values
        """
        fast_period = params.get('ao_fast_period', 5)
        slow_period = params.get('ao_slow_period', 34)
        
        # Calculate median price
        median_price = (data['high'] + data['low']) / 2
        
        # Calculate SMAs
        fast_sma = median_price.rolling(fast_period).mean()
        slow_sma = median_price.rolling(slow_period).mean()
        
        # Calculate AO
        ao = fast_sma - slow_sma
        
        return ao
    
    @feature_calculation
    def trend_strength(self, data: pd.DataFrame, params: Dict[str, Any]) -> pd.Series:
        """
        Trend Strength Indicator (calculated from ADX)
        
        Args:
            data: OHLCV DataFrame
            params: Parameters including:
                - adx_period: Period for ADX calculation (default: 14)
                - trend_threshold: Threshold for strong trend (default: 25)
        
        Returns:
            Series containing trend strength values (0-1)
        """
        period = params.get('adx_period', 14)
        threshold = params.get('trend_threshold', 25)
        
        # Calculate ADX
        adx = ta.adx(high=data['high'], low=data['low'], close=data['close'], length=period)
        
        # Normalize to 0-1 range with threshold
        trend_strength = (adx - threshold).clip(lower=0) / (100 - threshold)
        
        return trend_strength
    
    @feature_calculation
    def supertrend(self, data: pd.DataFrame, params: Dict[str, Any]) -> pd.Series:
        """
        SuperTrend Indicator
        
        Args:
            data: OHLCV DataFrame
            params: Parameters including:
                - supertrend_period: Period for ATR calculation (default: 10)
                - supertrend_multiplier: ATR multiplier (default: 3.0)
        
        Returns:
            Series containing SuperTrend values
        """
        period = params.get('supertrend_period', 10)
        multiplier = params.get('supertrend_multiplier', 3.0)
        
        # Calculate ATR
        atr = ta.atr(high=data['high'], low=data['low'], close=data['close'], length=period)
        
        # Calculate basic upper and lower bands
        hl2 = (data['high'] + data['low']) / 2
        basic_upper = hl2 + (multiplier * atr)
        basic_lower = hl2 - (multiplier * atr)
        
        # Initialize SuperTrend series
        supertrend = pd.Series(0.0, index=data.index)
        direction = pd.Series(1, index=data.index)  # 1 for uptrend, -1 for downtrend
        
        # Calculate SuperTrend
        for i in range(period, len(data)):
            # Adjust upper and lower bands based on previous values
            if basic_upper.iloc[i] < supertrend.iloc[i-1] or data['close'].iloc[i-1] > supertrend.iloc[i-1]:
                upper = basic_upper.iloc[i]
            else:
                upper = supertrend.iloc[i-1]
                
            if basic_lower.iloc[i] > supertrend.iloc[i-1] or data['close'].iloc[i-1] < supertrend.iloc[i-1]:
                lower = basic_lower.iloc[i]
            else:
                lower = supertrend.iloc[i-1]
            
            # Determine trend direction
            if supertrend.iloc[i-1] == upper:
                # Previous trend was down
                if data['close'].iloc[i] > upper:
                    # Trend reversal to up
                    supertrend.iloc[i] = lower
                    direction.iloc[i] = 1
                else:
                    # Trend continues down
                    supertrend.iloc[i] = upper
                    direction.iloc[i] = -1
            else:
                # Previous trend was up
                if data['close'].iloc[i] < lower:
                    # Trend reversal to down
                    supertrend.iloc[i] = upper
                    direction.iloc[i] = -1
                else:
                    # Trend continues up
                    supertrend.iloc[i] = lower
                    direction.iloc[i] = 1
        
        return supertrend
    
    @feature_calculation
    def supertrend_direction(self, data: pd.DataFrame, params: Dict[str, Any]) -> pd.Series:
        """
        SuperTrend Direction
        
        Args:
            data: OHLCV DataFrame
            params: Parameters including:
                - supertrend_period: Period for ATR calculation (default: 10)
                - supertrend_multiplier: ATR multiplier (default: 3.0)
        
        Returns:
            Series containing SuperTrend direction values (1 for uptrend, -1 for downtrend)
        """
        period = params.get('supertrend_period', 10)
        multiplier = params.get('supertrend_multiplier', 3.0)
        
        # Calculate SuperTrend
        supertrend = self.supertrend(data, params)
        
        # Determine direction (1 for uptrend, -1 for downtrend)
        direction = pd.Series(0, index=data.index)
        direction[data['close'] > supertrend] = 1
        direction[data['close'] <= supertrend] = -1
        
        return direction
    
    #
    # Volatility Features
    #
    
    @feature_calculation
    def volatility(self, data: pd.DataFrame, params: Dict[str, Any]) -> pd.Series:
        """
        Price Volatility (standard deviation of returns)
        
        Args:
            data: OHLCV DataFrame
            params: Parameters including:
                - volatility_period: Period for volatility calculation (default: 20)
                - volatility_scale: Annualization factor (default: 1.0)
        
        Returns:
            Series containing volatility values
        """
        period = params.get('volatility_period', 20)
        scale = params.get('volatility_scale', 1.0)
        
        # Calculate returns
        returns = data['close'].pct_change()
        
        # Calculate rolling standard deviation
        volatility = returns.rolling(window=period).std() * np.sqrt(scale)
        
        return volatility
    
    @feature_calculation
    def normalized_volatility(self, data: pd.DataFrame, params: Dict[str, Any]) -> pd.Series:
        """
        Normalized Volatility (relative to historical levels)
        
        Args:
            data: OHLCV DataFrame
            params: Parameters including:
                - volatility_period: Period for volatility calculation (default: 20)
                - normalization_period: Period for normalization (default: 100)
        
        Returns:
            Series containing normalized volatility values
        """
        period = params.get('volatility_period', 20)
        norm_period = params.get('normalization_period', 100)
        
        # Calculate returns
        returns = data['close'].pct_change()
        
        # Calculate rolling standard deviation
        vol = returns.rolling(window=period).std()
        
        # Calculate rolling mean and std of volatility for normalization
        vol_mean = vol.rolling(window=norm_period).mean()
        vol_std = vol.rolling(window=norm_period).std()
        
        # Normalize volatility
        norm_vol = (vol - vol_mean) / vol_std
        
        return norm_vol
    
    @feature_calculation
    def parkinson_volatility(self, data: pd.DataFrame, params: Dict[str, Any]) -> pd.Series:
        """
        Parkinson Volatility (using high-low range)
        
        Args:
            data: OHLCV DataFrame
            params: Parameters including:
                - parkinson_period: Period for volatility calculation (default: 20)
                - parkinson_scale: Annualization factor (default: 252)
        
        Returns:
            Series containing Parkinson volatility values
        """
        period = params.get('parkinson_period', 20)
        scale = params.get('parkinson_scale', 252)
        
        # Calculate log high/low ratio squared
        log_hl_ratio = np.log(data['high'] / data['low'])
        log_hl_ratio_sq = log_hl_ratio ** 2
        
        # Calculate Parkinson volatility
        parkinsons = np.sqrt(
            (1 / (4 * np.log(2))) * 
            log_hl_ratio_sq.rolling(window=period).mean() * 
            scale
        )
        
        return parkinsons
    
    @feature_calculation
    def garman_klass_volatility(self, data: pd.DataFrame, params: Dict[str, Any]) -> pd.Series:
        """
        Garman-Klass Volatility
        
        Args:
            data: OHLCV DataFrame
            params: Parameters including:
                - gk_period: Period for volatility calculation (default: 20)
                - gk_scale: Annualization factor (default: 252)
        
        Returns:
            Series containing Garman-Klass volatility values
        """
        period = params.get('gk_period', 20)
        scale = params.get('gk_scale', 252)
        
        # Calculate log values
        log_hl = np.log(data['high'] / data['low']) ** 2
        log_co = np.log(data['close'] / data['open']) ** 2
        
        # Calculate Garman-Klass estimator components
        gk_components = 0.5 * log_hl - (2 * np.log(2) - 1) * log_co
        
        # Calculate volatility
        gk_vol = np.sqrt(gk_components.rolling(window=period).mean() * scale)
        
        return gk_vol
    
    #
    # Volume Features
    #
    
    @feature_calculation
    def volume_profile(self, data: pd.DataFrame, params: Dict[str, Any]) -> pd.Series:
        """
        Volume Profile (normalized relative to recent volume)
        
        Args:
            data: OHLCV DataFrame
            params: Parameters including:
                - volume_profile_period: Period for volume normalization (default: 20)
        
        Returns:
            Series containing normalized volume values
        """
        period = params.get('volume_profile_period', 20)
        
        # Calculate rolling average volume
        avg_volume = data['volume'].rolling(window=period).mean()
        
        # Calculate normalized volume
        norm_volume = data['volume'] / avg_volume
        
        return norm_volume
    
    @feature_calculation
    def volume_oscillator(self, data: pd.DataFrame, params: Dict[str, Any]) -> pd.Series:
        """
        Volume Oscillator
        
        Args:
            data: OHLCV DataFrame
            params: Parameters including:
                - vol_osc_fast_period: Fast period (default: 5)
                - vol_osc_slow_period: Slow period (default: 20)
        
        Returns:
            Series containing volume oscillator values
        """
        fast_period = params.get('vol_osc_fast_period', 5)
        slow_period = params.get('vol_osc_slow_period', 20)
        
        # Calculate fast and slow EMAs of volume
        fast_ema = data['volume'].ewm(span=fast_period, adjust=False).mean()
        slow_ema = data['volume'].ewm(span=slow_period, adjust=False).mean()
        
        # Calculate oscillator
        oscillator = ((fast_ema - slow_ema) / slow_ema) * 100
        
        return oscillator
    
    @feature_calculation
    def volume_zone_oscillator(self, data: pd.DataFrame, params: Dict[str, Any]) -> pd.Series:
        """
        Volume Zone Oscillator (VZO)
        
        Args:
            data: OHLCV DataFrame
            params: Parameters including:
                - vzo_period: Period for VZO calculation (default: 14)
                - vzo_signal_period: Signal line period (default: 9)
        
        Returns:
            Series containing VZO values
        """
        period = params.get('vzo_period', 14)
        signal_period = params.get('vzo_signal_period', 9)
        
        # Determine positive/negative volume
        price_change = data['close'].diff()
        positive_volume = np.where(price_change > 0, data['volume'], 0)
        negative_volume = np.where(price_change < 0, data['volume'], 0)
        
        # Create DataFrame for volume series
        vol_df = pd.DataFrame({
            'positive': positive_volume,
            'negative': negative_volume,
            'total': data['volume']
        }, index=data.index)
        
        # Calculate EMAs
        positive_ema = vol_df['positive'].ewm(span=period, adjust=False).mean()
        negative_ema = vol_df['negative'].ewm(span=period, adjust=False).mean()
        total_ema = vol_df['total'].ewm(span=period, adjust=False).mean()
        
        # Calculate VZO
        vzo = ((positive_ema - negative_ema) / total_ema) * 100
        
        return vzo
    
    @feature_calculation
    def money_flow_index(self, data: pd.DataFrame, params: Dict[str, Any]) -> pd.Series:
        """
        Money Flow Index (MFI)
        
        Args:
            data: OHLCV DataFrame
            params: Parameters including:
                - mfi_period: Period for MFI calculation (default: 14)
        
        Returns:
            Series containing MFI values
        """
        period = params.get('mfi_period', 14)
        
        # Calculate typical price
        typical_price = (data['high'] + data['low'] + data['close']) / 3
        
        # Calculate raw money flow
        raw_money_flow = typical_price * data['volume']
        
        # Determine positive and negative money flow
        price_change = typical_price.diff()
        positive_flow = np.where(price_change > 0, raw_money_flow, 0)
        negative_flow = np.where(price_change < 0, raw_money_flow, 0)
        
        # Create DataFrame for flows
        flow_df = pd.DataFrame({
            'positive': positive_flow,
            'negative': negative_flow
        }, index=data.index)
        
        # Calculate rolling sums
        positive_sum = flow_df['positive'].rolling(window=period).sum()
        negative_sum = flow_df['negative'].rolling(window=period).sum()
        
        # Calculate money flow ratio and index
        money_flow_ratio = positive_sum / negative_sum
        mfi = 100 - (100 / (1 + money_flow_ratio))
        
        return mfi
    
    #
    # Pattern Features
    #
    
    @feature_calculation
    def zigzag_pattern(self, data: pd.DataFrame, params: Dict[str, Any]) -> pd.Series:
        """
        ZigZag Pattern Detection
        
        Args:
            data: OHLCV DataFrame
            params: Parameters including:
                - zigzag_pct: Percentage for zigzag identification (default: 5.0)
                - zigzag_backstep: Backstep lookback (default: 3)
        
        Returns:
            Series with zigzag pattern points (1: peak, -1: trough, 0: none)
        """
        threshold_pct = params.get('zigzag_pct', 5.0) / 100.0
        backstep = params.get('zigzag_backstep', 3)
        
        # Initialize series
        zigzag = pd.Series(0, index=data.index)
        
        # Price high and low
        price_high = data['high']
        price_low = data['low']
        
        # Initial values
        last_peak_idx = 0
        last_trough_idx = 0
        last_peak_price = price_high.iloc[0]
        last_trough_price = price_low.iloc[0]
        
        # Current direction (1: looking for peak, -1: looking for trough)
        direction = 1
        
        # Iterate through prices
        for i in range(backstep, len(data)):
            if direction == 1:  # Looking for a peak
                # New peak found
                if price_high.iloc[i] > last_peak_price:
                    last_peak_idx = i
                    last_peak_price = price_high.iloc[i]
                # Significant drop from peak, confirming a peak
                elif price_low.iloc[i] < (last_peak_price * (1 - threshold_pct)):
                    # Mark the peak
                    zigzag.iloc[last_peak_idx] = 1
                    # Switch direction to look for trough
                    direction = -1
                    last_trough_idx = i
                    last_trough_price = price_low.iloc[i]
            else:  # Looking for a trough
                # New trough found
                if price_low.iloc[i] < last_trough_price:
                    last_trough_idx = i
                    last_trough_price = price_low.iloc[i]
                # Significant rise from trough, confirming a trough
                elif price_high.iloc[i] > (last_trough_price * (1 + threshold_pct)):
                    # Mark the trough
                    zigzag.iloc[last_trough_idx] = -1
                    # Switch direction to look for peak
                    direction = 1
                    last_peak_idx = i
                    last_peak_price = price_high.iloc[i]
        
        return zigzag
    
    @feature_calculation
    def divergence_rsi(self, data: pd.DataFrame, params: Dict[str, Any]) -> pd.Series:
        """
        RSI Divergence Detection
        
        Args:
            data: OHLCV DataFrame
            params: Parameters including:
                - rsi_period: Period for RSI calculation (default: 14)
                - divergence_lookback: Lookback period for extremes (default: 20)
        
        Returns:
            Series with divergence signals (1: bullish, -1: bearish, 0: none)
        """
        rsi_period = params.get('rsi_period', 14)
        lookback = params.get('divergence_lookback', 20)
        
        # Calculate RSI
        rsi = ta.rsi(data['close'], length=rsi_period)
        
        # Initialize divergence series
        divergence = pd.Series(0, index=data.index)
        
        # Need at least 2*lookback data points
        if len(data) < 2 * lookback:
            return divergence
        
        # Iterate through data points, starting after we have enough data
        for i in range(2 * lookback, len(data)):
            # Check the window
            window = slice(i - lookback, i + 1)
            
            # Find local price extremes
            price_max_idx = data['high'].iloc[window].idxmax()
            price_min_idx = data['low'].iloc[window].idxmin()
            
            # Find RSI extremes
            rsi_max_idx = rsi.iloc[window].idxmax()
            rsi_min_idx = rsi.iloc[window].idxmin()
            
            # Check for bullish divergence (price makes lower low but RSI makes higher low)
            if price_min_idx == data.index[i] and rsi_min_idx != price_min_idx:
                # Confirm price made lower low but RSI did not
                prev_window = slice(i - 2*lookback, i - lookback + 1)
                prev_price_min_idx = data['low'].iloc[prev_window].idxmin()
                prev_rsi_min_idx = rsi.iloc[prev_window].idxmin()
                
                if (data['low'].loc[price_min_idx] < data['low'].loc[prev_price_min_idx] and 
                    rsi.loc[rsi_min_idx] > rsi.loc[prev_rsi_min_idx]):
                    divergence.iloc[i] = 1  # Bullish divergence
            
            # Check for bearish divergence (price makes higher high but RSI makes lower high)
            if price_max_idx == data.index[i] and rsi_max_idx != price_max_idx:
                # Confirm price made higher high but RSI did not
                prev_window = slice(i - 2*lookback, i - lookback + 1)
                prev_price_max_idx = data['high'].iloc[prev_window].idxmax()
                prev_rsi_max_idx = rsi.iloc[prev_window].idxmax()
                
                if (data['high'].loc[price_max_idx] > data['high'].loc[prev_price_max_idx] and 
                    rsi.loc[rsi_max_idx] < rsi.loc[prev_rsi_max_idx]):
                    divergence.iloc[i] = -1  # Bearish divergence
        
        return divergence
    
    @feature_calculation
    def elliott_wave_degree(self, data: pd.DataFrame, params: Dict[str, Any]) -> pd.Series:
        """
        Elliott Wave Degree Estimation
        
        Args:
            data: OHLCV DataFrame
            params: Parameters including:
                - elliott_pct: Percentage for wave identification (default: 3.0)
                - elliott_smoothing: Smoothing period (default: 5)
        
        Returns:
            Series with estimated Elliott Wave degree
        """
        threshold_pct = params.get('elliott_pct', 3.0) / 100.0
        smoothing = params.get('elliott_smoothing', 5)
        
        # Smooth the price
        smooth_price = data['close'].rolling(window=smoothing).mean()
        
        # Initialize wave counting
        wave_degree = pd.Series(0, index=data.index)
        
        # Need enough data for waves
        if len(data) < 5 * smoothing:
            return wave_degree
        
        # Detect pivots using rate of change
        smooth_roc = smooth_price.diff(smoothing).rolling(window=smoothing).mean()
        pivot_points = (smooth_roc.shift(1) * smooth_roc < 0).astype(int)
        
        # Count sequence of pivots to estimate wave degree
        pivot_count = pivot_points.rolling(window=13, min_periods=1).sum()
        
        # Scale to 1-5 for typical Elliott Wave degrees
        # 1-2: Initial waves, 3: Strongest, 4-5: Corrective
        wave_degree = (pivot_count % 8) + 1
        
        return wave_degree
    
    #
    # Specialized Market Features
    #
    
    @feature_calculation
    def liquidity_ratio(self, data: pd.DataFrame, params: Dict[str, Any]) -> pd.Series:
        """
        Liquidity Ratio (volume / price range)
        
        Args:
            data: OHLCV DataFrame
            params: Parameters including:
                - liquidity_period: Period for calculation (default: 14)
        
        Returns:
            Series with liquidity ratio values
        """
        period = params.get('liquidity_period', 14)
        
        # Calculate price range
        price_range = data['high'] - data['low']
        
        # Calculate ratio of volume to price range
        liquidity = data['volume'] / (price_range + 1e-10)  # Avoid division by zero
        
        # Smooth the ratio
        smoothed_liquidity = liquidity.rolling(window=period).mean()
        
        return smoothed_liquidity
    
    @feature_calculation
    def market_facilitation_index(self, data: pd.DataFrame, params: Dict[str, Any]) -> pd.Series:
        """
        Market Facilitation Index (MFI) by Bill Williams
        
        Args:
            data: OHLCV DataFrame
            params: Parameters including:
                - mfi_scaling: Scaling factor (default: 100.0)
        
        Returns:
            Series with MFI values
        """
        scaling = params.get('mfi_scaling', 100.0)
        
        # Calculate MFI: (high - low) / volume
        price_range = data['high'] - data['low']
        mfi = (price_range / (data['volume'] + 1e-10)) * scaling
        
        return mfi
    
    @feature_calculation
    def relative_volume(self, data: pd.DataFrame, params: Dict[str, Any]) -> pd.Series:
        """
        Relative Volume (compared to average)
        
        Args:
            data: OHLCV DataFrame
            params: Parameters including:
                - rel_volume_period: Period for average calculation (default: 20)
        
        Returns:
            Series with relative volume values
        """
        period = params.get('rel_volume_period', 20)
        
        # Calculate average volume
        avg_volume = data['volume'].rolling(window=period).mean()
        
        # Calculate relative volume
        rel_volume = data['volume'] / avg_volume
        
        return rel_volume
    
    @feature_calculation
    def vwap(self, data: pd.DataFrame, params: Dict[str, Any]) -> pd.Series:
        """
        Volume Weighted Average Price (VWAP)
        
        Args:
            data: OHLCV DataFrame
            params: Parameters including:
                - vwap_period: Period for VWAP calculation (default: 'day')
        
        Returns:
            Series with VWAP values
        """
        # For simplicity, calculate a rolling VWAP
        period = params.get('vwap_period', 24)  # Default to one day (24 hours for crypto)
        
        # Calculate typical price
        typical_price = (data['high'] + data['low'] + data['close']) / 3
        
        # Calculate VWAP components
        price_volume = typical_price * data['volume']
        
        # Calculate cumulative values
        cum_price_volume = price_volume.rolling(window=period).sum()
        cum_volume = data['volume'].rolling(window=period).sum()
        
        # Calculate VWAP
        vwap = cum_price_volume / (cum_volume + 1e-10)  # Avoid division by zero

        return vwap

    @feature_calculation
    def pair_correlation(self, data: pd.DataFrame, params: Dict[str, Any]) -> pd.Series:
        """Correlation between this asset and a paired asset."""
        pair_data = params.get("pair_data")
        column = params.get("pair_column", "close")
        window = params.get("corr_window")
        if pair_data is None:
            raise ValueError("pair_data parameter required for pair_correlation")
        corr = compute_pair_correlation(data, pair_data, column=column, window=window)
        if isinstance(corr, pd.Series):
            return corr.rename("pair_correlation")
        return pd.Series([corr] * len(data), index=data.index, name="pair_correlation")


# Standalone helper wrappers
def atr(data: pd.DataFrame, period: int = 14) -> pd.Series:
    """Calculate Average True Range from OHLCV data."""
    return ta.atr(high=data["high"], low=data["low"], close=data["close"], length=period)

def fibonacci_levels(data: pd.DataFrame) -> Dict[str, float]:
    """Compute basic Fibonacci retracement levels."""
    high = data["high"].max()
    low = data["low"].min()
    diff = high - low
<<<<<<< HEAD
    return {str(r): high - diff * r for r in ratios}


__all__ = ["FeatureExtractor", "atr", "fibonacci_levels"]

# Attach cross-asset utilities to FeatureExtractor

@feature_calculation
def pair_correlation(self, data: pd.DataFrame, params: Dict[str, Any]) -> pd.Series:
    """Correlation between this asset and a paired asset."""
    pair_data = params.get("pair_data")
    column = params.get("pair_column", "close")
    window = params.get("corr_window")
    if pair_data is None:
        raise ValueError("pair_data parameter required for pair_correlation")
    corr = compute_pair_correlation(data, pair_data, column=column, window=window)
    if isinstance(corr, pd.Series):
        return corr.rename("pair_correlation")
    return pd.Series([corr] * len(data), index=data.index, name="pair_correlation")


@feature_calculation
def cointegration_pvalue(self, data: pd.DataFrame, params: Dict[str, Any]) -> pd.Series:
    """Engle-Granger cointegration p-value with a paired asset."""
    pair_data = params.get("pair_data")
    column = params.get("pair_column", "close")
    if pair_data is None:
        raise ValueError("pair_data parameter required for cointegration_pvalue")
    pvalue = cointegration_score(data, pair_data, column=column)
    return pd.Series([pvalue] * len(data), index=data.index, name="cointegration_pvalue")


# Register the functions as methods on FeatureExtractor
FeatureExtractor.pair_correlation = pair_correlation
FeatureExtractor.cointegration_pvalue = cointegration_pvalue
=======
    return {
        "0.0%": high,
        "23.6%": high - 0.236 * diff,
        "38.2%": high - 0.382 * diff,
        "50.0%": high - 0.5 * diff,
        "61.8%": high - 0.618 * diff,
        "100.0%": low,
    }
>>>>>>> bfb603cc
<|MERGE_RESOLUTION|>--- conflicted
+++ resolved
@@ -1703,7 +1703,6 @@
     high = data["high"].max()
     low = data["low"].min()
     diff = high - low
-<<<<<<< HEAD
     return {str(r): high - diff * r for r in ratios}
 
 
@@ -1739,13 +1738,3 @@
 # Register the functions as methods on FeatureExtractor
 FeatureExtractor.pair_correlation = pair_correlation
 FeatureExtractor.cointegration_pvalue = cointegration_pvalue
-=======
-    return {
-        "0.0%": high,
-        "23.6%": high - 0.236 * diff,
-        "38.2%": high - 0.382 * diff,
-        "50.0%": high - 0.5 * diff,
-        "61.8%": high - 0.618 * diff,
-        "100.0%": low,
-    }
->>>>>>> bfb603cc
