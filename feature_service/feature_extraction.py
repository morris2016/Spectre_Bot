#!/usr/bin/env python3
"""
QuantumSpectre Elite Trading System
Feature Service - Feature Extraction

This module provides the core functionality for extracting features from market data.
It implements a comprehensive set of technical, statistical, and machine learning
features optimized for trading pattern recognition and market analysis.
"""

import logging
import numpy as np
import pandas as pd
from typing import Dict, List, Tuple, Any, Optional, Union, Callable
import inspect
from functools import wraps, lru_cache
import time
import ta
from scipy import stats, signal
import pywt
from sklearn import preprocessing
import statsmodels.api as sm
from empyrical import max_drawdown, sharpe_ratio, sortino_ratio, calmar_ratio
from feature_service.processor_utils import cudf, HAS_GPU
from numba import cuda, jit, vectorize
import bottleneck as bn
from feature_service.features.cross_asset import (
    compute_pair_correlation,
    cointegration_score,
)

from common.logger import get_logger
from common.metrics import MetricsCollector
# Exported helper functions
def atr(high: pd.Series, low: pd.Series, close: pd.Series, period: int = 14) -> pd.Series:
    """Wrapper for ATR calculation."""
    return ta.atr(high=high, low=low, close=close, length=period)


def fibonacci_levels(high: float, low: float) -> Dict[str, float]:
    """Compute Fibonacci retracement levels."""
    diff = high - low
    return {
        'level_23.6': high - diff * 0.236,
        'level_38.2': high - diff * 0.382,
        'level_50.0': high - diff * 0.5,
        'level_61.8': high - diff * 0.618,
        'level_78.6': high - diff * 0.786,
    }
# from common.utils import profile_execution, chunk_dataframe # Removed unused imports
from common.constants import DEFAULT_FEATURE_PARAMS
# Removed unused FEATURE_CACHE_SIZE
from common.exceptions import (
    FeatureCalculationError, InvalidFeatureDefinitionError
)

logger = get_logger(__name__)
metrics = MetricsCollector.get_instance("feature_service.extractor")


# Feature calculation decorator for tracking and error handling
def feature_calculation(f):
    """Decorator for feature calculation functions with error handling and metrics."""
    @wraps(f)
    def wrapper(*args, **kwargs):
        start_time = time.time()
        feature_name = f.__name__
        
        try:
            # Call the feature calculation function
            result = f(*args, **kwargs)
            
            # Record metrics
            duration = (time.time() - start_time) * 1000
            metrics.timing(f"feature.calculation.{feature_name}", duration)
            
            if isinstance(result, pd.Series) and result.isna().mean() > 0.5:
                logger.warning(f"Feature {feature_name} has more than 50% NaN values")
                metrics.increment(f"feature.calculation.{feature_name}.high_nan_rate")
            
            return result
            
        except Exception as e:
            # Log error and record metric
            logger.error(f"Error calculating feature {feature_name}: {str(e)}")
            metrics.increment(f"feature.calculation.{feature_name}.error")
            
            # Return a series of NaN with same index as input
            if len(args) > 0 and isinstance(args[0], pd.DataFrame):
                return pd.Series(np.nan, index=args[0].index, name=feature_name)
            
            # Re-raise the exception
            raise FeatureCalculationError(f"Error calculating {feature_name}: {str(e)}") from e
    
    # Store original function signature for inspection
    wrapper.__signature__ = inspect.signature(f)
    return wrapper


class FeatureExtractor:
    """
    Advanced feature extraction engine for market data analysis.
    
    This class provides a comprehensive set of technical, statistical, pattern-based,
    and machine learning features for market analysis and trading strategy development.
    Features can be calculated efficiently on both CPU and GPU.
    """
    
    def __init__(self, features: List[str], use_gpu: bool = False):
        """
        Initialize the feature extractor.
        
        Args:
            features: List of feature names to extract
            use_gpu: Whether to use GPU acceleration when available
        """
        self.features = features
        self.use_gpu = use_gpu
        
        # Register all available feature calculation methods
        self._register_features()
        
        # Validate requested features
        self._validate_features()
        
        logger.debug(f"FeatureExtractor initialized with {len(features)} features, GPU: {use_gpu}")
    
    def _register_features(self):
        """Register all available feature calculation methods."""
        self.available_features = {}
        
        # Find all methods with feature_calculation decorator
        for name, method in inspect.getmembers(self):
            if name.startswith('_'):
                continue
                
            if hasattr(method, '__wrapped__'):
                # This is a feature calculation method
                self.available_features[name] = {
                    'method': method,
                    'signature': inspect.signature(method),
                    'doc': inspect.getdoc(method),
                    'category': getattr(method, 'category', 'unknown')
                }
        
        logger.debug(f"Registered {len(self.available_features)} available features")
    
    def _validate_features(self):
        """Validate that all requested features are available."""
        invalid_features = [f for f in self.features if f not in self.available_features]
        if invalid_features:
            raise InvalidFeatureDefinitionError(f"Invalid features requested: {invalid_features}")
    
    def get_all_feature_info(self) -> Dict[str, Any]:
        """
        Get information about all available features.
        
        Returns:
            Dictionary containing feature metadata
        """
        return {
            name: {
                'signature': str(info['signature']),
                'doc': info['doc'],
                'category': info['category']
            }
            for name, info in self.available_features.items()
        }
    
    def extract_features(
        self,
        data: pd.DataFrame,
        params: Optional[Dict[str, Any]] = None
    ) -> pd.DataFrame:
        """
        Extract requested features from market data.
        
        Args:
            data: DataFrame containing OHLCV market data
            params: Additional parameters for feature calculation
            
        Returns:
            DataFrame containing calculated features
        """
        start_time = time.time()
        metrics.increment("feature.extraction.started")
        
        # Ensure data has required columns
        required_columns = ['open', 'high', 'low', 'close', 'volume']
        missing_columns = [col for col in required_columns if col not in data.columns]
        if missing_columns:
            raise ValueError(f"Input data missing required columns: {missing_columns}")
        
        # Initialize parameters with defaults
        params = params or {}
        for param, default in DEFAULT_FEATURE_PARAMS.items():
            params.setdefault(param, default)
        
        # Calculate each requested feature
        results = {}
        
        for feature in self.features:
            if feature in self.available_features:
                method = self.available_features[feature]['method']
                try:
                    start_feature_time = time.time()
                    results[feature] = method(data, params)
                    metrics.timing(f"feature.{feature}.time", (time.time() - start_feature_time) * 1000)
                except Exception as e:
                    logger.error(f"Error calculating feature {feature}: {str(e)}")
                    results[feature] = pd.Series(np.nan, index=data.index, name=feature)
                    metrics.increment(f"feature.{feature}.error")
            else:
                logger.warning(f"Requested feature not found: {feature}")
                results[feature] = pd.Series(np.nan, index=data.index, name=feature)
        
        # Combine results into a DataFrame
        result_df = pd.DataFrame(results, index=data.index)
        
        # Calculate metrics
        elapsed_ms = (time.time() - start_time) * 1000
        features_per_second = len(self.features) / (elapsed_ms / 1000) if elapsed_ms > 0 else 0
        
        metrics.timing("feature.extraction.time", elapsed_ms)
        metrics.gauge("feature.extraction.features_per_second", features_per_second)
        metrics.increment("feature.extraction.completed")
        
        return result_df
    
    def extract_features_gpu(
        self,
        data: cudf.DataFrame,
        params: Optional[Dict[str, Any]] = None
    ) -> cudf.DataFrame:
        """
        Extract requested features using GPU acceleration.
        
        Args:
            data: cuDF DataFrame containing OHLCV market data
            params: Additional parameters for feature calculation
            
        Returns:
            cuDF DataFrame containing calculated features
        """
        if not self.use_gpu:
            raise ValueError("GPU acceleration not enabled for this extractor")
        
        start_time = time.time()
        metrics.increment("feature.extraction.gpu.started")
        
        # Ensure data has required columns
        required_columns = ['open', 'high', 'low', 'close', 'volume']
        missing_columns = [col for col in required_columns if col not in data.columns]
        if missing_columns:
            raise ValueError(f"Input data missing required columns: {missing_columns}")
        
        # Initialize parameters with defaults
        params = params or {}
        for param, default in DEFAULT_FEATURE_PARAMS.items():
            params.setdefault(param, default)
        
        # Calculate each requested feature
        results = {}
        
        for feature in self.features:
            if feature in self.available_features:
                # Check if GPU version exists
                gpu_method_name = f"{feature}_gpu"
                if hasattr(self, gpu_method_name):
                    method = getattr(self, gpu_method_name)
                    try:
                        start_feature_time = time.time()
                        results[feature] = method(data, params)
                        metrics.timing(f"feature.{feature}.gpu.time", (time.time() - start_feature_time) * 1000)
                    except Exception as e:
                        logger.error(f"Error calculating GPU feature {feature}: {str(e)}")
                        results[feature] = cudf.Series(np.nan, index=data.index, name=feature)
                        metrics.increment(f"feature.{feature}.gpu.error")
                else:
                    # Fall back to CPU implementation with pandas conversion
                    logger.debug(f"No GPU implementation for {feature}, falling back to CPU")
                    try:
                        # Convert to pandas, calculate, convert back
                        pd_data = data.to_pandas()
                        method = self.available_features[feature]['method']
                        
                        start_feature_time = time.time()
                        pd_result = method(pd_data, params)
                        result_series = cudf.Series.from_pandas(pd_result)
                        result_series.index = data.index
                        results[feature] = result_series
                        
                        metrics.timing(f"feature.{feature}.gpu_fallback.time", 
                                     (time.time() - start_feature_time) * 1000)
                    except Exception as e:
                        logger.error(f"Error in GPU fallback for {feature}: {str(e)}")
                        results[feature] = cudf.Series(np.nan, index=data.index, name=feature)
                        metrics.increment(f"feature.{feature}.gpu_fallback.error")
            else:
                logger.warning(f"Requested feature not found: {feature}")
                results[feature] = cudf.Series(np.nan, index=data.index, name=feature)
        
        # Combine results into a DataFrame
        result_df = cudf.DataFrame(results, index=data.index)
        
        # Calculate metrics
        elapsed_ms = (time.time() - start_time) * 1000
        features_per_second = len(self.features) / (elapsed_ms / 1000) if elapsed_ms > 0 else 0
        
        metrics.timing("feature.extraction.gpu.time", elapsed_ms)
        metrics.gauge("feature.extraction.gpu.features_per_second", features_per_second)
        metrics.increment("feature.extraction.gpu.completed")
        
        return result_df
    
    #
    # Technical Indicator Features
    #
    
    @feature_calculation
    def sma(self, data: pd.DataFrame, params: Dict[str, Any]) -> pd.Series:
        """
        Simple Moving Average
        
        Args:
            data: OHLCV DataFrame
            params: Parameters including:
                - sma_period: Period for SMA calculation (default: 14)
        
        Returns:
            Series containing SMA values
        """
        period = params.get('sma_period', 14)
        return ta.sma(data['close'], length=period)
    
    def sma_gpu(self, data: cudf.DataFrame, params: Dict[str, Any]) -> cudf.Series:
        """GPU-accelerated SMA calculation."""
        period = params.get('sma_period', 14)
        return data['close'].rolling(period).mean()
    
    @feature_calculation
    def ema(self, data: pd.DataFrame, params: Dict[str, Any]) -> pd.Series:
        """
        Exponential Moving Average
        
        Args:
            data: OHLCV DataFrame
            params: Parameters including:
                - ema_period: Period for EMA calculation (default: 14)
        
        Returns:
            Series containing EMA values
        """
        period = params.get('ema_period', 14)
        return ta.ema(data['close'], length=period)
    
    def ema_gpu(self, data: cudf.DataFrame, params: Dict[str, Any]) -> cudf.Series:
        """GPU-accelerated EMA calculation."""
        period = params.get('ema_period', 14)
        return data['close'].ewm(span=period, adjust=False).mean()
    
    @feature_calculation
    def rsi(self, data: pd.DataFrame, params: Dict[str, Any]) -> pd.Series:
        """
        Relative Strength Index
        
        Args:
            data: OHLCV DataFrame
            params: Parameters including:
                - rsi_period: Period for RSI calculation (default: 14)
        
        Returns:
            Series containing RSI values
        """
        period = params.get('rsi_period', 14)
        return ta.rsi(data['close'], length=period)
    
    @feature_calculation
    def macd(self, data: pd.DataFrame, params: Dict[str, Any]) -> pd.Series:
        """
        Moving Average Convergence Divergence
        
        Args:
            data: OHLCV DataFrame
            params: Parameters including:
                - macd_fast_period: Fast period (default: 12)
                - macd_slow_period: Slow period (default: 26)
                - macd_signal_period: Signal period (default: 9)
        
        Returns:
            Series containing MACD line values
        """
        fast_period = params.get('macd_fast_period', 12)
        slow_period = params.get('macd_slow_period', 26)
        signal_period = params.get('macd_signal_period', 9)
        
        macd_df = ta.macd(data['close'], fast=fast_period, slow=slow_period, signal=signal_period)
        return macd_df.iloc[:, 0]
    
    @feature_calculation
    def macd_signal(self, data: pd.DataFrame, params: Dict[str, Any]) -> pd.Series:
        """
        MACD Signal Line
        
        Args:
            data: OHLCV DataFrame
            params: Parameters including:
                - macd_fast_period: Fast period (default: 12)
                - macd_slow_period: Slow period (default: 26)
                - macd_signal_period: Signal period (default: 9)
        
        Returns:
            Series containing MACD signal line values
        """
        fast_period = params.get('macd_fast_period', 12)
        slow_period = params.get('macd_slow_period', 26)
        signal_period = params.get('macd_signal_period', 9)
        
        macd_df = ta.macd(data['close'], fast=fast_period, slow=slow_period, signal=signal_period)
        return macd_df.iloc[:, 2]
    
    @feature_calculation
    def macd_hist(self, data: pd.DataFrame, params: Dict[str, Any]) -> pd.Series:
        """
        MACD Histogram
        
        Args:
            data: OHLCV DataFrame
            params: Parameters including:
                - macd_fast_period: Fast period (default: 12)
                - macd_slow_period: Slow period (default: 26)
                - macd_signal_period: Signal period (default: 9)
        
        Returns:
            Series containing MACD histogram values
        """
        fast_period = params.get('macd_fast_period', 12)
        slow_period = params.get('macd_slow_period', 26)
        signal_period = params.get('macd_signal_period', 9)
        
        macd_df = ta.macd(data['close'], fast=fast_period, slow=slow_period, signal=signal_period)
        return macd_df.iloc[:, 1]
    
    @feature_calculation
    def bollinger_upper(self, data: pd.DataFrame, params: Dict[str, Any]) -> pd.Series:
        """
        Bollinger Bands - Upper Band
        
        Args:
            data: OHLCV DataFrame
            params: Parameters including:
                - bb_period: Period for BB calculation (default: 20)
                - bb_std_dev: Standard deviation multiplier (default: 2.0)
        
        Returns:
            Series containing upper Bollinger Band values
        """
        period = params.get('bb_period', 20)
        std_dev = params.get('bb_std_dev', 2.0)
        
        bb = ta.bbands(data['close'], length=period, std=std_dev)
        return bb.iloc[:, 0]
    
    @feature_calculation
    def bollinger_middle(self, data: pd.DataFrame, params: Dict[str, Any]) -> pd.Series:
        """
        Bollinger Bands - Middle Band
        
        Args:
            data: OHLCV DataFrame
            params: Parameters including:
                - bb_period: Period for BB calculation (default: 20)
                - bb_std_dev: Standard deviation multiplier (default: 2.0)
        
        Returns:
            Series containing middle Bollinger Band values
        """
        period = params.get('bb_period', 20)
        std_dev = params.get('bb_std_dev', 2.0)
        
        bb = ta.bbands(data['close'], length=period, std=std_dev)
        return bb.iloc[:, 1]
    
    @feature_calculation
    def bollinger_lower(self, data: pd.DataFrame, params: Dict[str, Any]) -> pd.Series:
        """
        Bollinger Bands - Lower Band
        
        Args:
            data: OHLCV DataFrame
            params: Parameters including:
                - bb_period: Period for BB calculation (default: 20)
                - bb_std_dev: Standard deviation multiplier (default: 2.0)
        
        Returns:
            Series containing lower Bollinger Band values
        """
        period = params.get('bb_period', 20)
        std_dev = params.get('bb_std_dev', 2.0)
        
        bb = ta.bbands(data['close'], length=period, std=std_dev)
        return bb.iloc[:, 2]
    
    @feature_calculation
    def bollinger_width(self, data: pd.DataFrame, params: Dict[str, Any]) -> pd.Series:
        """
        Bollinger Bandwidth
        
        Args:
            data: OHLCV DataFrame
            params: Parameters including:
                - bb_period: Period for BB calculation (default: 20)
                - bb_std_dev: Standard deviation multiplier (default: 2.0)
        
        Returns:
            Series containing Bollinger bandwidth values
        """
        period = params.get('bb_period', 20)
        std_dev = params.get('bb_std_dev', 2.0)
        
        bb = ta.bbands(data['close'], length=period, std=std_dev)
        bandwidth = (bb.iloc[:, 0] - bb.iloc[:, 2]) / bb.iloc[:, 1]
        return bandwidth
    
    @feature_calculation
    def stoch_k(self, data: pd.DataFrame, params: Dict[str, Any]) -> pd.Series:
        """
        Stochastic Oscillator %K
        
        Args:
            data: OHLCV DataFrame
            params: Parameters including:
                - stoch_k_period: %K period (default: 14)
                - stoch_d_period: %D period (default: 3)
                - stoch_slowing: Slowing period (default: 3)
        
        Returns:
            Series containing Stochastic %K values
        """
        k_period = params.get('stoch_k_period', 14)
        d_period = params.get('stoch_d_period', 3)
        slowing = params.get('stoch_slowing', 3)
        
        stoch = ta.stoch(high=data['high'], low=data['low'], close=data['close'],
                          k=k_period, d=d_period, smooth_k=slowing)
        k = stoch.iloc[:, 0]
        d = stoch.iloc[:, 1]
        
        return k
    
    @feature_calculation
    def stoch_d(self, data: pd.DataFrame, params: Dict[str, Any]) -> pd.Series:
        """
        Stochastic Oscillator %D
        
        Args:
            data: OHLCV DataFrame
            params: Parameters including:
                - stoch_k_period: %K period (default: 14)
                - stoch_d_period: %D period (default: 3)
                - stoch_slowing: Slowing period (default: 3)
        
        Returns:
            Series containing Stochastic %D values
        """
        k_period = params.get('stoch_k_period', 14)
        d_period = params.get('stoch_d_period', 3)
        slowing = params.get('stoch_slowing', 3)
        
        stoch = ta.stoch(high=data['high'], low=data['low'], close=data['close'],
                          k=k_period, d=d_period, smooth_k=slowing)
        return stoch.iloc[:, 1]
    
    @feature_calculation
    def atr(self, data: pd.DataFrame, params: Dict[str, Any]) -> pd.Series:
        """
        Average True Range
        
        Args:
            data: OHLCV DataFrame
            params: Parameters including:
                - atr_period: Period for ATR calculation (default: 14)
        
        Returns:
            Series containing ATR values
        """
        period = params.get('atr_period', 14)
        return ta.atr(high=data['high'], low=data['low'], close=data['close'], length=period)
    
    @feature_calculation
    def adx(self, data: pd.DataFrame, params: Dict[str, Any]) -> pd.Series:
        """
        Average Directional Index
        
        Args:
            data: OHLCV DataFrame
            params: Parameters including:
                - adx_period: Period for ADX calculation (default: 14)
        
        Returns:
            Series containing ADX values
        """
        period = params.get('adx_period', 14)
        return ta.adx(high=data['high'], low=data['low'], close=data['close'], length=period)
    
    @feature_calculation
    def plus_di(self, data: pd.DataFrame, params: Dict[str, Any]) -> pd.Series:
        """
        Plus Directional Indicator (+DI)
        
        Args:
            data: OHLCV DataFrame
            params: Parameters including:
                - di_period: Period for DI calculation (default: 14)
        
        Returns:
            Series containing +DI values
        """
        period = params.get('di_period', 14)
        return ta.adx(high=data['high'], low=data['low'], close=data['close'], length=period)['DMP_{}_{}'.format(period, period)]
    
    @feature_calculation
    def minus_di(self, data: pd.DataFrame, params: Dict[str, Any]) -> pd.Series:
        """
        Minus Directional Indicator (-DI)
        
        Args:
            data: OHLCV DataFrame
            params: Parameters including:
                - di_period: Period for DI calculation (default: 14)
        
        Returns:
            Series containing -DI values
        """
        period = params.get('di_period', 14)
        return ta.adx(high=data['high'], low=data['low'], close=data['close'], length=period)['DMN_{}_{}'.format(period, period)]
    
    @feature_calculation
    def obv(self, data: pd.DataFrame, params: Dict[str, Any]) -> pd.Series:
        """
        On-Balance Volume
        
        Args:
            data: OHLCV DataFrame
            params: Not used for OBV
        
        Returns:
            Series containing OBV values
        """
        return ta.obv(close=data['close'], volume=data['volume'])
    
    @feature_calculation
    def cci(self, data: pd.DataFrame, params: Dict[str, Any]) -> pd.Series:
        """
        Commodity Channel Index
        
        Args:
            data: OHLCV DataFrame
            params: Parameters including:
                - cci_period: Period for CCI calculation (default: 14)
        
        Returns:
            Series containing CCI values
        """
        period = params.get('cci_period', 14)
        return ta.cci(high=data['high'], low=data['low'], close=data['close'], length=period)
    
    @feature_calculation
    def mfi(self, data: pd.DataFrame, params: Dict[str, Any]) -> pd.Series:
        """
        Money Flow Index
        
        Args:
            data: OHLCV DataFrame
            params: Parameters including:
                - mfi_period: Period for MFI calculation (default: 14)
        
        Returns:
            Series containing MFI values
        """
        period = params.get('mfi_period', 14)
        return ta.mfi(high=data['high'], low=data['low'], close=data['close'], volume=data['volume'], length=period)
    
    @feature_calculation
    def williams_r(self, data: pd.DataFrame, params: Dict[str, Any]) -> pd.Series:
        """
        Williams %R
        
        Args:
            data: OHLCV DataFrame
            params: Parameters including:
                - willr_period: Period for Williams %R calculation (default: 14)
        
        Returns:
            Series containing Williams %R values
        """
        period = params.get('willr_period', 14)
        return ta.willr(high=data['high'], low=data['low'], close=data['close'], length=period)
    
    @feature_calculation
    def ichimoku_conversion(self, data: pd.DataFrame, params: Dict[str, Any]) -> pd.Series:
        """
        Ichimoku Conversion Line (Tenkan-sen)
        
        Args:
            data: OHLCV DataFrame
            params: Parameters including:
                - ichimoku_conversion_period: Conversion period (default: 9)
        
        Returns:
            Series containing Conversion Line values
        """
        conversion_period = params.get('ichimoku_conversion_period', 9)
        
        # Calculate (high + low) / 2 for the specified period
        high_values = data['high'].rolling(window=conversion_period).max()
        low_values = data['low'].rolling(window=conversion_period).min()
        conversion_line = (high_values + low_values) / 2
        
        return conversion_line
    
    @feature_calculation
    def ichimoku_base(self, data: pd.DataFrame, params: Dict[str, Any]) -> pd.Series:
        """
        Ichimoku Base Line (Kijun-sen)
        
        Args:
            data: OHLCV DataFrame
            params: Parameters including:
                - ichimoku_base_period: Base period (default: 26)
        
        Returns:
            Series containing Base Line values
        """
        base_period = params.get('ichimoku_base_period', 26)
        
        # Calculate (high + low) / 2 for the specified period
        high_values = data['high'].rolling(window=base_period).max()
        low_values = data['low'].rolling(window=base_period).min()
        base_line = (high_values + low_values) / 2
        
        return base_line
    
    @feature_calculation
    def keltner_upper(self, data: pd.DataFrame, params: Dict[str, Any]) -> pd.Series:
        """
        Keltner Channel - Upper Band
        
        Args:
            data: OHLCV DataFrame
            params: Parameters including:
                - keltner_period: Period for EMA calculation (default: 20)
                - keltner_atr_period: Period for ATR calculation (default: 10)
                - keltner_multiplier: ATR multiplier (default: 2.0)
        
        Returns:
            Series containing upper Keltner Channel values
        """
        period = params.get('keltner_period', 20)
        atr_period = params.get('keltner_atr_period', 10)
        multiplier = params.get('keltner_multiplier', 2.0)
        
        # Calculate middle line (EMA of typical price)
        typical_price = (data['high'] + data['low'] + data['close']) / 3
        middle = typical_price.ewm(span=period, adjust=False).mean()
        
        # Calculate ATR
        atr = ta.atr(high=data['high'], low=data['low'], close=data['close'], length=atr_period)
        
        # Calculate upper band
        upper = middle + (multiplier * atr)
        
        return upper
    
    @feature_calculation
    def keltner_middle(self, data: pd.DataFrame, params: Dict[str, Any]) -> pd.Series:
        """
        Keltner Channel - Middle Band
        
        Args:
            data: OHLCV DataFrame
            params: Parameters including:
                - keltner_period: Period for EMA calculation (default: 20)
        
        Returns:
            Series containing middle Keltner Channel values
        """
        period = params.get('keltner_period', 20)
        
        # Calculate middle line (EMA of typical price)
        typical_price = (data['high'] + data['low'] + data['close']) / 3
        middle = typical_price.ewm(span=period, adjust=False).mean()
        
        return middle
    
    @feature_calculation
    def keltner_lower(self, data: pd.DataFrame, params: Dict[str, Any]) -> pd.Series:
        """
        Keltner Channel - Lower Band
        
        Args:
            data: OHLCV DataFrame
            params: Parameters including:
                - keltner_period: Period for EMA calculation (default: 20)
                - keltner_atr_period: Period for ATR calculation (default: 10)
                - keltner_multiplier: ATR multiplier (default: 2.0)
        
        Returns:
            Series containing lower Keltner Channel values
        """
        period = params.get('keltner_period', 20)
        atr_period = params.get('keltner_atr_period', 10)
        multiplier = params.get('keltner_multiplier', 2.0)
        
        # Calculate middle line (EMA of typical price)
        typical_price = (data['high'] + data['low'] + data['close']) / 3
        middle = typical_price.ewm(span=period, adjust=False).mean()
        
        # Calculate ATR
        atr = ta.atr(high=data['high'], low=data['low'], close=data['close'], length=atr_period)
        
        # Calculate lower band
        lower = middle - (multiplier * atr)
        
        return lower
    
    #
    # Momentum and Trend Features
    #
    
    @feature_calculation
    def price_momentum(self, data: pd.DataFrame, params: Dict[str, Any]) -> pd.Series:
        """
        Price Momentum (percent change)
        
        Args:
            data: OHLCV DataFrame
            params: Parameters including:
                - momentum_period: Period for momentum calculation (default: 10)
        
        Returns:
            Series containing momentum values
        """
        period = params.get('momentum_period', 10)
        return data['close'].pct_change(period)
    
    @feature_calculation
    def momentum_relative(self, data: pd.DataFrame, params: Dict[str, Any]) -> pd.Series:
        """
        Relative Momentum (price / SMA)
        
        Args:
            data: OHLCV DataFrame
            params: Parameters including:
                - momentum_period: Period for momentum calculation (default: 10)
        
        Returns:
            Series containing relative momentum values
        """
        period = params.get('momentum_period', 10)
        sma = data['close'].rolling(period).mean()
        return data['close'] / sma
    
    @feature_calculation
    def trix(self, data: pd.DataFrame, params: Dict[str, Any]) -> pd.Series:
        """
        Triple Exponential Average (TRIX)
        
        Args:
            data: OHLCV DataFrame
            params: Parameters including:
                - trix_period: Period for TRIX calculation (default: 14)
        
        Returns:
            Series containing TRIX values
        """
        period = params.get('trix_period', 14)
        return ta.trix(data['close'], length=period)
    
    @feature_calculation
    def rate_of_change(self, data: pd.DataFrame, params: Dict[str, Any]) -> pd.Series:
        """
        Rate of Change (ROC)
        
        Args:
            data: OHLCV DataFrame
            params: Parameters including:
                - roc_period: Period for ROC calculation (default: 10)
        
        Returns:
            Series containing ROC values
        """
        period = params.get('roc_period', 10)
        return ta.roc(data['close'], length=period)
    
    @feature_calculation
    def awesome_oscillator(self, data: pd.DataFrame, params: Dict[str, Any]) -> pd.Series:
        """
        Awesome Oscillator
        
        Args:
            data: OHLCV DataFrame
            params: Parameters including:
                - ao_fast_period: Fast period (default: 5)
                - ao_slow_period: Slow period (default: 34)
        
        Returns:
            Series containing Awesome Oscillator values
        """
        fast_period = params.get('ao_fast_period', 5)
        slow_period = params.get('ao_slow_period', 34)
        
        # Calculate median price
        median_price = (data['high'] + data['low']) / 2
        
        # Calculate SMAs
        fast_sma = median_price.rolling(fast_period).mean()
        slow_sma = median_price.rolling(slow_period).mean()
        
        # Calculate AO
        ao = fast_sma - slow_sma
        
        return ao
    
    @feature_calculation
    def trend_strength(self, data: pd.DataFrame, params: Dict[str, Any]) -> pd.Series:
        """
        Trend Strength Indicator (calculated from ADX)
        
        Args:
            data: OHLCV DataFrame
            params: Parameters including:
                - adx_period: Period for ADX calculation (default: 14)
                - trend_threshold: Threshold for strong trend (default: 25)
        
        Returns:
            Series containing trend strength values (0-1)
        """
        period = params.get('adx_period', 14)
        threshold = params.get('trend_threshold', 25)
        
        # Calculate ADX
        adx = ta.adx(high=data['high'], low=data['low'], close=data['close'], length=period)
        
        # Normalize to 0-1 range with threshold
        trend_strength = (adx - threshold).clip(lower=0) / (100 - threshold)
        
        return trend_strength
    
    @feature_calculation
    def supertrend(self, data: pd.DataFrame, params: Dict[str, Any]) -> pd.Series:
        """
        SuperTrend Indicator
        
        Args:
            data: OHLCV DataFrame
            params: Parameters including:
                - supertrend_period: Period for ATR calculation (default: 10)
                - supertrend_multiplier: ATR multiplier (default: 3.0)
        
        Returns:
            Series containing SuperTrend values
        """
        period = params.get('supertrend_period', 10)
        multiplier = params.get('supertrend_multiplier', 3.0)
        
        # Calculate ATR
        atr = ta.atr(high=data['high'], low=data['low'], close=data['close'], length=period)
        
        # Calculate basic upper and lower bands
        hl2 = (data['high'] + data['low']) / 2
        basic_upper = hl2 + (multiplier * atr)
        basic_lower = hl2 - (multiplier * atr)
        
        # Initialize SuperTrend series
        supertrend = pd.Series(0.0, index=data.index)
        direction = pd.Series(1, index=data.index)  # 1 for uptrend, -1 for downtrend
        
        # Calculate SuperTrend
        for i in range(period, len(data)):
            # Adjust upper and lower bands based on previous values
            if basic_upper.iloc[i] < supertrend.iloc[i-1] or data['close'].iloc[i-1] > supertrend.iloc[i-1]:
                upper = basic_upper.iloc[i]
            else:
                upper = supertrend.iloc[i-1]
                
            if basic_lower.iloc[i] > supertrend.iloc[i-1] or data['close'].iloc[i-1] < supertrend.iloc[i-1]:
                lower = basic_lower.iloc[i]
            else:
                lower = supertrend.iloc[i-1]
            
            # Determine trend direction
            if supertrend.iloc[i-1] == upper:
                # Previous trend was down
                if data['close'].iloc[i] > upper:
                    # Trend reversal to up
                    supertrend.iloc[i] = lower
                    direction.iloc[i] = 1
                else:
                    # Trend continues down
                    supertrend.iloc[i] = upper
                    direction.iloc[i] = -1
            else:
                # Previous trend was up
                if data['close'].iloc[i] < lower:
                    # Trend reversal to down
                    supertrend.iloc[i] = upper
                    direction.iloc[i] = -1
                else:
                    # Trend continues up
                    supertrend.iloc[i] = lower
                    direction.iloc[i] = 1
        
        return supertrend
    
    @feature_calculation
    def supertrend_direction(self, data: pd.DataFrame, params: Dict[str, Any]) -> pd.Series:
        """
        SuperTrend Direction
        
        Args:
            data: OHLCV DataFrame
            params: Parameters including:
                - supertrend_period: Period for ATR calculation (default: 10)
                - supertrend_multiplier: ATR multiplier (default: 3.0)
        
        Returns:
            Series containing SuperTrend direction values (1 for uptrend, -1 for downtrend)
        """
        period = params.get('supertrend_period', 10)
        multiplier = params.get('supertrend_multiplier', 3.0)
        
        # Calculate SuperTrend
        supertrend = self.supertrend(data, params)
        
        # Determine direction (1 for uptrend, -1 for downtrend)
        direction = pd.Series(0, index=data.index)
        direction[data['close'] > supertrend] = 1
        direction[data['close'] <= supertrend] = -1
        
        return direction
    
    #
    # Volatility Features
    #
    
    @feature_calculation
    def volatility(self, data: pd.DataFrame, params: Dict[str, Any]) -> pd.Series:
        """
        Price Volatility (standard deviation of returns)
        
        Args:
            data: OHLCV DataFrame
            params: Parameters including:
                - volatility_period: Period for volatility calculation (default: 20)
                - volatility_scale: Annualization factor (default: 1.0)
        
        Returns:
            Series containing volatility values
        """
        period = params.get('volatility_period', 20)
        scale = params.get('volatility_scale', 1.0)
        
        # Calculate returns
        returns = data['close'].pct_change()
        
        # Calculate rolling standard deviation
        volatility = returns.rolling(window=period).std() * np.sqrt(scale)
        
        return volatility
    
    @feature_calculation
    def normalized_volatility(self, data: pd.DataFrame, params: Dict[str, Any]) -> pd.Series:
        """
        Normalized Volatility (relative to historical levels)
        
        Args:
            data: OHLCV DataFrame
            params: Parameters including:
                - volatility_period: Period for volatility calculation (default: 20)
                - normalization_period: Period for normalization (default: 100)
        
        Returns:
            Series containing normalized volatility values
        """
        period = params.get('volatility_period', 20)
        norm_period = params.get('normalization_period', 100)
        
        # Calculate returns
        returns = data['close'].pct_change()
        
        # Calculate rolling standard deviation
        vol = returns.rolling(window=period).std()
        
        # Calculate rolling mean and std of volatility for normalization
        vol_mean = vol.rolling(window=norm_period).mean()
        vol_std = vol.rolling(window=norm_period).std()
        
        # Normalize volatility
        norm_vol = (vol - vol_mean) / vol_std
        
        return norm_vol
    
    @feature_calculation
    def parkinson_volatility(self, data: pd.DataFrame, params: Dict[str, Any]) -> pd.Series:
        """
        Parkinson Volatility (using high-low range)
        
        Args:
            data: OHLCV DataFrame
            params: Parameters including:
                - parkinson_period: Period for volatility calculation (default: 20)
                - parkinson_scale: Annualization factor (default: 252)
        
        Returns:
            Series containing Parkinson volatility values
        """
        period = params.get('parkinson_period', 20)
        scale = params.get('parkinson_scale', 252)
        
        # Calculate log high/low ratio squared
        log_hl_ratio = np.log(data['high'] / data['low'])
        log_hl_ratio_sq = log_hl_ratio ** 2
        
        # Calculate Parkinson volatility
        parkinsons = np.sqrt(
            (1 / (4 * np.log(2))) * 
            log_hl_ratio_sq.rolling(window=period).mean() * 
            scale
        )
        
        return parkinsons
    
    @feature_calculation
    def garman_klass_volatility(self, data: pd.DataFrame, params: Dict[str, Any]) -> pd.Series:
        """
        Garman-Klass Volatility
        
        Args:
            data: OHLCV DataFrame
            params: Parameters including:
                - gk_period: Period for volatility calculation (default: 20)
                - gk_scale: Annualization factor (default: 252)
        
        Returns:
            Series containing Garman-Klass volatility values
        """
        period = params.get('gk_period', 20)
        scale = params.get('gk_scale', 252)
        
        # Calculate log values
        log_hl = np.log(data['high'] / data['low']) ** 2
        log_co = np.log(data['close'] / data['open']) ** 2
        
        # Calculate Garman-Klass estimator components
        gk_components = 0.5 * log_hl - (2 * np.log(2) - 1) * log_co
        
        # Calculate volatility
        gk_vol = np.sqrt(gk_components.rolling(window=period).mean() * scale)
        
        return gk_vol
    
    #
    # Volume Features
    #
    
    @feature_calculation
    def volume_profile(self, data: pd.DataFrame, params: Dict[str, Any]) -> pd.Series:
        """
        Volume Profile (normalized relative to recent volume)
        
        Args:
            data: OHLCV DataFrame
            params: Parameters including:
                - volume_profile_period: Period for volume normalization (default: 20)
        
        Returns:
            Series containing normalized volume values
        """
        period = params.get('volume_profile_period', 20)
        
        # Calculate rolling average volume
        avg_volume = data['volume'].rolling(window=period).mean()
        
        # Calculate normalized volume
        norm_volume = data['volume'] / avg_volume
        
        return norm_volume
    
    @feature_calculation
    def volume_oscillator(self, data: pd.DataFrame, params: Dict[str, Any]) -> pd.Series:
        """
        Volume Oscillator
        
        Args:
            data: OHLCV DataFrame
            params: Parameters including:
                - vol_osc_fast_period: Fast period (default: 5)
                - vol_osc_slow_period: Slow period (default: 20)
        
        Returns:
            Series containing volume oscillator values
        """
        fast_period = params.get('vol_osc_fast_period', 5)
        slow_period = params.get('vol_osc_slow_period', 20)
        
        # Calculate fast and slow EMAs of volume
        fast_ema = data['volume'].ewm(span=fast_period, adjust=False).mean()
        slow_ema = data['volume'].ewm(span=slow_period, adjust=False).mean()
        
        # Calculate oscillator
        oscillator = ((fast_ema - slow_ema) / slow_ema) * 100
        
        return oscillator
    
    @feature_calculation
    def volume_zone_oscillator(self, data: pd.DataFrame, params: Dict[str, Any]) -> pd.Series:
        """
        Volume Zone Oscillator (VZO)
        
        Args:
            data: OHLCV DataFrame
            params: Parameters including:
                - vzo_period: Period for VZO calculation (default: 14)
                - vzo_signal_period: Signal line period (default: 9)
        
        Returns:
            Series containing VZO values
        """
        period = params.get('vzo_period', 14)
        signal_period = params.get('vzo_signal_period', 9)
        
        # Determine positive/negative volume
        price_change = data['close'].diff()
        positive_volume = np.where(price_change > 0, data['volume'], 0)
        negative_volume = np.where(price_change < 0, data['volume'], 0)
        
        # Create DataFrame for volume series
        vol_df = pd.DataFrame({
            'positive': positive_volume,
            'negative': negative_volume,
            'total': data['volume']
        }, index=data.index)
        
        # Calculate EMAs
        positive_ema = vol_df['positive'].ewm(span=period, adjust=False).mean()
        negative_ema = vol_df['negative'].ewm(span=period, adjust=False).mean()
        total_ema = vol_df['total'].ewm(span=period, adjust=False).mean()
        
        # Calculate VZO
        vzo = ((positive_ema - negative_ema) / total_ema) * 100
        
        return vzo
    
    @feature_calculation
    def money_flow_index(self, data: pd.DataFrame, params: Dict[str, Any]) -> pd.Series:
        """
        Money Flow Index (MFI)
        
        Args:
            data: OHLCV DataFrame
            params: Parameters including:
                - mfi_period: Period for MFI calculation (default: 14)
        
        Returns:
            Series containing MFI values
        """
        period = params.get('mfi_period', 14)
        
        # Calculate typical price
        typical_price = (data['high'] + data['low'] + data['close']) / 3
        
        # Calculate raw money flow
        raw_money_flow = typical_price * data['volume']
        
        # Determine positive and negative money flow
        price_change = typical_price.diff()
        positive_flow = np.where(price_change > 0, raw_money_flow, 0)
        negative_flow = np.where(price_change < 0, raw_money_flow, 0)
        
        # Create DataFrame for flows
        flow_df = pd.DataFrame({
            'positive': positive_flow,
            'negative': negative_flow
        }, index=data.index)
        
        # Calculate rolling sums
        positive_sum = flow_df['positive'].rolling(window=period).sum()
        negative_sum = flow_df['negative'].rolling(window=period).sum()
        
        # Calculate money flow ratio and index
        money_flow_ratio = positive_sum / negative_sum
        mfi = 100 - (100 / (1 + money_flow_ratio))
        
        return mfi
    
    #
    # Pattern Features
    #
    
    @feature_calculation
    def zigzag_pattern(self, data: pd.DataFrame, params: Dict[str, Any]) -> pd.Series:
        """
        ZigZag Pattern Detection
        
        Args:
            data: OHLCV DataFrame
            params: Parameters including:
                - zigzag_pct: Percentage for zigzag identification (default: 5.0)
                - zigzag_backstep: Backstep lookback (default: 3)
        
        Returns:
            Series with zigzag pattern points (1: peak, -1: trough, 0: none)
        """
        threshold_pct = params.get('zigzag_pct', 5.0) / 100.0
        backstep = params.get('zigzag_backstep', 3)
        
        # Initialize series
        zigzag = pd.Series(0, index=data.index)
        
        # Price high and low
        price_high = data['high']
        price_low = data['low']
        
        # Initial values
        last_peak_idx = 0
        last_trough_idx = 0
        last_peak_price = price_high.iloc[0]
        last_trough_price = price_low.iloc[0]
        
        # Current direction (1: looking for peak, -1: looking for trough)
        direction = 1
        
        # Iterate through prices
        for i in range(backstep, len(data)):
            if direction == 1:  # Looking for a peak
                # New peak found
                if price_high.iloc[i] > last_peak_price:
                    last_peak_idx = i
                    last_peak_price = price_high.iloc[i]
                # Significant drop from peak, confirming a peak
                elif price_low.iloc[i] < (last_peak_price * (1 - threshold_pct)):
                    # Mark the peak
                    zigzag.iloc[last_peak_idx] = 1
                    # Switch direction to look for trough
                    direction = -1
                    last_trough_idx = i
                    last_trough_price = price_low.iloc[i]
            else:  # Looking for a trough
                # New trough found
                if price_low.iloc[i] < last_trough_price:
                    last_trough_idx = i
                    last_trough_price = price_low.iloc[i]
                # Significant rise from trough, confirming a trough
                elif price_high.iloc[i] > (last_trough_price * (1 + threshold_pct)):
                    # Mark the trough
                    zigzag.iloc[last_trough_idx] = -1
                    # Switch direction to look for peak
                    direction = 1
                    last_peak_idx = i
                    last_peak_price = price_high.iloc[i]
        
        return zigzag
    
    @feature_calculation
    def divergence_rsi(self, data: pd.DataFrame, params: Dict[str, Any]) -> pd.Series:
        """
        RSI Divergence Detection
        
        Args:
            data: OHLCV DataFrame
            params: Parameters including:
                - rsi_period: Period for RSI calculation (default: 14)
                - divergence_lookback: Lookback period for extremes (default: 20)
        
        Returns:
            Series with divergence signals (1: bullish, -1: bearish, 0: none)
        """
        rsi_period = params.get('rsi_period', 14)
        lookback = params.get('divergence_lookback', 20)
        
        # Calculate RSI
        rsi = ta.rsi(data['close'], length=rsi_period)
        
        # Initialize divergence series
        divergence = pd.Series(0, index=data.index)
        
        # Need at least 2*lookback data points
        if len(data) < 2 * lookback:
            return divergence
        
        # Iterate through data points, starting after we have enough data
        for i in range(2 * lookback, len(data)):
            # Check the window
            window = slice(i - lookback, i + 1)
            
            # Find local price extremes
            price_max_idx = data['high'].iloc[window].idxmax()
            price_min_idx = data['low'].iloc[window].idxmin()
            
            # Find RSI extremes
            rsi_max_idx = rsi.iloc[window].idxmax()
            rsi_min_idx = rsi.iloc[window].idxmin()
            
            # Check for bullish divergence (price makes lower low but RSI makes higher low)
            if price_min_idx == data.index[i] and rsi_min_idx != price_min_idx:
                # Confirm price made lower low but RSI did not
                prev_window = slice(i - 2*lookback, i - lookback + 1)
                prev_price_min_idx = data['low'].iloc[prev_window].idxmin()
                prev_rsi_min_idx = rsi.iloc[prev_window].idxmin()
                
                if (data['low'].loc[price_min_idx] < data['low'].loc[prev_price_min_idx] and 
                    rsi.loc[rsi_min_idx] > rsi.loc[prev_rsi_min_idx]):
                    divergence.iloc[i] = 1  # Bullish divergence
            
            # Check for bearish divergence (price makes higher high but RSI makes lower high)
            if price_max_idx == data.index[i] and rsi_max_idx != price_max_idx:
                # Confirm price made higher high but RSI did not
                prev_window = slice(i - 2*lookback, i - lookback + 1)
                prev_price_max_idx = data['high'].iloc[prev_window].idxmax()
                prev_rsi_max_idx = rsi.iloc[prev_window].idxmax()
                
                if (data['high'].loc[price_max_idx] > data['high'].loc[prev_price_max_idx] and 
                    rsi.loc[rsi_max_idx] < rsi.loc[prev_rsi_max_idx]):
                    divergence.iloc[i] = -1  # Bearish divergence
        
        return divergence
    
    @feature_calculation
    def elliott_wave_degree(self, data: pd.DataFrame, params: Dict[str, Any]) -> pd.Series:
        """
        Elliott Wave Degree Estimation
        
        Args:
            data: OHLCV DataFrame
            params: Parameters including:
                - elliott_pct: Percentage for wave identification (default: 3.0)
                - elliott_smoothing: Smoothing period (default: 5)
        
        Returns:
            Series with estimated Elliott Wave degree
        """
        threshold_pct = params.get('elliott_pct', 3.0) / 100.0
        smoothing = params.get('elliott_smoothing', 5)
        
        # Smooth the price
        smooth_price = data['close'].rolling(window=smoothing).mean()
        
        # Initialize wave counting
        wave_degree = pd.Series(0, index=data.index)
        
        # Need enough data for waves
        if len(data) < 5 * smoothing:
            return wave_degree
        
        # Detect pivots using rate of change
        smooth_roc = smooth_price.diff(smoothing).rolling(window=smoothing).mean()
        pivot_points = (smooth_roc.shift(1) * smooth_roc < 0).astype(int)
        
        # Count sequence of pivots to estimate wave degree
        pivot_count = pivot_points.rolling(window=13, min_periods=1).sum()
        
        # Scale to 1-5 for typical Elliott Wave degrees
        # 1-2: Initial waves, 3: Strongest, 4-5: Corrective
        wave_degree = (pivot_count % 8) + 1
        
        return wave_degree
    
    #
    # Specialized Market Features
    #
    
    @feature_calculation
    def liquidity_ratio(self, data: pd.DataFrame, params: Dict[str, Any]) -> pd.Series:
        """
        Liquidity Ratio (volume / price range)
        
        Args:
            data: OHLCV DataFrame
            params: Parameters including:
                - liquidity_period: Period for calculation (default: 14)
        
        Returns:
            Series with liquidity ratio values
        """
        period = params.get('liquidity_period', 14)
        
        # Calculate price range
        price_range = data['high'] - data['low']
        
        # Calculate ratio of volume to price range
        liquidity = data['volume'] / (price_range + 1e-10)  # Avoid division by zero
        
        # Smooth the ratio
        smoothed_liquidity = liquidity.rolling(window=period).mean()
        
        return smoothed_liquidity
    
    @feature_calculation
    def market_facilitation_index(self, data: pd.DataFrame, params: Dict[str, Any]) -> pd.Series:
        """
        Market Facilitation Index (MFI) by Bill Williams
        
        Args:
            data: OHLCV DataFrame
            params: Parameters including:
                - mfi_scaling: Scaling factor (default: 100.0)
        
        Returns:
            Series with MFI values
        """
        scaling = params.get('mfi_scaling', 100.0)
        
        # Calculate MFI: (high - low) / volume
        price_range = data['high'] - data['low']
        mfi = (price_range / (data['volume'] + 1e-10)) * scaling
        
        return mfi
    
    @feature_calculation
    def relative_volume(self, data: pd.DataFrame, params: Dict[str, Any]) -> pd.Series:
        """
        Relative Volume (compared to average)
        
        Args:
            data: OHLCV DataFrame
            params: Parameters including:
                - rel_volume_period: Period for average calculation (default: 20)
        
        Returns:
            Series with relative volume values
        """
        period = params.get('rel_volume_period', 20)
        
        # Calculate average volume
        avg_volume = data['volume'].rolling(window=period).mean()
        
        # Calculate relative volume
        rel_volume = data['volume'] / avg_volume
        
        return rel_volume
    
    @feature_calculation
    def vwap(self, data: pd.DataFrame, params: Dict[str, Any]) -> pd.Series:
        """
        Volume Weighted Average Price (VWAP)
        
        Args:
            data: OHLCV DataFrame
            params: Parameters including:
                - vwap_period: Period for VWAP calculation (default: 'day')
        
        Returns:
            Series with VWAP values
        """
        # For simplicity, calculate a rolling VWAP
        period = params.get('vwap_period', 24)  # Default to one day (24 hours for crypto)
        
        # Calculate typical price
        typical_price = (data['high'] + data['low'] + data['close']) / 3
        
        # Calculate VWAP components
        price_volume = typical_price * data['volume']
        
        # Calculate cumulative values
        cum_price_volume = price_volume.rolling(window=period).sum()
        cum_volume = data['volume'].rolling(window=period).sum()
        
        # Calculate VWAP
        vwap = cum_price_volume / (cum_volume + 1e-10)  # Avoid division by zero

        return vwap

<<<<<<< HEAD
    #
    # Cross-Asset Features
    #

    @feature_calculation
    def pair_correlation(
        self,
        data: pd.DataFrame,
        params: Dict[str, Any],
    ) -> pd.Series:
        """Rolling correlation between two assets."""
        other = params.get("other_series")
        window = params.get("corr_window", 30)
        if other is None:
            raise ValueError("other_series parameter is required for pair correlation")
        return compute_pair_correlation(data["close"], other, window=window)

    @feature_calculation
    def cointegration_pvalue(
        self,
        data: pd.DataFrame,
        params: Dict[str, Any],
    ) -> pd.Series:
        """Cointegration test p-value between two assets."""
        other = params.get("other_series")
        if other is None:
            raise ValueError("other_series parameter is required for cointegration")
        pval = cointegration_score(data["close"], other)
        return pd.Series([pval] * len(data), index=data.index, name="cointegration_pvalue")
=======
    @feature_calculation
    def pair_correlation(self, data: pd.DataFrame, params: Dict[str, Any]) -> pd.Series:
        """Correlation between this asset and another."""
        pair_data = params.get("pair_data")
        column = params.get("cross_column", "close")
        if pair_data is None:
            raise ValueError("pair_data parameter required for pair_correlation")
        """Correlation between this asset and a paired asset."""
        pair_data = params.get("pair_data")
        column = params.get("pair_column", "close")
        if pair_data is None:
            raise ValueError("pair_data parameter is required for pair_correlation")
        corr = compute_pair_correlation(data, pair_data, column=column)
        return pd.Series(corr, index=data.index, name="pair_correlation")

    @feature_calculation
    def cointegration_pvalue(self, data: pd.DataFrame, params: Dict[str, Any]) -> pd.Series:
        """Cointegration test p-value with another asset."""
        pair_data = params.get("pair_data")
        column = params.get("cross_column", "close")
        if pair_data is None:
            raise ValueError("pair_data parameter required for cointegration_pvalue")
        pvalue = cointegration_score(data, pair_data, column=column)
        return pd.Series(pvalue, index=data.index, name="cointegration_pvalue")

        """Engle-Granger cointegration p-value between two assets."""
        pair_data = params.get("pair_data")
        column = params.get("pair_column", "close")
        if pair_data is None:
            raise ValueError("pair_data parameter is required for cointegration_pvalue")
        pval = cointegration_score(data, pair_data, column=column)
        return pd.Series(pval, index=data.index, name="cointegration_pvalue")

__all__ = ['atr', 'fibonacci_levels']
>>>>>>> dea33c14
<|MERGE_RESOLUTION|>--- conflicted
+++ resolved
@@ -1571,7 +1571,6 @@
 
         return vwap
 
-<<<<<<< HEAD
     #
     # Cross-Asset Features
     #
@@ -1601,7 +1600,6 @@
             raise ValueError("other_series parameter is required for cointegration")
         pval = cointegration_score(data["close"], other)
         return pd.Series([pval] * len(data), index=data.index, name="cointegration_pvalue")
-=======
     @feature_calculation
     def pair_correlation(self, data: pd.DataFrame, params: Dict[str, Any]) -> pd.Series:
         """Correlation between this asset and another."""
@@ -1635,5 +1633,4 @@
         pval = cointegration_score(data, pair_data, column=column)
         return pd.Series(pval, index=data.index, name="cointegration_pvalue")
 
-__all__ = ['atr', 'fibonacci_levels']
->>>>>>> dea33c14
+__all__ = ['atr', 'fibonacci_levels']