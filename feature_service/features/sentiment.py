

#!/usr/bin/env python3
"""
QuantumSpectre Elite Trading System
Sentiment Feature Module

This module provides sophisticated sentiment analysis features that extract
insights from news, social media, and market sentiment indicators to predict
market movements and trader behavior.
"""

import numpy as np
import pandas as pd
from typing import Dict, List, Union, Optional, Tuple, Any
from dataclasses import dataclass
import logging
import re
import datetime
from collections import defaultdict
import math
from scipy.stats import zscore
from sklearn.preprocessing import MinMaxScaler

from common.constants import (
    SENTIMENT_DECAY_FACTOR, SENTIMENT_SOURCE_WEIGHTS,
    SENTIMENT_IMPACT_WINDOW, SENTIMENT_ENTITIES
)
from common.utils import exponential_decay_weights, sigmoid, calculate_rolling_correlation
from feature_service.features.base_feature import BaseFeature
from data_storage.time_series import TimeSeriesStorage

logger = logging.getLogger(__name__)


@dataclass
class SentimentAnalysisResult:
    """Data class for storing sentiment analysis results."""
    compound_score: float  # Overall sentiment score (-1 to 1)
    positive_score: float  # Positive component (0 to 1)
    negative_score: float  # Negative component (0 to 1)
    neutral_score: float  # Neutral component (0 to 1)
    sources: Dict[str, float]  # Sentiment by source
    entities: Dict[str, float]  # Sentiment by entity mentioned
    confidence: float  # Model confidence (0 to 1)
    market_impact: Dict[str, float]  # Estimated impact by timeframe


@dataclass
class SentimentTrendResult:
    """Data class for sentiment trend analysis."""
    trend_direction: str  # 'improving', 'deteriorating', 'stable'
    trend_strength: float  # 0 to 1 scale
    change_rate: float  # Rate of sentiment change
    reversals: List[Dict[str, Any]]  # List of sentiment reversal points
    sentiment_series: Dict[str, List[float]]  # Time series of sentiment


@dataclass
class MarketMoodResult:
    """Data class for overall market mood analysis."""
    fear_greed_index: float  # 0-100 scale (0=extreme fear, 100=extreme greed)
    market_regime: str  # 'risk_on', 'risk_off', 'neutral'
    institutional_sentiment: float  # -1 to 1 scale
    retail_sentiment: float  # -1 to 1 scale
    volatility_sentiment: float  # -1 to 1 scale
    sector_sentiment: Dict[str, float]  # Sentiment by market sector
    divergence: Dict[str, float]  # Sentiment divergence metrics


@dataclass
class NewsSentimentResult:
    """Data class for news-specific sentiment analysis."""
    current_sentiment: float  # Current news sentiment score (-1 to 1)
    headline_impact: List[Dict[str, Any]]  # Top impactful headlines
    recent_events: List[Dict[str, Any]]  # Recent significant events
    topic_sentiment: Dict[str, float]  # Sentiment by news topic
    source_reliability: Dict[str, float]  # Reliability score by source


@dataclass
class SocialMediaSentimentResult:
    """Data class for social media sentiment analysis."""
    current_sentiment: float  # Current social sentiment score (-1 to 1)
    platform_breakdown: Dict[str, float]  # Sentiment by platform
    influencer_impact: List[Dict[str, Any]]  # High-impact influencer content
    trending_topics: List[Dict[str, Any]]  # Sentiment of trending topics
    retail_consensus: str  # 'bullish', 'bearish', 'mixed', 'neutral'


@dataclass
class SentimentDivergenceResult:
    """Data class for sentiment divergence analysis."""
    price_sentiment_divergence: float  # -1 to 1 scale
    news_social_divergence: float  # -1 to 1 scale
    retail_institutional_divergence: float  # -1 to 1 scale
    divergence_signals: List[Dict[str, Any]]  # Actionable divergence signals


class SentimentFeatures(BaseFeature):
    """
    Sentiment analysis feature extraction class providing sophisticated sentiment-based
    insights for the QuantumSpectre Elite Trading System.
    """

    def __init__(self, ts_storage: TimeSeriesStorage):
        """
        Initialize the SentimentFeatures class.
        
        Args:
            ts_storage: TimeSeriesStorage instance for accessing historical data
        """
        super().__init__()
        self.ts_storage = ts_storage
        self.sentiment_cache = {}  # Cache for sentiment calculations
        self.sources_reliability = {  # Initial source reliability scores
            'financial_news': 0.85,
            'general_news': 0.65,
            'twitter': 0.60,
            'reddit': 0.55,
            'stocktwits': 0.65,
            'trading_forums': 0.70,
            'analyst_ratings': 0.75,
            'earnings_calls': 0.80,
            'sec_filings': 0.90,
            'company_news': 0.75,
            'blogs': 0.60,
            'telegram': 0.50,
            'discord': 0.45
        } 
        logger.info("SentimentFeatures initialized")

<<<<<<< HEAD
    async def calculate(self, symbol: str, lookback_hours: int = 24,
                         include_sources: Optional[List[str]] | None = None) -> Dict[str, float]:
        """Asynchronously compute sentiment metrics for a symbol."""
        result = self.analyze_sentiment(symbol, lookback_hours, include_sources)
        return {
            "compound": result.compound_score,
            "positive": result.positive_score,
            "negative": result.negative_score,
            "neutral": result.neutral_score,
            "confidence": result.confidence,
        }
=======
    async def calculate(self, data, **kwargs):
        """Return a simple sentiment score for the provided symbol."""
        symbol = kwargs.get("symbol")
        if symbol is None and hasattr(data, "columns") and "symbol" in data.columns:
            symbol = data["symbol"].iloc[0]
        symbol = symbol or "UNKNOWN"
        result = self.analyze_sentiment(symbol, lookback_hours=kwargs.get("lookback_hours", 24))
        return pd.DataFrame({"sentiment_score": [result.compound_score]}, index=[0])

>>>>>>> 2910545c
    
    def analyze_sentiment(self, symbol: str, 
                         lookback_hours: int = 24,
                         include_sources: Optional[List[str]] = None) -> SentimentAnalysisResult:
        """
        Perform comprehensive sentiment analysis for the given symbol.
        
        Args:
            symbol: Trading symbol
            lookback_hours: Hours to look back for sentiment data
            include_sources: List of sources to include, or None for all
            
        Returns:
            SentimentAnalysisResult object with sentiment analysis
        """
        # Create cache key
        cache_key = f"{symbol}_{lookback_hours}_sentiment"
        if cache_key in self.sentiment_cache:
            return self.sentiment_cache[cache_key]
        
        # Default to all sources if not specified
        if include_sources is None:
            include_sources = list(SENTIMENT_SOURCE_WEIGHTS.keys())
        
        # Get sentiment data from storage
        sentiment_data = self._get_sentiment_data(symbol, lookback_hours, include_sources)
        
        if not sentiment_data:
            logger.warning(f"No sentiment data available for {symbol}")
            return SentimentAnalysisResult(
                compound_score=0.0,
                positive_score=0.0,
                negative_score=0.0,
                neutral_score=1.0,
                sources={},
                entities={},
                confidence=0.0,
                market_impact={}
            )
        
        # Process sentiment by source
        source_sentiments = {}
        total_weight = 0
        compound_weighted_sum = 0
        positive_weighted_sum = 0
        negative_weighted_sum = 0
        neutral_weighted_sum = 0
        
        # Process each source
        for source in include_sources:
            if source in sentiment_data:
                entries = sentiment_data[source]
                
                if not entries:
                    continue
                
                # Calculate time-weighted sentiment for this source
                time_weighted_compound = 0
                time_weighted_positive = 0
                time_weighted_negative = 0
                time_weighted_neutral = 0
                total_time_weight = 0
                
                # Current time for decay calculation
                now = datetime.datetime.now()
                
                # Process all entries for this source
                for entry in entries:
                    # Calculate time decay weight (newer items weighted higher)
                    hours_ago = (now - entry['timestamp']).total_seconds() / 3600
                    
                    if hours_ago > lookback_hours:
                        continue
                    
                    time_weight = math.exp(-SENTIMENT_DECAY_FACTOR * hours_ago / lookback_hours)
                    
                    # Include reliability score in weight
                    reliability = entry.get('reliability', 0.7)
                    entry_weight = time_weight * reliability
                    
                    # Accumulate weighted sentiment
                    time_weighted_compound += entry['compound'] * entry_weight
                    time_weighted_positive += entry['positive'] * entry_weight
                    time_weighted_negative += entry['negative'] * entry_weight
                    time_weighted_neutral += entry['neutral'] * entry_weight
                    total_time_weight += entry_weight
                
                # Avoid division by zero
                if total_time_weight > 0:
                    source_compound = time_weighted_compound / total_time_weight
                    source_positive = time_weighted_positive / total_time_weight
                    source_negative = time_weighted_negative / total_time_weight
                    source_neutral = time_weighted_neutral / total_time_weight
                else:
                    source_compound = 0
                    source_positive = 0
                    source_negative = 0
                    source_neutral = 1
                
                # Store source sentiment
                source_sentiments[source] = source_compound
                
                # Apply source weight from constants
                source_weight = SENTIMENT_SOURCE_WEIGHTS.get(source, 1.0)
                
                # Update weighted sums
                compound_weighted_sum += source_compound * source_weight
                positive_weighted_sum += source_positive * source_weight
                negative_weighted_sum += source_negative * source_weight
                neutral_weighted_sum += source_neutral * source_weight
                total_weight += source_weight
        
        # Calculate final scores
        if total_weight > 0:
            compound_score = compound_weighted_sum / total_weight
            positive_score = positive_weighted_sum / total_weight
            negative_score = negative_weighted_sum / total_weight
            neutral_score = neutral_weighted_sum / total_weight
        else:
            compound_score = 0
            positive_score = 0
            negative_score = 0
            neutral_score = 1
        
        # Extract entity-specific sentiment
        entity_sentiments = self._extract_entity_sentiments(sentiment_data, include_sources)
        
        # Estimate confidence based on data quantity and quality
        confidence = self._calculate_sentiment_confidence(sentiment_data, include_sources)
        
        # Estimate market impact by timeframe
        market_impact = self._estimate_market_impact(compound_score, confidence, symbol)
        
        # Create result object
        result = SentimentAnalysisResult(
            compound_score=compound_score,
            positive_score=positive_score,
            negative_score=negative_score,
            neutral_score=neutral_score,
            sources=source_sentiments,
            entities=entity_sentiments,
            confidence=confidence,
            market_impact=market_impact
        )
        
        # Store in cache
        self.sentiment_cache[cache_key] = result
        
        return result
    
    def _get_sentiment_data(self, symbol: str, lookback_hours: int,
                           sources: List[str]) -> Dict[str, List[Dict[str, Any]]]:
        """
        Retrieve sentiment data from storage for the given parameters.
        
        Args:
            symbol: Trading symbol
            lookback_hours: Hours to look back
            sources: List of sources to include
            
        Returns:
            Dict with source keys and lists of sentiment entries
        """
        end_time = datetime.datetime.now()
        start_time = end_time - datetime.timedelta(hours=lookback_hours)

        sentiment_data = {}

        for source in sources:
            try:
                entries = self.ts_storage.get_sentiment(
                    symbol=symbol,
                    timeframe="1h",
                    source=source,
                    start_time=start_time,
                    end_time=end_time,
                    limit=None,
                )

                if not entries:
                    entries = self._simulate_sentiment_data(symbol, source, start_time, end_time)

                sentiment_data[source] = entries
            except Exception as e:
                logger.error(f"Error retrieving sentiment data for {symbol} from {source}: {str(e)}")
        
        return sentiment_data
    
    def _simulate_sentiment_data(self, symbol: str, source: str, 
                               start_time: datetime.datetime,
                               end_time: datetime.datetime) -> List[Dict[str, Any]]:
        """
        Temporary function to simulate sentiment data retrieval.
        In production, this would be replaced with actual database queries.
        
        Args:
            symbol: Trading symbol
            source: Data source
            start_time: Start of time range
            end_time: End of time range
            
        Returns:
            List of sentiment data entries
        """
        # In production, this would query the actual sentiment database
        # For now, we'll generate synthetic data based on price movement
        
        # Get price data for the symbol
        try:
            # Try to get hourly data for the lookback period
            hourly_data = self.ts_storage.get_ohlcv(
                symbol, '1h', 
                int((end_time - start_time).total_seconds() / 3600) + 1
            )
            
            if hourly_data is None or len(hourly_data) == 0:
                # Fall back to daily data
                daily_data = self.ts_storage.get_ohlcv(symbol, '1d', 10)
                if daily_data is None or len(daily_data) == 0:
                    # No data available
                    return []
                
                # Use daily data
                price_data = daily_data
            else:
                # Use hourly data
                price_data = hourly_data
            
            # Generate synthetic sentiment based on price movement
            sentiments = []
            
            # Determine how many sentiment entries to generate
            # More frequent for social media, less for news
            if source in ['twitter', 'reddit', 'stocktwits', 'telegram', 'discord']:
                entries_per_day = 24  # Hourly
            elif source in ['financial_news', 'general_news', 'blogs']:
                entries_per_day = 8  # Every 3 hours
            else:
                entries_per_day = 4  # Every 6 hours
            
            # Calculate time delta between entries
            hours_total = (end_time - start_time).total_seconds() / 3600
            hours_per_entry = 24 / entries_per_day
            
            # Generate timestamps
            timestamps = []
            current_time = start_time
            while current_time <= end_time:
                timestamps.append(current_time)
                current_time += datetime.timedelta(hours=hours_per_entry)
            
            # Generate sentiment entries
            for timestamp in timestamps:
                # Find closest price data point
                price_index = None
                for i, idx in enumerate(price_data.index):
                    if isinstance(idx, pd.Timestamp):
                        data_time = idx.to_pydatetime()
                    else:
                        # If not timestamp, use current time
                        data_time = datetime.datetime.now()
                    
                    if data_time >= timestamp:
                        price_index = i
                        break
                
                if price_index is None:
                    # Use the last available data point
                    price_index = len(price_data) - 1
                
                if price_index < 0 or price_index >= len(price_data):
                    # Skip if no valid price data
                    continue
                
                # Use price movement to generate sentiment
                # Previous close if available
                prev_close = price_data['close'].iloc[price_index-1] if price_index > 0 else None
                current_close = price_data['close'].iloc[price_index]
                
                if prev_close is not None:
                    # Calculate return
                    price_return = (current_close - prev_close) / prev_close
                    
                    # Base sentiment on return
                    # Add noise to make it realistic
                    noise = np.random.normal(0, 0.2)
                    
                    # Different sources have different biases
                    source_bias = {
                        'twitter': 0.1,  # Slightly positive bias
                        'reddit': 0.0,
                        'stocktwits': 0.1,
                        'financial_news': -0.05,  # Slightly negative bias
                        'general_news': -0.1,
                        'blogs': 0.0,
                        'analyst_ratings': 0.05,
                        'trading_forums': -0.05,
                        'earnings_calls': 0.0,
                        'sec_filings': 0.0,
                        'company_news': 0.05,
                        'telegram': 0.15,
                        'discord': 0.1
                    }
                    
                    # Apply bias
                    bias = source_bias.get(source, 0.0)
                    
                    # Calculate sentiment scores
                    # Scale returns to sentiment range (-1 to 1)
                    return_sentiment = np.clip(price_return * 10, -0.8, 0.8)
                    compound = return_sentiment + noise + bias
                    compound = np.clip(compound, -1.0, 1.0)
                    
                    # Derive component scores
                    if compound > 0:
                        positive = 0.5 + compound / 2
                        negative = 0.5 - compound / 2
                        neutral = 0.2
                    else:
                        positive = 0.5 + compound / 2
                        negative = 0.5 - compound / 2
                        neutral = 0.2
                    
                    # Normalize to ensure sum is 1.0
                    total = positive + negative + neutral
                    positive /= total
                    negative /= total
                    neutral /= total
                else:
                    # No previous close, use neutral sentiment with noise
                    noise = np.random.normal(0, 0.3)
                    compound = noise
                    positive = 0.5 + noise / 2
                    negative = 0.5 - noise / 2
                    neutral = 0.2
                    
                    # Normalize
                    total = positive + negative + neutral
                    positive /= total
                    negative /= total
                    neutral /= total
                
                # Generate simulated entities mentioned
                entities = []
                if np.random.random() < 0.7:  # 70% chance to mention the symbol
                    entities.append(symbol)
                
                # Maybe mention market entities
                for entity in SENTIMENT_ENTITIES:
                    if np.random.random() < 0.2:  # 20% chance per entity
                        entities.append(entity)
                
                # Create sentiment entry
                entry = {
                    'timestamp': timestamp,
                    'compound': float(compound),
                    'positive': float(positive),
                    'negative': float(negative),
                    'neutral': float(neutral),
                    'text': self._generate_synthetic_text(symbol, compound),
                    'entities': entities,
                    'reliability': self.sources_reliability.get(source, 0.7),
                    'source': source
                }
                
                sentiments.append(entry)
            
            return sentiments
            
        except Exception as e:
            logger.error(f"Error generating simulated sentiment data: {str(e)}")
            return []
    
    def _generate_synthetic_text(self, symbol: str, sentiment: float) -> str:
        """
        Generate synthetic text for simulated sentiment data.
        
        Args:
            symbol: Trading symbol
            sentiment: Sentiment score
            
        Returns:
            Synthetic text content
        """
        # Very positive
        if sentiment > 0.6:
            templates = [
                f"Extremely bullish on ${symbol}! Price target raised significantly.",
                f"${symbol} showing incredible strength, breaking out with volume!",
                f"Major buy signal for ${symbol} - technical and fundamental alignment.",
                f"${symbol} crushing earnings expectations! Strong guidance too.",
                f"Accumulating ${symbol} at these levels. This is going much higher!"
            ]
        # Positive
        elif sentiment > 0.2:
            templates = [
                f"${symbol} looking good with steady uptrend developing.",
                f"Positive outlook for ${symbol} based on recent developments.",
                f"${symbol} appears undervalued at current levels, good entry point.",
                f"Healthy consolidation for ${symbol} before next leg up.",
                f"Adding to ${symbol} position gradually, seeing strength building."
            ]
        # Neutral
        elif sentiment > -0.2:
            templates = [
                f"${symbol} trading sideways in current range, waiting for breakout.",
                f"Monitoring ${symbol} for clearer signals before taking position.",
                f"Mixed signals on ${symbol} - some bullish, some bearish indicators.",
                f"${symbol} at key level, could go either way from here.",
                f"No strong opinion on ${symbol} at the moment, needs more data."
            ]
        # Negative
        elif sentiment > -0.6:
            templates = [
                f"${symbol} showing weakness, considering reducing position.",
                f"Bearish pattern forming on ${symbol}, use caution here.",
                f"${symbol} facing headwinds with current market conditions.",
                f"Taking profits on ${symbol}, risk/reward no longer favorable.",
                f"Concerns about ${symbol}'s ability to maintain growth."
            ]
        # Very negative
        else:
            templates = [
                f"${symbol} breaking down hard! Major support levels failing.",
                f"Avoiding ${symbol} completely, too many red flags appearing.",
                f"${symbol} earnings disaster! Guidance slashed dramatically.",
                f"Strong sell signal triggered for ${symbol}, significant downside ahead.",
                f"Bearish reversal confirmed for ${symbol}, cutting losses now."
            ]
        
        # Return random template
        return np.random.choice(templates)
    
    def _extract_entity_sentiments(self, sentiment_data: Dict[str, List[Dict[str, Any]]],
                                  include_sources: List[str]) -> Dict[str, float]:
        """
        Extract sentiment scores for specific entities mentioned in the data.
        
        Args:
            sentiment_data: Dictionary of sentiment data by source
            include_sources: List of sources to include
            
        Returns:
            Dictionary of sentiment scores by entity
        """
        entity_mentions = defaultdict(list)
        entity_weights = defaultdict(float)
        
        # Process all sources
        for source in include_sources:
            if source not in sentiment_data:
                continue
            
            # Source weight for weighting mentions
            source_weight = SENTIMENT_SOURCE_WEIGHTS.get(source, 1.0)
            
            # Process entries
            for entry in sentiment_data[source]:
                # Extract entities mentioned
                entities = entry.get('entities', [])
                
                # Entry age for time decay
                now = datetime.datetime.now()
                hours_ago = (now - entry['timestamp']).total_seconds() / 3600
                time_weight = math.exp(-SENTIMENT_DECAY_FACTOR * hours_ago / 48)  # 48-hour reference
                
                # Reliability weight
                reliability = entry.get('reliability', 0.7)
                
                # Total entry weight
                entry_weight = source_weight * time_weight * reliability
                
                # Add sentiment for each entity
                for entity in entities:
                    entity_mentions[entity].append(entry['compound'] * entry_weight)
                    entity_weights[entity] += entry_weight
        
        # Calculate average sentiment for each entity
        entity_sentiments = {}
        for entity, mentions in entity_mentions.items():
            if entity_weights[entity] > 0:
                entity_sentiments[entity] = sum(mentions) / entity_weights[entity]
        
        return entity_sentiments
    
    def _calculate_sentiment_confidence(self, sentiment_data: Dict[str, List[Dict[str, Any]]],
                                       include_sources: List[str]) -> float:
        """
        Calculate confidence score for sentiment analysis based on data quantity and quality.
        
        Args:
            sentiment_data: Dictionary of sentiment data by source
            include_sources: List of sources to include
            
        Returns:
            Confidence score from 0-1
        """
        # Base factors for confidence
        data_quantity_score = 0.0
        data_recency_score = 0.0
        data_consistency_score = 0.0
        source_diversity_score = 0.0
        
        # Count total entries and calculate average age
        total_entries = 0
        total_age_hours = 0
        all_sentiments = []
        sources_with_data = 0
        
        for source in include_sources:
            if source in sentiment_data and sentiment_data[source]:
                sources_with_data += 1
                entries = sentiment_data[source]
                total_entries += len(entries)
                
                # Calculate average age
                now = datetime.datetime.now()
                for entry in entries:
                    hours_ago = (now - entry['timestamp']).total_seconds() / 3600
                    total_age_hours += hours_ago
                    all_sentiments.append(entry['compound'])
        
        # Data quantity score (sigmoid function to cap effect of very large numbers)
        data_quantity_score = sigmoid(total_entries / 20) * 0.9  # Scale to 0-0.9
        
        # Data recency score
        if total_entries > 0:
            avg_age_hours = total_age_hours / total_entries
            data_recency_score = math.exp(-avg_age_hours / 24) * 0.9  # Scale to 0-0.9
        
        # Data consistency score (inverse of standard deviation)
        if len(all_sentiments) > 1:
            sentiment_std = np.std(all_sentiments)
            data_consistency_score = math.exp(-sentiment_std * 2) * 0.9  # Scale to 0-0.9
        
        # Source diversity score
        if len(include_sources) > 0:
            source_diversity_score = (sources_with_data / len(include_sources)) * 0.9  # Scale to 0-0.9
        
        # Weight factors
        weights = {
            'quantity': 0.3,
            'recency': 0.3,
            'consistency': 0.2,
            'diversity': 0.2
        }
        
        # Calculate final confidence
        confidence = (
            weights['quantity'] * data_quantity_score +
            weights['recency'] * data_recency_score +
            weights['consistency'] * data_consistency_score +
            weights['diversity'] * source_diversity_score
        )
        
        # Ensure confidence is between 0 and 1
        confidence = max(0.1, min(1.0, confidence))
        
        return confidence
    
    def _estimate_market_impact(self, sentiment_score: float, confidence: float,
                              symbol: str) -> Dict[str, float]:
        """
        Estimate the potential market impact of the sentiment by timeframe.
        
        Args:
            sentiment_score: Overall sentiment score
            confidence: Confidence score for the sentiment
            symbol: Trading symbol
            
        Returns:
            Dict with timeframe keys and impact values (-1 to 1 scale)
        """
        # Base timeframes
        timeframes = ['5m', '15m', '1h', '4h', '1d']
        
        # Impact decays with time (short-term impact is stronger)
        decay_factors = {
            '5m': 1.0,
            '15m': 0.9,
            '1h': 0.7,
            '4h': 0.5,
            '1d': 0.3
        }
        
        # Get historical correlation between sentiment and price movement
        # In production, this would use actual historical correlations from database
        # For now, use realistic synthetic values
        correlations = {
            '5m': 0.3,  # Weakest correlation in shortest timeframe (noise)
            '15m': 0.4,
            '1h': 0.5,
            '4h': 0.6,
            '1d': 0.7   # Strongest correlation in daily timeframe
        }
        
        # Calculate impact for each timeframe
        impact = {}
        
        for timeframe in timeframes:
            # Impact formula: sentiment * confidence * correlation * decay
            timeframe_impact = (
                sentiment_score *
                confidence *
                correlations[timeframe] *
                decay_factors[timeframe]
            )
            
            # Scale to ensure -1 to 1 range
            timeframe_impact = max(-1.0, min(1.0, timeframe_impact))
            
            impact[timeframe] = timeframe_impact
        
        return impact
    
    def analyze_sentiment_trend(self, symbol: str, 
                               days: int = 7,
                               smoothing: bool = True) -> SentimentTrendResult:
        """
        Analyze the trend of sentiment over time.
        
        Args:
            symbol: Trading symbol
            days: Number of days to analyze
            smoothing: Whether to apply smoothing to the sentiment series
            
        Returns:
            SentimentTrendResult object with trend analysis
        """
        # Create cache key
        cache_key = f"{symbol}_{days}_sentiment_trend"
        if cache_key in self.sentiment_cache:
            return self.sentiment_cache[cache_key]
        
        # Calculate time periods (daily)
        end_time = datetime.datetime.now()
        
        # Get sentiment for each day
        sentiment_by_day = {}
        confidence_by_day = {}
        
        for day in range(days):
            day_start = end_time - datetime.timedelta(days=day+1)
            day_end = end_time - datetime.timedelta(days=day)
            
            # Get sentiment for this day
            sentiment_result = self._get_daily_sentiment(symbol, day_start, day_end)
            
            if sentiment_result:
                date_key = day_end.strftime("%Y-%m-%d")
                sentiment_by_day[date_key] = sentiment_result['compound']
                confidence_by_day[date_key] = sentiment_result['confidence']
        
        # Check if we have enough data
        if len(sentiment_by_day) < 3:
            logger.warning(f"Insufficient data for sentiment trend analysis: {symbol}")
            return SentimentTrendResult(
                trend_direction="insufficient_data",
                trend_strength=0.0,
                change_rate=0.0,
                reversals=[],
                sentiment_series={'dates': [], 'values': [], 'confidence': []}
            )
        
        # Sort dates
        dates = sorted(sentiment_by_day.keys())
        sentiment_values = [sentiment_by_day[date] for date in dates]
        confidence_values = [confidence_by_day[date] for date in dates]
        
        # Apply smoothing if requested
        if smoothing and len(sentiment_values) >= 5:
            # Use simple moving average
            window_size = min(5, len(sentiment_values))
            smooth_values = []
            for i in range(len(sentiment_values)):
                if i < window_size - 1:
                    # Not enough data points for full window
                    smooth_values.append(sentiment_values[i])
                else:
                    # Calculate average of window
                    window_avg = sum(sentiment_values[i-(window_size-1):i+1]) / window_size
                    smooth_values.append(window_avg)
            
            # Replace with smoothed values
            sentiment_values = smooth_values
        
        # Calculate trend
        if len(sentiment_values) >= 2:
            # Use linear regression to calculate trend
            x = np.arange(len(sentiment_values))
            slope, _, r_value, _, _ = np.polyfit(x, sentiment_values, 1, full=True)[0:5]
            
            # Determine trend direction
            if slope > 0.05:
                trend_direction = "improving"
            elif slope < -0.05:
                trend_direction = "deteriorating"
            else:
                trend_direction = "stable"
            
            # Calculate trend strength (r-squared)
            trend_strength = r_value ** 2
            
            # Calculate change rate (normalized to per-day)
            if len(sentiment_values) > 1:
                first_value = sentiment_values[0]
                last_value = sentiment_values[-1]
                total_change = last_value - first_value
                change_rate = total_change / len(sentiment_values)
            else:
                change_rate = 0.0
        else:
            trend_direction = "insufficient_data"
            trend_strength = 0.0
            change_rate = 0.0
        
        # Identify sentiment reversals
        reversals = []
        
        if len(sentiment_values) >= 3:
            for i in range(1, len(sentiment_values) - 1):
                # Check for local minimum (negative to positive shift)
                if (sentiment_values[i-1] > sentiment_values[i] and 
                    sentiment_values[i] < sentiment_values[i+1]):
                    reversals.append({
                        'type': 'positive_reversal',
                        'date': dates[i],
                        'value': sentiment_values[i],
                        'confidence': confidence_values[i]
                    })
                
                # Check for local maximum (positive to negative shift)
                if (sentiment_values[i-1] < sentiment_values[i] and 
                    sentiment_values[i] > sentiment_values[i+1]):
                    reversals.append({
                        'type': 'negative_reversal',
                        'date': dates[i],
                        'value': sentiment_values[i],
                        'confidence': confidence_values[i]
                    })
        
        # Create result
        result = SentimentTrendResult(
            trend_direction=trend_direction,
            trend_strength=trend_strength,
            change_rate=change_rate,
            reversals=reversals,
            sentiment_series={
                'dates': dates,
                'values': sentiment_values,
                'confidence': confidence_values
            }
        )
        
        # Store in cache
        self.sentiment_cache[cache_key] = result
        
        return result
    
    def _get_daily_sentiment(self, symbol: str, 
                           start_time: datetime.datetime,
                           end_time: datetime.datetime) -> Dict[str, float]:
        """
        Calculate sentiment for a specific day.
        
        Args:
            symbol: Trading symbol
            start_time: Start of day
            end_time: End of day
            
        Returns:
            Dict with sentiment values
        """
        # Calculate hours difference
        hours_diff = (end_time - start_time).total_seconds() / 3600
        
        # Get all sentiment sources
        include_sources = list(SENTIMENT_SOURCE_WEIGHTS.keys())
        
        # Get sentiment data
        sentiment_data = self._get_sentiment_data(symbol, hours_diff, include_sources)
        
        if not sentiment_data or all(len(entries) == 0 for entries in sentiment_data.values()):
            return None
        
        # Process sentiment by source
        source_sentiments = {}
        total_weight = 0
        compound_weighted_sum = 0
        total_entries = 0
        
        # Process each source
        for source in include_sources:
            if source in sentiment_data:
                entries = sentiment_data[source]
                
                if not entries:
                    continue
                
                # Filter entries to this day's time range
                day_entries = [e for e in entries 
                              if start_time <= e['timestamp'] < end_time]
                
                if not day_entries:
                    continue
                
                total_entries += len(day_entries)
                
                # Calculate average sentiment for this source
                source_compound = sum(e['compound'] for e in day_entries) / len(day_entries)
                
                # Store source sentiment
                source_sentiments[source] = source_compound
                
                # Apply source weight from constants
                source_weight = SENTIMENT_SOURCE_WEIGHTS.get(source, 1.0)
                
                # Update weighted sums
                compound_weighted_sum += source_compound * source_weight
                total_weight += source_weight
        
        # Calculate final score
        if total_weight > 0:
            compound_score = compound_weighted_sum / total_weight
        else:
            compound_score = 0
        
        # Calculate confidence
        confidence = sigmoid(total_entries / 10) * 0.9
        
        return {
            'compound': compound_score,
            'confidence': confidence
        }
    
    def analyze_market_mood(self, include_sectors: bool = True) -> MarketMoodResult:
        """
        Analyze overall market mood and sentiment across different market segments.
        
        Args:
            include_sectors: Whether to include sector-specific sentiment
            
        Returns:
            MarketMoodResult object with market mood analysis
        """
        # Create cache key
        cache_key = f"market_mood_{include_sectors}"
        if cache_key in self.sentiment_cache:
            return self.sentiment_cache[cache_key]
        
        # Calculate fear & greed index
        # This would normally use actual market data
        # For this implementation, we'll calculate synthetically
        
        # Get major indices for sentiment analysis
        indices = ['SPY', 'QQQ', 'IWM', 'VIX']  # S&P 500, Nasdaq, Russell 2000, Volatility
        
        # Get sentiment for each index
        index_sentiment = {}
        for index in indices:
            sentiment = self.analyze_sentiment(index, lookback_hours=48)
            index_sentiment[index] = sentiment.compound_score
        
        # Get recent price action for major indices
        price_momentum = {}
        for index in indices:
            try:
                # Get recent daily data
                daily_data = self.ts_storage.get_ohlcv(index, '1d', 10)
                
                if daily_data is not None and len(daily_data) >= 2:
                    # Calculate 5-day return
                    latest_close = daily_data['close'].iloc[-1]
                    five_day_ago = daily_data['close'].iloc[-min(5, len(daily_data))]
                    
                    price_momentum[index] = (latest_close - five_day_ago) / five_day_ago
                else:
                    price_momentum[index] = 0.0
            except Exception as e:
                logger.error(f"Error calculating price momentum for {index}: {str(e)}")
                price_momentum[index] = 0.0
        
        # Calculate fear & greed components
        try:
            # Price momentum component (SPY & QQQ)
            momentum_component = 50 + (
                (price_momentum.get('SPY', 0) * 200) +
                (price_momentum.get('QQQ', 0) * 200)
            ) / 2
            
            # Volatility component (VIX)
            # Higher VIX = more fear
            vix_component = 50
            if 'VIX' in price_momentum:
                vix_change = price_momentum['VIX']
                if vix_change > 0:
                    # VIX increasing = more fear
                    vix_component = max(0, 50 - (vix_change * 200))
                else:
                    # VIX decreasing = more greed
                    vix_component = min(100, 50 - (vix_change * 200))
            
            # Sentiment component
            sentiment_component = 50
            if index_sentiment:
                avg_sentiment = sum(index_sentiment.values()) / len(index_sentiment)
                sentiment_component = 50 + (avg_sentiment * 50)
            
            # Calculate combined fear & greed index
            fear_greed_index = (momentum_component * 0.4 +
                              vix_component * 0.3 +
                              sentiment_component * 0.3)
            
            # Ensure in range 0-100
            fear_greed_index = max(0, min(100, fear_greed_index))
            
        except Exception as e:
            logger.error(f"Error calculating fear & greed index: {str(e)}")
            fear_greed_index = 50  # Neutral default
        
        # Determine market regime
        if fear_greed_index >= 70:
            market_regime = "risk_on"
        elif fear_greed_index <= 30:
            market_regime = "risk_off"
        else:
            market_regime = "neutral"
        
        # Estimate institutional sentiment
        institutional_sentiment = 0.0
        
        # Use price action in liquid instruments as proxy for institutional sentiment
        try:
            # SPY, large caps, bonds
            instruments = ['SPY', 'TLT', 'HYG']
            weights = [0.6, 0.2, 0.2]  # Weighting for each instrument
            
            inst_score = 0.0
            total_weight = 0.0
            
            for i, instrument in enumerate(instruments):
                daily_data = self.ts_storage.get_ohlcv(instrument, '1d', 10)
                
                if daily_data is not None and len(daily_data) >= 5:
                    # Use volume-weighted price movement
                    recent_data = daily_data.iloc[-5:]
                    
                    # Calculate volume-weighted return
                    returns = recent_data['close'].pct_change().fillna(0)
                    volumes = recent_data['volume'] / recent_data['volume'].mean()
                    weighted_returns = returns * volumes
                    
                    # Sum weighted returns
                    total_return = weighted_returns.sum()
                    
                    # Scale to sentiment range (-1 to 1)
                    inst_component = np.clip(total_return * 20, -1, 1)
                    
                    # Apply instrument weight
                    inst_score += inst_component * weights[i]
                    total_weight += weights[i]
            
            if total_weight > 0:
                institutional_sentiment = inst_score / total_weight
        
        except Exception as e:
            logger.error(f"Error calculating institutional sentiment: {str(e)}")
            institutional_sentiment = 0.0  # Neutral default
        
        # Estimate retail sentiment
        retail_sentiment = 0.0
        
        # Use social media sentiment as proxy for retail
        try:
            retail_sources = ['twitter', 'reddit', 'stocktwits']
            retail_symbols = ['SPY', 'AAPL', 'TSLA', 'AMC', 'GME']  # Popular retail symbols
            
            retail_scores = []
            
            for symbol in retail_symbols:
                # Get sentiment limited to retail sources
                sentiment = self.analyze_sentiment(
                    symbol, lookback_hours=24, include_sources=retail_sources
                )
                
                if sentiment:
                    retail_scores.append(sentiment.compound_score)
            
            if retail_scores:
                retail_sentiment = sum(retail_scores) / len(retail_scores)
        
        except Exception as e:
            logger.error(f"Error calculating retail sentiment: {str(e)}")
            retail_sentiment = 0.0  # Neutral default
        
        # Calculate volatility sentiment
        volatility_sentiment = 0.0
        
        try:
            # Use VIX and its trend
            vix_data = self.ts_storage.get_ohlcv('VIX', '1d', 10)
            
            if vix_data is not None and len(vix_data) >= 5:
                # Current VIX level
                current_vix = vix_data['close'].iloc[-1]
                
                # VIX average over last 20 days
                vix_avg_20d = vix_data['close'].iloc[-min(10, len(vix_data)):].mean()
                
                # VIX 5-day trend
                vix_5d_ago = vix_data['close'].iloc[-min(5, len(vix_data))]
                vix_trend = (current_vix - vix_5d_ago) / vix_5d_ago
                
                # Convert to sentiment score
                # High VIX = negative sentiment, Rising VIX = negative sentiment
                vix_level_sentiment = -1 * (current_vix - 20) / 10  # 20 is neutral
                vix_trend_sentiment = -1 * vix_trend * 5
                
                # Combine with weights
                volatility_sentiment = (vix_level_sentiment * 0.7 + 
                                      vix_trend_sentiment * 0.3)
                
                # Ensure in range -1 to 1
                volatility_sentiment = np.clip(volatility_sentiment, -1, 1)
        
        except Exception as e:
            logger.error(f"Error calculating volatility sentiment: {str(e)}")
            volatility_sentiment = 0.0  # Neutral default
        
        # Calculate sector sentiment if requested
        sector_sentiment = {}
        
        if include_sectors:
            # Map of sector ETFs
            sectors = {
                'Technology': 'XLK',
                'Healthcare': 'XLV',
                'Financials': 'XLF',
                'Energy': 'XLE',
                'Consumer_Discretionary': 'XLY',
                'Consumer_Staples': 'XLP',
                'Industrials': 'XLI',
                'Materials': 'XLB',
                'Utilities': 'XLU',
                'Real_Estate': 'XLRE',
                'Communication_Services': 'XLC'
            }
            
            for sector_name, etf in sectors.items():
                try:
                    # Get sentiment for sector ETF
                    sentiment = self.analyze_sentiment(etf, lookback_hours=24)
                    sector_sentiment[sector_name] = sentiment.compound_score
                except Exception as e:
                    logger.error(f"Error analyzing sentiment for sector {sector_name}: {str(e)}")
                    sector_sentiment[sector_name] = 0.0
        
        # Calculate sentiment divergence metrics
        divergence = {}
        
        # Institutional vs retail divergence
        divergence['institutional_retail'] = institutional_sentiment - retail_sentiment
        
        # SPY sentiment vs price divergence
        try:
            spy_sentiment = index_sentiment.get('SPY', 0)
            spy_price_move = price_momentum.get('SPY', 0)
            
            # Convert price move to comparable scale
            spy_price_sentiment = np.clip(spy_price_move * 20, -1, 1)
            
            divergence['spy_sentiment_price'] = spy_sentiment - spy_price_sentiment
        except Exception:
            divergence['spy_sentiment_price'] = 0.0
        
        # Create result
        result = MarketMoodResult(
            fear_greed_index=fear_greed_index,
            market_regime=market_regime,
            institutional_sentiment=institutional_sentiment,
            retail_sentiment=retail_sentiment,
            volatility_sentiment=volatility_sentiment,
            sector_sentiment=sector_sentiment,
            divergence=divergence
        )
        
        # Store in cache
        self.sentiment_cache[cache_key] = result
        
        return result
    
    def analyze_news_sentiment(self, symbol: str, 
                              hours: int = 24) -> NewsSentimentResult:
        """
        Analyze sentiment specifically from news sources.
        
        Args:
            symbol: Trading symbol
            hours: Hours to look back
            
        Returns:
            NewsSentimentResult object with news sentiment analysis
        """
        # Create cache key
        cache_key = f"{symbol}_{hours}_news"
        if cache_key in self.sentiment_cache:
            return self.sentiment_cache[cache_key]
        
        # Define news sources
        news_sources = [
            'financial_news',
            'general_news',
            'company_news',
            'blogs',
            'analyst_ratings',
            'earnings_calls',
            'sec_filings'
        ]
        
        # Get sentiment data
        sentiment_data = self._get_sentiment_data(symbol, hours, news_sources)
        
        if not sentiment_data or all(len(entries) == 0 for source, entries in sentiment_data.items()):
            logger.warning(f"No news sentiment data available for {symbol}")
            return NewsSentimentResult(
                current_sentiment=0.0,
                headline_impact=[],
                recent_events=[],
                topic_sentiment={},
                source_reliability={}
            )
        
        # Calculate current overall news sentiment
        total_sentiment = 0.0
        total_weight = 0.0
        
        # Process sources
        for source in news_sources:
            if source in sentiment_data and sentiment_data[source]:
                entries = sentiment_data[source]
                
                # Calculate time-weighted average for this source
                source_total = 0.0
                source_weight = 0.0
                
                now = datetime.datetime.now()
                
                for entry in entries:
                    # Calculate time weight
                    hours_ago = (now - entry['timestamp']).total_seconds() / 3600
                    
                    if hours_ago > hours:
                        continue
                    
                    time_weight = math.exp(-SENTIMENT_DECAY_FACTOR * hours_ago / hours)
                    source_total += entry['compound'] * time_weight
                    source_weight += time_weight
                
                # Source average
                if source_weight > 0:
                    source_avg = source_total / source_weight
                    
                    # Apply source importance weight
                    source_importance = SENTIMENT_SOURCE_WEIGHTS.get(source, 1.0)
                    total_sentiment += source_avg * source_importance
                    total_weight += source_importance
        
        # Final sentiment score
        current_sentiment = 0.0
        if total_weight > 0:
            current_sentiment = total_sentiment / total_weight
        
        # Identify high-impact headlines
        headline_impact = []
        
        # Flatten all entries across sources
        all_entries = []
        for source, entries in sentiment_data.items():
            for entry in entries:
                entry['source_type'] = source
                all_entries.append(entry)
        
        # Sort by absolute sentiment to find most impactful
        all_entries.sort(key=lambda x: abs(x['compound']), reverse=True)
        
        # Take top headlines
        for entry in all_entries[:10]:
            headline_impact.append({
                'text': entry['text'],
                'sentiment': entry['compound'],
                'timestamp': entry['timestamp'],
                'source': entry['source_type'],
                'impact': abs(entry['compound'])
            })
        
        # Identify recent significant events
        recent_events = []
        
        # Find clusters of similar sentiment at similar times
        if all_entries:
            # Group by day for now (could use more sophisticated clustering)
            day_groups = defaultdict(list)
            
            for entry in all_entries:
                day_key = entry['timestamp'].strftime('%Y-%m-%d')
                day_groups[day_key].append(entry)
            
            # For each day, check if there's a significant event
            for day, day_entries in day_groups.items():
                # If multiple sources reporting similar sentiment on same day
                if len(day_entries) >= 3:
                    # Calculate average sentiment
                    day_sentiment = sum(e['compound'] for e in day_entries) / len(day_entries)
                    
                    # If sentiment is strong enough to be significant
                    if abs(day_sentiment) > 0.4:
                        # Get most representative text
                        # Find entry with sentiment closest to average
                        closest_entry = min(day_entries, 
                                          key=lambda x: abs(x['compound'] - day_sentiment))
                        
                        recent_events.append({
                            'date': day,
                            'sentiment': day_sentiment,
                            'text': closest_entry['text'],
                            'sources': len(set(e['source_type'] for e in day_entries)),
                            'entries': len(day_entries)
                        })
        
        # Sort events by date (most recent first)
        recent_events.sort(key=lambda x: x['date'], reverse=True)
        
        # Calculate sentiment by topic
        topic_sentiment = self._extract_topic_sentiment(all_entries)
        
        # Calculate source reliability
        source_reliability = {}
        
        for source in news_sources:
            if source in sentiment_data and sentiment_data[source]:
                # Use predefined reliability scores
                source_reliability[source] = self.sources_reliability.get(source, 0.7)
        
        # Create result
        result = NewsSentimentResult(
            current_sentiment=current_sentiment,
            headline_impact=headline_impact,
            recent_events=recent_events,
            topic_sentiment=topic_sentiment,
            source_reliability=source_reliability
        )
        
        # Store in cache
        self.sentiment_cache[cache_key] = result
        
        return result
    
    def _extract_topic_sentiment(self, entries: List[Dict[str, Any]]) -> Dict[str, float]:
        """
        Extract sentiment scores by topic from text content.
        
        Args:
            entries: List of sentiment entries with text content
            
        Returns:
            Dict with topic keys and sentiment values
        """
        # Define common topics and their keywords
        topics = {
            'earnings': ['earnings', 'revenue', 'profit', 'eps', 'quarter', 'guidance', 'forecast'],
            'products': ['product', 'launch', 'release', 'announced', 'new', 'innovation'],
            'management': ['ceo', 'executive', 'management', 'leadership', 'board', 'director'],
            'regulation': ['regulation', 'compliance', 'legal', 'lawsuit', 'sec', 'regulatory'],
            'competition': ['competitor', 'market share', 'industry', 'rival'],
            'economy': ['economy', 'economic', 'inflation', 'recession', 'gdp', 'federal reserve', 'fed'],
            'partnerships': ['partnership', 'agreement', 'deal', 'collaboration', 'alliance'],
            'technology': ['technology', 'tech', 'innovation', 'software', 'hardware']
        }
        
        # Initialize topic sentiment counts and sums
        topic_counts = defaultdict(int)
        topic_sentiments = defaultdict(float)
        
        # Process each entry
        for entry in entries:
            text = entry['text'].lower()
            sentiment = entry['compound']
            
            # Check each topic
            for topic, keywords in topics.items():
                # Check if any keyword is in the text
                if any(keyword.lower() in text for keyword in keywords):
                    topic_sentiments[topic] += sentiment
                    topic_counts[topic] += 1
        
        # Calculate average sentiment per topic
        topic_avg_sentiment = {}
        for topic, count in topic_counts.items():
            if count > 0:
                topic_avg_sentiment[topic] = topic_sentiments[topic] / count
        
        return topic_avg_sentiment
    
    def analyze_social_sentiment(self, symbol: str,
                               hours: int = 24) -> SocialMediaSentimentResult:
        """
        Analyze sentiment specifically from social media sources.
        
        Args:
            symbol: Trading symbol
            hours: Hours to look back
            
        Returns:
            SocialMediaSentimentResult object with social media sentiment analysis
        """
        # Create cache key
        cache_key = f"{symbol}_{hours}_social"
        if cache_key in self.sentiment_cache:
            return self.sentiment_cache[cache_key]
        
        # Define social media sources
        social_sources = [
            'twitter',
            'reddit',
            'stocktwits',
            'telegram',
            'discord',
            'trading_forums'
        ]
        
        # Get sentiment data
        sentiment_data = self._get_sentiment_data(symbol, hours, social_sources)
        
        if not sentiment_data or all(len(entries) == 0 for source, entries in sentiment_data.items()):
            logger.warning(f"No social sentiment data available for {symbol}")
            return SocialMediaSentimentResult(
                current_sentiment=0.0,
                platform_breakdown={},
                influencer_impact=[],
                trending_topics=[],
                retail_consensus="neutral"
            )
        
        # Calculate current overall social sentiment
        total_sentiment = 0.0
        total_weight = 0.0
        
        # Platform breakdown
        platform_breakdown = {}
        
        # Process sources
        for source in social_sources:
            if source in sentiment_data and sentiment_data[source]:
                entries = sentiment_data[source]
                
                # Calculate time-weighted average for this source
                source_total = 0.0
                source_weight = 0.0
                
                now = datetime.datetime.now()
                
                for entry in entries:
                    # Calculate time weight
                    hours_ago = (now - entry['timestamp']).total_seconds() / 3600
                    
                    if hours_ago > hours:
                        continue
                    
                    time_weight = math.exp(-SENTIMENT_DECAY_FACTOR * hours_ago / hours)
                    source_total += entry['compound'] * time_weight
                    source_weight += time_weight
                
                # Source average
                if source_weight > 0:
                    source_avg = source_total / source_weight
                    platform_breakdown[source] = source_avg
                    
                    # Apply source importance weight
                    source_importance = SENTIMENT_SOURCE_WEIGHTS.get(source, 1.0)
                    total_sentiment += source_avg * source_importance
                    total_weight += source_importance
        
        # Final sentiment score
        current_sentiment = 0.0
        if total_weight > 0:
            current_sentiment = total_sentiment / total_weight
        
        # Identify high-impact influencer content
        influencer_impact = []
        
        # Flatten all entries across sources
        all_entries = []
        for source, entries in sentiment_data.items():
            for entry in entries:
                entry['source_type'] = source
                all_entries.append(entry)
        
        # Sort by absolute sentiment to find most impactful
        all_entries.sort(key=lambda x: abs(x['compound']), reverse=True)
        
        # Take top influencer posts
        for entry in all_entries[:10]:
            influencer_impact.append({
                'text': entry['text'],
                'sentiment': entry['compound'],
                'timestamp': entry['timestamp'],
                'platform': entry['source_type'],
                'impact': abs(entry['compound'])
            })
        
        # Identify trending topics
        trending_topics = self._extract_trending_topics(all_entries)
        
        # Determine retail consensus
        if current_sentiment > 0.3:
            retail_consensus = "bullish"
        elif current_sentiment < -0.3:
            retail_consensus = "bearish"
        elif abs(current_sentiment) <= 0.1:
            retail_consensus = "neutral"
        else:
            retail_consensus = "mixed"
        
        # Create result
        result = SocialMediaSentimentResult(
            current_sentiment=current_sentiment,
            platform_breakdown=platform_breakdown,
            influencer_impact=influencer_impact,
            trending_topics=trending_topics,
            retail_consensus=retail_consensus
        )
        
        # Store in cache
        self.sentiment_cache[cache_key] = result
        
        return result
    
    def _extract_trending_topics(self, entries: List[Dict[str, Any]]) -> List[Dict[str, Any]]:
        """
        Extract trending topics from social media entries.
        
        Args:
            entries: List of sentiment entries
            
        Returns:
            List of trending topics with sentiment
        """
        # This would normally use NLP techniques for topic extraction
        # For this implementation, we'll use a simple keyword-based approach
        
        # Count keyword occurrences
        keyword_counts = defaultdict(int)
        keyword_sentiment = defaultdict(list)
        
        # Extract keywords from text
        for entry in entries:
            text = entry['text'].lower()
            sentiment = entry['compound']
            
            # Extract cashtags like $AAPL
            cashtags = re.findall(r'\$([A-Za-z]+)', text)
            for cashtag in cashtags:
                keyword_counts[cashtag] += 1
                keyword_sentiment[cashtag].append(sentiment)
            
            # Extract common trading terms
            trading_terms = [
                'bullish', 'bearish', 'long', 'short', 'call', 'put',
                'support', 'resistance', 'breakout', 'breakdown',
                'squeeze', 'oversold', 'overbought', 'buy', 'sell'
            ]
            
            for term in trading_terms:
                if term in text:
                    keyword_counts[term] += 1
                    keyword_sentiment[term].append(sentiment)
            
            # Extract common action phrases
            action_phrases = [
                'going up', 'going down', 'to the moon', 'buying more',
                'selling now', 'taking profits', 'cutting losses',
                'holding strong', 'adding position', 'all in'
            ]
            
            for phrase in action_phrases:
                if phrase in text:
                    keyword_counts[phrase] += 1
                    keyword_sentiment[phrase].append(sentiment)
        
        # Create trending topics list
        trending = []
        
        for keyword, count in keyword_counts.items():
            if count >= 3:  # Only include if mentioned multiple times
                # Calculate average sentiment
                avg_sentiment = sum(keyword_sentiment[keyword]) / len(keyword_sentiment[keyword])
                
                trending.append({
                    'topic': keyword,
                    'mentions': count,
                    'sentiment': avg_sentiment
                })
        
        # Sort by mention count
        trending.sort(key=lambda x: x['mentions'], reverse=True)
        
        # Return top trending topics
        return trending[:10]
    
    def analyze_sentiment_divergence(self, symbol: str) -> SentimentDivergenceResult:
        """
        Analyze divergences between sentiment and price, or between different sentiment sources.
        
        Args:
            symbol: Trading symbol
            
        Returns:
            SentimentDivergenceResult object with divergence analysis
        """
        # Create cache key
        cache_key = f"{symbol}_divergence"
        if cache_key in self.sentiment_cache:
            return self.sentiment_cache[cache_key]
        
        # Get price data
        price_data = self.ts_storage.get_ohlcv(symbol, '1d', 20)
        
        if price_data is None or len(price_data) < 5:
            logger.warning(f"Insufficient price data for divergence analysis: {symbol}")
            return SentimentDivergenceResult(
                price_sentiment_divergence=0.0,
                news_social_divergence=0.0,
                retail_institutional_divergence=0.0,
                divergence_signals=[]
            )
        
        # Get various sentiment data
        overall_sentiment = self.analyze_sentiment(symbol, lookback_hours=48)
        news_sentiment = self.analyze_news_sentiment(symbol, hours=48)
        social_sentiment = self.analyze_social_sentiment(symbol, hours=48)
        
        # Get sentiment trend
        sentiment_trend = self.analyze_sentiment_trend(symbol, days=7)
        
        # Calculate price trend
        price_returns = price_data['close'].pct_change().fillna(0)
        cumulative_return = (1 + price_returns).cumprod() - 1
        price_trend = cumulative_return.iloc[-1]
        
        # Normalize to -1 to 1 scale
        price_trend_normalized = np.clip(price_trend * 5, -1, 1)
        
        # Calculate price-sentiment divergence
        price_sentiment_divergence = 0.0
        
        if overall_sentiment and sentiment_trend.trend_direction != "insufficient_data":
            # Current sentiment vs price trend
            sentiment_score = overall_sentiment.compound_score
            
            # Calculate divergence
            price_sentiment_divergence = sentiment_score - price_trend_normalized
        
        # Calculate news-social divergence
        news_social_divergence = 0.0
        
        if news_sentiment and social_sentiment:
            news_score = news_sentiment.current_sentiment
            social_score = social_sentiment.current_sentiment
            
            news_social_divergence = news_score - social_score
        
        # Calculate retail-institutional divergence
        # Use social media as retail proxy and news/analyst as institutional proxy
        retail_institutional_divergence = 0.0
        
        if social_sentiment and news_sentiment:
            retail_score = social_sentiment.current_sentiment
            
            # Weight news sources to represent institutional view
            institutional_sources = {
                'financial_news': 0.3,
                'analyst_ratings': 0.4,
                'earnings_calls': 0.2,
                'sec_filings': 0.1
            }
            
            # Calculate institutional score
            inst_score = 0.0
            total_weight = 0.0
            
            for source, weight in institutional_sources.items():
                if source in news_sentiment.source_reliability:
                    # Use source sentiment from news sentiment result
                    platform_scores = {}
                    for src, entries in sentiment_data.items():
                        if src == source and entries:
                            avg_score = sum(entry['compound'] for entry in entries) / len(entries)
                            platform_scores[src] = avg_score
                    
                    if source in platform_scores:
                        inst_score += platform_scores[source] * weight
                        total_weight += weight
            
            if total_weight > 0:
                inst_score = inst_score / total_weight
                retail_institutional_divergence = retail_score - inst_score
        
        # Identify divergence signals
        divergence_signals = []
        
        # Price-sentiment divergence signal
        if abs(price_sentiment_divergence) > 0.5:
            signal_type = "bullish" if price_sentiment_divergence > 0 else "bearish"
            
            divergence_signals.append({
                'type': f"{signal_type}_price_sentiment_divergence",
                'strength': abs(price_sentiment_divergence),
                'description': (
                    f"Sentiment is {signal_type} while price action is not reflecting this. "
                    f"This suggests potential {signal_type} reversal."
                )
            })
        
        # News-social divergence signal
        if abs(news_social_divergence) > 0.5:
            if news_social_divergence > 0:
                signal_type = "institutional_bullish_retail_bearish"
                description = (
                    "News sources are more bullish than social media. "
                    "This suggests institutional optimism not yet reflected in retail sentiment."
                )
            else:
                signal_type = "retail_bullish_institutional_bearish"
                description = (
                    "Social media is more bullish than news sources. "
                    "This suggests retail optimism not supported by institutional sentiment."
                )
            
            divergence_signals.append({
                'type': signal_type,
                'strength': abs(news_social_divergence),
                'description': description
            })
        
        # Check for sentiment reversals
        if sentiment_trend and sentiment_trend.reversals:
            for reversal in sentiment_trend.reversals:
                if reversal['type'] == 'positive_reversal':
                    divergence_signals.append({
                        'type': 'sentiment_positive_reversal',
                        'date': reversal['date'],
                        'strength': abs(reversal['value']) + 0.2,
                        'description': "Sentiment has reversed from negative to positive."
                    })
                elif reversal['type'] == 'negative_reversal':
                    divergence_signals.append({
                        'type': 'sentiment_negative_reversal',
                        'date': reversal['date'],
                        'strength': abs(reversal['value']) + 0.2,
                        'description': "Sentiment has reversed from positive to negative."
                    })
        
        # Create result
        result = SentimentDivergenceResult(
            price_sentiment_divergence=price_sentiment_divergence,
            news_social_divergence=news_social_divergence,
            retail_institutional_divergence=retail_institutional_divergence,
            divergence_signals=divergence_signals
        )
        
        # Store in cache
        self.sentiment_cache[cache_key] = result
        
        return result
    
    def get_features(self, symbol: str, 
                    include_features: Optional[List[str]] = None) -> Dict[str, Any]:
        """
        Calculate and return requested sentiment features.
        
        Args:
            symbol: Trading symbol
            include_features: List of features to include, or None for all
            
        Returns:
            Dict with feature name keys and calculated values
        """
        # Default to all features if not specified
        if include_features is None:
            include_features = [
                'sentiment', 'trend', 'news', 'social', 'divergence'
            ]
        
        features = {}
        
        # Calculate requested features
        for feature in include_features:
            if feature == 'sentiment':
                features['sentiment'] = self.analyze_sentiment(symbol)
            elif feature == 'trend':
                features['trend'] = self.analyze_sentiment_trend(symbol)
            elif feature == 'news':
                features['news'] = self.analyze_news_sentiment(symbol)
            elif feature == 'social':
                features['social'] = self.analyze_social_sentiment(symbol)
            elif feature == 'divergence':
                features['divergence'] = self.analyze_sentiment_divergence(symbol)
            elif feature == 'market_mood':
                features['market_mood'] = self.analyze_market_mood()
        
        return features
    
    def clear_cache(self):
        """Clear the sentiment calculation cache."""
        self.sentiment_cache.clear()
        logger.info("Sentiment features cache cleared")
<|MERGE_RESOLUTION|>--- conflicted
+++ resolved
@@ -130,7 +130,6 @@
         } 
         logger.info("SentimentFeatures initialized")
 
-<<<<<<< HEAD
     async def calculate(self, symbol: str, lookback_hours: int = 24,
                          include_sources: Optional[List[str]] | None = None) -> Dict[str, float]:
         """Asynchronously compute sentiment metrics for a symbol."""
@@ -142,17 +141,7 @@
             "neutral": result.neutral_score,
             "confidence": result.confidence,
         }
-=======
-    async def calculate(self, data, **kwargs):
-        """Return a simple sentiment score for the provided symbol."""
-        symbol = kwargs.get("symbol")
-        if symbol is None and hasattr(data, "columns") and "symbol" in data.columns:
-            symbol = data["symbol"].iloc[0]
-        symbol = symbol or "UNKNOWN"
-        result = self.analyze_sentiment(symbol, lookback_hours=kwargs.get("lookback_hours", 24))
-        return pd.DataFrame({"sentiment_score": [result.compound_score]}, index=[0])
-
->>>>>>> 2910545c
+
     
     def analyze_sentiment(self, symbol: str, 
                          lookback_hours: int = 24,
