

#!/usr/bin/env python3
"""
QuantumSpectre Elite Trading System
Sentiment Feature Module

This module provides sophisticated sentiment analysis features that extract
insights from news, social media, and market sentiment indicators to predict
market movements and trader behavior.
"""

import numpy as np
import pandas as pd
from typing import Dict, List, Union, Optional, Tuple, Any
from dataclasses import dataclass
import logging
import re
import datetime
from collections import defaultdict
import math
from scipy.stats import zscore
from sklearn.preprocessing import MinMaxScaler

from common.constants import (
    SENTIMENT_DECAY_FACTOR, SENTIMENT_SOURCE_WEIGHTS,
    SENTIMENT_IMPACT_WINDOW, SENTIMENT_ENTITIES
)
from common.utils import exponential_decay_weights, sigmoid, calculate_rolling_correlation
from feature_service.features.base_feature import BaseFeature
from data_storage.time_series import TimeSeriesStorage

logger = logging.getLogger(__name__)


@dataclass
class SentimentAnalysisResult:
    """Data class for storing sentiment analysis results."""
    compound_score: float  # Overall sentiment score (-1 to 1)
    positive_score: float  # Positive component (0 to 1)
    negative_score: float  # Negative component (0 to 1)
    neutral_score: float  # Neutral component (0 to 1)
    sources: Dict[str, float]  # Sentiment by source
    entities: Dict[str, float]  # Sentiment by entity mentioned
    confidence: float  # Model confidence (0 to 1)
    market_impact: Dict[str, float]  # Estimated impact by timeframe


@dataclass
class SentimentTrendResult:
    """Data class for sentiment trend analysis."""
    trend_direction: str  # 'improving', 'deteriorating', 'stable'
    trend_strength: float  # 0 to 1 scale
    change_rate: float  # Rate of sentiment change
    reversals: List[Dict[str, Any]]  # List of sentiment reversal points
    sentiment_series: Dict[str, List[float]]  # Time series of sentiment


@dataclass
class MarketMoodResult:
    """Data class for overall market mood analysis."""
    fear_greed_index: float  # 0-100 scale (0=extreme fear, 100=extreme greed)
    market_regime: str  # 'risk_on', 'risk_off', 'neutral'
    institutional_sentiment: float  # -1 to 1 scale
    retail_sentiment: float  # -1 to 1 scale
    volatility_sentiment: float  # -1 to 1 scale
    sector_sentiment: Dict[str, float]  # Sentiment by market sector
    divergence: Dict[str, float]  # Sentiment divergence metrics


@dataclass
class NewsSentimentResult:
    """Data class for news-specific sentiment analysis."""
    current_sentiment: float  # Current news sentiment score (-1 to 1)
    headline_impact: List[Dict[str, Any]]  # Top impactful headlines
    recent_events: List[Dict[str, Any]]  # Recent significant events
    topic_sentiment: Dict[str, float]  # Sentiment by news topic
    source_reliability: Dict[str, float]  # Reliability score by source


@dataclass
class SocialMediaSentimentResult:
    """Data class for social media sentiment analysis."""
    current_sentiment: float  # Current social sentiment score (-1 to 1)
    platform_breakdown: Dict[str, float]  # Sentiment by platform
    influencer_impact: List[Dict[str, Any]]  # High-impact influencer content
    trending_topics: List[Dict[str, Any]]  # Sentiment of trending topics
    retail_consensus: str  # 'bullish', 'bearish', 'mixed', 'neutral'


@dataclass
class SentimentDivergenceResult:
    """Data class for sentiment divergence analysis."""
    price_sentiment_divergence: float  # -1 to 1 scale
    news_social_divergence: float  # -1 to 1 scale
    retail_institutional_divergence: float  # -1 to 1 scale
    divergence_signals: List[Dict[str, Any]]  # Actionable divergence signals


class SentimentFeatures(BaseFeature):
    """
    Sentiment analysis feature extraction class providing sophisticated sentiment-based
    insights for the QuantumSpectre Elite Trading System.
    """

    def __init__(self, ts_storage: TimeSeriesStorage):
        """
        Initialize the SentimentFeatures class.
        
        Args:
            ts_storage: TimeSeriesStorage instance for accessing historical data
        """
        super().__init__(ts_storage)
        self.sentiment_cache = {}  # Cache for sentiment calculations
        self.sources_reliability = {  # Initial source reliability scores
            'financial_news': 0.85,
            'general_news': 0.65,
            'twitter': 0.60,
            'reddit': 0.55,
            'stocktwits': 0.65,
            'trading_forums': 0.70,
            'analyst_ratings': 0.75,
            'earnings_calls': 0.80,
            'sec_filings': 0.90,
            'company_news': 0.75,
            'blogs': 0.60,
            'telegram': 0.50,
            'discord': 0.45
        }
        logger.info("SentimentFeatures initialized")

<<<<<<< HEAD
    async def calculate(self, data=None, **kwargs):
        """Async wrapper to satisfy BaseFeature interface."""
        symbol = kwargs.get("symbol")
        hours = kwargs.get("lookback_hours", 24)
        sources = kwargs.get("include_sources")
        return self.analyze_sentiment(symbol, hours, sources)
=======
    async def calculate(self, symbol: str, **kwargs) -> SentimentAnalysisResult:
        """Return sentiment analysis for *symbol* using :meth:`analyze_sentiment`."""
        lookback = int(kwargs.get("lookback_hours", 24))
        include_sources = kwargs.get("include_sources")
        return self.analyze_sentiment(symbol, lookback, include_sources)
>>>>>>> f5eb2d22
    
    def analyze_sentiment(self, symbol: str, 
                         lookback_hours: int = 24,
                         include_sources: Optional[List[str]] = None) -> SentimentAnalysisResult:
        """
        Perform comprehensive sentiment analysis for the given symbol.
        
        Args:
            symbol: Trading symbol
            lookback_hours: Hours to look back for sentiment data
            include_sources: List of sources to include, or None for all
            
        Returns:
            SentimentAnalysisResult object with sentiment analysis
        """
        # Create cache key
        cache_key = f"{symbol}_{lookback_hours}_sentiment"
        if cache_key in self.sentiment_cache:
            return self.sentiment_cache[cache_key]
        
        # Default to all sources if not specified
        if include_sources is None:
            include_sources = list(SENTIMENT_SOURCE_WEIGHTS.keys())
        
        # Get sentiment data from storage
        sentiment_data = self._get_sentiment_data(symbol, lookback_hours, include_sources)
        
        if not sentiment_data:
            logger.warning(f"No sentiment data available for {symbol}")
            return SentimentAnalysisResult(
                compound_score=0.0,
                positive_score=0.0,
                negative_score=0.0,
                neutral_score=1.0,
                sources={},
                entities={},
                confidence=0.0,
                market_impact={}
            )
        
        # Process sentiment by source
        source_sentiments = {}
        total_weight = 0
        compound_weighted_sum = 0
        positive_weighted_sum = 0
        negative_weighted_sum = 0
        neutral_weighted_sum = 0
        
        # Process each source
        for source in include_sources:
            if source in sentiment_data:
                entries = sentiment_data[source]
                
                if not entries:
                    continue
                
                # Calculate time-weighted sentiment for this source
                time_weighted_compound = 0
                time_weighted_positive = 0
                time_weighted_negative = 0
                time_weighted_neutral = 0
                total_time_weight = 0
                
                # Current time for decay calculation
                now = datetime.datetime.now()
                
                # Process all entries for this source
                for entry in entries:
                    # Calculate time decay weight (newer items weighted higher)
                    hours_ago = (now - entry['timestamp']).total_seconds() / 3600
                    
                    if hours_ago > lookback_hours:
                        continue
                    
                    time_weight = math.exp(-SENTIMENT_DECAY_FACTOR * hours_ago / lookback_hours)
                    
                    # Include reliability score in weight
                    reliability = entry.get('reliability', 0.7)
                    entry_weight = time_weight * reliability
                    
                    # Accumulate weighted sentiment
                    time_weighted_compound += entry['compound'] * entry_weight
                    time_weighted_positive += entry['positive'] * entry_weight
                    time_weighted_negative += entry['negative'] * entry_weight
                    time_weighted_neutral += entry['neutral'] * entry_weight
                    total_time_weight += entry_weight
                
                # Avoid division by zero
                if total_time_weight > 0:
                    source_compound = time_weighted_compound / total_time_weight
                    source_positive = time_weighted_positive / total_time_weight
                    source_negative = time_weighted_negative / total_time_weight
                    source_neutral = time_weighted_neutral / total_time_weight
                else:
                    source_compound = 0
                    source_positive = 0
                    source_negative = 0
                    source_neutral = 1
                
                # Store source sentiment
                source_sentiments[source] = source_compound
                
                # Apply source weight from constants
                source_weight = SENTIMENT_SOURCE_WEIGHTS.get(source, 1.0)
                
                # Update weighted sums
                compound_weighted_sum += source_compound * source_weight
                positive_weighted_sum += source_positive * source_weight
                negative_weighted_sum += source_negative * source_weight
                neutral_weighted_sum += source_neutral * source_weight
                total_weight += source_weight
        
        # Calculate final scores
        if total_weight > 0:
            compound_score = compound_weighted_sum / total_weight
            positive_score = positive_weighted_sum / total_weight
            negative_score = negative_weighted_sum / total_weight
            neutral_score = neutral_weighted_sum / total_weight
        else:
            compound_score = 0
            positive_score = 0
            negative_score = 0
            neutral_score = 1
        
        # Extract entity-specific sentiment
        entity_sentiments = self._extract_entity_sentiments(sentiment_data, include_sources)
        
        # Estimate confidence based on data quantity and quality
        confidence = self._calculate_sentiment_confidence(sentiment_data, include_sources)
        
        # Estimate market impact by timeframe
        market_impact = self._estimate_market_impact(compound_score, confidence, symbol)
        
        # Create result object
        result = SentimentAnalysisResult(
            compound_score=compound_score,
            positive_score=positive_score,
            negative_score=negative_score,
            neutral_score=neutral_score,
            sources=source_sentiments,
            entities=entity_sentiments,
            confidence=confidence,
            market_impact=market_impact
        )
        
        # Store in cache
        self.sentiment_cache[cache_key] = result
        
        return result
    
    def _get_sentiment_data(self, symbol: str, lookback_hours: int,
                           sources: List[str]) -> Dict[str, List[Dict[str, Any]]]:
        """
        Retrieve sentiment data from storage for the given parameters.
        
        Args:
            symbol: Trading symbol
            lookback_hours: Hours to look back
            sources: List of sources to include
            
        Returns:
            Dict with source keys and lists of sentiment entries
        """
        end_time = datetime.datetime.now()
        start_time = end_time - datetime.timedelta(hours=lookback_hours)

        sentiment_data = {}

        for source in sources:
            try:
                entries = self.ts_storage.get_sentiment(
                    symbol=symbol,
                    timeframe="1h",
                    source=source,
                    start_time=start_time,
                    end_time=end_time,
                    limit=None,
                )

                if not entries:
                    entries = self._simulate_sentiment_data(symbol, source, start_time, end_time)

                sentiment_data[source] = entries
            except Exception as e:
                logger.error(f"Error retrieving sentiment data for {symbol} from {source}: {str(e)}")
        
        return sentiment_data
    
    def _simulate_sentiment_data(self, symbol: str, source: str, 
                               start_time: datetime.datetime,
                               end_time: datetime.datetime) -> List[Dict[str, Any]]:
        """
        Temporary function to simulate sentiment data retrieval.
        In production, this would be replaced with actual database queries.
        
        Args:
            symbol: Trading symbol
            source: Data source
            start_time: Start of time range
            end_time: End of time range
            
        Returns:
            List of sentiment data entries
        """
        # In production, this would query the actual sentiment database
        # For now, we'll generate synthetic data based on price movement
        
        # Get price data for the symbol
        try:
            # Try to get hourly data for the lookback period
            hourly_data = self.ts_storage.get_ohlcv(
                symbol, '1h', 
                int((end_time - start_time).total_seconds() / 3600) + 1
            )
            
            if hourly_data is None or len(hourly_data) == 0:
                # Fall back to daily data
                daily_data = self.ts_storage.get_ohlcv(symbol, '1d', 10)
                if daily_data is None or len(daily_data) == 0:
                    # No data available
                    return []
                
                # Use daily data
                price_data = daily_data
            else:
                # Use hourly data
                price_data = hourly_data
            
            # Generate synthetic sentiment based on price movement
            sentiments = []
            
            # Determine how many sentiment entries to generate
            # More frequent for social media, less for news
            if source in ['twitter', 'reddit', 'stocktwits', 'telegram', 'discord']:
                entries_per_day = 24  # Hourly
            elif source in ['financial_news', 'general_news', 'blogs']:
                entries_per_day = 8  # Every 3 hours
            else:
                entries_per_day = 4  # Every 6 hours
            
            # Calculate time delta between entries
            hours_total = (end_time - start_time).total_seconds() / 3600
            hours_per_entry = 24 / entries_per_day
            
            # Generate timestamps
            timestamps = []
            current_time = start_time
            while current_time <= end_time:
                timestamps.append(current_time)
                current_time += datetime.timedelta(hours=hours_per_entry)
            
            # Generate sentiment entries
            for timestamp in timestamps:
                # Find closest price data point
                price_index = None
                for i, idx in enumerate(price_data.index):
                    if isinstance(idx, pd.Timestamp):
                        data_time = idx.to_pydatetime()
                    else:
                        # If not timestamp, use current time
                        data_time = datetime.datetime.now()
                    
                    if data_time >= timestamp:
                        price_index = i
                        break
                
                if price_index is None:
                    # Use the last available data point
                    price_index = len(price_data) - 1
                
                if price_index < 0 or price_index >= len(price_data):
                    # Skip if no valid price data
                    continue
                
                # Use price movement to generate sentiment
                # Previous close if available
                prev_close = price_data['close'].iloc[price_index-1] if price_index > 0 else None
                current_close = price_data['close'].iloc[price_index]
                
                if prev_close is not None:
                    # Calculate return
                    price_return = (current_close - prev_close) / prev_close
                    
                    # Base sentiment on return
                    # Add noise to make it realistic
                    noise = np.random.normal(0, 0.2)
                    
                    # Different sources have different biases
                    source_bias = {
                        'twitter': 0.1,  # Slightly positive bias
                        'reddit': 0.0,
                        'stocktwits': 0.1,
                        'financial_news': -0.05,  # Slightly negative bias
                        'general_news': -0.1,
                        'blogs': 0.0,
                        'analyst_ratings': 0.05,
                        'trading_forums': -0.05,
                        'earnings_calls': 0.0,
                        'sec_filings': 0.0,
                        'company_news': 0.05,
                        'telegram': 0.15,
                        'discord': 0.1
                    }
                    
                    # Apply bias
                    bias = source_bias.get(source, 0.0)
                    
                    # Calculate sentiment scores
                    # Scale returns to sentiment range (-1 to 1)
                    return_sentiment = np.clip(price_return * 10, -0.8, 0.8)
                    compound = return_sentiment + noise + bias
                    compound = np.clip(compound, -1.0, 1.0)
                    
                    # Derive component scores
                    if compound > 0:
                        positive = 0.5 + compound / 2
                        negative = 0.5 - compound / 2
                        neutral = 0.2
                    else:
                        positive = 0.5 + compound / 2
                        negative = 0.5 - compound / 2
                        neutral = 0.2
                    
                    # Normalize to ensure sum is 1.0
                    total = positive + negative + neutral
                    positive /= total
                    negative /= total
                    neutral /= total
                else:
                    # No previous close, use neutral sentiment with noise
                    noise = np.random.normal(0, 0.3)
                    compound = noise
                    positive = 0.5 + noise / 2
                    negative = 0.5 - noise / 2
                    neutral = 0.2
                    
                    # Normalize
                    total = positive + negative + neutral
                    positive /= total
                    negative /= total
                    neutral /= total
                
                # Generate simulated entities mentioned
                entities = []
                if np.random.random() < 0.7:  # 70% chance to mention the symbol
                    entities.append(symbol)
                
                # Maybe mention market entities
                for entity in SENTIMENT_ENTITIES:
                    if np.random.random() < 0.2:  # 20% chance per entity
                        entities.append(entity)
                
                # Create sentiment entry
                entry = {
                    'timestamp': timestamp,
                    'compound': float(compound),
                    'positive': float(positive),
                    'negative': float(negative),
                    'neutral': float(neutral),
                    'text': self._generate_synthetic_text(symbol, compound),
                    'entities': entities,
                    'reliability': self.sources_reliability.get(source, 0.7),
                    'source': source
                }
                
                sentiments.append(entry)
            
            return sentiments
            
        except Exception as e:
            logger.error(f"Error generating simulated sentiment data: {str(e)}")
            return []
    
    def _generate_synthetic_text(self, symbol: str, sentiment: float) -> str:
        """
        Generate synthetic text for simulated sentiment data.
        
        Args:
            symbol: Trading symbol
            sentiment: Sentiment score
            
        Returns:
            Synthetic text content
        """
        # Very positive
        if sentiment > 0.6:
            templates = [
                f"Extremely bullish on ${symbol}! Price target raised significantly.",
                f"${symbol} showing incredible strength, breaking out with volume!",
                f"Major buy signal for ${symbol} - technical and fundamental alignment.",
                f"${symbol} crushing earnings expectations! Strong guidance too.",
                f"Accumulating ${symbol} at these levels. This is going much higher!"
            ]
        # Positive
        elif sentiment > 0.2:
            templates = [
                f"${symbol} looking good with steady uptrend developing.",
                f"Positive outlook for ${symbol} based on recent developments.",
                f"${symbol} appears undervalued at current levels, good entry point.",
                f"Healthy consolidation for ${symbol} before next leg up.",
                f"Adding to ${symbol} position gradually, seeing strength building."
            ]
        # Neutral
        elif sentiment > -0.2:
            templates = [
                f"${symbol} trading sideways in current range, waiting for breakout.",
                f"Monitoring ${symbol} for clearer signals before taking position.",
                f"Mixed signals on ${symbol} - some bullish, some bearish indicators.",
                f"${symbol} at key level, could go either way from here.",
                f"No strong opinion on ${symbol} at the moment, needs more data."
            ]
        # Negative
        elif sentiment > -0.6:
            templates = [
                f"${symbol} showing weakness, considering reducing position.",
                f"Bearish pattern forming on ${symbol}, use caution here.",
                f"${symbol} facing headwinds with current market conditions.",
                f"Taking profits on ${symbol}, risk/reward no longer favorable.",
                f"Concerns about ${symbol}'s ability to maintain growth."
            ]
        # Very negative
        else:
            templates = [
                f"${symbol} breaking down hard! Major support levels failing.",
                f"Avoiding ${symbol} completely, too many red flags appearing.",
                f"${symbol} earnings disaster! Guidance slashed dramatically.",
                f"Strong sell signal triggered for ${symbol}, significant downside ahead.",
                f"Bearish reversal confirmed for ${symbol}, cutting losses now."
            ]
        
        # Return random template
        return np.random.choice(templates)
    
    def _extract_entity_sentiments(self, sentiment_data: Dict[str, List[Dict[str, Any]]],
                                  include_sources: List[str]) -> Dict[str, float]:
        """
        Extract sentiment scores for specific entities mentioned in the data.
        
        Args:
            sentiment_data: Dictionary of sentiment data by source
            include_sources: List of sources to include
            
        Returns:
            Dictionary of sentiment scores by entity
        """
        entity_mentions = defaultdict(list)
        entity_weights = defaultdict(float)
        
        # Process all sources
        for source in include_sources:
            if source not in sentiment_data:
                continue
            
            # Source weight for weighting mentions
            source_weight = SENTIMENT_SOURCE_WEIGHTS.get(source, 1.0)
            
            # Process entries
            for entry in sentiment_data[source]:
                # Extract entities mentioned
                entities = entry.get('entities', [])
                
                # Entry age for time decay
                now = datetime.datetime.now()
                hours_ago = (now - entry['timestamp']).total_seconds() / 3600
                time_weight = math.exp(-SENTIMENT_DECAY_FACTOR * hours_ago / 48)  # 48-hour reference
                
                # Reliability weight
                reliability = entry.get('reliability', 0.7)
                
                # Total entry weight
                entry_weight = source_weight * time_weight * reliability
                
                # Add sentiment for each entity
                for entity in entities:
                    entity_mentions[entity].append(entry['compound'] * entry_weight)
                    entity_weights[entity] += entry_weight
        
        # Calculate average sentiment for each entity
        entity_sentiments = {}
        for entity, mentions in entity_mentions.items():
            if entity_weights[entity] > 0:
                entity_sentiments[entity] = sum(mentions) / entity_weights[entity]
        
        return entity_sentiments
    
    def _calculate_sentiment_confidence(self, sentiment_data: Dict[str, List[Dict[str, Any]]],
                                       include_sources: List[str]) -> float:
        """
        Calculate confidence score for sentiment analysis based on data quantity and quality.
        
        Args:
            sentiment_data: Dictionary of sentiment data by source
            include_sources: List of sources to include
            
        Returns:
            Confidence score from 0-1
        """
        # Base factors for confidence
        data_quantity_score = 0.0
        data_recency_score = 0.0
        data_consistency_score = 0.0
        source_diversity_score = 0.0
        
        # Count total entries and calculate average age
        total_entries = 0
        total_age_hours = 0
        all_sentiments = []
        sources_with_data = 0
        
        for source in include_sources:
            if source in sentiment_data and sentiment_data[source]:
                sources_with_data += 1
                entries = sentiment_data[source]
                total_entries += len(entries)
                
                # Calculate average age
                now = datetime.datetime.now()
                for entry in entries:
                    hours_ago = (now - entry['timestamp']).total_seconds() / 3600
                    total_age_hours += hours_ago
                    all_sentiments.append(entry['compound'])
        
        # Data quantity score (sigmoid function to cap effect of very large numbers)
        data_quantity_score = sigmoid(total_entries / 20) * 0.9  # Scale to 0-0.9
        
        # Data recency score
        if total_entries > 0:
            avg_age_hours = total_age_hours / total_entries
            data_recency_score = math.exp(-avg_age_hours / 24) * 0.9  # Scale to 0-0.9
        
        # Data consistency score (inverse of standard deviation)
        if len(all_sentiments) > 1:
            sentiment_std = np.std(all_sentiments)
            data_consistency_score = math.exp(-sentiment_std * 2) * 0.9  # Scale to 0-0.9
        
        # Source diversity score
        if len(include_sources) > 0:
            source_diversity_score = (sources_with_data / len(include_sources)) * 0.9  # Scale to 0-0.9
        
        # Weight factors
        weights = {
            'quantity': 0.3,
            'recency': 0.3,
            'consistency': 0.2,
            'diversity': 0.2
        }
        
        # Calculate final confidence
        confidence = (
            weights['quantity'] * data_quantity_score +
            weights['recency'] * data_recency_score +
            weights['consistency'] * data_consistency_score +
            weights['diversity'] * source_diversity_score
        )
        
        # Ensure confidence is between 0 and 1
        confidence = max(0.1, min(1.0, confidence))
        
        return confidence
    
    def _estimate_market_impact(self, sentiment_score: float, confidence: float,
                              symbol: str) -> Dict[str, float]:
        """
        Estimate the potential market impact of the sentiment by timeframe.
        
        Args:
            sentiment_score: Overall sentiment score
            confidence: Confidence score for the sentiment
            symbol: Trading symbol
            
        Returns:
            Dict with timeframe keys and impact values (-1 to 1 scale)
        """
        # Base timeframes
        timeframes = ['5m', '15m', '1h', '4h', '1d']
        
        # Impact decays with time (short-term impact is stronger)
        decay_factors = {
            '5m': 1.0,
            '15m': 0.9,
            '1h': 0.7,
            '4h': 0.5,
            '1d': 0.3
        }
        
        # Get historical correlation between sentiment and price movement
        # In production, this would use actual historical correlations from database
        # For now, use realistic synthetic values
        correlations = {
            '5m': 0.3,  # Weakest correlation in shortest timeframe (noise)
            '15m': 0.4,
            '1h': 0.5,
            '4h': 0.6,
            '1d': 0.7   # Strongest correlation in daily timeframe
        }
        
        # Calculate impact for each timeframe
        impact = {}
        
        for timeframe in timeframes:
            # Impact formula: sentiment * confidence * correlation * decay
            timeframe_impact = (
                sentiment_score *
                confidence *
                correlations[timeframe] *
                decay_factors[timeframe]
            )
            
            # Scale to ensure -1 to 1 range
            timeframe_impact = max(-1.0, min(1.0, timeframe_impact))
            
            impact[timeframe] = timeframe_impact
        
        return impact
    
    def analyze_sentiment_trend(self, symbol: str, 
                               days: int = 7,
                               smoothing: bool = True) -> SentimentTrendResult:
        """
        Analyze the trend of sentiment over time.
        
        Args:
            symbol: Trading symbol
            days: Number of days to analyze
            smoothing: Whether to apply smoothing to the sentiment series
            
        Returns:
            SentimentTrendResult object with trend analysis
        """
        # Create cache key
        cache_key = f"{symbol}_{days}_sentiment_trend"
        if cache_key in self.sentiment_cache:
            return self.sentiment_cache[cache_key]
        
        # Calculate time periods (daily)
        end_time = datetime.datetime.now()
        
        # Get sentiment for each day
        sentiment_by_day = {}
        confidence_by_day = {}
        
        for day in range(days):
            day_start = end_time - datetime.timedelta(days=day+1)
            day_end = end_time - datetime.timedelta(days=day)
            
            # Get sentiment for this day
            sentiment_result = self._get_daily_sentiment(symbol, day_start, day_end)
            
            if sentiment_result:
                date_key = day_end.strftime("%Y-%m-%d")
                sentiment_by_day[date_key] = sentiment_result['compound']
                confidence_by_day[date_key] = sentiment_result['confidence']
        
        # Check if we have enough data
        if len(sentiment_by_day) < 3:
            logger.warning(f"Insufficient data for sentiment trend analysis: {symbol}")
            return SentimentTrendResult(
                trend_direction="insufficient_data",
                trend_strength=0.0,
                change_rate=0.0,
                reversals=[],
                sentiment_series={'dates': [], 'values': [], 'confidence': []}
            )
        
        # Sort dates
        dates = sorted(sentiment_by_day.keys())
        sentiment_values = [sentiment_by_day[date] for date in dates]
        confidence_values = [confidence_by_day[date] for date in dates]
        
        # Apply smoothing if requested
        if smoothing and len(sentiment_values) >= 5:
            # Use simple moving average
            window_size = min(5, len(sentiment_values))
            smooth_values = []
            for i in range(len(sentiment_values)):
                if i < window_size - 1:
                    # Not enough data points for full window
                    smooth_values.append(sentiment_values[i])
                else:
                    # Calculate average of window
                    window_avg = sum(sentiment_values[i-(window_size-1):i+1]) / window_size
                    smooth_values.append(window_avg)
            
            # Replace with smoothed values
            sentiment_values = smooth_values
        
        # Calculate trend
        if len(sentiment_values) >= 2:
            # Use linear regression to calculate trend
            x = np.arange(len(sentiment_values))
            slope, _, r_value, _, _ = np.polyfit(x, sentiment_values, 1, full=True)[0:5]
            
            # Determine trend direction
            if slope > 0.05:
                trend_direction = "improving"
            elif slope < -0.05:
                trend_direction = "deteriorating"
            else:
                trend_direction = "stable"
            
            # Calculate trend strength (r-squared)
            trend_strength = r_value ** 2
            
            # Calculate change rate (normalized to per-day)
            if len(sentiment_values) > 1:
                first_value = sentiment_values[0]
                last_value = sentiment_values[-1]
                total_change = last_value - first_value
                change_rate = total_change / len(sentiment_values)
            else:
                change_rate = 0.0
        else:
            trend_direction = "insufficient_data"
            trend_strength = 0.0
            change_rate = 0.0
        
        # Identify sentiment reversals
        reversals = []
        
        if len(sentiment_values) >= 3:
            for i in range(1, len(sentiment_values) - 1):
                # Check for local minimum (negative to positive shift)
                if (sentiment_values[i-1] > sentiment_values[i] and 
                    sentiment_values[i] < sentiment_values[i+1]):
                    reversals.append({
                        'type': 'positive_reversal',
                        'date': dates[i],
                        'value': sentiment_values[i],
                        'confidence': confidence_values[i]
                    })
                
                # Check for local maximum (positive to negative shift)
                if (sentiment_values[i-1] < sentiment_values[i] and 
                    sentiment_values[i] > sentiment_values[i+1]):
                    reversals.append({
                        'type': 'negative_reversal',
                        'date': dates[i],
                        'value': sentiment_values[i],
                        'confidence': confidence_values[i]
                    })
        
        # Create result
        result = SentimentTrendResult(
            trend_direction=trend_direction,
            trend_strength=trend_strength,
            change_rate=change_rate,
            reversals=reversals,
            sentiment_series={
                'dates': dates,
                'values': sentiment_values,
                'confidence': confidence_values
            }
        )
        
        # Store in cache
        self.sentiment_cache[cache_key] = result
        
        return result
    
    def _get_daily_sentiment(self, symbol: str, 
                           start_time: datetime.datetime,
                           end_time: datetime.datetime) -> Dict[str, float]:
        """
        Calculate sentiment for a specific day.
        
        Args:
            symbol: Trading symbol
            start_time: Start of day
            end_time: End of day
            
        Returns:
            Dict with sentiment values
        """
        # Calculate hours difference
        hours_diff = (end_time - start_time).total_seconds() / 3600
        
        # Get all sentiment sources
        include_sources = list(SENTIMENT_SOURCE_WEIGHTS.keys())
        
        # Get sentiment data
        sentiment_data = self._get_sentiment_data(symbol, hours_diff, include_sources)
        
        if not sentiment_data or all(len(entries) == 0 for entries in sentiment_data.values()):
            return None
        
        # Process sentiment by source
        source_sentiments = {}
        total_weight = 0
        compound_weighted_sum = 0
        total_entries = 0
        
        # Process each source
        for source in include_sources:
            if source in sentiment_data:
                entries = sentiment_data[source]
                
                if not entries:
                    continue
                
                # Filter entries to this day's time range
                day_entries = [e for e in entries 
                              if start_time <= e['timestamp'] < end_time]
                
                if not day_entries:
                    continue
                
                total_entries += len(day_entries)
                
                # Calculate average sentiment for this source
                source_compound = sum(e['compound'] for e in day_entries) / len(day_entries)
                
                # Store source sentiment
                source_sentiments[source] = source_compound
                
                # Apply source weight from constants
                source_weight = SENTIMENT_SOURCE_WEIGHTS.get(source, 1.0)
                
                # Update weighted sums
                compound_weighted_sum += source_compound * source_weight
                total_weight += source_weight
        
        # Calculate final score
        if total_weight > 0:
            compound_score = compound_weighted_sum / total_weight
        else:
            compound_score = 0
        
        # Calculate confidence
        confidence = sigmoid(total_entries / 10) * 0.9
        
        return {
            'compound': compound_score,
            'confidence': confidence
        }
    
    def analyze_market_mood(self, include_sectors: bool = True) -> MarketMoodResult:
        """
        Analyze overall market mood and sentiment across different market segments.
        
        Args:
            include_sectors: Whether to include sector-specific sentiment
            
        Returns:
            MarketMoodResult object with market mood analysis
        """
        # Create cache key
        cache_key = f"market_mood_{include_sectors}"
        if cache_key in self.sentiment_cache:
            return self.sentiment_cache[cache_key]
        
        # Calculate fear & greed index
        # This would normally use actual market data
        # For this implementation, we'll calculate synthetically
        
        # Get major indices for sentiment analysis
        indices = ['SPY', 'QQQ', 'IWM', 'VIX']  # S&P 500, Nasdaq, Russell 2000, Volatility
        
        # Get sentiment for each index
        index_sentiment = {}
        for index in indices:
            sentiment = self.analyze_sentiment(index, lookback_hours=48)
            index_sentiment[index] = sentiment.compound_score
        
        # Get recent price action for major indices
        price_momentum = {}
        for index in indices:
            try:
                # Get recent daily data
                daily_data = self.ts_storage.get_ohlcv(index, '1d', 10)
                
                if daily_data is not None and len(daily_data) >= 2:
                    # Calculate 5-day return
                    latest_close = daily_data['close'].iloc[-1]
                    five_day_ago = daily_data['close'].iloc[-min(5, len(daily_data))]
                    
                    price_momentum[index] = (latest_close - five_day_ago) / five_day_ago
                else:
                    price_momentum[index] = 0.0
            except Exception as e:
                logger.error(f"Error calculating price momentum for {index}: {str(e)}")
                price_momentum[index] = 0.0
        
        # Calculate fear & greed components
        try:
            # Price momentum component (SPY & QQQ)
            momentum_component = 50 + (
                (price_momentum.get('SPY', 0) * 200) +
                (price_momentum.get('QQQ', 0) * 200)
            ) / 2
            
            # Volatility component (VIX)
            # Higher VIX = more fear
            vix_component = 50
            if 'VIX' in price_momentum:
                vix_change = price_momentum['VIX']
                if vix_change > 0:
                    # VIX increasing = more fear
                    vix_component = max(0, 50 - (vix_change * 200))
                else:
                    # VIX decreasing = more greed
                    vix_component = min(100, 50 - (vix_change * 200))
            
            # Sentiment component
            sentiment_component = 50
            if index_sentiment:
                avg_sentiment = sum(index_sentiment.values()) / len(index_sentiment)
                sentiment_component = 50 + (avg_sentiment * 50)
            
            # Calculate combined fear & greed index
            fear_greed_index = (momentum_component * 0.4 +
                              vix_component * 0.3 +
                              sentiment_component * 0.3)
            
            # Ensure in range 0-100
            fear_greed_index = max(0, min(100, fear_greed_index))
            
        except Exception as e:
            logger.error(f"Error calculating fear & greed index: {str(e)}")
            fear_greed_index = 50  # Neutral default
        
        # Determine market regime
        if fear_greed_index >= 70:
            market_regime = "risk_on"
        elif fear_greed_index <= 30:
            market_regime = "risk_off"
        else:
            market_regime = "neutral"
        
        # Estimate institutional sentiment
        institutional_sentiment = 0.0
        
        # Use price action in liquid instruments as proxy for institutional sentiment
        try:
            # SPY, large caps, bonds
            instruments = ['SPY', 'TLT', 'HYG']
            weights = [0.6, 0.2, 0.2]  # Weighting for each instrument
            
            inst_score = 0.0
            total_weight = 0.0
            
            for i, instrument in enumerate(instruments):
                daily_data = self.ts_storage.get_ohlcv(instrument, '1d', 10)
                
                if daily_data is not None and len(daily_data) >= 5:
                    # Use volume-weighted price movement
                    recent_data = daily_data.iloc[-5:]
                    
                    # Calculate volume-weighted return
                    returns = recent_data['close'].pct_change().fillna(0)
                    volumes = recent_data['volume'] / recent_data['volume'].mean()
                    weighted_returns = returns * volumes
                    
                    # Sum weighted returns
                    total_return = weighted_returns.sum()
                    
                    # Scale to sentiment range (-1 to 1)
                    inst_component = np.clip(total_return * 20, -1, 1)
                    
                    # Apply instrument weight
                    inst_score += inst_component * weights[i]
                    total_weight += weights[i]
            
            if total_weight > 0:
                institutional_sentiment = inst_score / total_weight
        
        except Exception as e:
            logger.error(f"Error calculating institutional sentiment: {str(e)}")
            institutional_sentiment = 0.0  # Neutral default
        
        # Estimate retail sentiment
        retail_sentiment = 0.0
        
        # Use social media sentiment as proxy for retail
        try:
            retail_sources = ['twitter', 'reddit', 'stocktwits']
            retail_symbols = ['SPY', 'AAPL', 'TSLA', 'AMC', 'GME']  # Popular retail symbols
            
            retail_scores = []
            
            for symbol in retail_symbols:
                # Get sentiment limited to retail sources
                sentiment = self.analyze_sentiment(
                    symbol, lookback_hours=24, include_sources=retail_sources
                )
                
                if sentiment:
                    retail_scores.append(sentiment.compound_score)
            
            if retail_scores:
                retail_sentiment = sum(retail_scores) / len(retail_scores)
        
        except Exception as e:
            logger.error(f"Error calculating retail sentiment: {str(e)}")
            retail_sentiment = 0.0  # Neutral default
        
        # Calculate volatility sentiment
        volatility_sentiment = 0.0
        
        try:
            # Use VIX and its trend
            vix_data = self.ts_storage.get_ohlcv('VIX', '1d', 10)
            
            if vix_data is not None and len(vix_data) >= 5:
                # Current VIX level
                current_vix = vix_data['close'].iloc[-1]
                
                # VIX average over last 20 days
                vix_avg_20d = vix_data['close'].iloc[-min(10, len(vix_data)):].mean()
                
                # VIX 5-day trend
                vix_5d_ago = vix_data['close'].iloc[-min(5, len(vix_data))]
                vix_trend = (current_vix - vix_5d_ago) / vix_5d_ago
                
                # Convert to sentiment score
                # High VIX = negative sentiment, Rising VIX = negative sentiment
                vix_level_sentiment = -1 * (current_vix - 20) / 10  # 20 is neutral
                vix_trend_sentiment = -1 * vix_trend * 5
                
                # Combine with weights
                volatility_sentiment = (vix_level_sentiment * 0.7 + 
                                      vix_trend_sentiment * 0.3)
                
                # Ensure in range -1 to 1
                volatility_sentiment = np.clip(volatility_sentiment, -1, 1)
        
        except Exception as e:
            logger.error(f"Error calculating volatility sentiment: {str(e)}")
            volatility_sentiment = 0.0  # Neutral default
        
        # Calculate sector sentiment if requested
        sector_sentiment = {}
        
        if include_sectors:
            # Map of sector ETFs
            sectors = {
                'Technology': 'XLK',
                'Healthcare': 'XLV',
                'Financials': 'XLF',
                'Energy': 'XLE',
                'Consumer_Discretionary': 'XLY',
                'Consumer_Staples': 'XLP',
                'Industrials': 'XLI',
                'Materials': 'XLB',
                'Utilities': 'XLU',
                'Real_Estate': 'XLRE',
                'Communication_Services': 'XLC'
            }
            
            for sector_name, etf in sectors.items():
                try:
                    # Get sentiment for sector ETF
                    sentiment = self.analyze_sentiment(etf, lookback_hours=24)
                    sector_sentiment[sector_name] = sentiment.compound_score
                except Exception as e:
                    logger.error(f"Error analyzing sentiment for sector {sector_name}: {str(e)}")
                    sector_sentiment[sector_name] = 0.0
        
        # Calculate sentiment divergence metrics
        divergence = {}
        
        # Institutional vs retail divergence
        divergence['institutional_retail'] = institutional_sentiment - retail_sentiment
        
        # SPY sentiment vs price divergence
        try:
            spy_sentiment = index_sentiment.get('SPY', 0)
            spy_price_move = price_momentum.get('SPY', 0)
            
            # Convert price move to comparable scale
            spy_price_sentiment = np.clip(spy_price_move * 20, -1, 1)
            
            divergence['spy_sentiment_price'] = spy_sentiment - spy_price_sentiment
        except Exception:
            divergence['spy_sentiment_price'] = 0.0
        
        # Create result
        result = MarketMoodResult(
            fear_greed_index=fear_greed_index,
            market_regime=market_regime,
            institutional_sentiment=institutional_sentiment,
            retail_sentiment=retail_sentiment,
            volatility_sentiment=volatility_sentiment,
            sector_sentiment=sector_sentiment,
            divergence=divergence
        )
        
        # Store in cache
        self.sentiment_cache[cache_key] = result
        
        return result
    
    def analyze_news_sentiment(self, symbol: str, 
                              hours: int = 24) -> NewsSentimentResult:
        """
        Analyze sentiment specifically from news sources.
        
        Args:
            symbol: Trading symbol
            hours: Hours to look back
            
        Returns:
            NewsSentimentResult object with news sentiment analysis
        """
        # Create cache key
        cache_key = f"{symbol}_{hours}_news"
        if cache_key in self.sentiment_cache:
            return self.sentiment_cache[cache_key]
        
        # Define news sources
        news_sources = [
            'financial_news',
            'general_news',
            'company_news',
            'blogs',
            'analyst_ratings',
            'earnings_calls',
            'sec_filings'
        ]
        
        # Get sentiment data
        sentiment_data = self._get_sentiment_data(symbol, hours, news_sources)
        
        if not sentiment_data or all(len(entries) == 0 for source, entries in sentiment_data.items()):
            logger.warning(f"No news sentiment data available for {symbol}")
            return NewsSentimentResult(
                current_sentiment=0.0,
                headline_impact=[],
                recent_events=[],
                topic_sentiment={},
                source_reliability={}
            )
        
        # Calculate current overall news sentiment
        total_sentiment = 0.0
        total_weight = 0.0
        
        # Process sources
        for source in news_sources:
            if source in sentiment_data and sentiment_data[source]:
                entries = sentiment_data[source]
                
                # Calculate time-weighted average for this source
                source_total = 0.0
                source_weight = 0.0
                
                now = datetime.datetime.now()
                
                for entry in entries:
                    # Calculate time weight
                    hours_ago = (now - entry['timestamp']).total_seconds() / 3600
                    
                    if hours_ago > hours:
                        continue
                    
                    time_weight = math.exp(-SENTIMENT_DECAY_FACTOR * hours_ago / hours)
                    source_total += entry['compound'] * time_weight
                    source_weight += time_weight
                
                # Source average
                if source_weight > 0:
                    source_avg = source_total / source_weight
                    
                    # Apply source importance weight
                    source_importance = SENTIMENT_SOURCE_WEIGHTS.get(source, 1.0)
                    total_sentiment += source_avg * source_importance
                    total_weight += source_importance
        
        # Final sentiment score
        current_sentiment = 0.0
        if total_weight > 0:
            current_sentiment = total_sentiment / total_weight
        
        # Identify high-impact headlines
        headline_impact = []
        
        # Flatten all entries across sources
        all_entries = []
        for source, entries in sentiment_data.items():
            for entry in entries:
                entry['source_type'] = source
                all_entries.append(entry)
        
        # Sort by absolute sentiment to find most impactful
        all_entries.sort(key=lambda x: abs(x['compound']), reverse=True)
        
        # Take top headlines
        for entry in all_entries[:10]:
            headline_impact.append({
                'text': entry['text'],
                'sentiment': entry['compound'],
                'timestamp': entry['timestamp'],
                'source': entry['source_type'],
                'impact': abs(entry['compound'])
            })
        
        # Identify recent significant events
        recent_events = []
        
        # Find clusters of similar sentiment at similar times
        if all_entries:
            # Group by day for now (could use more sophisticated clustering)
            day_groups = defaultdict(list)
            
            for entry in all_entries:
                day_key = entry['timestamp'].strftime('%Y-%m-%d')
                day_groups[day_key].append(entry)
            
            # For each day, check if there's a significant event
            for day, day_entries in day_groups.items():
                # If multiple sources reporting similar sentiment on same day
                if len(day_entries) >= 3:
                    # Calculate average sentiment
                    day_sentiment = sum(e['compound'] for e in day_entries) / len(day_entries)
                    
                    # If sentiment is strong enough to be significant
                    if abs(day_sentiment) > 0.4:
                        # Get most representative text
                        # Find entry with sentiment closest to average
                        closest_entry = min(day_entries, 
                                          key=lambda x: abs(x['compound'] - day_sentiment))
                        
                        recent_events.append({
                            'date': day,
                            'sentiment': day_sentiment,
                            'text': closest_entry['text'],
                            'sources': len(set(e['source_type'] for e in day_entries)),
                            'entries': len(day_entries)
                        })
        
        # Sort events by date (most recent first)
        recent_events.sort(key=lambda x: x['date'], reverse=True)
        
        # Calculate sentiment by topic
        topic_sentiment = self._extract_topic_sentiment(all_entries)
        
        # Calculate source reliability
        source_reliability = {}
        
        for source in news_sources:
            if source in sentiment_data and sentiment_data[source]:
                # Use predefined reliability scores
                source_reliability[source] = self.sources_reliability.get(source, 0.7)
        
        # Create result
        result = NewsSentimentResult(
            current_sentiment=current_sentiment,
            headline_impact=headline_impact,
            recent_events=recent_events,
            topic_sentiment=topic_sentiment,
            source_reliability=source_reliability
        )
        
        # Store in cache
        self.sentiment_cache[cache_key] = result
        
        return result
    
    def _extract_topic_sentiment(self, entries: List[Dict[str, Any]]) -> Dict[str, float]:
        """
        Extract sentiment scores by topic from text content.
        
        Args:
            entries: List of sentiment entries with text content
            
        Returns:
            Dict with topic keys and sentiment values
        """
        # Define common topics and their keywords
        topics = {
            'earnings': ['earnings', 'revenue', 'profit', 'eps', 'quarter', 'guidance', 'forecast'],
            'products': ['product', 'launch', 'release', 'announced', 'new', 'innovation'],
            'management': ['ceo', 'executive', 'management', 'leadership', 'board', 'director'],
            'regulation': ['regulation', 'compliance', 'legal', 'lawsuit', 'sec', 'regulatory'],
            'competition': ['competitor', 'market share', 'industry', 'rival'],
            'economy': ['economy', 'economic', 'inflation', 'recession', 'gdp', 'federal reserve', 'fed'],
            'partnerships': ['partnership', 'agreement', 'deal', 'collaboration', 'alliance'],
            'technology': ['technology', 'tech', 'innovation', 'software', 'hardware']
        }
        
        # Initialize topic sentiment counts and sums
        topic_counts = defaultdict(int)
        topic_sentiments = defaultdict(float)
        
        # Process each entry
        for entry in entries:
            text = entry['text'].lower()
            sentiment = entry['compound']
            
            # Check each topic
            for topic, keywords in topics.items():
                # Check if any keyword is in the text
                if any(keyword.lower() in text for keyword in keywords):
                    topic_sentiments[topic] += sentiment
                    topic_counts[topic] += 1
        
        # Calculate average sentiment per topic
        topic_avg_sentiment = {}
        for topic, count in topic_counts.items():
            if count > 0:
                topic_avg_sentiment[topic] = topic_sentiments[topic] / count
        
        return topic_avg_sentiment
    
    def analyze_social_sentiment(self, symbol: str,
                               hours: int = 24) -> SocialMediaSentimentResult:
        """
        Analyze sentiment specifically from social media sources.
        
        Args:
            symbol: Trading symbol
            hours: Hours to look back
            
        Returns:
            SocialMediaSentimentResult object with social media sentiment analysis
        """
        # Create cache key
        cache_key = f"{symbol}_{hours}_social"
        if cache_key in self.sentiment_cache:
            return self.sentiment_cache[cache_key]
        
        # Define social media sources
        social_sources = [
            'twitter',
            'reddit',
            'stocktwits',
            'telegram',
            'discord',
            'trading_forums'
        ]
        
        # Get sentiment data
        sentiment_data = self._get_sentiment_data(symbol, hours, social_sources)
        
        if not sentiment_data or all(len(entries) == 0 for source, entries in sentiment_data.items()):
            logger.warning(f"No social sentiment data available for {symbol}")
            return SocialMediaSentimentResult(
                current_sentiment=0.0,
                platform_breakdown={},
                influencer_impact=[],
                trending_topics=[],
                retail_consensus="neutral"
            )
        
        # Calculate current overall social sentiment
        total_sentiment = 0.0
        total_weight = 0.0
        
        # Platform breakdown
        platform_breakdown = {}
        
        # Process sources
        for source in social_sources:
            if source in sentiment_data and sentiment_data[source]:
                entries = sentiment_data[source]
                
                # Calculate time-weighted average for this source
                source_total = 0.0
                source_weight = 0.0
                
                now = datetime.datetime.now()
                
                for entry in entries:
                    # Calculate time weight
                    hours_ago = (now - entry['timestamp']).total_seconds() / 3600
                    
                    if hours_ago > hours:
                        continue
                    
                    time_weight = math.exp(-SENTIMENT_DECAY_FACTOR * hours_ago / hours)
                    source_total += entry['compound'] * time_weight
                    source_weight += time_weight
                
                # Source average
                if source_weight > 0:
                    source_avg = source_total / source_weight
                    platform_breakdown[source] = source_avg
                    
                    # Apply source importance weight
                    source_importance = SENTIMENT_SOURCE_WEIGHTS.get(source, 1.0)
                    total_sentiment += source_avg * source_importance
                    total_weight += source_importance
        
        # Final sentiment score
        current_sentiment = 0.0
        if total_weight > 0:
            current_sentiment = total_sentiment / total_weight
        
        # Identify high-impact influencer content
        influencer_impact = []
        
        # Flatten all entries across sources
        all_entries = []
        for source, entries in sentiment_data.items():
            for entry in entries:
                entry['source_type'] = source
                all_entries.append(entry)
        
        # Sort by absolute sentiment to find most impactful
        all_entries.sort(key=lambda x: abs(x['compound']), reverse=True)
        
        # Take top influencer posts
        for entry in all_entries[:10]:
            influencer_impact.append({
                'text': entry['text'],
                'sentiment': entry['compound'],
                'timestamp': entry['timestamp'],
                'platform': entry['source_type'],
                'impact': abs(entry['compound'])
            })
        
        # Identify trending topics
        trending_topics = self._extract_trending_topics(all_entries)
        
        # Determine retail consensus
        if current_sentiment > 0.3:
            retail_consensus = "bullish"
        elif current_sentiment < -0.3:
            retail_consensus = "bearish"
        elif abs(current_sentiment) <= 0.1:
            retail_consensus = "neutral"
        else:
            retail_consensus = "mixed"
        
        # Create result
        result = SocialMediaSentimentResult(
            current_sentiment=current_sentiment,
            platform_breakdown=platform_breakdown,
            influencer_impact=influencer_impact,
            trending_topics=trending_topics,
            retail_consensus=retail_consensus
        )
        
        # Store in cache
        self.sentiment_cache[cache_key] = result
        
        return result
    
    def _extract_trending_topics(self, entries: List[Dict[str, Any]]) -> List[Dict[str, Any]]:
        """
        Extract trending topics from social media entries.
        
        Args:
            entries: List of sentiment entries
            
        Returns:
            List of trending topics with sentiment
        """
        # This would normally use NLP techniques for topic extraction
        # For this implementation, we'll use a simple keyword-based approach
        
        # Count keyword occurrences
        keyword_counts = defaultdict(int)
        keyword_sentiment = defaultdict(list)
        
        # Extract keywords from text
        for entry in entries:
            text = entry['text'].lower()
            sentiment = entry['compound']
            
            # Extract cashtags like $AAPL
            cashtags = re.findall(r'\$([A-Za-z]+)', text)
            for cashtag in cashtags:
                keyword_counts[cashtag] += 1
                keyword_sentiment[cashtag].append(sentiment)
            
            # Extract common trading terms
            trading_terms = [
                'bullish', 'bearish', 'long', 'short', 'call', 'put',
                'support', 'resistance', 'breakout', 'breakdown',
                'squeeze', 'oversold', 'overbought', 'buy', 'sell'
            ]
            
            for term in trading_terms:
                if term in text:
                    keyword_counts[term] += 1
                    keyword_sentiment[term].append(sentiment)
            
            # Extract common action phrases
            action_phrases = [
                'going up', 'going down', 'to the moon', 'buying more',
                'selling now', 'taking profits', 'cutting losses',
                'holding strong', 'adding position', 'all in'
            ]
            
            for phrase in action_phrases:
                if phrase in text:
                    keyword_counts[phrase] += 1
                    keyword_sentiment[phrase].append(sentiment)
        
        # Create trending topics list
        trending = []
        
        for keyword, count in keyword_counts.items():
            if count >= 3:  # Only include if mentioned multiple times
                # Calculate average sentiment
                avg_sentiment = sum(keyword_sentiment[keyword]) / len(keyword_sentiment[keyword])
                
                trending.append({
                    'topic': keyword,
                    'mentions': count,
                    'sentiment': avg_sentiment
                })
        
        # Sort by mention count
        trending.sort(key=lambda x: x['mentions'], reverse=True)
        
        # Return top trending topics
        return trending[:10]
    
    def analyze_sentiment_divergence(self, symbol: str) -> SentimentDivergenceResult:
        """
        Analyze divergences between sentiment and price, or between different sentiment sources.
        
        Args:
            symbol: Trading symbol
            
        Returns:
            SentimentDivergenceResult object with divergence analysis
        """
        # Create cache key
        cache_key = f"{symbol}_divergence"
        if cache_key in self.sentiment_cache:
            return self.sentiment_cache[cache_key]
        
        # Get price data
        price_data = self.ts_storage.get_ohlcv(symbol, '1d', 20)
        
        if price_data is None or len(price_data) < 5:
            logger.warning(f"Insufficient price data for divergence analysis: {symbol}")
            return SentimentDivergenceResult(
                price_sentiment_divergence=0.0,
                news_social_divergence=0.0,
                retail_institutional_divergence=0.0,
                divergence_signals=[]
            )
        
        # Get various sentiment data
        overall_sentiment = self.analyze_sentiment(symbol, lookback_hours=48)
        news_sentiment = self.analyze_news_sentiment(symbol, hours=48)
        social_sentiment = self.analyze_social_sentiment(symbol, hours=48)
        
        # Get sentiment trend
        sentiment_trend = self.analyze_sentiment_trend(symbol, days=7)
        
        # Calculate price trend
        price_returns = price_data['close'].pct_change().fillna(0)
        cumulative_return = (1 + price_returns).cumprod() - 1
        price_trend = cumulative_return.iloc[-1]
        
        # Normalize to -1 to 1 scale
        price_trend_normalized = np.clip(price_trend * 5, -1, 1)
        
        # Calculate price-sentiment divergence
        price_sentiment_divergence = 0.0
        
        if overall_sentiment and sentiment_trend.trend_direction != "insufficient_data":
            # Current sentiment vs price trend
            sentiment_score = overall_sentiment.compound_score
            
            # Calculate divergence
            price_sentiment_divergence = sentiment_score - price_trend_normalized
        
        # Calculate news-social divergence
        news_social_divergence = 0.0
        
        if news_sentiment and social_sentiment:
            news_score = news_sentiment.current_sentiment
            social_score = social_sentiment.current_sentiment
            
            news_social_divergence = news_score - social_score
        
        # Calculate retail-institutional divergence
        # Use social media as retail proxy and news/analyst as institutional proxy
        retail_institutional_divergence = 0.0
        
        if social_sentiment and news_sentiment:
            retail_score = social_sentiment.current_sentiment
            
            # Weight news sources to represent institutional view
            institutional_sources = {
                'financial_news': 0.3,
                'analyst_ratings': 0.4,
                'earnings_calls': 0.2,
                'sec_filings': 0.1
            }
            
            # Calculate institutional score
            inst_score = 0.0
            total_weight = 0.0
            
            for source, weight in institutional_sources.items():
                if source in news_sentiment.source_reliability:
                    # Use source sentiment from news sentiment result
                    platform_scores = {}
                    for src, entries in sentiment_data.items():
                        if src == source and entries:
                            avg_score = sum(entry['compound'] for entry in entries) / len(entries)
                            platform_scores[src] = avg_score
                    
                    if source in platform_scores:
                        inst_score += platform_scores[source] * weight
                        total_weight += weight
            
            if total_weight > 0:
                inst_score = inst_score / total_weight
                retail_institutional_divergence = retail_score - inst_score
        
        # Identify divergence signals
        divergence_signals = []
        
        # Price-sentiment divergence signal
        if abs(price_sentiment_divergence) > 0.5:
            signal_type = "bullish" if price_sentiment_divergence > 0 else "bearish"
            
            divergence_signals.append({
                'type': f"{signal_type}_price_sentiment_divergence",
                'strength': abs(price_sentiment_divergence),
                'description': (
                    f"Sentiment is {signal_type} while price action is not reflecting this. "
                    f"This suggests potential {signal_type} reversal."
                )
            })
        
        # News-social divergence signal
        if abs(news_social_divergence) > 0.5:
            if news_social_divergence > 0:
                signal_type = "institutional_bullish_retail_bearish"
                description = (
                    "News sources are more bullish than social media. "
                    "This suggests institutional optimism not yet reflected in retail sentiment."
                )
            else:
                signal_type = "retail_bullish_institutional_bearish"
                description = (
                    "Social media is more bullish than news sources. "
                    "This suggests retail optimism not supported by institutional sentiment."
                )
            
            divergence_signals.append({
                'type': signal_type,
                'strength': abs(news_social_divergence),
                'description': description
            })
        
        # Check for sentiment reversals
        if sentiment_trend and sentiment_trend.reversals:
            for reversal in sentiment_trend.reversals:
                if reversal['type'] == 'positive_reversal':
                    divergence_signals.append({
                        'type': 'sentiment_positive_reversal',
                        'date': reversal['date'],
                        'strength': abs(reversal['value']) + 0.2,
                        'description': "Sentiment has reversed from negative to positive."
                    })
                elif reversal['type'] == 'negative_reversal':
                    divergence_signals.append({
                        'type': 'sentiment_negative_reversal',
                        'date': reversal['date'],
                        'strength': abs(reversal['value']) + 0.2,
                        'description': "Sentiment has reversed from positive to negative."
                    })
        
        # Create result
        result = SentimentDivergenceResult(
            price_sentiment_divergence=price_sentiment_divergence,
            news_social_divergence=news_social_divergence,
            retail_institutional_divergence=retail_institutional_divergence,
            divergence_signals=divergence_signals
        )
        
        # Store in cache
        self.sentiment_cache[cache_key] = result
        
        return result
    
    def get_features(self, symbol: str, 
                    include_features: Optional[List[str]] = None) -> Dict[str, Any]:
        """
        Calculate and return requested sentiment features.
        
        Args:
            symbol: Trading symbol
            include_features: List of features to include, or None for all
            
        Returns:
            Dict with feature name keys and calculated values
        """
        # Default to all features if not specified
        if include_features is None:
            include_features = [
                'sentiment', 'trend', 'news', 'social', 'divergence'
            ]
        
        features = {}
        
        # Calculate requested features
        for feature in include_features:
            if feature == 'sentiment':
                features['sentiment'] = self.analyze_sentiment(symbol)
            elif feature == 'trend':
                features['trend'] = self.analyze_sentiment_trend(symbol)
            elif feature == 'news':
                features['news'] = self.analyze_news_sentiment(symbol)
            elif feature == 'social':
                features['social'] = self.analyze_social_sentiment(symbol)
            elif feature == 'divergence':
                features['divergence'] = self.analyze_sentiment_divergence(symbol)
            elif feature == 'market_mood':
                features['market_mood'] = self.analyze_market_mood()
        
        return features
    
    def clear_cache(self):
        """Clear the sentiment calculation cache."""
        self.sentiment_cache.clear()
        logger.info("Sentiment features cache cleared")
<|MERGE_RESOLUTION|>--- conflicted
+++ resolved
@@ -129,20 +129,13 @@
         }
         logger.info("SentimentFeatures initialized")
 
-<<<<<<< HEAD
     async def calculate(self, data=None, **kwargs):
         """Async wrapper to satisfy BaseFeature interface."""
         symbol = kwargs.get("symbol")
         hours = kwargs.get("lookback_hours", 24)
         sources = kwargs.get("include_sources")
         return self.analyze_sentiment(symbol, hours, sources)
-=======
-    async def calculate(self, symbol: str, **kwargs) -> SentimentAnalysisResult:
-        """Return sentiment analysis for *symbol* using :meth:`analyze_sentiment`."""
-        lookback = int(kwargs.get("lookback_hours", 24))
-        include_sources = kwargs.get("include_sources")
-        return self.analyze_sentiment(symbol, lookback, include_sources)
->>>>>>> f5eb2d22
+
     
     def analyze_sentiment(self, symbol: str, 
                          lookback_hours: int = 24,
