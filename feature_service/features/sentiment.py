--- conflicted
+++ resolved
@@ -129,7 +129,6 @@
         } 
         logger.info("SentimentFeatures initialized")
 
-<<<<<<< HEAD
     async def calculate(self, data, **kwargs):
         """Return a simple sentiment score for the provided symbol."""
         symbol = kwargs.get("symbol")
@@ -138,12 +137,7 @@
         symbol = symbol or "UNKNOWN"
         result = self.analyze_sentiment(symbol, lookback_hours=kwargs.get("lookback_hours", 24))
         return pd.DataFrame({"sentiment_score": [result.compound_score]}, index=[0])
-=======
-    async def calculate(self, symbol: str, lookback_hours: int = 24, **kwargs) -> SentimentAnalysisResult:
-        """Async wrapper for ``analyze_sentiment`` for compatibility."""
-        return self.analyze_sentiment(symbol, lookback_hours, **kwargs)
-
->>>>>>> c497328a
+
     
     def analyze_sentiment(self, symbol: str, 
                          lookback_hours: int = 24,
