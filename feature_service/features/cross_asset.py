#!/usr/bin/env python3
"""Cross asset analysis utilities.

Utilities for analyzing relationships between two assets, including rolling
correlation and cointegration tests.
"""

from typing import Optional, Tuple, Union

import logging

import numpy as np
import pandas as pd
try:
    from statsmodels.tsa.stattools import coint  # type: ignore
    STATSMODELS_AVAILABLE = True
except Exception:  # pragma: no cover - optional dependency
    coint = None  # type: ignore
    STATSMODELS_AVAILABLE = False

__all__ = ["compute_pair_correlation", "cointegration_score"]


def _align_series(
    data1: Union[pd.DataFrame, pd.Series],
    data2: Union[pd.DataFrame, pd.Series],
    column: str,
) -> Optional[Tuple[pd.Series, pd.Series]]:
<<<<<<< HEAD
    """Return aligned series for the specified column or raw series."""
    if isinstance(data1, pd.Series) and isinstance(data2, pd.Series):
        length = min(len(data1), len(data2))
        if length == 0:
            return None
        return data1.iloc[-length:], data2.iloc[-length:]

    if not isinstance(data1, pd.DataFrame) or not isinstance(data2, pd.DataFrame):
        raise TypeError("data1 and data2 must both be Series or DataFrame")

    if column not in data1.columns or column not in data2.columns:
        raise ValueError(f"Column '{column}' missing from input data")

    s1 = data1[column]
    s2 = data2[column]
=======
    """Return aligned series for the specified column."""
    if isinstance(data1, pd.Series) and isinstance(data2, pd.Series):
        s1, s2 = data1, data2
    else:
        if column not in data1.columns or column not in data2.columns:
            raise ValueError(f"Column '{column}' missing from input data")
        s1 = data1[column]
        s2 = data2[column]
>>>>>>> ac1164b1
    length = min(len(s1), len(s2))
    if length == 0:
        return None
    return s1.iloc[-length:], s2.iloc[-length:]


def compute_pair_correlation(
    data1: Union[pd.DataFrame, pd.Series],
    data2: Union[pd.DataFrame, pd.Series],
    column: str = "close",
    window: int | None = None,
) -> Union[float, pd.Series]:
<<<<<<< HEAD
    """Compute Pearson correlation for two aligned asset series."""
=======
    """Compute correlation or rolling correlation for two asset series."""
>>>>>>> ac1164b1
    series = _align_series(data1, data2, column)
    if series is None:
        return float("nan")
    s1, s2 = series
    if window:
<<<<<<< HEAD
        return s1.rolling(window).corr(s2)
=======
        corr = s1.rolling(window).corr(s2)
        return corr
>>>>>>> ac1164b1
    if s1.isna().all() or s2.isna().all():
        return float("nan")
    return float(np.corrcoef(s1, s2)[0, 1])


def cointegration_score(
    data1: Union[pd.DataFrame, pd.Series],
    data2: Union[pd.DataFrame, pd.Series],
<<<<<<< HEAD
=======

>>>>>>> ac1164b1
    column: str = "close",
) -> float:
    """Return the Engle-Granger cointegration p-value for two assets."""
    if isinstance(data1, pd.Series) and isinstance(data2, pd.Series):
        s1, s2 = data1, data2
    else:
        series = _align_series(data1, data2, column)
        if series is None:
            return float("nan")
        s1, s2 = series
    s1 = pd.Series(s1).dropna()
    s2 = pd.Series(s2).dropna()
    min_len = min(len(s1), len(s2))
    if min_len < 2:
        return float("nan")
    if STATSMODELS_AVAILABLE and coint is not None:
        result = coint(s1.iloc[-min_len:], s2.iloc[-min_len:])
        return float(result[1])

    logging.getLogger(__name__).warning(
        "statsmodels not available; falling back to correlation heuristic"
    )
    corr = np.corrcoef(s1.iloc[-min_len:], s2.iloc[-min_len:])[0, 1]
    return float(max(0.0, min(1.0, 1 - abs(corr))))<|MERGE_RESOLUTION|>--- conflicted
+++ resolved
@@ -26,7 +26,6 @@
     data2: Union[pd.DataFrame, pd.Series],
     column: str,
 ) -> Optional[Tuple[pd.Series, pd.Series]]:
-<<<<<<< HEAD
     """Return aligned series for the specified column or raw series."""
     if isinstance(data1, pd.Series) and isinstance(data2, pd.Series):
         length = min(len(data1), len(data2))
@@ -42,16 +41,7 @@
 
     s1 = data1[column]
     s2 = data2[column]
-=======
-    """Return aligned series for the specified column."""
-    if isinstance(data1, pd.Series) and isinstance(data2, pd.Series):
-        s1, s2 = data1, data2
-    else:
-        if column not in data1.columns or column not in data2.columns:
-            raise ValueError(f"Column '{column}' missing from input data")
-        s1 = data1[column]
-        s2 = data2[column]
->>>>>>> ac1164b1
+
     length = min(len(s1), len(s2))
     if length == 0:
         return None
@@ -64,22 +54,15 @@
     column: str = "close",
     window: int | None = None,
 ) -> Union[float, pd.Series]:
-<<<<<<< HEAD
     """Compute Pearson correlation for two aligned asset series."""
-=======
-    """Compute correlation or rolling correlation for two asset series."""
->>>>>>> ac1164b1
+
     series = _align_series(data1, data2, column)
     if series is None:
         return float("nan")
     s1, s2 = series
     if window:
-<<<<<<< HEAD
         return s1.rolling(window).corr(s2)
-=======
-        corr = s1.rolling(window).corr(s2)
-        return corr
->>>>>>> ac1164b1
+
     if s1.isna().all() or s2.isna().all():
         return float("nan")
     return float(np.corrcoef(s1, s2)[0, 1])
@@ -88,10 +71,7 @@
 def cointegration_score(
     data1: Union[pd.DataFrame, pd.Series],
     data2: Union[pd.DataFrame, pd.Series],
-<<<<<<< HEAD
-=======
 
->>>>>>> ac1164b1
     column: str = "close",
 ) -> float:
     """Return the Engle-Granger cointegration p-value for two assets."""
