--- conflicted
+++ resolved
@@ -43,7 +43,6 @@
 
 
 def compute_pair_correlation(
-<<<<<<< HEAD
     data1: Union[pd.DataFrame, pd.Series],
     data2: Union[pd.DataFrame, pd.Series],
     column: str = "close",
@@ -65,39 +64,7 @@
 def cointegration_score(
     data1: Union[pd.DataFrame, pd.Series],
     data2: Union[pd.DataFrame, pd.Series],
-=======
-    data1: "pd.DataFrame | pd.Series",
-    data2: "pd.DataFrame | pd.Series",
-    column: str = "close",
-    window: int | None = None,
-) -> "float | pd.Series":
-    """Compute correlation between two assets.
 
-    If *window* is provided and inputs are :class:`~pandas.Series`, a rolling
-    correlation series is returned. Otherwise a single Pearson correlation value
-    is computed.
-    """
-    if isinstance(data1, pd.Series) and isinstance(data2, pd.Series):
-        if window is not None:
-            return data1.rolling(window).corr(data2)
-        return float(np.corrcoef(data1, data2)[0, 1])
-
-    if isinstance(data1, pd.DataFrame) and isinstance(data2, pd.DataFrame):
-        series = _align_series(data1, data2, column)
-        if series is None:
-            return float("nan")
-        s1, s2 = series
-        if s1.isna().all() or s2.isna().all():
-            return float("nan")
-        return float(np.corrcoef(s1, s2)[0, 1])
-
-    raise TypeError("compute_pair_correlation expects Series or DataFrame inputs")
-
-
-def cointegration_score(
-    data1: "pd.DataFrame | pd.Series",
-    data2: "pd.DataFrame | pd.Series",
->>>>>>> f5eb2d22
     column: str = "close",
 ) -> float:
     """Return the Engle-Granger cointegration p-value for two assets."""
