#!/usr/bin/env python3
"""
QuantumSpectre Elite Trading System
Volatility Features Module

This module implements advanced volatility indicators and metrics with optimized calculation
and adaptive parameterization for effective market regime detection and risk management.
"""

import numpy as np
import pandas as pd
import ta
from numba import jit
from typing import Dict, List, Union, Tuple, Optional, Any
from common.logger import get_logger
from concurrent.futures import ThreadPoolExecutor
from datetime import datetime, timedelta
import warnings
import math


def calculate_atr(high: pd.Series, low: pd.Series, close: pd.Series, period: int = 14) -> pd.Series:
    """Compute the Average True Range."""
    return ta.atr(high=high, low=low, close=close, length=period)


def calculate_bollinger_bands(prices: pd.Series,
                              period: int = 20,
                              std: int = 2) -> Tuple[pd.Series, pd.Series, pd.Series]:
    """Return Bollinger Bands."""
    bb = ta.bbands(prices, length=period, std=std)
    return bb.iloc[:, 0], bb.iloc[:, 1], bb.iloc[:, 2]


__all__ = [
    'calculate_atr',
    'calculate_bollinger_bands',
]

from common.utils import timeit, numpy_rolling_window
from common.exceptions import FeatureCalculationError
from common.constants import VOLATILITY_INDICATOR_PARAMS
from feature_service.features.base_feature import BaseFeature


def calculate_atr(high: pd.Series, low: pd.Series, close: pd.Series, period: int = 14) -> pd.Series:
    """Simple Average True Range calculation."""
    return ta.atr(high=high, low=low, close=close, length=period)


def calculate_bollinger_bands(close: pd.Series, period: int = 20, std: float = 2.0) -> pd.DataFrame:
    """Calculate Bollinger Bands."""
    bb = ta.bbands(close, length=period, std=std)
    return pd.DataFrame({
        'bb_lower': bb.iloc[:, 0],
        'bb_middle': bb.iloc[:, 1],
        'bb_upper': bb.iloc[:, 2],
    })
def calculate_atr(
    high: pd.Series,
    low: pd.Series,
    close: pd.Series,
    period: int = 14,
) -> pd.Series:
    """Simple ATR calculation used by strategies."""
    return ta.atr(high=high, low=low, close=close, length=period)


def calculate_bollinger_bands(
    close: pd.Series,
    window: int = 20,
    num_std_dev: float = 2.0,
) -> Tuple[pd.Series, pd.Series, pd.Series]:
    """Return Bollinger Bands (upper, middle, lower)."""
    bands = ta.volatility.BollingerBands(close=close, window=window, window_dev=num_std_dev)
    return bands.bollinger_hband(), bands.bollinger_mavg(), bands.bollinger_lband()

logger = get_logger(__name__)


class VolatilityFeatures(BaseFeature):
    """Advanced Volatility Features with optimized calculation for market regime detection"""
    
    def __init__(self, config: Dict[str, Any] = None):
        """
        Initialize the volatility features generator with configurable parameters.
        
        Args:
            config: Configuration dictionary with optional parameters for volatility indicators
        """
        super().__init__(config)
        self.config = config or {}
        self._validate_config()
        self._setup_indicator_params()
        self._initialize_calculation_engine()
        logger.info("Volatility features module initialized with %d indicators", 
                   len(self.enabled_indicators))
    
    def _validate_config(self):
        """Validate the provided configuration"""
        if not isinstance(self.config.get('indicators', {}), dict):
            raise ValueError("Indicators configuration must be a dictionary")
            
        # Set defaults if not provided
        if 'indicators' not in self.config:
            self.config['indicators'] = VOLATILITY_INDICATOR_PARAMS
            
        if 'use_gpu' not in self.config:
            # Auto-detect GPU availability
            try:
                from numba import cuda
                if cuda.is_available():
                    self.config['use_gpu'] = True
                    logger.info("GPU acceleration enabled for volatility indicators")
                else:
                    self.config['use_gpu'] = False
                    logger.info("GPU not available, using CPU calculation")
            except:
                self.config['use_gpu'] = False
                logger.info("CUDA not configured, using CPU calculation")
    
    def _setup_indicator_params(self):
        """Configure indicator parameters from config"""
        self.indicator_params = self.config.get('indicators', {})
        self.enabled_indicators = [
            indicator for indicator, params in self.indicator_params.items()
            if params.get('enabled', True)
        ]
        
        # Ensure essential indicators are enabled
        essential_indicators = ['ATR', 'HISTORICAL_VOL', 'VOLATILITY_RATIO', 'BOLLINGER_WIDTH']
        for indicator in essential_indicators:
            if indicator not in self.enabled_indicators:
                self.enabled_indicators.append(indicator)
                if indicator not in self.indicator_params:
                    self.indicator_params[indicator] = {'enabled': True}
                else:
                    self.indicator_params[indicator]['enabled'] = True
                    
                logger.info(f"Essential indicator {indicator} was auto-enabled")
    
    def _initialize_calculation_engine(self):
        """Initialize the calculation engine based on available hardware"""
        self.use_gpu = self.config.get('use_gpu', False)
        self.max_workers = self.config.get('max_workers', 
                                          min(32, (os.cpu_count() or 4) + 4))
        
        # Set up the thread pool for parallel calculation
        self.executor = ThreadPoolExecutor(max_workers=self.max_workers)
        
    
    @timeit
    def calculate_features(self, data: pd.DataFrame) -> pd.DataFrame:
        """
        Calculate all volatility indicators based on input data.
        
        Args:
            data: DataFrame with OHLCV data
                Must contain 'open', 'high', 'low', 'close', 'volume' columns
                
        Returns:
            DataFrame with all calculated volatility indicators
        """
        try:
            self._validate_input_data(data)
            
            # Create a copy to avoid modifying the original
            result = pd.DataFrame(index=data.index)
            
            # Calculate indicators in parallel when possible
            if len(self.enabled_indicators) > 1:
                # Group indicators by dependency to avoid calculation order issues
                independent_indicators = self._get_independent_indicators()
                dependent_indicators = [ind for ind in self.enabled_indicators 
                                      if ind not in independent_indicators]
                
                # Calculate independent indicators in parallel
                futures = {}
                for indicator in independent_indicators:
                    method_name = f"_calculate_{indicator.lower()}"
                    if hasattr(self, method_name):
                        futures[indicator] = self.executor.submit(
                            getattr(self, method_name), data
                        )
                
                # Collect results from independent indicators
                for indicator, future in futures.items():
                    try:
                        indicator_result = future.result()
                        if indicator_result is not None:
                            result = pd.concat([result, indicator_result], axis=1)
                    except Exception as e:
                        logger.error(f"Error calculating {indicator}: {str(e)}")
                        
                # Calculate dependent indicators sequentially
                for indicator in dependent_indicators:
                    method_name = f"_calculate_{indicator.lower()}"
                    if hasattr(self, method_name):
                        try:
                            indicator_result = getattr(self, method_name)(result, data)
                            if indicator_result is not None:
                                result = pd.concat([result, indicator_result], axis=1)
                        except Exception as e:
                            logger.error(f"Error calculating {indicator}: {str(e)}")
            else:
                # Calculate all indicators sequentially
                for indicator in self.enabled_indicators:
                    method_name = f"_calculate_{indicator.lower()}"
                    if hasattr(self, method_name):
                        try:
                            indicator_result = getattr(self, method_name)(data)
                            if indicator_result is not None:
                                result = pd.concat([result, indicator_result], axis=1)
                        except Exception as e:
                            logger.error(f"Error calculating {indicator}: {str(e)}")
            
            # Calculate market regime based on volatility metrics
            self._calculate_market_regime(result)
            
            # Remove NaN values if configured
            if self.config.get('remove_nan', False):
                result.dropna(inplace=True)
                
            return result
            
        except Exception as e:
            logger.exception("Error calculating volatility features: %s", str(e))
            raise FeatureCalculationError(f"Failed to calculate volatility features: {str(e)}")
    
    def _validate_input_data(self, data: pd.DataFrame) -> None:
        """Validate that input data has required columns"""
        required_columns = ['open', 'high', 'low', 'close', 'volume']
        missing_columns = [col for col in required_columns if col not in data.columns]
        
        if missing_columns:
            raise ValueError(f"Input data missing required columns: {', '.join(missing_columns)}")
        
        if len(data) < 50:
            logger.warning("Input data contains less than 50 rows, some volatility indicators may not be reliable")
    
    def _get_independent_indicators(self) -> List[str]:
        """Get list of indicators that can be calculated independently"""
        # These indicators only depend on OHLCV data and not on other indicators
        independent_indicators = [
            'ATR', 'HISTORICAL_VOL', 'TRUE_RANGE', 'PARKINSONS_VOL',
            'GARMAN_KLASS_VOL', 'YANG_ZHANG_VOL', 'BOLLINGER_WIDTH'
        ]
        return [ind for ind in independent_indicators if ind in self.enabled_indicators]
    
    def _calculate_market_regime(self, result: pd.DataFrame) -> None:
        """Calculate market regime based on volatility indicators"""
        try:
            # Requires multiple indicators to be present
            required_indicators = ['historical_vol', 'atr_percent', 'bollinger_width']
            if not all(ind in result.columns for ind in required_indicators):
                logger.warning("Not all required indicators available for market regime calculation")
                return
                
            # Create a composite volatility score
            result['volatility_composite'] = 0.0
            
            # Add historical volatility component (normalized)
            vol_lookback = 100  # days/periods for percentile
            if len(result) > vol_lookback:
                vol_series = result['historical_vol'].dropna()
                vol_percentiles = vol_series.rolling(window=vol_lookback).apply(
                    lambda x: pd.Series(x).rank(pct=True).iloc[-1]
                )
                result['vol_percentile'] = vol_percentiles
                result['volatility_composite'] += result['vol_percentile'].fillna(0.5)
            
            # Add ATR percent component
            if 'atr_percent' in result.columns:
                atr_lookback = 100  # days/periods for percentile
                if len(result) > atr_lookback:
                    atr_series = result['atr_percent'].dropna()
                    atr_percentiles = atr_series.rolling(window=atr_lookback).apply(
                        lambda x: pd.Series(x).rank(pct=True).iloc[-1]
                    )
                    result['atr_percentile'] = atr_percentiles
                    result['volatility_composite'] += result['atr_percentile'].fillna(0.5)
            
            # Add Bollinger width component
            if 'bollinger_width' in result.columns:
                bbw_lookback = 100  # days/periods for percentile
                if len(result) > bbw_lookback:
                    bbw_series = result['bollinger_width'].dropna()
                    bbw_percentiles = bbw_series.rolling(window=bbw_lookback).apply(
                        lambda x: pd.Series(x).rank(pct=True).iloc[-1]
                    )
                    result['bbw_percentile'] = bbw_percentiles
                    result['volatility_composite'] += result['bbw_percentile'].fillna(0.5)
            
            # Normalize the composite score
            n_indicators = sum([1 for col in ['vol_percentile', 'atr_percentile', 'bbw_percentile'] 
                               if col in result.columns])
            if n_indicators > 0:
                result['volatility_composite'] /= n_indicators
            
            # Classify the volatility regime
            result['volatility_regime'] = pd.cut(
                result['volatility_composite'],
                bins=[0, 0.2, 0.4, 0.6, 0.8, 1.0],
                labels=['very_low', 'low', 'medium', 'high', 'very_high']
            )
            
            # Add volatility trend (increasing/decreasing)
            if 'volatility_composite' in result.columns:
                vol_comp = result['volatility_composite']
                result['volatility_trend'] = np.where(
                    vol_comp > vol_comp.shift(5),
                    'increasing',
                    np.where(vol_comp < vol_comp.shift(5), 'decreasing', 'stable')
                )
            
        except Exception as e:
            logger.error(f"Error calculating market regime: {str(e)}")
    
    def _calculate_atr(self, data: pd.DataFrame) -> pd.DataFrame:
        """Calculate Average True Range"""
        try:
            result = pd.DataFrame(index=data.index)
            params = self.indicator_params.get('ATR', {})
            
            periods = params.get('periods', [5, 14, 21])
            
            for period in periods:
                if period > 0:
                    col_name = f'atr_{period}'
                    result[col_name] = ta.atr(high=data['high'], low=data['low'], close=data['close'], length=period)
            
            # Set default period as main ATR
            default_period = params.get('default_period', 14)
            default_col = f'atr_{default_period}'
            if default_col in result.columns:
                result['atr'] = result[default_col]
            else:
                result['atr'] = result[f'atr_{periods[0]}']
            
            # Calculate ATR as percentage of price
            result['atr_percent'] = result['atr'] / data['close'] * 100
            
            # ATR expansion/contraction
            result['atr_expanding'] = result['atr'] > result['atr'].shift(1)
            result['atr_contracting'] = result['atr'] < result['atr'].shift(1)
            
            # ATR trend over multiple periods
            atr_short_ma = result['atr'].rolling(window=5).mean()
            atr_long_ma = result['atr'].rolling(window=20).mean()
            result['atr_trend'] = atr_short_ma - atr_long_ma
            
            # Classify ATR trend
            result['atr_trend_regime'] = np.where(
                result['atr_trend'] > 0.05 * result['atr'],
                'expanding',
                np.where(
                    result['atr_trend'] < -0.05 * result['atr'],
                    'contracting',
                    'neutral'
                )
            )
            
            return result
        except Exception as e:
            logger.error(f"Error calculating ATR: {str(e)}")
            return pd.DataFrame(index=data.index)
    
    def _calculate_historical_vol(self, data: pd.DataFrame) -> pd.DataFrame:
        """Calculate historical volatility (standard deviation of returns)"""
        try:
            result = pd.DataFrame(index=data.index)
            params = self.indicator_params.get('HISTORICAL_VOL', {})
            
            periods = params.get('periods', [5, 10, 20, 50, 100])
            close = data['close']
            
            # Calculate log returns
            log_returns = np.log(close / close.shift(1))
            
            for period in periods:
                if period > 0:
                    # Standard deviation of log returns
                    vol = log_returns.rolling(window=period).std()
                    
                    # Annualize the volatility (sqrt of time)
                    timeframe_multiplier = self._get_timeframe_multiplier(data)
                    annualized_vol = vol * np.sqrt(timeframe_multiplier)
                    
                    col_name = f'historical_vol_{period}'
                    result[col_name] = annualized_vol
            
            # Set default period as main historical volatility
            default_period = params.get('default_period', 20)
            default_col = f'historical_vol_{default_period}'
            if default_col in result.columns:
                result['historical_vol'] = result[default_col]
            else:
                result['historical_vol'] = result[f'historical_vol_{periods[0]}']
            
            # Express as percentage
            for col in result.columns:
                if col.startswith('historical_vol'):
                    result[col] = result[col] * 100
            
            # Volatility of volatility (meta-volatility)
            if 'historical_vol' in result.columns:
                result['vol_of_vol'] = result['historical_vol'].rolling(window=20).std()
            
            return result
        except Exception as e:
            logger.error(f"Error calculating historical volatility: {str(e)}")
            return pd.DataFrame(index=data.index)
    
    def _get_timeframe_multiplier(self, data: pd.DataFrame) -> float:
        """
        Determine the annualization factor based on the data's timeframe
        Returns the multiplier to annualize volatility
        """
        # Default to daily timeframe
        multiplier = 252  # Trading days in a year
        
        # Try to detect the timeframe from the index
        if isinstance(data.index, pd.DatetimeIndex) and len(data) > 1:
            # Calculate the median time difference
            diff = pd.Series(data.index).diff().median()
            
            if isinstance(diff, pd.Timedelta):
                seconds = diff.total_seconds()
                
                # Determine timeframe
                if seconds <= 60:
                    # 1-minute data
                    multiplier = 252 * 6.5 * 60  # ~98,280
                elif seconds <= 300:
                    # 5-minute data
                    multiplier = 252 * 6.5 * 12  # ~19,656
                elif seconds <= 900:
                    # 15-minute data
                    multiplier = 252 * 6.5 * 4  # ~6,552
                elif seconds <= 3600:
                    # Hourly data
                    multiplier = 252 * 6.5  # ~1,638
                elif seconds <= 86400:
                    # Daily data
                    multiplier = 252
                elif seconds <= 604800:
                    # Weekly data
                    multiplier = 52
                else:
                    # Monthly data or larger
                    multiplier = 12
        
        return multiplier
    
    def _calculate_true_range(self, data: pd.DataFrame) -> pd.DataFrame:
        """Calculate True Range"""
        try:
            result = pd.DataFrame(index=data.index)
            
            # True Range is the greatest of:
            # 1. Current high - current low
            # 2. Absolute value of current high - previous close
            # 3. Absolute value of current low - previous close
            result['true_range'] = ta.true_range(high=data['high'], low=data['low'], close=data['close'])
            
            # True Range as percentage of close price
            result['true_range_percent'] = result['true_range'] / data['close'] * 100
            
            # True Range expansions/contractions
            tr_ma5 = result['true_range'].rolling(window=5).mean()
            tr_ma20 = result['true_range'].rolling(window=20).mean()
            result['tr_expansion'] = tr_ma5 > tr_ma20
            
            return result
        except Exception as e:
            logger.error(f"Error calculating True Range: {str(e)}")
            return pd.DataFrame(index=data.index)
    
    def _calculate_parkinsons_vol(self, data: pd.DataFrame) -> pd.DataFrame:
        """Calculate Parkinson's Volatility"""
        try:
            result = pd.DataFrame(index=data.index)
            params = self.indicator_params.get('PARKINSONS_VOL', {})
            
            periods = params.get('periods', [5, 10, 20, 50])
            
            # Parkinson's formula incorporates high-low range
            hl_ratio = np.log(data['high'] / data['low'])
            hl_square = hl_ratio ** 2
            
            for period in periods:
                if period > 0:
                    # Parkinson's volatility formula
                    vol = np.sqrt(
                        1 / (4 * np.log(2)) * hl_square.rolling(window=period).mean()
                    )
                    
                    # Annualize the volatility
                    timeframe_multiplier = self._get_timeframe_multiplier(data)
                    annualized_vol = vol * np.sqrt(timeframe_multiplier)
                    
                    col_name = f'parkinsons_vol_{period}'
                    result[col_name] = annualized_vol * 100  # Convert to percentage
            
            # Set default period as main Parkinson's volatility
            default_period = params.get('default_period', 20)
            default_col = f'parkinsons_vol_{default_period}'
            if default_col in result.columns:
                result['parkinsons_vol'] = result[default_col]
            else:
                result['parkinsons_vol'] = result[f'parkinsons_vol_{periods[0]}']
            
            return result
        except Exception as e:
            logger.error(f"Error calculating Parkinson's Volatility: {str(e)}")
            return pd.DataFrame(index=data.index)
    
    def _calculate_garman_klass_vol(self, data: pd.DataFrame) -> pd.DataFrame:
        """Calculate Garman-Klass Volatility"""
        try:
            result = pd.DataFrame(index=data.index)
            params = self.indicator_params.get('GARMAN_KLASS_VOL', {})
            
            periods = params.get('periods', [5, 10, 20, 50])
            
            # Get log values needed for the formula
            log_hl = np.log(data['high'] / data['low']) ** 2
            log_co = np.log(data['close'] / data['open']) ** 2
            
            for period in periods:
                if period > 0:
                    # Garman-Klass volatility formula
                    vol = np.sqrt(
                        0.5 * log_hl.rolling(window=period).mean() - 
                        (2 * np.log(2) - 1) * log_co.rolling(window=period).mean()
                    )
                    
                    # Annualize the volatility
                    timeframe_multiplier = self._get_timeframe_multiplier(data)
                    annualized_vol = vol * np.sqrt(timeframe_multiplier)
                    
                    col_name = f'garman_klass_vol_{period}'
                    result[col_name] = annualized_vol * 100  # Convert to percentage
            
            # Set default period as main Garman-Klass volatility
            default_period = params.get('default_period', 20)
            default_col = f'garman_klass_vol_{default_period}'
            if default_col in result.columns:
                result['garman_klass_vol'] = result[default_col]
            else:
                result['garman_klass_vol'] = result[f'garman_klass_vol_{periods[0]}']
            
            return result
        except Exception as e:
            logger.error(f"Error calculating Garman-Klass Volatility: {str(e)}")
            return pd.DataFrame(index=data.index)
    
    def _calculate_yang_zhang_vol(self, data: pd.DataFrame) -> pd.DataFrame:
        """Calculate Yang-Zhang Volatility"""
        try:
            result = pd.DataFrame(index=data.index)
            params = self.indicator_params.get('YANG_ZHANG_VOL', {})
            
            periods = params.get('periods', [5, 10, 20, 50])
            
            # Calculate components needed for Yang-Zhang formula
            close_prev = data['close'].shift(1)
            open_to_prev_close = np.log(data['open'] / close_prev) ** 2
            
            # Handle the first row which has no previous close
            open_to_prev_close.iloc[0] = 0
            
            high_to_open = np.log(data['high'] / data['open']) ** 2
            low_to_open = np.log(data['low'] / data['open']) ** 2
            close_to_open = np.log(data['close'] / data['open']) ** 2
            
            for period in periods:
                if period > 0:
                    # Overnight volatility (close to open)
                    overnight_vol = open_to_prev_close.rolling(window=period).mean()
                    
                    # Open to close volatility
                    open_close_vol = close_to_open.rolling(window=period).mean()
                    
                    # Rogers-Satchell volatility
                    rs_vol = (high_to_open * (high_to_open - close_to_open) + 
                              low_to_open * (low_to_open - close_to_open)).rolling(window=period).mean()
                    
                    # Yang-Zhang volatility formula (k is typically 0.34)
                    k = 0.34
                    vol = np.sqrt(
                        overnight_vol + k * open_close_vol + (1 - k) * rs_vol
                    )
                    
                    # Annualize the volatility
                    timeframe_multiplier = self._get_timeframe_multiplier(data)
                    annualized_vol = vol * np.sqrt(timeframe_multiplier)
                    
                    col_name = f'yang_zhang_vol_{period}'
                    result[col_name] = annualized_vol * 100  # Convert to percentage
            
            # Set default period as main Yang-Zhang volatility
            default_period = params.get('default_period', 20)
            default_col = f'yang_zhang_vol_{default_period}'
            if default_col in result.columns:
                result['yang_zhang_vol'] = result[default_col]
            else:
                result['yang_zhang_vol'] = result[f'yang_zhang_vol_{periods[0]}']
            
            return result
        except Exception as e:
            logger.error(f"Error calculating Yang-Zhang Volatility: {str(e)}")
            return pd.DataFrame(index=data.index)
    
    def _calculate_bollinger_width(self, data: pd.DataFrame) -> pd.DataFrame:
        """Calculate Bollinger Band Width (volatility measure)"""
        try:
            result = pd.DataFrame(index=data.index)
            params = self.indicator_params.get('BOLLINGER_WIDTH', {})
            
            periods = params.get('periods', [20])
            std_devs = params.get('std_devs', [2])
            
            for period in periods:
                for std_dev in std_devs:
                    # Calculate Bollinger Bands
                    ma = data['close'].rolling(window=period).mean()
                    std = data['close'].rolling(window=period).std()
                    upper = ma + std_dev * std
                    lower = ma - std_dev * std
                    
                    # Calculate Bollinger Band Width
                    width = (upper - lower) / ma
                    col_name = f'bollinger_width_{period}_{std_dev}'
                    result[col_name] = width
            
            # Set default as main Bollinger Width
            default_period = params.get('default_period', 20)
            default_std_dev = params.get('default_std_dev', 2)
            default_col = f'bollinger_width_{default_period}_{default_std_dev}'
            
            if default_col in result.columns:
                result['bollinger_width'] = result[default_col]
            else:
                result['bollinger_width'] = result[list(result.columns)[0]]
            
            # Bollinger Width percentile (historical context)
            lookback = 100
            if len(result) > lookback:
                result['bollinger_width_percentile'] = result['bollinger_width'].rolling(window=lookback).apply(
                    lambda x: pd.Series(x).rank(pct=True).iloc[-1]
                )
            
            # Bollinger Width regime
            result['bollinger_width_regime'] = pd.cut(
                result['bollinger_width'],
                bins=[0, result['bollinger_width'].quantile(0.2), 
                     result['bollinger_width'].quantile(0.8), float('inf')],
                labels=['tight', 'normal', 'wide']
            )
            
            return result
        except Exception as e:
            logger.error(f"Error calculating Bollinger Width: {str(e)}")
            return pd.DataFrame(index=data.index)
    
    def _calculate_volatility_ratio(self, data: pd.DataFrame) -> pd.DataFrame:
        """Calculate volatility ratio (short-term vs long-term volatility)"""
        try:
            result = pd.DataFrame(index=data.index)
            params = self.indicator_params.get('VOLATILITY_RATIO', {})
            
            short_period = params.get('short_period', 5)
            long_period = params.get('long_period', 20)
            
            # Calculate log returns
            log_returns = np.log(data['close'] / data['close'].shift(1))
            
            # Short-term and long-term volatility
            short_vol = log_returns.rolling(window=short_period).std()
            long_vol = log_returns.rolling(window=long_period).std()
            
            # Volatility ratio
            result['volatility_ratio'] = short_vol / long_vol
            
            # Regime based on volatility ratio
            result['volatility_ratio_regime'] = np.where(
                result['volatility_ratio'] > 1.2,
                'increasing',
                np.where(
                    result['volatility_ratio'] < 0.8,
                    'decreasing',
                    'stable'
                )
            )
            
            return result
        except Exception as e:
            logger.error(f"Error calculating Volatility Ratio: {str(e)}")
            return pd.DataFrame(index=data.index)
    
    def _calculate_keltner_width(self, result: pd.DataFrame, data: pd.DataFrame) -> pd.DataFrame:
        """Calculate Keltner Channel Width (volatility measure)"""
        try:
            output = pd.DataFrame(index=data.index)
            params = self.indicator_params.get('KELTNER_WIDTH', {})
            
            periods = params.get('periods', [20])
            multipliers = params.get('multipliers', [2])
            
            # Calculate ATR if not already in the result
            if 'atr' not in result.columns:
                atr = ta.atr(high=data['high'], low=data['low'], close=data['close'], length=20)
            else:
                atr = result['atr'].values
            
            for period in periods:
                for multiplier in multipliers:
                    # Calculate EMA
                    ema = ta.ema(data['close'], length=period)
                    
                    # Calculate Keltner Channels
                    upper = ema + multiplier * atr
                    lower = ema - multiplier * atr
                    
                    # Calculate Keltner Channel Width
                    width = (upper - lower) / ema
                    col_name = f'keltner_width_{period}_{multiplier}'
                    output[col_name] = width
            
            # Set default as main Keltner Width
            default_period = params.get('default_period', 20)
            default_multiplier = params.get('default_multiplier', 2)
            default_col = f'keltner_width_{default_period}_{default_multiplier}'
            
            if default_col in output.columns:
                output['keltner_width'] = output[default_col]
            else:
                output['keltner_width'] = output[list(output.columns)[0]]
            
            return output
        except Exception as e:
            logger.error(f"Error calculating Keltner Width: {str(e)}")
            return pd.DataFrame(index=data.index)
    
    def _calculate_donchian_width(self, data: pd.DataFrame) -> pd.DataFrame:
        """Calculate Donchian Channel Width (volatility measure)"""
        try:
            result = pd.DataFrame(index=data.index)
            params = self.indicator_params.get('DONCHIAN_WIDTH', {})
            
            periods = params.get('periods', [20])
            
            for period in periods:
                # Calculate Donchian Channels
                upper = data['high'].rolling(window=period).max()
                lower = data['low'].rolling(window=period).min()
                middle = (upper + lower) / 2
                
                # Calculate Donchian Channel Width
                width = (upper - lower) / middle
                col_name = f'donchian_width_{period}'
                result[col_name] = width
            
            # Set default as main Donchian Width
            default_period = params.get('default_period', 20)
            default_col = f'donchian_width_{default_period}'
            
            if default_col in result.columns:
                result['donchian_width'] = result[default_col]
            else:
                result['donchian_width'] = result[list(result.columns)[0]]
            
            # Donchian Width percentile (historical context)
            lookback = 100
            if len(result) > lookback:
                result['donchian_width_percentile'] = result['donchian_width'].rolling(window=lookback).apply(
                    lambda x: pd.Series(x).rank(pct=True).iloc[-1]
                )
            
            return result
        except Exception as e:
            logger.error(f"Error calculating Donchian Width: {str(e)}")
            return pd.DataFrame(index=data.index)
    
    def _calculate_hurst_exponent(self, data: pd.DataFrame) -> pd.DataFrame:
        """Calculate Hurst Exponent for trend/mean-reversion detection"""
        try:
            result = pd.DataFrame(index=data.index)
            params = self.indicator_params.get('HURST_EXPONENT', {})
            
            # Lookback window for calculation
            lookback = params.get('lookback', 100)
            min_window = 10
            max_window = 100
            
            # Create empty array for results
            hurst = np.full(len(data), np.nan)
            
            # Get log returns
            log_returns = np.log(data['close'] / data['close'].shift(1)).fillna(0).values
            
            # Calculate Hurst exponent for each point with sufficient history
            for i in range(lookback, len(log_returns)):
                returns_window = log_returns[i-lookback:i]
                hurst[i] = self._calculate_hurst(returns_window, min_window, max_window)
            
            result['hurst_exponent'] = hurst
            
            # Classify market type based on Hurst exponent
            # H > 0.5: trending, H < 0.5: mean-reverting, H ≈ 0.5: random walk
            result['market_type'] = np.where(
                result['hurst_exponent'] > 0.6,
                'trending',
                np.where(
                    result['hurst_exponent'] < 0.4,
                    'mean_reverting',
                    'random_walk'
                )
            )
            
            return result
        except Exception as e:
            logger.error(f"Error calculating Hurst Exponent: {str(e)}")
            return pd.DataFrame(index=data.index)
    
    def _calculate_hurst(self, returns: np.ndarray, min_window: int, max_window: int) -> float:
        """Helper method to calculate Hurst exponent using R/S analysis"""
        # Ensure we have enough data
        if len(returns) < max_window:
            return np.nan
            
        window_sizes = range(min_window, max_window + 1, 10)
        rs_values = []
        
        for w in window_sizes:
            rs_values.append(self._calculate_rs(returns, w))
            
        if not rs_values:
            return np.nan
            
        # Linear regression of log(R/S) vs log(window)
        y = np.log(rs_values)
        x = np.log(window_sizes)
            
        # Simple linear regression
        slope, intercept = np.polyfit(x, y, 1)
            
        return slope
    
    def _calculate_rs(self, returns: np.ndarray, window: int) -> float:
        """Calculate R/S value for a given window size"""
        # Split returns into windows
        n_windows = len(returns) // window
        if n_windows == 0:
            return np.nan
            
        rs_values = []
        
        for i in range(n_windows):
            window_returns = returns[i * window:(i + 1) * window]
            
            # Convert returns to price series (starting at 1)
            prices = np.exp(np.cumsum(window_returns))
            
            # Mean and standard deviation
            mean = np.mean(prices)
            std = np.std(prices)
            
            if std == 0:
                continue
                
            # Calculate cumulative deviations
            deviations = prices - mean
            cumulative = np.cumsum(deviations)
            
            # R/S value
            r = max(cumulative) - min(cumulative)
            s = std
            
            if s > 0:
                rs_values.append(r / s)
        
        # Return average R/S value
        if not rs_values:
            return np.nan
            
        return np.mean(rs_values)
    
    def _calculate_garch_vol(self, data: pd.DataFrame) -> pd.DataFrame:
        """Calculate GARCH volatility forecast"""
        try:
            # This is a simplified version without using the ARCH package
            # A full implementation would use arch.univariate.GARCH
            
            result = pd.DataFrame(index=data.index)
            
            # Get log returns
            log_returns = np.log(data['close'] / data['close'].shift(1)).fillna(0)
            
            # Use a simple EWMA model as a proxy for GARCH
            # EWMA is similar to GARCH(1,1) with specific constraints
            lambda_param = 0.94  # Standard RiskMetrics lambda
            
            # Calculate EWMA variance
            ewma_var = np.zeros(len(log_returns))
            ewma_var[0] = log_returns.iloc[0] ** 2
            
            for t in range(1, len(log_returns)):
                ewma_var[t] = (1 - lambda_param) * log_returns.iloc[t-1] ** 2 + lambda_param * ewma_var[t-1]
            
            # Convert variance to volatility (standard deviation)
            ewma_vol = np.sqrt(ewma_var)
            
            # Annualize
            timeframe_multiplier = self._get_timeframe_multiplier(data)
            annualized_vol = ewma_vol * np.sqrt(timeframe_multiplier)
            
            result['garch_vol'] = annualized_vol * 100  # Convert to percentage
            
            return result
        except Exception as e:
            logger.error(f"Error calculating GARCH volatility: {str(e)}")
            return pd.DataFrame(index=data.index)
    
    def _calculate_realized_vol(self, data: pd.DataFrame) -> pd.DataFrame:
        """Calculate realized volatility using intraday data"""
        try:
            result = pd.DataFrame(index=data.index)
            
            # For this to work properly, we need intraday data
            # This is a simplified version that works with OHLC data
            
            # Use Garman-Klass or Yang-Zhang as proxy for realized volatility
            if all(col in data.columns for col in ['open', 'high', 'low', 'close']):
                # Garman-Klass volatility
                log_hl = np.log(data['high'] / data['low']) ** 2
                log_co = np.log(data['close'] / data['open']) ** 2
                
                # Realized volatility calculation
                rv = np.sqrt(0.5 * log_hl - (2 * np.log(2) - 1) * log_co)
                
                # Rolling window for stability
                periods = [5, 10, 20]
                for period in periods:
                    result[f'realized_vol_{period}'] = rv.rolling(window=period).mean()
                
                # Annualize the volatility
                timeframe_multiplier = self._get_timeframe_multiplier(data)
                for col in result.columns:
                    if col.startswith('realized_vol'):
                        result[col] = result[col] * np.sqrt(timeframe_multiplier) * 100  # Convert to percentage
                
                # Set default period as main realized volatility
                result['realized_vol'] = result['realized_vol_10']
            
            return result
        except Exception as e:
            logger.error(f"Error calculating realized volatility: {str(e)}")
            return pd.DataFrame(index=data.index)
    
    def _calculate_vix_proxy(self, data: pd.DataFrame) -> pd.DataFrame:
        """Calculate a VIX-like index using implied volatility proxy"""
        try:
            result = pd.DataFrame(index=data.index)
            
            # This is a simplified proxy that estimates VIX-like behavior
            # Real VIX calculation requires options data
            
            # Use Bollinger Band Width as a proxy for implied volatility
            bb_width = self._calculate_bollinger_width(data)
            if 'bollinger_width' in bb_width.columns:
                # Normalize using historical range
                lookback = 100
                if len(data) > lookback:
                    rolling_max = bb_width['bollinger_width'].rolling(window=lookback).max()
                    rolling_min = bb_width['bollinger_width'].rolling(window=lookback).min()
                    normalized = (bb_width['bollinger_width'] - rolling_min) / (rolling_max - rolling_min + 1e-10)
                    
                    # Scale to a VIX-like range (typically 10-40)
                    result['vix_proxy'] = normalized * 30 + 10
                    
                    # VIX regime classification
                    result['vix_regime'] = pd.cut(
                        result['vix_proxy'],
                        bins=[0, 15, 25, 35, float('inf')],
                        labels=['low_fear', 'normal', 'high_fear', 'extreme_fear']
                    )
            
            return result
        except Exception as e:
            logger.error(f"Error calculating VIX proxy: {str(e)}")
            return pd.DataFrame(index=data.index)
    
    # Add more volatility indicator calculation methods as needed


<<<<<<< HEAD
class VolatilityAnalyzer:
    """Lightweight wrapper exposing common volatility indicators."""

    def atr(self, data: pd.DataFrame, period: int = 14) -> pd.Series:
        return ta.atr(high=data['high'], low=data['low'], close=data['close'], length=period)

=======
def calculate_atr(high: Union[pd.Series, List[float]], low: Union[pd.Series, List[float]],
                  close: Union[pd.Series, List[float]], period: int = 14) -> pd.Series:
    """Standalone Average True Range calculation."""
    return ta.atr(high=pd.Series(high), low=pd.Series(low), close=pd.Series(close), length=period)


def calculate_bollinger_bands(close: Union[pd.Series, List[float]], period: int = 20,
                              std_dev: int = 2) -> Tuple[pd.Series, pd.Series, pd.Series]:
    """Standalone Bollinger Bands calculation."""
    series = pd.Series(close)
    ma = series.rolling(window=period).mean()
    std = series.rolling(window=period).std()
    upper = ma + std_dev * std
    lower = ma - std_dev * std
    return upper, ma, lower
>>>>>>> 9bfbd63c

def calculate_volatility_features(data, config=None):
    """
    Convenience function to calculate volatility features from OHLCV data.
    
    Args:
        data: DataFrame with OHLCV data
        config: Optional configuration for volatility features
        
    Returns:
        DataFrame with calculated volatility indicators
    """
    calculator = VolatilityFeatures(config)
    return calculator.calculate_features(data)


__all__ = [
    "VolatilityFeatures",
    "calculate_volatility_features",
    "calculate_atr",
    "calculate_bollinger_bands",

    'calculate_atr',
    'calculate_bollinger_bands',
    'calculate_volatility_features',
    'VolatilityFeatures',

]

# Module initialization
import os
if __name__ == "__main__":
    from common.logger import setup_logging
    setup_logging()
    
    # Example usage
    import pandas as pd
    import numpy as np
    
    # Generate sample data
    n = 1000
    dates = pd.date_range('2020-01-01', periods=n, freq='1h')
    data = pd.DataFrame({
        'open': np.random.normal(100, 10, n).cumsum(),
        'high': np.random.normal(100, 10, n).cumsum() + np.random.normal(1, 0.5, n),
        'low': np.random.normal(100, 10, n).cumsum() - np.random.normal(1, 0.5, n),
        'close': np.random.normal(100, 10, n).cumsum(),
        'volume': np.random.normal(1000, 500, n)
    }, index=dates)
    
    # Make sure high, low are correctly ordered
    data['high'] = np.maximum(data['high'], np.maximum(data['open'], data['close']))
    data['low'] = np.minimum(data['low'], np.minimum(data['open'], data['close']))
    
    # Calculate volatility features
    vol_features = calculate_volatility_features(data)
    
    # Log first few rows with key indicators for debugging
    logger.info(vol_features.iloc[-5:][['historical_vol', 'atr_percent', 'volatility_regime']])<|MERGE_RESOLUTION|>--- conflicted
+++ resolved
@@ -995,14 +995,13 @@
     # Add more volatility indicator calculation methods as needed
 
 
-<<<<<<< HEAD
 class VolatilityAnalyzer:
     """Lightweight wrapper exposing common volatility indicators."""
 
     def atr(self, data: pd.DataFrame, period: int = 14) -> pd.Series:
         return ta.atr(high=data['high'], low=data['low'], close=data['close'], length=period)
 
-=======
+
 def calculate_atr(high: Union[pd.Series, List[float]], low: Union[pd.Series, List[float]],
                   close: Union[pd.Series, List[float]], period: int = 14) -> pd.Series:
     """Standalone Average True Range calculation."""
@@ -1018,7 +1017,6 @@
     upper = ma + std_dev * std
     lower = ma - std_dev * std
     return upper, ma, lower
->>>>>>> 9bfbd63c
 
 def calculate_volatility_features(data, config=None):
     """
