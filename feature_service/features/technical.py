--- conflicted
+++ resolved
@@ -837,8 +837,7 @@
     return adx_df
 
 
-<<<<<<< HEAD
-=======
+
 def calculate_stochastic(high: pd.Series, low: pd.Series, close: pd.Series, k_period: int = 14, d_period: int = 3) -> pd.DataFrame:
     """Standalone Stochastic Oscillator calculation."""
 
@@ -849,7 +848,6 @@
     })
     return df
 
->>>>>>> 2c421ad9
 __all__ = [
     'TechnicalFeatures', 'calculate_technical_features',
     'calculate_rsi', 'calculate_macd',
