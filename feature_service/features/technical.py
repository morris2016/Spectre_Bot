--- conflicted
+++ resolved
@@ -835,11 +835,7 @@
     adx_df = ta.adx(high=high, low=low, close=close, length=period)
     adx_df.columns = [f"ADX_{period}", f"DMP_{period}", f"DMN_{period}"]
     return adx_df
-
-
-<<<<<<< HEAD
-=======
-
+  
 def calculate_stochastic(high: pd.Series, low: pd.Series, close: pd.Series, k_period: int = 14, d_period: int = 3) -> pd.DataFrame:
     """Standalone Stochastic Oscillator calculation."""
 
@@ -850,7 +846,6 @@
     })
     return df
 
->>>>>>> 74d484f5
 __all__ = [
     'TechnicalFeatures', 'calculate_technical_features',
     'calculate_rsi', 'calculate_macd',
