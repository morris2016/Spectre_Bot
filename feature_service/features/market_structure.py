--- conflicted
+++ resolved
@@ -1440,16 +1440,13 @@
 MarketStructureFeatures = MarketStructureFeature
 
 
-<<<<<<< HEAD
 def identify_swing_points(df: pd.DataFrame, timeframe: str, lookback: int = 20) -> List[SwingPoint]:
     """Convenience wrapper to identify swing points."""
     feature = MarketStructureFeature({'swing_lookback': lookback})
     return feature._identify_swing_points(df, timeframe)
-=======
 def identify_swing_points(df: pd.DataFrame, timeframe: str) -> List[SwingPoint]:
     """Convenience wrapper for swing point detection."""
     feature = MarketStructureFeature()
     return feature._identify_swing_points(df, timeframe)
 
-__all__ = ['identify_swing_points']
->>>>>>> dae478c2
+__all__ = ['identify_swing_points']