#!/usr/bin/env python3
"""
QuantumSpectre Elite Trading System
Market Structure Analysis Module

This module provides advanced market structure analysis capabilities for the 
QuantumSpectre Elite Trading System. It identifies swing highs/lows, support/resistance
levels, market phases, and trend strength across multiple timeframes.

This analysis forms the foundation for many trading strategies that rely on
structural market movements and plays a critical role in delivering
consistently strong performance for the system.
"""

import numpy as np
import pandas as pd
from typing import Dict, List, Tuple, Optional, Union, Any
from enum import Enum, auto
import logging
from dataclasses import dataclass
from scipy.signal import argrelextrema
from scipy.stats import linregress
import ta


def identify_swing_points(df: pd.DataFrame, window: int = 5) -> List[int]:
    """Identify simple swing high/low points."""
    points: List[int] = []
    highs = df['high']
    lows = df['low']
    for i in range(window, len(df) - window):
        if highs.iloc[i] >= highs.iloc[i - window:i + window + 1].max():
            points.append(i)
        elif lows.iloc[i] <= lows.iloc[i - window:i + window + 1].min():
            points.append(i)
    return points

from common.logger import get_logger
from common.utils import parallelize_calculation, window_calculation
from feature_service.features.base_feature import BaseFeature

logger = get_logger(__name__)
class MarketStructure(BaseFeature):
    """
    Market structure analysis feature that identifies swing points, trends, and market phases.
    """
    
    def __init__(self, window_size=20, order=5, min_strength=0.3):
        """
        Initialize the market structure analyzer.
        
        Args:
            window_size: Window size for swing point detection
            order: Order parameter for extrema detection
            min_strength: Minimum strength for valid swing points
        """
        self.window_size = window_size
        self.order = order
        self.min_strength = min_strength
        self.logger = get_logger(__name__)
        
    def calculate(self, data: pd.DataFrame) -> Dict[str, Any]:
        """
        Calculate market structure features.
        
        Args:
            data: DataFrame with OHLCV data
            
        Returns:
            Dict with market structure features
        """
        if len(data) < self.window_size * 2:
            self.logger.warning(f"Insufficient data for market structure analysis: {len(data)} rows")
            return {}
            
        # Find swing points
        swing_points = find_swing_points(data, self.window_size, self.order)
        
        # Identify market structure
        structure = identify_market_structure(data, swing_points)
        
        # Calculate trend strength
        trend_strength = calculate_trend_strength(data)
        
        return {
            "swing_points": swing_points,
            "market_structure": structure,
            "trend_strength": trend_strength,
            "support_levels": structure.get("support_levels", []),
            "resistance_levels": structure.get("resistance_levels", [])
        }
        
    def get_feature_names(self) -> List[str]:
        """Get the names of features provided by this calculator."""
        return [
            "swing_points",
            "market_structure",
            "trend_strength",
            "support_levels",
            "resistance_levels"
        ]


def find_swing_points(data: pd.DataFrame, window_size=20, order=5) -> Dict[str, List[Dict]]:
    """
    Find swing high and swing low points in price data.
    
    Args:
        data: DataFrame with OHLCV data
        window_size: Window size for extrema detection
        order: Order parameter for extrema detection
        
    Returns:
        Dict with swing highs and swing lows
    """
    if len(data) < window_size * 2:
        return {"highs": [], "lows": []}
        
    # Get high and low prices
    highs = data['high'].values
    lows = data['low'].values
    
    # Find local maxima and minima
    high_idx = list(argrelextrema(highs, np.greater, order=order)[0])
    low_idx = list(argrelextrema(lows, np.less, order=order)[0])
    
    # Filter out weak swing points
    swing_highs = []
    for idx in high_idx:
        if idx < window_size or idx > len(data) - window_size:
            continue
            
        # Calculate strength based on surrounding bars
        left_strength = (highs[idx] - np.max(highs[idx-window_size:idx])) / highs[idx]
        right_strength = (highs[idx] - np.max(highs[idx+1:idx+window_size+1])) / highs[idx]
        strength = min(left_strength, right_strength)
        
        swing_highs.append({
            "index": idx,
            "price": highs[idx],
            "timestamp": data.index[idx],
            "strength": strength
        })
    
    swing_lows = []
    for idx in low_idx:
        if idx < window_size or idx > len(data) - window_size:
            continue
            
        # Calculate strength based on surrounding bars
        left_strength = (np.min(lows[idx-window_size:idx]) - lows[idx]) / lows[idx]
        right_strength = (np.min(lows[idx+1:idx+window_size+1]) - lows[idx]) / lows[idx]
        strength = min(left_strength, right_strength)
        
        swing_lows.append({
            "index": idx,
            "price": lows[idx],
            "timestamp": data.index[idx],
            "strength": strength
        })
    
    return {
        "highs": swing_highs,
        "lows": swing_lows
    }


def identify_market_structure(data: pd.DataFrame, swing_points: Dict[str, List[Dict]]) -> Dict[str, Any]:
    """
    Identify market structure based on swing points.
    
    Args:
        data: DataFrame with OHLCV data
        swing_points: Dict with swing highs and swing lows
        
    Returns:
        Dict with market structure information
    """
    if not swing_points["highs"] or not swing_points["lows"]:
        return {
            "trend": "neutral",
            "phase": "consolidation",
            "support_levels": [],
            "resistance_levels": []
        }
    
    # Sort swing points by index
    highs = sorted(swing_points["highs"], key=lambda x: x["index"])
    lows = sorted(swing_points["lows"], key=lambda x: x["index"])
    
    # Determine trend based on recent swing points
    if len(highs) >= 2 and len(lows) >= 2:
        recent_highs = highs[-2:]
        recent_lows = lows[-2:]
        
        higher_highs = recent_highs[1]["price"] > recent_highs[0]["price"]
        higher_lows = recent_lows[1]["price"] > recent_lows[0]["price"]
        
        if higher_highs and higher_lows:
            trend = "uptrend"
        elif not higher_highs and not higher_lows:
            trend = "downtrend"
        else:
            trend = "neutral"
    else:
        trend = "neutral"
    
    # Determine market phase
    if trend == "uptrend":
        if data['close'].iloc[-1] > data['close'].iloc[-5:].mean():
            phase = "accumulation"
        else:
            phase = "distribution"
    elif trend == "downtrend":
        if data['close'].iloc[-1] < data['close'].iloc[-5:].mean():
            phase = "distribution"
        else:
            phase = "accumulation"
    else:
        phase = "consolidation"
    
    # Identify support and resistance levels
    support_levels = [low["price"] for low in lows[-3:]]
    resistance_levels = [high["price"] for high in highs[-3:]]
    
    return {
        "trend": trend,
        "phase": phase,
        "support_levels": support_levels,
        "resistance_levels": resistance_levels
    }


def calculate_trend_strength(data: pd.DataFrame, window=20) -> float:
    """
    Calculate the strength of the current trend.
    
    Args:
        data: DataFrame with OHLCV data
        window: Window size for trend strength calculation
        
    Returns:
        Float representing trend strength (0.0 to 1.0)
    """
    if len(data) < window:
        return 0.0
    
    # Use linear regression to determine trend strength
    y = data['close'].values[-window:]
    x = np.arange(len(y))
    
    slope, _, r_value, _, _ = linregress(x, y)
    
    # Normalize r-squared to get trend strength
    trend_strength = min(1.0, abs(r_value) ** 2)
    
    # Adjust sign based on slope
    if slope < 0:
        trend_strength = -trend_strength
    
    return trend_strength


class MarketStructureAnalyzer:
    """
    Utility class for analyzing market structure across multiple timeframes.
    """
    
    def __init__(self, timeframes=None):
        """
        Initialize the market structure analyzer.
        
        Args:
            timeframes: List of timeframes to analyze
        """
        self.timeframes = timeframes or ["1h", "4h", "1d"]
        self.analyzers = {tf: MarketStructure() for tf in self.timeframes}
        
    def analyze(self, data_dict: Dict[str, pd.DataFrame]) -> Dict[str, Dict[str, Any]]:
        """
        Analyze market structure across multiple timeframes.
        
        Args:
            data_dict: Dict mapping timeframes to DataFrames
            
        Returns:
            Dict with market structure analysis for each timeframe
        """
        results = {}
        
        for tf, analyzer in self.analyzers.items():
            if tf in data_dict and len(data_dict[tf]) > 0:
                results[tf] = analyzer.calculate(data_dict[tf])
            else:
                results[tf] = {}
                
        return results


class MarketPhase(Enum):
    """Market structure phases used for classification."""
    ACCUMULATION = auto()
    UPTREND = auto()
    DISTRIBUTION = auto()
    DOWNTREND = auto()
    RANGING = auto()
    CHOPPY = auto()
    BREAKOUT_UP = auto()
    BREAKOUT_DOWN = auto()
    REVERSAL_UP = auto()
    REVERSAL_DOWN = auto()


@dataclass
class SwingPoint:
    """Represents a swing high or low in market structure."""
    index: int
    timestamp: pd.Timestamp
    price: float
    type: str  # 'high' or 'low'
    strength: float
    confluence_level: float
    timeframe: str
    validated: bool = False


@dataclass
class SupportResistanceLevel:
    """Represents a support or resistance level."""
    price: float
    type: str  # 'support' or 'resistance'
    strength: float
    touches: int
    created_at: pd.Timestamp
    last_tested: pd.Timestamp
    timeframe: str
    sources: List[str]  # what identified this level (swing, fib, round number, etc.)
    broken: bool = False


class MarketStructureFeature(BaseFeature):
    """
    Advanced market structure analysis for determining support/resistance,
    market regimes, trend strength, and structural patterns.
    """
    
    def __init__(self, config: Dict[str, Any] = None):
        """
        Initialize market structure feature calculator.
        
        Args:
            config: Configuration parameters for market structure detection
        """
        super().__init__(config)
        self.name = "market_structure"
        self.description = "Advanced market structure analytics"
        self.version = "1.0.0"
        
        # Configuration with defaults
        self.config = {
            'swing_lookback': 5,
            'swing_leniency': 0.5,
            'pivot_threshold': 0.3,
            'level_proximity_pct': 0.2,
            'level_merger_pct': 0.1,
            'level_strength_decay': 0.95,
            'level_history': 100,
            'min_touches': 2,
            'volume_weight': 0.3,
            'sr_timeframes': ['1h', '4h', '1d'],
            'market_phase_lookback': 20,
            'order_blocks_lookback': 10,
            'liquidity_levels_pct': 0.5,
            'smart_money_threshold': 0.7,
            'vwap_std_multiplier': 2.0,
            'round_number_influence': 0.5
        }
        
        # Update with provided configuration
        if config:
            self.config.update(config)
        
        # Initialize containers for market structure elements
        self.swing_points = {}
        self.sr_levels = {}
        self.market_phases = {}
        self.order_blocks = {}
        self.liquidity_levels = {}
        self.last_calculated_index = -1
        
        logger.info(f"Initialized {self.name} feature calculator v{self.version}")

    def calculate(self, df: pd.DataFrame, **kwargs) -> pd.DataFrame:
        """
        Calculate market structure features from price data.
        
        Args:
            df: DataFrame with OHLCV data
            **kwargs: Additional parameters including timeframe
        
        Returns:
            DataFrame with added market structure features
        """
        timeframe = kwargs.get('timeframe', '1h')
        asset = kwargs.get('asset', 'unknown')
        logger.debug(f"Calculating market structure features for {asset} on {timeframe} timeframe")
        
        # Make a copy to avoid modifying the original dataframe
        result_df = df.copy()
        
        try:
            # Identify swing points
            swing_points = self._identify_swing_points(result_df, timeframe)
            
            # Detect support/resistance levels
            sr_levels = self._detect_support_resistance(result_df, swing_points, timeframe)
            
            # Determine market phase
            result_df['market_phase'] = self._determine_market_phase(result_df, swing_points, timeframe)
            
            # Calculate trend strength
            result_df['trend_strength'] = self._calculate_trend_strength(result_df)
            
            # Calculate structural support/resistance levels
            sr_levels_array = np.array([level.price for level in sr_levels])
            
            # Add closest support levels
            result_df['closest_support'] = self._find_closest_level(
                result_df['close'].values, sr_levels_array, 'support')
            
            # Add closest resistance levels
            result_df['closest_resistance'] = self._find_closest_level(
                result_df['close'].values, sr_levels_array, 'resistance')
            
            # Additional structural features
            result_df['sr_density'] = self._calculate_sr_density(result_df, sr_levels)
            result_df['order_blocks'] = self._identify_order_blocks(result_df, timeframe)
            result_df['liquidity_levels'] = self._identify_liquidity_levels(result_df)
            result_df['smart_money_levels'] = self._identify_smart_money_levels(result_df)
            
            # Store results for future reference
            self.swing_points[timeframe] = swing_points
            self.sr_levels[timeframe] = sr_levels
            self.market_phases[timeframe] = result_df['market_phase'].iloc[-1]
            self.last_calculated_index = len(result_df) - 1
            
            logger.debug(f"Completed market structure calculation for {asset} on {timeframe}")
            return result_df
            
        except Exception as e:
            logger.error(f"Error calculating market structure: {str(e)}")
            # Return original DataFrame if calculation fails
            return df

    def _identify_swing_points(self, df: pd.DataFrame, timeframe: str) -> List[SwingPoint]:
        """
        Identify swing highs and lows in the price data.
        
        Args:
            df: DataFrame with OHLCV data
            timeframe: Timeframe of the data
            
        Returns:
            List of SwingPoint objects
        """
        logger.debug(f"Identifying swing points for {timeframe}")
        
        lookback = self.config['swing_lookback']
        
        # Find local maxima and minima
        try:
            # Use scipy's argrelextrema for efficient detection
            highs_idx = argrelextrema(df['high'].values, np.greater, 
                                      order=lookback)[0]
            lows_idx = argrelextrema(df['low'].values, np.less, 
                                     order=lookback)[0]
            
            swing_points = []
            
            # Process swing highs
            for idx in highs_idx:
                if idx < lookback or idx > len(df) - lookback:
                    continue
                    
                # Calculate strength based on surrounding price action
                window = df['high'].iloc[idx-lookback:idx+lookback+1]
                strength = (df['high'].iloc[idx] - window.mean()) / window.std()
                
                # Calculate confluence based on volume and nearby indicators
                volume_factor = df['volume'].iloc[idx] / df['volume'].iloc[idx-lookback:idx+lookback+1].mean()
                confluence = min(1.0, (strength * 0.7) + (volume_factor * 0.3))
                
                swing_points.append(SwingPoint(
                    index=idx,
                    timestamp=df.index[idx],
                    price=df['high'].iloc[idx],
                    type='high',
                    strength=strength,
                    confluence_level=confluence,
                    timeframe=timeframe,
                    validated=True if idx < len(df) - lookback else False
                ))
            
            # Process swing lows
            for idx in lows_idx:
                if idx < lookback or idx > len(df) - lookback:
                    continue
                    
                # Calculate strength based on surrounding price action
                window = df['low'].iloc[idx-lookback:idx+lookback+1]
                strength = (window.mean() - df['low'].iloc[idx]) / window.std()
                
                # Calculate confluence based on volume and nearby indicators
                volume_factor = df['volume'].iloc[idx] / df['volume'].iloc[idx-lookback:idx+lookback+1].mean()
                confluence = min(1.0, (strength * 0.7) + (volume_factor * 0.3))
                
                swing_points.append(SwingPoint(
                    index=idx,
                    timestamp=df.index[idx],
                    price=df['low'].iloc[idx],
                    type='low',
                    strength=strength,
                    confluence_level=confluence,
                    timeframe=timeframe,
                    validated=True if idx < len(df) - lookback else False
                ))
            
            # Sort by index
            swing_points.sort(key=lambda x: x.index)
            
            logger.debug(f"Identified {len(swing_points)} swing points")
            return swing_points
            
        except Exception as e:
            logger.error(f"Error in swing point identification: {str(e)}")
            return []

    def _detect_support_resistance(self, df: pd.DataFrame, 
                                  swing_points: List[SwingPoint], 
                                  timeframe: str) -> List[SupportResistanceLevel]:
        """
        Detect support and resistance levels based on swing points and price action.
        
        Args:
            df: DataFrame with OHLCV data
            swing_points: List of swing points
            timeframe: Timeframe of the data
            
        Returns:
            List of SupportResistanceLevel objects
        """
        logger.debug(f"Detecting support/resistance levels for {timeframe}")
        
        proximity_pct = self.config['level_proximity_pct']
        merger_pct = self.config['level_merger_pct']
        
        # Extract price range for percentage calculations
        price_range = df['high'].max() - df['low'].min()
        proximity_threshold = price_range * proximity_pct / 100
        merger_threshold = price_range * merger_pct / 100
        
        sr_levels = []
        
        try:
            # Begin with swing points as initial S/R levels
            for point in swing_points:
                # Skip unvalidated recent swing points
                if not point.validated:
                    continue
                    
                price = point.price
                level_type = 'resistance' if point.type == 'high' else 'support'
                
                # Check if we already have a similar level
                similar_level = None
                for level in sr_levels:
                    if abs(level.price - price) < merger_threshold:
                        similar_level = level
                        break
                
                if similar_level:
                    # Update existing level with new information
                    similar_level.touches += 1
                    similar_level.strength = min(1.0, similar_level.strength + 0.1)
                    similar_level.last_tested = max(similar_level.last_tested, point.timestamp)
                    if point.strength > 0.7 and point.type == level_type:
                        similar_level.strength = min(1.0, similar_level.strength + 0.2)
                    
                    # Recalculate price as weighted average
                    similar_level.price = ((similar_level.price * (similar_level.touches - 1)) + 
                                         price) / similar_level.touches
                else:
                    # Create new level
                    sr_levels.append(SupportResistanceLevel(
                        price=price,
                        type=level_type,
                        strength=point.strength * 0.5,  # Initial strength
                        touches=1,
                        created_at=point.timestamp,
                        last_tested=point.timestamp,
                        timeframe=timeframe,
                        sources=[point.type]
                    ))
            
            # Additional detection of potential S/R levels using price clusters
            price_clusters = self._detect_price_clusters(df)
            for cluster in price_clusters:
                price = cluster['price']
                cluster_type = cluster['type']
                
                # Skip if too close to existing levels
                if any(abs(level.price - price) < proximity_threshold for level in sr_levels):
                    continue
                
                sr_levels.append(SupportResistanceLevel(
                    price=price,
                    type=cluster_type,
                    strength=cluster['strength'],
                    touches=cluster['count'],
                    created_at=df.index[cluster['first_idx']],
                    last_tested=df.index[cluster['last_idx']],
                    timeframe=timeframe,
                    sources=['price_cluster']
                ))
            
            # Add round number levels if they show significance
            round_levels = self._detect_round_number_levels(df)
            for level in round_levels:
                price = level['price']
                
                # Skip if too close to existing levels
                if any(abs(sr.price - price) < proximity_threshold for sr in sr_levels):
                    continue
                
                sr_levels.append(SupportResistanceLevel(
                    price=price,
                    type=level['type'],
                    strength=level['strength'],
                    touches=level['touches'],
                    created_at=df.index[0],  # Assuming it existed since start
                    last_tested=df.index[level['last_test']],
                    timeframe=timeframe,
                    sources=['round_number']
                ))
            
            # Perform level cleanup and merging
            sr_levels = self._merge_close_levels(sr_levels, merger_threshold)
            
            # Sort by price
            sr_levels.sort(key=lambda x: x.price)
            
            logger.debug(f"Detected {len(sr_levels)} support/resistance levels")
            return sr_levels
            
        except Exception as e:
            logger.error(f"Error in support/resistance detection: {str(e)}")
            return []

    def _detect_price_clusters(self, df: pd.DataFrame) -> List[Dict]:
        """
        Detect price clusters where price has spent significant time.
        
        Args:
            df: DataFrame with OHLCV data
            
        Returns:
            List of dictionaries with cluster information
        """
        # Calculate price bins for clustering
        bins = 100
        price_range = df['high'].max() - df['low'].min()
        bin_size = price_range / bins
        
        # Count candles in each price bin
        price_bins = {}
        for i, row in df.iterrows():
            # Check both high and low areas
            high_bin = int(row['high'] / bin_size)
            low_bin = int(row['low'] / bin_size)
            
            # Add volume weight to each bin the candle passed through
            for bin_idx in range(low_bin, high_bin + 1):
                if bin_idx not in price_bins:
                    price_bins[bin_idx] = {
                        'count': 0, 
                        'volume': 0, 
                        'first_idx': len(df), 
                        'last_idx': 0,
                        'price': bin_idx * bin_size
                    }
                price_bins[bin_idx]['count'] += 1
                price_bins[bin_idx]['volume'] += row['volume'] / (high_bin - low_bin + 1)
                price_bins[bin_idx]['first_idx'] = min(price_bins[bin_idx]['first_idx'], 
                                                    df.index.get_loc(i))
                price_bins[bin_idx]['last_idx'] = max(price_bins[bin_idx]['last_idx'], 
                                                   df.index.get_loc(i))
        
        # Identify significant clusters
        significant_clusters = []
        mean_count = np.mean([b['count'] for b in price_bins.values()])
        std_count = np.std([b['count'] for b in price_bins.values()])
        
        for bin_idx, bin_data in price_bins.items():
            if bin_data['count'] > mean_count + std_count:
                # This is a significant cluster
                cluster_price = bin_idx * bin_size + (bin_size / 2)
                
                # Determine if it's support or resistance
                before_after_ratios = []
                idx = bin_data['first_idx']
                while idx < bin_data['last_idx']:
                    # Count candles above and below
                    above = sum(1 for i in range(max(0, idx-10), idx) 
                               if df.iloc[i]['close'] > cluster_price)
                    below = sum(1 for i in range(max(0, idx-10), idx) 
                               if df.iloc[i]['close'] < cluster_price)
                    
                    if above > 0 and below > 0:
                        ratio = above / below if below > 0 else float('inf')
                        before_after_ratios.append(ratio)
                    
                    idx += 10
                
                if before_after_ratios:
                    avg_ratio = np.mean(before_after_ratios)
                    cluster_type = 'resistance' if avg_ratio > 1.2 else 'support' if avg_ratio < 0.8 else 'both'
                else:
                    cluster_type = 'both'
                
                significant_clusters.append({
                    'price': cluster_price,
                    'type': cluster_type,
                    'strength': (bin_data['count'] - mean_count) / std_count / 3,  # Normalize to 0-1
                    'count': bin_data['count'],
                    'volume': bin_data['volume'],
                    'first_idx': bin_data['first_idx'],
                    'last_idx': bin_data['last_idx']
                })
        
        return significant_clusters

    def _detect_round_number_levels(self, df: pd.DataFrame) -> List[Dict]:
        """
        Detect psychologically important round number levels.
        
        Args:
            df: DataFrame with OHLCV data
            
        Returns:
            List of dictionaries with round number level information
        """
        # Determine price magnitude for rounding
        price_range = df['high'].max() - df['low'].min()
        mid_price = (df['high'].max() + df['low'].min()) / 2
        
        # Define round number thresholds based on price magnitude
        if mid_price < 1:
            round_factors = [0.001, 0.005, 0.01, 0.05, 0.1, 0.25, 0.5]
        elif mid_price < 10:
            round_factors = [0.01, 0.05, 0.1, 0.25, 0.5, 1, 2.5, 5]
        elif mid_price < 100:
            round_factors = [0.1, 0.5, 1, 2.5, 5, 10, 25, 50]
        elif mid_price < 1000:
            round_factors = [1, 5, 10, 25, 50, 100, 250, 500]
        else:
            round_factors = [10, 50, 100, 250, 500, 1000, 2500, 5000]
        
        # Calculate proximity threshold
        proximity_pct = self.config['level_proximity_pct']
        proximity_threshold = price_range * proximity_pct / 100
        
        # Find potential round number levels
        potential_levels = []
        for factor in round_factors:
            # Find round numbers within and slightly beyond the price range
            min_price = df['low'].min() - (price_range * 0.1)
            max_price = df['high'].max() + (price_range * 0.1)
            
            levels = np.arange(
                np.floor(min_price / factor) * factor,
                np.ceil(max_price / factor) * factor,
                factor
            )
            
            for level in levels:
                # Look for touches at this level
                touches = 0
                last_test = 0
                
                for i, row in df.iterrows():
                    if abs(row['high'] - level) <= proximity_threshold or \
                       abs(row['low'] - level) <= proximity_threshold:
                        touches += 1
                        last_test = df.index.get_loc(i)
                
                # Only include levels with significant touches
                if touches >= self.config['min_touches']:
                    # Determine if support or resistance
                    above_count = sum(1 for _, row in df.iterrows() 
                                     if row['close'] > level)
                    below_count = sum(1 for _, row in df.iterrows() 
                                     if row['close'] < level)
                    
                    if above_count > below_count * 1.5:
                        level_type = 'resistance'
                    elif below_count > above_count * 1.5:
                        level_type = 'support'
                    else:
                        level_type = 'both'
                    
                    # Calculate strength based on touches and factor significance
                    factor_significance = round_factors.index(factor) / len(round_factors)
                    strength = min(1.0, (touches / 10) * (0.5 + factor_significance * 0.5))
                    
                    potential_levels.append({
                        'price': level,
                        'type': level_type,
                        'strength': strength,
                        'touches': touches,
                        'last_test': last_test,
                        'factor': factor
                    })
        
        return potential_levels

    def _merge_close_levels(self, sr_levels: List[SupportResistanceLevel], 
                           threshold: float) -> List[SupportResistanceLevel]:
        """
        Merge levels that are very close to each other.
        
        Args:
            sr_levels: List of support/resistance levels
            threshold: Price proximity threshold for merging
            
        Returns:
            List of merged support/resistance levels
        """
        if not sr_levels:
            return []
            
        # Sort by price
        sr_levels.sort(key=lambda x: x.price)
        
        merged_levels = []
        current_group = [sr_levels[0]]
        
        for i in range(1, len(sr_levels)):
            current_level = sr_levels[i]
            last_level = current_group[-1]
            
            if abs(current_level.price - last_level.price) < threshold:
                # Merge into the group
                current_group.append(current_level)
            else:
                # Process the current group
                if len(current_group) == 1:
                    merged_levels.append(current_group[0])
                else:
                    # Create a new merged level
                    weights = [level.strength * level.touches for level in current_group]
                    total_weight = sum(weights)
                    
                    # Weighted average price
                    merged_price = sum(level.price * weight for level, weight in 
                                     zip(current_group, weights)) / total_weight
                    
                    # Determine type (support, resistance, or both)
                    support_weight = sum(weights[i] for i in range(len(current_group)) 
                                        if current_group[i].type == 'support')
                    resistance_weight = sum(weights[i] for i in range(len(current_group)) 
                                           if current_group[i].type == 'resistance')
                    
                    if support_weight > resistance_weight * 1.5:
                        merged_type = 'support'
                    elif resistance_weight > support_weight * 1.5:
                        merged_type = 'resistance'
                    else:
                        merged_type = 'both'
                    
                    # Calculate merged attributes
                    total_touches = sum(level.touches for level in current_group)
                    earliest_creation = min(level.created_at for level in current_group)
                    latest_test = max(level.last_tested for level in current_group)
                    merged_strength = min(1.0, sum(level.strength for level in current_group) / len(current_group) * 1.2)
                    
                    # Combine sources
                    all_sources = []
                    for level in current_group:
                        all_sources.extend(level.sources)
                    unique_sources = list(set(all_sources))
                    
                    merged_levels.append(SupportResistanceLevel(
                        price=merged_price,
                        type=merged_type,
                        strength=merged_strength,
                        touches=total_touches,
                        created_at=earliest_creation,
                        last_tested=latest_test,
                        timeframe=current_group[0].timeframe,
                        sources=unique_sources
                    ))
                
                # Start a new group
                current_group = [current_level]
        
        # Process the last group
        if len(current_group) == 1:
            merged_levels.append(current_group[0])
        else:
            # Merge the last group (repeating the above logic)
            weights = [level.strength * level.touches for level in current_group]
            total_weight = sum(weights)
            merged_price = sum(level.price * weight for level, weight in 
                             zip(current_group, weights)) / total_weight
            
            support_weight = sum(weights[i] for i in range(len(current_group)) 
                               if current_group[i].type == 'support')
            resistance_weight = sum(weights[i] for i in range(len(current_group)) 
                                  if current_group[i].type == 'resistance')
            
            if support_weight > resistance_weight * 1.5:
                merged_type = 'support'
            elif resistance_weight > support_weight * 1.5:
                merged_type = 'resistance'
            else:
                merged_type = 'both'
            
            total_touches = sum(level.touches for level in current_group)
            earliest_creation = min(level.created_at for level in current_group)
            latest_test = max(level.last_tested for level in current_group)
            merged_strength = min(1.0, sum(level.strength for level in current_group) / len(current_group) * 1.2)
            
            all_sources = []
            for level in current_group:
                all_sources.extend(level.sources)
            unique_sources = list(set(all_sources))
            
            merged_levels.append(SupportResistanceLevel(
                price=merged_price,
                type=merged_type,
                strength=merged_strength,
                touches=total_touches,
                created_at=earliest_creation,
                last_tested=latest_test,
                timeframe=current_group[0].timeframe,
                sources=unique_sources
            ))
        
        return merged_levels

    def _determine_market_phase(self, df: pd.DataFrame, 
                               swing_points: List[SwingPoint], 
                               timeframe: str) -> List[MarketPhase]:
        """
        Determine the market phase for each candle in the dataframe.
        
        Args:
            df: DataFrame with OHLCV data
            swing_points: List of swing points
            timeframe: Timeframe of the data
            
        Returns:
            List of MarketPhase enums
        """
        logger.debug(f"Determining market phase for {timeframe}")
        
        lookback = self.config['market_phase_lookback']
        phases = [MarketPhase.RANGING] * len(df)  # Default to ranging
        
        try:
            # Calculate some basic indicators for phase determination
            df_temp = df.copy()
            df_temp['sma20'] = ta.sma(df['close'], length=20)
            df_temp['sma50'] = ta.sma(df['close'], length=50)
            df_temp['sma200'] = ta.sma(df['close'], length=200)
            df_temp['atr'] = ta.atr(high=df['high'], low=df['low'], close=df['close'], length=14)
            
            # Calculate trend direction and strength
            df_temp['trend_direction'] = np.where(df_temp['sma20'] > df_temp['sma50'], 1, 
                                                np.where(df_temp['sma20'] < df_temp['sma50'], -1, 0))
            
            # Prepare to analyze market phase patterns
            for i in range(lookback, len(df)):
                # Extract recent data
                window = df_temp.iloc[i-lookback:i+1]
                recent_close = df_temp['close'].iloc[i]
                
                # Calculate recent high/low
                recent_high = window['high'].max()
                recent_low = window['low'].min()
                
                # Calculate volatility metrics
                volatility = window['atr'].iloc[-1] / recent_close
                price_range_pct = (recent_high - recent_low) / recent_close
                
                # Calculate trend metrics
                trend_direction = window['trend_direction'].iloc[-1]
                trend_consistency = window['trend_direction'].abs().sum() / lookback
                
                # Get recent swing points in this window
                recent_swings = [p for p in swing_points if i-lookback <= p.index <= i]
                
                # Classify the market phase
                if trend_direction > 0 and trend_consistency > 0.7:
                    # Strong uptrend
                    if len(recent_swings) >= 3 and all(s.type == 'high' for s in recent_swings[-2:]):
                        # Potential distribution if making higher highs but with weakening momentum
                        if recent_swings[-1].strength < recent_swings[-3].strength * 0.8:
                            phases[i] = MarketPhase.DISTRIBUTION
                        else:
                            phases[i] = MarketPhase.UPTREND
                    else:
                        phases[i] = MarketPhase.UPTREND
                
                elif trend_direction < 0 and trend_consistency > 0.7:
                    # Strong downtrend
                    if len(recent_swings) >= 3 and all(s.type == 'low' for s in recent_swings[-2:]):
                        # Potential accumulation if making lower lows but with weakening momentum
                        if recent_swings[-1].strength < recent_swings[-3].strength * 0.8:
                            phases[i] = MarketPhase.ACCUMULATION
                        else:
                            phases[i] = MarketPhase.DOWNTREND
                    else:
                        phases[i] = MarketPhase.DOWNTREND
                
                elif price_range_pct < 0.02 and volatility < 0.01:
                    # Very tight range - potential accumulation or distribution
                    if trend_direction > 0:
                        phases[i] = MarketPhase.DISTRIBUTION
                    elif trend_direction < 0:
                        phases[i] = MarketPhase.ACCUMULATION
                    else:
                        phases[i] = MarketPhase.RANGING
                
                elif price_range_pct > 0.05 and volatility > 0.03:
                    # High volatility - potential breakout or reversal
                    if recent_close > recent_high * 0.98 and trend_direction >= 0:
                        phases[i] = MarketPhase.BREAKOUT_UP
                    elif recent_close < recent_low * 1.02 and trend_direction <= 0:
                        phases[i] = MarketPhase.BREAKOUT_DOWN
                    elif window['close'].iloc[-3] < window['close'].iloc[-2] < window['close'].iloc[-1] and trend_direction < 0:
                        phases[i] = MarketPhase.REVERSAL_UP
                    elif window['close'].iloc[-3] > window['close'].iloc[-2] > window['close'].iloc[-1] and trend_direction > 0:
                        phases[i] = MarketPhase.REVERSAL_DOWN
                    else:
                        phases[i] = MarketPhase.CHOPPY
                
                else:
                    # Default ranging market
                    phases[i] = MarketPhase.RANGING
            
            logger.debug(f"Market phase determination complete")
            return phases
            
        except Exception as e:
            logger.error(f"Error in market phase determination: {str(e)}")
            return [MarketPhase.RANGING] * len(df)  # Return default if error

    def _calculate_trend_strength(self, df: pd.DataFrame) -> np.ndarray:
        """
        Calculate the strength of the current trend.
        
        Args:
            df: DataFrame with OHLCV data
            
        Returns:
            Array of trend strength values between -1 and 1
        """
        try:
            # Use multiple indicators to gauge trend strength
            # 1. Moving average directions
            df_temp = df.copy()
            df_temp['sma20'] = ta.sma(df['close'], length=20)
            df_temp['sma50'] = ta.sma(df['close'], length=50)
            df_temp['sma100'] = ta.sma(df['close'], length=100)
            
            # 2. ADX for trend strength
            df_temp['adx'] = ta.adx(high=df['high'], low=df['low'], close=df['close'], length=14)['ADX_14']
            
            # 3. MACD for momentum
            macd_df = ta.macd(df['close'], fast=12, slow=26, signal=9)
            df_temp['macd'] = macd_df.iloc[:, 0]
            df_temp['macd_signal'] = macd_df.iloc[:, 2]
            
            # Calculate trend strength components
            ma_alignment = np.zeros(len(df))
            for i in range(100, len(df)):
                # Moving average alignment (-1 to 1)
                ma_slopes = [
                    (df_temp['sma20'].iloc[i] - df_temp['sma20'].iloc[i-5]) / df_temp['sma20'].iloc[i-5],
                    (df_temp['sma50'].iloc[i] - df_temp['sma50'].iloc[i-5]) / df_temp['sma50'].iloc[i-5],
                    (df_temp['sma100'].iloc[i] - df_temp['sma100'].iloc[i-5]) / df_temp['sma100'].iloc[i-5]
                ]
                
                # Check if slopes are aligned
                slopes_positive = all(slope > 0 for slope in ma_slopes)
                slopes_negative = all(slope < 0 for slope in ma_slopes)
                
                if slopes_positive:
                    ma_component = min(1.0, sum(ma_slopes) * 100)  # Scale appropriately
                elif slopes_negative:
                    ma_component = max(-1.0, sum(ma_slopes) * 100)  # Scale appropriately
                else:
                    # Mixed slope directions
                    ma_component = sum(ma_slopes) * 50  # Reduced impact
                
                # Normalize ADX to 0-1 range (ADX is 0-100)
                adx_norm = min(1.0, df_temp['adx'].iloc[i] / 50)
                
                # MACD momentum direction
                if i > 0:
                    macd_direction = 1 if (df_temp['macd'].iloc[i] > df_temp['macd'].iloc[i-1]) else -1
                else:
                    macd_direction = 0
                    
                # Combine components with appropriate weights
                ma_alignment[i] = (
                    ma_component * 0.5 +  # MA alignment
                    (adx_norm * np.sign(ma_component)) * 0.3 +  # ADX weighted by direction
                    macd_direction * 0.2  # MACD direction
                )
                
                # Ensure values are in [-1, 1] range
                ma_alignment[i] = max(-1.0, min(1.0, ma_alignment[i]))
            
            return ma_alignment
            
        except Exception as e:
            logger.error(f"Error calculating trend strength: {str(e)}")
            return np.zeros(len(df))

    def _find_closest_level(self, prices: np.ndarray, 
                           levels: np.ndarray, 
                           level_type: str) -> np.ndarray:
        """
        Find the closest support or resistance level for each price.
        
        Args:
            prices: Array of price values
            levels: Array of level prices
            level_type: 'support' or 'resistance'
            
        Returns:
            Array of closest level prices
        """
        result = np.zeros_like(prices)
        
        if len(levels) == 0:
            return result
            
        for i, price in enumerate(prices):
            if level_type == 'support':
                # Find closest level below price
                levels_below = levels[levels < price]
                if len(levels_below) > 0:
                    result[i] = levels_below.max()
            else:  # resistance
                # Find closest level above price
                levels_above = levels[levels > price]
                if len(levels_above) > 0:
                    result[i] = levels_above.min()
        
        return result

    def _calculate_sr_density(self, df: pd.DataFrame, 
                             sr_levels: List[SupportResistanceLevel]) -> np.ndarray:
        """
        Calculate the density of support/resistance levels around the current price.
        
        Args:
            df: DataFrame with OHLCV data
            sr_levels: List of support/resistance levels
            
        Returns:
            Array of density values
        """
        if not sr_levels:
            return np.zeros(len(df))
            
        densities = np.zeros(len(df))
        price_range = df['high'].max() - df['low'].min()
        proximity_threshold = price_range * 0.1  # 10% of price range
        
        for i, row in df.iterrows():
            idx = df.index.get_loc(i)
            price = row['close']
            
            # Count levels within threshold and weight by proximity and strength
            density = 0
            for level in sr_levels:
                distance = abs(level.price - price)
                if distance < proximity_threshold:
                    # Inverse distance weighting
                    proximity_weight = 1 - (distance / proximity_threshold)
                    density += level.strength * proximity_weight
            
            densities[idx] = min(1.0, density / 3)  # Normalize to [0, 1]
        
        return densities

    def _identify_order_blocks(self, df: pd.DataFrame, timeframe: str) -> np.ndarray:
        """
        Identify potential order blocks based on price action.
        
        Args:
            df: DataFrame with OHLCV data
            timeframe: Timeframe of the data
            
        Returns:
            Array with order block identification (0=none, 1=bullish, -1=bearish)
        """
        lookback = self.config['order_blocks_lookback']
        result = np.zeros(len(df))
        
        try:
            for i in range(lookback, len(df) - 1):
                # Look for strong momentum candles
                current_candle = df.iloc[i]
                prev_candle = df.iloc[i-1]
                
                candle_range = current_candle['high'] - current_candle['low']
                avg_range = df['high'].iloc[i-lookback:i].mean() - df['low'].iloc[i-lookback:i].mean()
                
                # Identify bullish order blocks (high volume down candle followed by strong up move)
                if (current_candle['close'] < current_candle['open'] and  # Bearish candle
                    current_candle['volume'] > df['volume'].iloc[i-lookback:i].mean() * 1.5 and  # High volume
                    df.iloc[i+1]['close'] > df.iloc[i+1]['open'] and  # Next candle bullish
                    df.iloc[i+1]['close'] > current_candle['high']):  # Strong movement up
                    
                    result[i] = -1  # Bullish order block (previous bearish candle)
                
                # Identify bearish order blocks (high volume up candle followed by strong down move)
                elif (current_candle['close'] > current_candle['open'] and  # Bullish candle
                      current_candle['volume'] > df['volume'].iloc[i-lookback:i].mean() * 1.5 and  # High volume
                      df.iloc[i+1]['close'] < df.iloc[i+1]['open'] and  # Next candle bearish
                      df.iloc[i+1]['close'] < current_candle['low']):  # Strong movement down
                    
                    result[i] = 1  # Bearish order block (previous bullish candle)
            
            return result
            
        except Exception as e:
            logger.error(f"Error identifying order blocks: {str(e)}")
            return np.zeros(len(df))

    def _identify_liquidity_levels(self, df: pd.DataFrame) -> np.ndarray:
        """
        Identify potential liquidity levels based on stop clusters.
        
        Args:
            df: DataFrame with OHLCV data
            
        Returns:
            Array with liquidity level scores (higher values indicate more liquidity)
        """
        pct = self.config['liquidity_levels_pct']
        result = np.zeros(len(df))
        
        try:
            # Find swing points for potential stop locations
            highs = argrelextrema(df['high'].values, np.greater, order=5)[0]
            lows = argrelextrema(df['low'].values, np.less, order=5)[0]
            
            # Calculate typical stop placement zones
            liquidity_zones = []
            
            # Above recent highs - common stop placements
            for idx in highs:
                if idx < len(df) - 1:  # Ensure not the last point
                    level = df['high'].iloc[idx] * (1 + pct/100)
                    strength = 0.5 + 0.5 * (df['volume'].iloc[idx] / df['volume'].mean())
                    liquidity_zones.append((level, strength, idx))
            
            # Below recent lows - common stop placements
            for idx in lows:
                if idx < len(df) - 1:  # Ensure not the last point
                    level = df['low'].iloc[idx] * (1 - pct/100)
                    strength = 0.5 + 0.5 * (df['volume'].iloc[idx] / df['volume'].mean())
                    liquidity_zones.append((level, strength, idx))
            
            # Score each candle based on proximity to liquidity zones
            for i in range(len(df)):
                price = df['close'].iloc[i]
                
                # Calculate liquidity score based on proximity to zones
                liquidity_score = 0
                for level, strength, zone_idx in liquidity_zones:
                    # Only consider zones that formed before this candle
                    if zone_idx < i:
                        distance = abs(price - level)
                        max_distance = df['high'].max() * 0.01  # 1% of max price
                        
                        if distance < max_distance:
                            # Inverse distance weighting
                            proximity = 1 - (distance / max_distance)
                            # Decay strength based on time passed
                            time_decay = max(0.2, min(1.0, (1 - (i - zone_idx) / 20)))
                            
                            liquidity_score += strength * proximity * time_decay
                
                result[i] = min(1.0, liquidity_score / 5)  # Normalize to [0, 1]
            
            return result
            
        except Exception as e:
            logger.error(f"Error identifying liquidity levels: {str(e)}")
            return np.zeros(len(df))

    def _identify_smart_money_levels(self, df: pd.DataFrame) -> np.ndarray:
        """
        Identify potential smart money levels based on price action and volume.
        
        Args:
            df: DataFrame with OHLCV data
            
        Returns:
            Array with smart money level scores
        """
        threshold = self.config['smart_money_threshold']
        result = np.zeros(len(df))
        
        try:
            # Calculate VWAP and standard deviations
            df_temp = df.copy()
            typical_price = (df['high'] + df['low'] + df['close']) / 3
            cumulative_tp_vol = (typical_price * df['volume']).cumsum()
            cumulative_vol = df['volume'].cumsum()
            
            # Avoid division by zero
            df_temp['vwap'] = np.where(cumulative_vol > 0, 
                                      cumulative_tp_vol / cumulative_vol, 
                                      df['close'])
            
            # Calculate standard deviation of price from VWAP
            df_temp['price_dev'] = np.abs(df['close'] - df_temp['vwap'])
            df_temp['dev_mean'] = df_temp['price_dev'].rolling(window=20).mean()
            df_temp['dev_std'] = df_temp['price_dev'].rolling(window=20).std()
            
            # Calculate VWAP bands
            std_multiplier = self.config['vwap_std_multiplier']
            df_temp['vwap_upper'] = df_temp['vwap'] + df_temp['dev_std'] * std_multiplier
            df_temp['vwap_lower'] = df_temp['vwap'] - df_temp['dev_std'] * std_multiplier
            
            # Identify potential smart money action
            for i in range(20, len(df)):
                current_price = df['close'].iloc[i]
                
                # Test if price is near VWAP bands with exceptional volume
                near_upper = current_price > df_temp['vwap_upper'].iloc[i] * 0.98
                near_lower = current_price < df_temp['vwap_lower'].iloc[i] * 1.02
                high_volume = df['volume'].iloc[i] > df['volume'].iloc[i-20:i].mean() * 1.5
                
                if (near_upper or near_lower) and high_volume:
                    # Calculate strength based on volume and price action
                    vol_ratio = min(3.0, df['volume'].iloc[i] / df['volume'].iloc[i-20:i].mean())
                    price_action = abs(df['close'].iloc[i] - df['open'].iloc[i]) / \
                                  (df['high'].iloc[i] - df['low'].iloc[i])
                    
                    # Higher score if candle closes strong in expected direction
                    if near_upper and df['close'].iloc[i] < df['open'].iloc[i]:
                        direction_alignment = 1.2  # Bearish at resistance
                    elif near_lower and df['close'].iloc[i] > df['open'].iloc[i]:
                        direction_alignment = 1.2  # Bullish at support
                    else:
                        direction_alignment = 0.8
                    
                    smart_money_score = min(1.0, (vol_ratio * 0.5 + price_action * 0.5) * direction_alignment)
                    
                    # Only register significant scores
                    if smart_money_score > threshold:
                        result[i] = smart_money_score
            
            return result
            
        except Exception as e:
            logger.error(f"Error identifying smart money levels: {str(e)}")
            return np.zeros(len(df))

    def get_recent_structure(self, timeframe: str) -> Dict[str, Any]:
        """
        Get the most recent market structure information for a specific timeframe.
        
        Args:
            timeframe: The timeframe to retrieve information for
            
        Returns:
            Dictionary with recent structure information
        """
        if timeframe not in self.market_phases:
            return {
                'phase': MarketPhase.RANGING,
                'swing_points': [],
                'sr_levels': [],
                'time': None
            }
        
        return {
            'phase': self.market_phases[timeframe],
            'swing_points': self.swing_points.get(timeframe, [])[-5:],
            'sr_levels': self.sr_levels.get(timeframe, []),
            'time': pd.Timestamp.now()
        }

    def is_near_key_level(self, price: float, timeframe: str, 
                         threshold_pct: float = 0.5) -> Tuple[bool, str, float]:
        """
        Check if a price is near a key support/resistance level.
        
        Args:
            price: The price to check
            timeframe: The timeframe to use for levels
            threshold_pct: Proximity threshold as percentage of price
            
        Returns:
            Tuple of (is_near_level, level_type, distance_percentage)
        """
        if timeframe not in self.sr_levels or not self.sr_levels[timeframe]:
            return False, "", 0.0
        
        threshold = price * threshold_pct / 100
        
        # Check all levels
        closest_level = None
        closest_distance = float('inf')
        closest_type = ""
        
        for level in self.sr_levels[timeframe]:
            distance = abs(level.price - price)
            if distance < threshold and distance < closest_distance:
                closest_distance = distance
                closest_level = level
                closest_type = level.type
        
        if closest_level:
            return True, closest_type, (closest_distance / price) * 100
        else:
            return False, "", 0.0

# Add MarketStructureFeatures class (plural form) as an alias for MarketStructureFeature
MarketStructureFeatures = MarketStructureFeature


<<<<<<< HEAD
def identify_swing_points(df: pd.DataFrame, timeframe: str) -> List[SwingPoint]:
    """Convenience wrapper for swing point detection."""
    ms = MarketStructureFeature()
    return ms._identify_swing_points(df, timeframe)
=======
def identify_swing_points(df: pd.DataFrame, timeframe: str, lookback: int = 20) -> List[SwingPoint]:
    """Convenience wrapper to identify swing points."""
    feature = MarketStructureFeature({'swing_lookback': lookback})
    return feature._identify_swing_points(df, timeframe)
def identify_swing_points(df: pd.DataFrame, timeframe: str) -> List[SwingPoint]:
    """Convenience wrapper for swing point detection."""
    feature = MarketStructureFeature()
    return feature._identify_swing_points(df, timeframe)

__all__ = ['identify_swing_points']
>>>>>>> 9bfbd63c
<|MERGE_RESOLUTION|>--- conflicted
+++ resolved
@@ -1440,12 +1440,10 @@
 MarketStructureFeatures = MarketStructureFeature
 
 
-<<<<<<< HEAD
 def identify_swing_points(df: pd.DataFrame, timeframe: str) -> List[SwingPoint]:
     """Convenience wrapper for swing point detection."""
     ms = MarketStructureFeature()
     return ms._identify_swing_points(df, timeframe)
-=======
 def identify_swing_points(df: pd.DataFrame, timeframe: str, lookback: int = 20) -> List[SwingPoint]:
     """Convenience wrapper to identify swing points."""
     feature = MarketStructureFeature({'swing_lookback': lookback})
@@ -1455,5 +1453,4 @@
     feature = MarketStructureFeature()
     return feature._identify_swing_points(df, timeframe)
 
-__all__ = ['identify_swing_points']
->>>>>>> 9bfbd63c
+__all__ = ['identify_swing_points']