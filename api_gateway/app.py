--- conflicted
+++ resolved
@@ -15,22 +15,18 @@
 from datetime import datetime, timedelta
 from contextlib import asynccontextmanager
 
-<<<<<<< HEAD
-import jwt
-=======
+
 import jwt  # PyJWT
->>>>>>> f029e731
+
 import uvicorn
 from fastapi import FastAPI, Request, WebSocket, WebSocketDisconnect, Depends, HTTPException, status
 from fastapi.middleware.cors import CORSMiddleware
 from fastapi.security import OAuth2PasswordBearer, OAuth2PasswordRequestForm
-<<<<<<< HEAD
-from fastapi.responses import JSONResponse
-=======
+
 # from fastapi.staticfiles import StaticFiles # Not used in this snippet
 from fastapi.responses import JSONResponse  # HTMLResponse, FileResponse not used here
 # from fastapi.encoders import jsonable_encoder # Not used in this snippet
->>>>>>> f029e731
+
 from starlette.middleware.base import BaseHTTPMiddleware
 from starlette.websockets import WebSocketState
 
@@ -40,11 +36,7 @@
 
 # Assuming 'common' is a top-level package or accessible in PYTHONPATH
 from common.logger import get_logger
-<<<<<<< HEAD
-from common.metrics import MetricsCollector
-from common.redis_client import RedisClient
-from config import Config
-=======
+
 
 from common.metrics import MetricsCollector
 # from common.async_utils import AsyncLimiter, AsyncRetry, AsyncCircuitBreaker # Not used in this snippet
@@ -54,7 +46,7 @@
 # If 'config.py' provides an instance: from config import app_config as Config (or similar)
 # If 'core.config' is the module: from core.config import Config
 from config import Config  # This might need adjustment based on actual project structure
->>>>>>> f029e731
+
 
 # Import service clients - Assuming these exist and are correctly structured
 # These paths suggest that 'brain_council', 'execution_engine', etc., are top-level packages
