--- conflicted
+++ resolved
@@ -41,10 +41,6 @@
         args: [
           --profile=black,
           --line-length=120,
-<<<<<<< HEAD
-=======
-          --line-length=150,
->>>>>>> 3228201e
           --multi-line=3,
           --trailing-comma,
           --force-grid-wrap=0,
@@ -59,11 +55,7 @@
       - id: flake8
         args: [
           --max-line-length=120,
-<<<<<<< HEAD
           --extend-ignore=E203,W503,
-=======
-          --extend-ignore=E203,W503,E501,
->>>>>>> 3228201e
           --max-complexity=10,
           --select=E,W,F,C,N,
           --per-file-ignores=__init__.py:F401
