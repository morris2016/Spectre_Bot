# .pre-commit-config.yaml
repos:
  # File formatting and basic checks
  - repo: https://github.com/pre-commit/pre-commit-hooks
    rev: v4.6.0
    hooks:
      - id: end-of-file-fixer
      - id: trailing-whitespace
        args: [--markdown-linebreak-ext=md]
      - id: check-yaml
        args: [--allow-multiple-documents]
      - id: check-json
      - id: check-toml
      - id: check-xml
      - id: check-merge-conflict
      - id: check-added-large-files
        args: [--maxkb=10000]
      - id: check-case-conflict
      - id: check-docstring-first
      - id: check-executables-have-shebangs
      - id: check-shebang-scripts-are-executable
      - id: mixed-line-ending
        args: [--fix=lf]
      - id: pretty-format-json
        args: [--autofix, --indent=2]
      - id: requirements-txt-fixer

  # Python code formatting with Black
  - repo: https://github.com/psf/black
    rev: 24.3.0
    hooks:
      - id: black
        language_version: python3
        args: [--line-length=150, --target-version=py311]

  # Import sorting and organization
  - repo: https://github.com/pycqa/isort
    rev: 5.13.2
    hooks:
      - id: isort
        args: [
          --profile=black,
          --line-length=150,
          --multi-line=3,
          --trailing-comma,
          --force-grid-wrap=0,
          --combine-as,
          --use-parentheses
        ]

  # Advanced linting with flake8
  - repo: https://github.com/pycqa/flake8
    rev: 7.0.0
    hooks:
      - id: flake8
        args: [
          --max-line-length=150,
          --extend-ignore=E203,W503,
          --max-complexity=10,
          --select=E,W,F,C,N,
          --per-file-ignores=__init__.py:F401
        ]
        additional_dependencies:
          - flake8-bugbear
          - flake8-comprehensions
          - flake8-simplify
          - flake8-docstrings
          - flake8-naming
          - pep8-naming

  # Type checking with mypy
  - repo: https://github.com/pre-commit/mirrors-mypy
    rev: v1.9.0
    hooks:
      - id: mypy
        args: [
          --strict,
          --ignore-missing-imports,
          --allow-untyped-decorators,
          --no-warn-return-any
        ]
        additional_dependencies:
          - types-requests
          - types-PyYAML
          - types-python-dateutil

  # Security scanning
  - repo: https://github.com/PyCQA/bandit
    rev: 1.7.8
    hooks:
      - id: bandit
        args: [-r, --format=custom, --skip=B101,B601]
        exclude: ^tests/

  # Upgrade syntax for newer Python versions
  - repo: https://github.com/asottile/pyupgrade
    rev: v3.15.2
    hooks:
      - id: pyupgrade
        args: [--py311-plus]

  # Remove unused imports and variables
  - repo: https://github.com/PyCQA/autoflake
    rev: v2.3.1
    hooks:
      - id: autoflake
        args: [
          --in-place,
          --remove-all-unused-imports,
          --remove-unused-variables,
          --remove-duplicate-keys,
          --ignore-init-module-imports
        ]

  # Docstring formatting
  - repo: https://github.com/PyCQA/docformatter
    rev: v1.7.5
    hooks:
      - id: docformatter
        args: [
          --in-place,
          --wrap-summaries=150,
          --wrap-descriptions=150,
          --make-summary-multi-line
        ]

  # YAML formatting
  - repo: https://github.com/pre-commit/mirrors-prettier
    rev: v4.0.0-alpha.8
    hooks:
      - id: prettier
        types_or: [yaml, json, markdown]
        args: [--prose-wrap=always, --print-width=150]

  # Spell checking for documentation
  - repo: https://github.com/codespell-project/codespell
    rev: v2.2.6
    hooks:
      - id: codespell
<<<<<<< HEAD
        args: [
          '--skip=*.git,*.svg,*.lock,*.css,*.js',
          '--ignore-words-list=nd,ot,thru'
        ]
=======
        args:
          - '--skip=*.git,*.svg,*.lock,*.css,*.js'
          - '--ignore-words-list=nd,ot,thru'
>>>>>>> 2c421ad9

  # Dockerfile linting
  - repo: https://github.com/hadolint/hadolint
    rev: v2.12.0
    hooks:
      - id: hadolint
        args: [--ignore, DL3008, --ignore, DL3009]

# Configuration for CI/CD optimization
ci:
  autofix_commit_msg: |
    [pre-commit.ci] auto fixes from pre-commit hooks

    for more information, see https://pre-commit.ci
  autofix_prs: true
  autoupdate_branch: ''
  autoupdate_commit_msg: '[pre-commit.ci] pre-commit autoupdate'
  autoupdate_schedule: weekly
  skip: []
  submodules: false<|MERGE_RESOLUTION|>--- conflicted
+++ resolved
@@ -137,16 +137,11 @@
     rev: v2.2.6
     hooks:
       - id: codespell
-<<<<<<< HEAD
         args: [
           '--skip=*.git,*.svg,*.lock,*.css,*.js',
           '--ignore-words-list=nd,ot,thru'
         ]
-=======
-        args:
-          - '--skip=*.git,*.svg,*.lock,*.css,*.js'
-          - '--ignore-words-list=nd,ot,thru'
->>>>>>> 2c421ad9
+
 
   # Dockerfile linting
   - repo: https://github.com/hadolint/hadolint
