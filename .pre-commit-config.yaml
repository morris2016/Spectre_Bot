--- conflicted
+++ resolved
@@ -139,11 +139,8 @@
       - id: codespell
         args: [
           '--skip=*.git,*.svg,*.lock,*.css,*.js',
-<<<<<<< HEAD
-          --ignore-words-list=nd,ot,thru
-=======
+
           '--ignore-words-list=nd,ot,thru'
->>>>>>> dc344918
         ]
 
 
