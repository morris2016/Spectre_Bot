# .pre-commit-config.yaml
repos:
  # File formatting and basic checks
  - repo: https://github.com/pre-commit/pre-commit-hooks
    rev: v4.6.0
    hooks:
      - id: end-of-file-fixer
      - id: trailing-whitespace
        args: [--markdown-linebreak-ext=md]
      - id: check-yaml
        args: [--allow-multiple-documents]
      - id: check-json
      - id: check-toml
      - id: check-xml
      - id: check-merge-conflict
      - id: check-added-large-files
        args: [--maxkb=10000]
      - id: check-case-conflict
      - id: check-docstring-first
      - id: check-executables-have-shebangs
      - id: check-shebang-scripts-are-executable
      - id: mixed-line-ending
        args: [--fix=lf]
      - id: pretty-format-json
        args: [--autofix, --indent=2]
      - id: requirements-txt-fixer

  # Python code formatting with Black
  - repo: https://github.com/psf/black
    rev: 24.3.0
    hooks:
      - id: black
        language_version: python3
        args: [--line-length=120, --target-version=py311]

  # Import sorting and organization
  - repo: https://github.com/pycqa/isort
    rev: 5.13.2
    hooks:
      - id: isort
        args: [
          --profile=black,
<<<<<<< HEAD
          --line-length=120,
=======
          --line-length=150,
>>>>>>> fe222a5b
          --multi-line=3,
          --trailing-comma,
          --force-grid-wrap=0,
          --combine-as,
          --use-parentheses
        ]

  # Advanced linting with flake8
  - repo: https://github.com/pycqa/flake8
    rev: 7.0.0
    hooks:
      - id: flake8
        args: [
          --max-line-length=120,
          --extend-ignore=E203,W503,E501,
          --max-complexity=10,
          --select=E,W,F,C,N,
          --per-file-ignores=__init__.py:F401
        ]
        additional_dependencies:
          - flake8-bugbear
          - flake8-comprehensions
          - flake8-simplify
          - flake8-docstrings
          - flake8-naming
          - pep8-naming

  # Type checking with mypy
  - repo: https://github.com/pre-commit/mirrors-mypy
    rev: v1.9.0
    hooks:
      - id: mypy
        args: [
          --strict,
          --ignore-missing-imports,
          --allow-untyped-decorators,
          --no-warn-return-any
        ]
        additional_dependencies:
          - types-requests
          - types-PyYAML
          - types-python-dateutil

  # Security scanning
  - repo: https://github.com/PyCQA/bandit
    rev: 1.7.8
    hooks:
      - id: bandit
        args: [-r, --format=custom, --skip=B101,B601]
        exclude: ^tests/

  # Upgrade syntax for newer Python versions
  - repo: https://github.com/asottile/pyupgrade
    rev: v3.15.2
    hooks:
      - id: pyupgrade
        args: [--py311-plus]

  # Remove unused imports and variables
  - repo: https://github.com/PyCQA/autoflake
    rev: v2.3.1
    hooks:
      - id: autoflake
        args: [
          --in-place,
          --remove-all-unused-imports,
          --remove-unused-variables,
          --remove-duplicate-keys,
          --ignore-init-module-imports
        ]

  # Docstring formatting
  - repo: https://github.com/PyCQA/docformatter
    rev: v1.7.5
    hooks:
      - id: docformatter
        args: [
          --in-place,
          --wrap-summaries=120,
          --wrap-descriptions=120,
          --make-summary-multi-line
        ]

  # YAML formatting
  - repo: https://github.com/pre-commit/mirrors-prettier
    rev: v4.0.0-alpha.8
    hooks:
      - id: prettier
        types_or: [yaml, json, markdown]
        args: [--prose-wrap=always, --print-width=120]

  # Spell checking for documentation
  - repo: https://github.com/codespell-project/codespell
    rev: v2.2.6
    hooks:
      - id: codespell
        args: [
          --skip="*.git,*.svg,*.lock,*.css,*.js",
          --ignore-words-list=nd,ot,thru
        ]

  # Dockerfile linting
  - repo: https://github.com/hadolint/hadolint
    rev: v2.12.0
    hooks:
      - id: hadolint-docker
        args: [--ignore, DL3008, --ignore, DL3009]

# Configuration for CI/CD optimization
ci:
  autofix_commit_msg: |
    [pre-commit.ci] auto fixes from pre-commit hooks

    for more information, see https://pre-commit.ci
  autofix_prs: true
  autoupdate_branch: ''
  autoupdate_commit_msg: '[pre-commit.ci] pre-commit autoupdate'
  autoupdate_schedule: weekly
  skip: []
  submodules: false<|MERGE_RESOLUTION|>--- conflicted
+++ resolved
@@ -40,11 +40,8 @@
       - id: isort
         args: [
           --profile=black,
-<<<<<<< HEAD
           --line-length=120,
-=======
           --line-length=150,
->>>>>>> fe222a5b
           --multi-line=3,
           --trailing-comma,
           --force-grid-wrap=0,
