--- conflicted
+++ resolved
@@ -171,14 +171,11 @@
                 self.metrics.increment("data.published")
                 self.data_stats["published"] += 1
 
-<<<<<<< HEAD
             # Publish over the event bus
             await self.event_bus.publish(channel, data)
-=======
             # Publish to EventBus
             if self.event_bus:
                 await self.event_bus.publish(channel, data)
->>>>>>> 5c8cdebf
             
             # Update metrics
             self.metrics.increment("data.received")
