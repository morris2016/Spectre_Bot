--- conflicted
+++ resolved
@@ -172,17 +172,11 @@
                     self.config.data_feeds.get(feed_name, {})["enabled"] = False
                     continue
 
-<<<<<<< HEAD
                 # Disable feed on authentication failures to prevent restart loops
                 if isinstance(e, FeedAuthenticationError):
                     self.logger.error(
                         f"Disabling {feed_name} feed due to authentication error"
-=======
-                # Disable feed if credentials are invalid to avoid restart loops
-                if "Invalid Deriv credentials" in str(e):
-                    self.logger.error(
-                        f"Disabling {feed_name} feed due to invalid credentials"
->>>>>>> 53398c4b
+
                     )
                     self.feeds.pop(feed_name, None)
                     self.config.data_feeds.get(feed_name, {})["enabled"] = False
