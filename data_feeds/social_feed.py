--- conflicted
+++ resolved
@@ -46,14 +46,11 @@
 from config import Config
 from common.logger import get_logger
 from common.utils import (
-<<<<<<< HEAD
     retry_with_backoff_decorator, rate_limit, SafeDict, hash_content,
-=======
     retry_with_backoff_decorator,
     rate_limit,
     SafeDict,
     hash_content,
->>>>>>> 4be896a6
     safe_nltk_download,
 )
 from common.constants import (
@@ -242,11 +239,9 @@
     def initialize_nlp_models(self):
         """Initialize NLP models for sentiment analysis and entity recognition"""
         try:
-<<<<<<< HEAD
             # Ensure required NLTK resources are available without downloading
             safe_nltk_download('tokenizers/punkt')
             safe_nltk_download('vader_lexicon')
-=======
             # Download required NLTK resources if not already present
             try:
                 nltk.data.find('tokenizers/punkt')
@@ -257,7 +252,6 @@
                 nltk.data.find('vader_lexicon')
             except LookupError:
                 safe_nltk_download('vader_lexicon')
->>>>>>> 4be896a6
             
             # Initialize VADER sentiment analyzer (fast but less accurate)
             self.nlp_models['vader'] = SentimentIntensityAnalyzer()
