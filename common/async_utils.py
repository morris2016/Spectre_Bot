#!/usr/bin/env python3
"""
QuantumSpectre Elite Trading System
Async Utilities

This module provides async utility functions for the QuantumSpectre Elite Trading System.
"""

import asyncio
import functools
from contextlib import asynccontextmanager
import logging
import time
from typing import Any, List, Callable, Coroutine, Optional, TypeVar, Set

from common.exceptions import TimeoutError

# Type variables for better type hinting
T = TypeVar('T')
R = TypeVar('R')

# Logger for this module
logger = logging.getLogger(__name__)

async def run_with_timeout(
    coroutine: Coroutine[Any, Any, T], 
    timeout: float, 
    loop: Optional[asyncio.AbstractEventLoop] = None,
    error_message: Optional[str] = None
) -> T:
    """
    Run a coroutine with a timeout.

    Args:
        coroutine: Coroutine to run
        timeout: Timeout in seconds
        loop: Event loop to use (defaults to current loop)
        error_message: Custom error message on timeout

    Returns:
        Result of the coroutine

    Raises:
        TimeoutError: If the coroutine times out
    """
    if loop is None:
        loop = asyncio.get_event_loop()
    try:
        return await asyncio.wait_for(coroutine, timeout=timeout)
    except asyncio.TimeoutError:
        msg = error_message or f"Operation timed out after {timeout} seconds"
        logger.error(msg)
        raise TimeoutError(msg)

async def cancel_all_tasks(
    tasks: Set[asyncio.Task], 
    timeout: float = 5.0,
    exception_handler: Optional[Callable[[Exception], None]] = None
) -> None:
    """
    Cancel all tasks and wait for them to complete.

    Args:
        tasks: Set of tasks to cancel
        timeout: Timeout for tasks to complete after cancellation
        exception_handler: Optional handler for exceptions during cancellation
    """
    if not tasks:
        return

    # Request cancellation for all tasks
    for task in tasks:
        if not task.done():
            task.cancel()

    # Wait for all tasks to complete or timeout
    pending = tasks
    try:
        done, pending = await asyncio.wait(tasks, timeout=timeout)
    except asyncio.CancelledError:
        # Handle the case where this function itself is cancelled
        logger.warning("Task cancellation was interrupted")
        # Re-raise to propagate the cancellation
        raise

    # Handle any remaining pending tasks
    if pending:
        logger.warning(f"{len(pending)} tasks did not complete cancellation within timeout")
        
    # Check for exceptions in completed tasks
    for task in done:
        if task.cancelled():
            continue
        if task.exception() and exception_handler:
            try:
                exception_handler(task.exception())
            except Exception as e:
                logger.error(f"Error in exception handler: {str(e)}")

async def gather_with_concurrency(
    n: int, 
    *coroutines: Coroutine, 
    return_exceptions: bool = False
) -> List[Any]:
    """
    Run coroutines with limited concurrency.

    Args:
        n: Maximum number of concurrent coroutines
        *coroutines: Coroutines to run
        return_exceptions: If True, exceptions are returned instead of raised

    Returns:
        List of results
    """
    semaphore = asyncio.Semaphore(n)
    
    async def semaphore_coroutine(coroutine):
        async with semaphore:
            return await coroutine
    
    return await asyncio.gather(
        *(semaphore_coroutine(c) for c in coroutines),
        return_exceptions=return_exceptions
    )

async def safe_gather(*coroutines: Coroutine, return_exceptions: bool = True) -> List[Any]:
    """
    Safely gather coroutines, ensuring no exceptions propagate unless requested.

    Args:
        *coroutines: Coroutines to run
        return_exceptions: If True, exceptions are returned instead of raised

    Returns:
        List of results or exceptions
    """
    try:
        return await asyncio.gather(*coroutines, return_exceptions=return_exceptions)
    except Exception as e:
        logger.error(f"Error in safe_gather: {str(e)}")
        if return_exceptions:
            return [e] * len(coroutines)
        raise

async def run_in_threadpool(func: Callable[..., R], *args, **kwargs) -> R:
    """
    Run a blocking function in a thread pool executor.

    Args:
        func: Function to run
        *args: Positional arguments to pass to the function
        **kwargs: Keyword arguments to pass to the function

    Returns:
        Result of the function
    """
    loop = asyncio.get_event_loop()
    return await loop.run_in_executor(
        None, lambda: func(*args, **kwargs)
    )


<<<<<<< HEAD
async def run_in_thread_pool(func: Callable[..., R], *args, **kwargs) -> R:
    """Alias for run_in_threadpool for backward compatibility."""
=======
async def run_in_thread_pool(func: Callable[..., R], *args: Any, **kwargs: Any) -> R:
    """Alias for :func:`run_in_threadpool` for backward compatibility."""
>>>>>>> 55b53596
    return await run_in_threadpool(func, *args, **kwargs)

async def retry(
    coroutine_func: Callable[..., Coroutine],
    *args,
    retry_count: int = 3,
    delay: float = 1.0,
    backoff_factor: float = 2.0,
    exceptions: tuple = (Exception,),
    **kwargs
) -> Any:
    """
    Retry a coroutine with exponential backoff.

    Args:
        coroutine_func: Coroutine function to retry
        *args: Positional arguments to pass to the function
        retry_count: Maximum number of retries
        delay: Initial delay between retries in seconds
        backoff_factor: Backoff multiplier for subsequent retries
        exceptions: Tuple of exceptions to catch for retrying
        **kwargs: Keyword arguments to pass to the function

    Returns:
        Result of the coroutine function

    Raises:
        The last caught exception if all retries fail
    """
    last_exception = None
    current_delay = delay

    for i in range(retry_count + 1):
        try:
            return await coroutine_func(*args, **kwargs)
        except exceptions as e:
            last_exception = e
            if i < retry_count:
                logger.warning(f"Retry {i+1}/{retry_count} failed: {str(e)}. Retrying in {current_delay:.2f}s")
                await asyncio.sleep(current_delay)
                current_delay *= backoff_factor
            else:
                logger.error(f"All {retry_count} retries failed for {coroutine_func.__name__}")
                break

    raise last_exception

class RateLimiter:
    """
    Asynchronous rate limiter to control API call rates.
    """
    
    def __init__(self, calls_per_second: float = 1.0, burst: int = 1):
        """
        Initialize the rate limiter.

        Args:
            calls_per_second: Maximum calls per second
            burst: Maximum number of tokens (calls) that can be accumulated
        """
        self.calls_per_second = calls_per_second
        self.burst = burst
        self.tokens = burst
        self.updated_at = time.monotonic()
        self.lock = asyncio.Lock()

    async def acquire(self, tokens: float = 1.0) -> float:
        """
        Acquire tokens for API call, waiting if necessary.

        Args:
            tokens: Number of tokens to acquire

        Returns:
            Time spent waiting in seconds
        """
        start_time = time.monotonic()
        async with self.lock:
            # Update current token count based on elapsed time
            now = time.monotonic()
            elapsed = now - self.updated_at
            self.tokens = min(self.burst, self.tokens + elapsed * self.calls_per_second)
            self.updated_at = now
            
            # Calculate wait time if not enough tokens
            wait_time = 0.0
            if tokens > self.tokens:
                wait_time = (tokens - self.tokens) / self.calls_per_second
            
            # Wait if needed
            if wait_time > 0:
                self.updated_at += wait_time
                await asyncio.sleep(wait_time)
            
            # Consume tokens
            self.tokens -= tokens
            
            return time.monotonic() - start_time

class AsyncTimer:
    """
    Context manager for timing async code blocks.
    """
    
    def __init__(self, name: str = "timer", logger_name: Optional[str] = None):
        """
        Initialize the timer.

        Args:
            name: Timer name for identification
            logger_name: Logger name (if None, use this module's logger)
        """
        self.name = name
        self.start_time = 0
        self.logger = logging.getLogger(logger_name if logger_name else __name__)

    async def __aenter__(self) -> 'AsyncTimer':
        """Enter the context manager."""
        self.start_time = time.monotonic()
        return self

    async def __aexit__(self, exc_type, exc_val, exc_tb) -> None:
        """Exit the context manager."""
        elapsed = time.monotonic() - self.start_time
        self.logger.debug(f"{self.name} took {elapsed:.6f} seconds")

def async_retry(
    retry_count: int = 3,
    delay: float = 1.0,
    backoff_factor: float = 2.0,
    exceptions: tuple = (Exception,)
):
    """
    Decorator for retrying async functions with exponential backoff.

    Args:
        retry_count: Maximum number of retries
        delay: Initial delay between retries in seconds
        backoff_factor: Backoff multiplier for subsequent retries
        exceptions: Tuple of exceptions to catch for retrying

    Returns:
        Decorated function
    """
    def decorator(func):
        @functools.wraps(func)
        async def wrapper(*args, **kwargs):
            return await retry(
                func, *args,
                retry_count=retry_count,
                delay=delay,
                backoff_factor=backoff_factor,
                exceptions=exceptions,
                **kwargs
            )
        return wrapper
    return decorator

async def retry_with_backoff(
    coro: Coroutine,
    retry_count: int = 3,
    initial_delay: float = 1.0,
    backoff_factor: float = 2.0,
    exceptions: tuple = (Exception,)
) -> Any:
    """
    Retry a coroutine with exponential backoff.
    
    Args:
        coro: Coroutine to retry
        retry_count: Maximum number of retries
        initial_delay: Initial delay between retries in seconds
        backoff_factor: Backoff multiplier for subsequent retries
        exceptions: Tuple of exceptions to catch for retrying
        
    Returns:
        Result of the coroutine
        
    Raises:
        The last caught exception if all retries fail
    """
    last_exception = None
    current_delay = initial_delay
    
    for i in range(retry_count + 1):
        try:
            return await coro
        except exceptions as e:
            last_exception = e
            if i < retry_count:
                logger.warning(f"Retry {i+1}/{retry_count} failed: {str(e)}. Retrying in {current_delay:.2f}s")
                await asyncio.sleep(current_delay)
                current_delay *= backoff_factor
            else:
                logger.error(f"All {retry_count} retries failed")
                break
    
    raise last_exception


def retry_with_backoff_decorator(
    retry_count: int = 3,
    initial_delay: float = 1.0,
    backoff_factor: float = 2.0,
    exceptions: tuple = (Exception,)
):
    """
    Decorator for retrying a coroutine function with exponential backoff.
    
    Args:
        retry_count: Maximum number of retries
        initial_delay: Initial delay between retries in seconds
        backoff_factor: Backoff multiplier for subsequent retries
        exceptions: Tuple of exceptions to catch for retrying
        
    Returns:
        Decorated function
    """
    def decorator(func):
        @functools.wraps(func)
        async def wrapper(*args, **kwargs):
            last_exception = None
            current_delay = initial_delay
            
            for i in range(retry_count + 1):
                try:
                    return await func(*args, **kwargs)
                except exceptions as e:
                    last_exception = e
                    if i < retry_count:
                        logger.warning(f"Retry {i+1}/{retry_count} failed: {str(e)}. Retrying in {current_delay:.2f}s")
                        await asyncio.sleep(current_delay)
                        current_delay *= backoff_factor
                    else:
                        logger.error(f"All {retry_count} retries failed")
                        break
            
            raise last_exception
        return wrapper
    return decorator

async def periodic_task(
    func: Callable[..., Coroutine],
    interval: float,
    *args,
    initial_delay: float = 0,
    stop_event: Optional[asyncio.Event] = None,
    **kwargs
) -> None:
    """
    Run a function periodically.

    Args:
        func: Coroutine function to run
        interval: Interval between runs in seconds
        *args: Positional arguments to pass to the function
        initial_delay: Delay before the first run
        stop_event: Event to signal stopping the periodic task
        **kwargs: Keyword arguments to pass to the function
    """
    if initial_delay > 0:
        await asyncio.sleep(initial_delay)
    
    while True:
        try:
            start_time = time.monotonic()
            await func(*args, **kwargs)
            
            # Calculate sleep time considering the execution time
            elapsed = time.monotonic() - start_time
            sleep_time = max(0, interval - elapsed)
            
            if stop_event and stop_event.is_set():
                break
                
            # Sleep until next interval
            await asyncio.sleep(sleep_time)
            
        except asyncio.CancelledError:
            break
        except Exception as e:
            logger.error(f"Error in periodic task {func.__name__}: {str(e)}")
            # Still sleep before the next attempt
            await asyncio.sleep(interval)

@asynccontextmanager
async def create_task_group():
    tasks = []
    try:
        yield tasks
        await asyncio.gather(*tasks, return_exceptions=True)
    finally:
        for task in tasks:
            if not task.done():
                task.cancel()
                try:
                    await task
                except asyncio.CancelledError:
                    pass
                except Exception as e:
                    logger.error(f"Task {task} raised an exception: {str(e)}")
# Alias for compatibility with existing code
cancel_tasks = cancel_all_tasks

class AsyncBatcher:
    """Batches async operations to improve efficiency."""

    def __init__(self, batch_size: int = 100, batch_interval: float = 0.1):
        """
        Initialize AsyncBatcher.
        
        Args:
            batch_size: Maximum number of items in a batch
            batch_interval: Time interval between batch processing (seconds)
        """
        self.batch_size = batch_size
        self.batch_interval = batch_interval
        self.batch = []
        self.batch_task = None
        self.logger = logging.getLogger(__name__)
        self.processing = False
        self._lock = asyncio.Lock()
        
    async def add(self, item: Any) -> asyncio.Future:
        """
        Add an item to the batch.
        
        Args:
            item: Item to add
            
        Returns:
            Future for the result
        """
        future = asyncio.Future()
        
        async with self._lock:
            self.batch.append((item, future))
            
            if len(self.batch) >= self.batch_size and not self.processing:
                self.processing = True
                asyncio.create_task(self._process_batch())
            elif self.batch_task is None:
                self.batch_task = asyncio.create_task(self._schedule_processing())
                
        return future
        
    async def _schedule_processing(self):
        """Schedule batch processing after an interval."""
        await asyncio.sleep(self.batch_interval)
        
        async with self._lock:
            self.batch_task = None
            if self.batch and not self.processing:
                self.processing = True
                asyncio.create_task(self._process_batch())
                
    async def _process_batch(self):
        """Process the current batch."""
        async with self._lock:
            current_batch = self.batch
            self.batch = []
            
        try:
            results = await self._process_items([item for item, _ in current_batch])
            
            for (_, future), result in zip(current_batch, results):
                if not future.cancelled():
                    future.set_result(result)
                    
        except Exception as e:
            self.logger.error(f"Batch processing error: {str(e)}")
            for _, future in current_batch:
                if not future.cancelled():
                    future.set_exception(e)
                    
        finally:
            self.processing = False
            
            # Check if new items were added during processing
            async with self._lock:
                if self.batch and self.batch_task is None:
                    self.processing = True
                    asyncio.create_task(self._process_batch())
                    
    async def _process_items(self, items: List[Any]) -> List[Any]:
        """
        Process batch items. To be overridden by subclasses.
        
        Args:
            items: Items to process
            
        Returns:
            Results for the items
        """
        raise NotImplementedError("Subclasses must implement this method")


class AsyncRateLimiter:
    """Rate limiter for async operations."""

    def __init__(self, rate_limit: float, time_period: float = 1.0):
        """
        Initialize AsyncRateLimiter.
        
        Args:
            rate_limit: Maximum number of operations per time period
            time_period: Time period in seconds (default 1 second)
        """
        self.rate_limit = rate_limit
        self.time_period = time_period
        self.tokens = rate_limit
        self.last_refill = time.monotonic()
        self._lock = asyncio.Lock()
        self.logger = logging.getLogger(__name__)
        
    async def acquire(self):
        """
        Acquire permission to proceed.
        
        This method blocks until permission is granted.
        """
        while True:
            async with self._lock:
                current_time = time.monotonic()
                time_passed = current_time - self.last_refill
                
                # Refill tokens based on time passed
                if time_passed > 0:
                    self.tokens = min(
                        self.rate_limit,
                        self.tokens + (time_passed * self.rate_limit / self.time_period)
                    )
                    self.last_refill = current_time
                    
                # Check if we can proceed
                if self.tokens >= 1:
                    self.tokens -= 1
                    return
                    
                # Calculate waiting time
                wait_time = (self.time_period / self.rate_limit) - time_passed
                
            # Wait and try again
            wait_time = max(0.001, wait_time)  # Ensure positive wait time
            self.logger.debug(f"Rate limited, waiting for {wait_time:.4f}s")
            await asyncio.sleep(wait_time)


class AsyncRetrier:
    """Retries async operations with exponential backoff."""

    def __init__(self, 
                max_retries: int = 3, 
                base_delay: float = 1.0,
                max_delay: float = 60.0,
                backoff_factor: float = 2.0,
                jitter: bool = True):
        """
        Initialize AsyncRetrier.
        
        Args:
            max_retries: Maximum number of retry attempts
            base_delay: Base delay between retries (seconds)
            max_delay: Maximum delay between retries (seconds)
            backoff_factor: Exponential backoff factor
            jitter: Whether to add jitter to delay times
        """
        self.max_retries = max_retries
        self.base_delay = base_delay
        self.max_delay = max_delay
        self.backoff_factor = backoff_factor
        self.jitter = jitter
        self.logger = logging.getLogger(__name__)
        
    async def execute(self, 
                    operation: Callable[..., Any],
                    *args,
                    retry_on: Any = Exception,
                    **kwargs) -> Any:
        """
        Execute an operation with retries.
        
        Args:
            operation: Async function to execute
            *args: Arguments for the operation
            retry_on: Exception(s) that trigger retry
            **kwargs: Keyword arguments for the operation
            
        Returns:
            Result of the operation
            
        Raises:
            The last exception if all retries fail
        """
        import random
        
        if not isinstance(retry_on, (list, tuple)):
            retry_on = [retry_on]
            
        last_exception = None
        
        for attempt in range(self.max_retries + 1):
            try:
                if attempt > 0:
                    delay = min(
                        self.max_delay,
                        self.base_delay * (self.backoff_factor ** (attempt - 1))
                    )
                    
                    if self.jitter:
                        delay = delay * (0.5 + random.random())
                        
                    self.logger.info(f"Retry attempt {attempt}/{self.max_retries}, waiting {delay:.2f}s")
                    await asyncio.sleep(delay)
                    
                return await operation(*args, **kwargs)
                
            except tuple(retry_on) as e:
                last_exception = e
                self.logger.warning(
                    f"Attempt {attempt + 1}/{self.max_retries + 1} failed: {str(e)}"
                )
                
                if attempt == self.max_retries:
                    self.logger.error(f"All retry attempts failed: {str(e)}")
                    raise
            except Exception as e:
                # Don't retry exceptions not in retry_on
                self.logger.error(f"Non-retryable error: {str(e)}")
                raise
# End of async_utils.py
def timed_cache(ttl_seconds=300):
    """
    Decorator for caching async function results with a time-to-live (TTL).
    
    Args:
        ttl_seconds: Time-to-live in seconds (default: 300)
        
    Returns:
        Decorated function
    """
    import time
    import functools
    
    def decorator(func):
        cache = {}
        
        @functools.wraps(func)
        async def wrapper(*args, **kwargs):
            # Create a key from the function arguments
            key = str(args) + str(sorted(kwargs.items()))
            
            # Check if result is in cache and not expired
            current_time = time.time()
            if key in cache:
                result, timestamp = cache[key]
                if current_time - timestamp < ttl_seconds:
                    return result
            
            # Call the function and cache the result
            result = await func(*args, **kwargs)
            cache[key] = (result, current_time)
            
            # Clean up expired entries
            for k in list(cache.keys()):
                if current_time - cache[k][1] > ttl_seconds:
                    del cache[k]
                    
            return result
            
    return wrapper


async def create_task_with_retry(
    coro: Callable[..., Coroutine[Any, Any, R]],
    *args: Any,
    retries: int = 3,
    delay: float = 1.0,
    **kwargs: Any,
) -> R:
    """Run a coroutine with retry logic."""
    attempt = 0
    while True:
        try:
            return await coro(*args, **kwargs)
        except Exception:
            attempt += 1
            if attempt > retries:
                raise
            await asyncio.sleep(delay * attempt)
        
    return decorator

class TaskGroup:
    """
    Manages a group of related asyncio tasks.
    
    This utility class helps with creating, tracking, and cancelling groups of tasks.
    """
    
    def __init__(self, name=None):
        """
        Initialize a task group.
        
        Args:
            name: Optional name for the task group for debugging
        """
        import asyncio
        self.name = name or "TaskGroup"
        self.tasks = set()
        self.logger = logging.getLogger(f"async.{self.name}")
        self._closed = False
        
    def create_task(self, coro, name=None):
        """
        Create and track an asyncio task.
        
        Args:
            coro: Coroutine to run as a task
            name: Optional name for the task
            
        Returns:
            The created asyncio.Task
        """
        import asyncio
        
        if self._closed:
            raise RuntimeError(f"TaskGroup {self.name} is closed")
            
        task = asyncio.create_task(coro)
        
        if name and hasattr(task, "set_name"):
            task.set_name(name)
            
        self.tasks.add(task)
        task.add_done_callback(self._task_done_callback)
        
        return task
        
    def _task_done_callback(self, task):
        """Remove task from set when it completes."""
        self.tasks.discard(task)
        
        # Check for exceptions
        if not task.cancelled() and task.exception():
            self.logger.error(f"Task error: {task.exception()}")
            
    async def cancel_all(self, timeout=10.0):
        """
        Cancel all tasks in this group and wait for them to complete.
        
        Args:
            timeout: Maximum time to wait for tasks to complete cancellation
            
        Returns:
            Set of tasks that did not complete within the timeout
        """
        import asyncio
        
        if not self.tasks:
            return set()
            
        # Request cancellation for all tasks
        for task in self.tasks:
            if not task.done():
                task.cancel()
                
        # Wait for all tasks to complete cancellation
        pending = self.tasks.copy()
        
        try:
            done, pending = await asyncio.wait(
                pending,
                timeout=timeout,
                return_when=asyncio.ALL_COMPLETED
            )
        except asyncio.CancelledError:
            # If this function itself is cancelled, re-cancel all tasks
            for task in pending:
                if not task.done():
                    task.cancel()
            # Re-raise to propagate cancellation
            raise
            
        # Log warnings for tasks that didn't complete
        if pending:
            self.logger.warning(f"{len(pending)} tasks did not complete cancellation within {timeout}s")
            
        return pending
        
    async def wait_all(self, timeout=None):
        """
        Wait for all tasks in this group to complete.
        
        Args:
            timeout: Optional timeout in seconds
            
        Returns:
            True if all tasks completed, False if timeout occurred
        """
        import asyncio
        
        if not self.tasks:
            return True
            
        try:
            done, pending = await asyncio.wait(
                self.tasks,
                timeout=timeout,
                return_when=asyncio.ALL_COMPLETED
            )
            
            return len(pending) == 0
            
        except asyncio.CancelledError:
            # If this function itself is cancelled, re-cancel all tasks
            for task in self.tasks:
                if not task.done():
                    task.cancel()
            # Re-raise to propagate cancellation
            raise
            
    def is_empty(self):
        """
        Check if the task group is empty.
        
        Returns:
            True if there are no tasks in the group
        """
        return len(self.tasks) == 0
        
    def __len__(self):
        """Get the number of tasks in the group."""
        return len(self.tasks)
        
    async def close(self):
        """Cancel all tasks and mark the group as closed."""
        await self.cancel_all()
        self._closed = True
        
    async def __aenter__(self):
        """Enter async context."""
        return self
        
    async def __aexit__(self, exc_type, exc_val, exc_tb):
        """Exit async context and clean up tasks."""
        await self.close()


class PeriodicTask:
    """
    Run a coroutine function periodically at a specified interval.
    
    This utility class helps with scheduling periodic task execution.
    """
    
    def __init__(self, coro_func, interval, name=None, initial_delay=0, 
                error_interval=None, max_errors=None, task_group=None):
        """
        Initialize a periodic task.
        
        Args:
            coro_func: Coroutine function to call periodically
            interval: Interval between executions in seconds
            name: Optional name for the task
            initial_delay: Delay before first execution in seconds
            error_interval: Alternative interval after errors (defaults to interval)
            max_errors: Maximum consecutive errors before stopping (None for unlimited)
            task_group: Optional TaskGroup to add the task to
        """
        self.coro_func = coro_func
        self.interval = interval
        self.name = name or f"PeriodicTask({coro_func.__name__})"
        self.initial_delay = initial_delay
        self.error_interval = error_interval or interval
        self.max_errors = max_errors
        self.task_group = task_group
        
        self.running = False
        self.task = None
        self.stop_event = None
        self.consecutive_errors = 0
        self.logger = logging.getLogger(f"async.{self.name}")
        
    async def start(self):
        """Start the periodic task."""
        import asyncio
        
        if self.running:
            return
            
        self.running = True
        self.stop_event = asyncio.Event()
        
        if self.task_group:
            self.task = self.task_group.create_task(self._run(), name=self.name)
        else:
            self.task = asyncio.create_task(self._run())
            
        return self.task
        
    async def stop(self):
        """Stop the periodic task."""
        if not self.running:
            return
            
        self.running = False
        if self.stop_event:
            self.stop_event.set()
            
        if self.task and not self.task.done():
            self.task.cancel()
            
    async def _run(self):
        """Main task loop."""
        import asyncio
        
        try:
            # Apply initial delay
            if self.initial_delay > 0:
                await asyncio.sleep(self.initial_delay)
                
            while self.running and not self.stop_event.is_set():
                try:
                    # Execute the coroutine function
                    start_time = time.time()
                    await self.coro_func()
                    
                    # Reset consecutive errors counter
                    self.consecutive_errors = 0
                    
                    # Calculate sleep time
                    elapsed = time.time() - start_time
                    sleep_time = max(0, self.interval - elapsed)
                    
                    # Sleep until next execution or until stopped
                    try:
                        await asyncio.wait_for(self.stop_event.wait(), timeout=sleep_time)
                        if self.stop_event.is_set():
                            break
                    except asyncio.TimeoutError:
                        # Timeout is expected, continue with next iteration
                        pass
                        
                except asyncio.CancelledError:
                    break
                except Exception as e:
                    self.consecutive_errors += 1
                    self.logger.error(f"Error in periodic task {self.name}: {str(e)}")
                    
                    # Check if max consecutive errors reached
                    if self.max_errors is not None and self.consecutive_errors >= self.max_errors:
                        self.logger.error(f"Max consecutive errors ({self.max_errors}) reached, stopping task")
                        break
                        
                    # Use error interval for next retry
                    await asyncio.sleep(self.error_interval)
                    
        except asyncio.CancelledError:
            # Task was cancelled, clean up
            pass
        finally:
            self.running = False
            
    async def __aenter__(self):
        """Enter async context."""
        await self.start()
        return self
        
    async def __aexit__(self, exc_type, exc_val, exc_tb):
        """Exit async context."""
        await self.stop()


class Throttler:
    """
    Rate limiter for coroutines to prevent exceeding API rate limits.
    
    This utility class helps with controlling execution rates.
    """
    
    def __init__(self, rate_limit, period=1.0, burst_limit=None):
        """
        Initialize a throttler.
        
        Args:
            rate_limit: Number of operations allowed per period
            period: Time period in seconds
            burst_limit: Maximum number of operations allowed in a burst (defaults to rate_limit)
        """
        self.rate_limit = rate_limit
        self.period = period
        self.burst_limit = burst_limit or rate_limit
        
        self.tokens = self.burst_limit
        self.last_refill = time.time()
        self.lock = asyncio.Lock()
        
    async def acquire(self, tokens=1):
        """
        Acquire tokens from the throttler, waiting if necessary.
        
        Args:
            tokens: Number of tokens to acquire (default: 1)
            
        Returns:
            True if tokens were acquired successfully
        """
        if tokens > self.burst_limit:
            raise ValueError(f"Cannot acquire {tokens} tokens (maximum burst is {self.burst_limit})")
            
        async with self.lock:
            await self._refill()
            
            if self.tokens >= tokens:
                # Enough tokens available immediately
                self.tokens -= tokens
                return True
                
            # Calculate wait time to get required tokens
            deficit = tokens - self.tokens
            wait_time = (deficit / self.rate_limit) * self.period
            
            # Release lock during wait
            self.lock.release()
            try:
                await asyncio.sleep(wait_time)
            finally:
                await self.lock.acquire()
                
            # Refill and acquire after waiting
            await self._refill()
            self.tokens -= tokens
            return True
            
    async def _refill(self):
        """Refill tokens based on elapsed time."""
        now = time.time()
        elapsed = now - self.last_refill
        
        if elapsed <= 0:
            return
            
        # Calculate tokens to add
        new_tokens = (elapsed / self.period) * self.rate_limit
        self.tokens = min(self.burst_limit, self.tokens + new_tokens)
        self.last_refill = now
        
    async def __aenter__(self):
        """Enter async context, acquiring one token."""
        await self.acquire(1)
        return self
        
    async def __aexit__(self, exc_type, exc_val, exc_tb):
        """Exit async context."""
        pass
class AsyncTaskManager:
    """
    Manages asynchronous tasks with lifecycle tracking, throttling, and error handling.
    
    This class provides a centralized way to create, monitor, and manage asynchronous
    tasks in the system. It supports task prioritization, throttling, and automatic
    cleanup of completed tasks.
    """
    
    def __init__(self, max_concurrent_tasks=100, task_timeout=300):
        """
        Initialize the AsyncTaskManager.
        
        Args:
            max_concurrent_tasks: Maximum number of concurrent tasks
            task_timeout: Default timeout for tasks in seconds
        """
        self.tasks = {}
        self.max_concurrent_tasks = max_concurrent_tasks
        self.default_timeout = task_timeout
        self.lock = asyncio.Lock()
        self.semaphore = asyncio.Semaphore(max_concurrent_tasks)
        self.logger = logging.getLogger(__name__)
        
    async def create_task(self, coro, name=None, priority=0, timeout=None):
        """
        Create and register a new task.
        
        Args:
            coro: Coroutine to run as a task
            name: Optional name for the task
            priority: Task priority (higher values = higher priority)
            timeout: Optional timeout override
            
        Returns:
            str: Task ID
        """
        task_id = str(uuid.uuid4())
        task_name = name or f"task-{task_id[:8]}"
        task_timeout = timeout or self.default_timeout
        
        async with self.lock:
            # Check if we're at capacity
            if len([t for t in self.tasks.values() if not t['task'].done()]) >= self.max_concurrent_tasks:
                self.logger.warning(f"Task limit reached ({self.max_concurrent_tasks}). Waiting for slot.")
                
            # Create the wrapped task
            wrapped_task = asyncio.create_task(
                self._run_task_with_timeout(coro, task_timeout, task_id, task_name),
                name=task_name
            )
            
            # Register the task
            self.tasks[task_id] = {
                'task': wrapped_task,
                'name': task_name,
                'created_at': time.time(),
                'priority': priority,
                'status': 'running'
            }
            
            # Set up done callback
            wrapped_task.add_done_callback(
                lambda t, tid=task_id: self._task_done_callback(tid, t)
            )
            
            self.logger.debug(f"Created task {task_name} (ID: {task_id})")
            return task_id
            
    async def _run_task_with_timeout(self, coro, timeout, task_id, task_name):
        """Run a task with timeout and semaphore control."""
        try:
            async with self.semaphore:
                return await asyncio.wait_for(coro, timeout=timeout)
        except asyncio.TimeoutError:
            self.logger.error(f"Task {task_name} (ID: {task_id}) timed out after {timeout}s")
            async with self.lock:
                if task_id in self.tasks:
                    self.tasks[task_id]['status'] = 'timeout'
            raise
        except asyncio.CancelledError:
            self.logger.info(f"Task {task_name} (ID: {task_id}) was cancelled")
            async with self.lock:
                if task_id in self.tasks:
                    self.tasks[task_id]['status'] = 'cancelled'
            raise
        except Exception as e:
            self.logger.error(f"Task {task_name} (ID: {task_id}) failed: {str(e)}")
            async with self.lock:
                if task_id in self.tasks:
                    self.tasks[task_id]['status'] = 'failed'
                    self.tasks[task_id]['error'] = str(e)
            raise
            
    def _task_done_callback(self, task_id, task):
        """Handle task completion."""
        try:
            # Update task status
            if task_id in self.tasks:
                if task.cancelled():
                    self.tasks[task_id]['status'] = 'cancelled'
                elif task.exception():
                    self.tasks[task_id]['status'] = 'failed'
                    self.tasks[task_id]['error'] = str(task.exception())
                else:
                    self.tasks[task_id]['status'] = 'completed'
                self.tasks[task_id]['completed_at'] = time.time()
                
                task_name = self.tasks[task_id]['name']
                status = self.tasks[task_id]['status']
                self.logger.debug(f"Task {task_name} (ID: {task_id}) {status}")
        except Exception as e:
            self.logger.error(f"Error in task completion callback: {str(e)}")
            
    async def cancel_task(self, task_id):
        """
        Cancel a running task by ID.
        
        Args:
            task_id: ID of the task to cancel
            
        Returns:
            bool: True if task was cancelled, False otherwise
        """
        async with self.lock:
            if task_id not in self.tasks:
                return False
                
            task_info = self.tasks[task_id]
            if task_info['task'].done():
                return False
                
            task_info['task'].cancel()
            return True
            
    async def get_task_status(self, task_id):
        """
        Get the status of a task.
        
        Args:
            task_id: ID of the task
            
        Returns:
            dict: Task status information or None if not found
        """
        async with self.lock:
            if task_id not in self.tasks:
                return None
                
            task_info = self.tasks[task_id]
            result = {
                'id': task_id,
                'name': task_info['name'],
                'status': task_info['status'],
                'created_at': task_info['created_at'],
                'priority': task_info['priority']
            }
            
            if 'completed_at' in task_info:
                result['completed_at'] = task_info['completed_at']
                result['duration'] = task_info['completed_at'] - task_info['created_at']
                
            if 'error' in task_info:
                result['error'] = task_info['error']
                
            return result
            
    async def get_all_tasks(self, include_completed=False):
        """
        Get information about all tasks.
        
        Args:
            include_completed: Whether to include completed tasks
            
        Returns:
            list: List of task information dictionaries
        """
        async with self.lock:
            result = []
            for task_id, task_info in self.tasks.items():
                if not include_completed and task_info['task'].done():
                    continue
                    
                status = {
                    'id': task_id,
                    'name': task_info['name'],
                    'status': task_info['status'],
                    'created_at': task_info['created_at'],
                    'priority': task_info['priority']
                }
                
                if 'completed_at' in task_info:
                    status['completed_at'] = task_info['completed_at']
                    status['duration'] = task_info['completed_at'] - task_info['created_at']
                    
                if 'error' in task_info:
                    status['error'] = task_info['error']
                    
                result.append(status)
                
            return result
            
    async def cleanup_completed_tasks(self, max_age=3600):
        """
        Remove completed tasks older than max_age seconds.
        
        Args:
            max_age: Maximum age in seconds for completed tasks
            
        Returns:
            int: Number of tasks cleaned up
        """
        now = time.time()
        to_remove = []
        
        async with self.lock:
            for task_id, task_info in self.tasks.items():
                if (task_info['task'].done() and 
                    'completed_at' in task_info and 
                    now - task_info['completed_at'] > max_age):
                    to_remove.append(task_id)
                    
            for task_id in to_remove:
                del self.tasks[task_id]
                
            return len(to_remove)
            
    async def wait_for_task(self, task_id, timeout=None):
        """
        Wait for a specific task to complete.
        
        Args:
            task_id: ID of the task to wait for
            timeout: Optional timeout in seconds
            
        Returns:
            Any: Task result
            
        Raises:
            KeyError: If task_id is not found
            asyncio.TimeoutError: If waiting times out
        """
        async with self.lock:
            if task_id not in self.tasks:
                raise KeyError(f"Task {task_id} not found")
                
            task = self.tasks[task_id]['task']
            
        try:
            return await asyncio.wait_for(asyncio.shield(task), timeout=timeout)
        except asyncio.TimeoutError:
            self.logger.warning(f"Timeout waiting for task {task_id}")
            raise
            
    async def cancel_all_tasks(self):
        """
        Cancel all running tasks.
        
        Returns:
            int: Number of tasks cancelled
        """
        count = 0
        async with self.lock:
            for task_id, task_info in self.tasks.items():
                if not task_info['task'].done():
                    task_info['task'].cancel()
                    count += 1
                    
        return count

def create_throttled_task(coro, delay=0):
    """
    Create a task that starts after a specified delay.
    
    Args:
        coro: Coroutine to run
        delay: Delay in seconds before starting
        
    Returns:
        asyncio.Task: The created task
    """
    async def delayed_coro():
        if delay > 0:
            await asyncio.sleep(delay)
        return await coro
        
    return asyncio.create_task(delayed_coro())

async def cancelable_periodic_task(coro, interval, cancel_event=None):
    """
    Run a coroutine periodically until canceled.
    
    Args:
        coro: Coroutine function to call
        interval: Interval between calls in seconds
        cancel_event: Optional event to signal cancellation
        
    Returns:
        None
    """
    while True:
        try:
            start_time = time.time()
            await coro()
            
            # Check if we should cancel
            if cancel_event and cancel_event.is_set():
                break
                
            # Sleep until next interval
            elapsed = time.time() - start_time
            sleep_time = max(0, interval - elapsed)
            await asyncio.sleep(sleep_time)
            
        except asyncio.CancelledError:
            break
        except Exception as e:
            logging.getLogger(__name__).error(f"Error in periodic task: {str(e)}")
            await asyncio.sleep(interval)  # Still sleep on error<|MERGE_RESOLUTION|>--- conflicted
+++ resolved
@@ -161,13 +161,9 @@
     )
 
 
-<<<<<<< HEAD
 async def run_in_thread_pool(func: Callable[..., R], *args, **kwargs) -> R:
     """Alias for run_in_threadpool for backward compatibility."""
-=======
-async def run_in_thread_pool(func: Callable[..., R], *args: Any, **kwargs: Any) -> R:
-    """Alias for :func:`run_in_threadpool` for backward compatibility."""
->>>>>>> 55b53596
+
     return await run_in_threadpool(func, *args, **kwargs)
 
 async def retry(
