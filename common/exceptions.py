#!/usr/bin/env python3
"""
QuantumSpectre Elite Trading System
Exception Hierarchy

This module provides a comprehensive exception hierarchy for the QuantumSpectre Elite Trading System,
with specialized exceptions for different error scenarios.
"""


class QuantumSpectreError(Exception):
    """Base exception for all QuantumSpectre system errors."""

    pass


class ConfigurationError(QuantumSpectreError):
    """Raised when there is an error in the system configuration."""

    pass


class ServiceError(QuantumSpectreError):
    """Base class for service-related errors."""

    pass


class ServiceStartupError(ServiceError):
    """Raised when a service fails to start."""

    pass


class ServiceShutdownError(ServiceError):
    """Raised when a service fails to shut down properly."""

    pass


class SystemCriticalError(QuantumSpectreError):
    """Raised for critical system errors that require immediate shutdown."""

    pass


class DataError(QuantumSpectreError):
    """Base class for data-related errors."""

    pass


class DataIngestionError(DataError):
    """Raised when there is an error during data ingestion."""

    pass


class DataProcessorError(DataError):
    """Raised when there is an error in a data processor."""

    pass


class ProcessorNotFoundError(DataProcessorError):
    """Raised when a requested data processor is not found."""

    pass


class SourceNotFoundError(DataError):
    """Raised when a requested data source is not found."""

    pass


class DataValidationError(DataError):
    """Raised when data validation fails."""

    pass


class MarketDataError(DataError):
    """Raised when market data retrieval fails or is invalid."""
    pass


class FeedError(QuantumSpectreError):
    """Base class for feed-related errors."""

    pass


class FeedConnectionError(FeedError):
    """Raised when a feed connection fails."""

    pass


class BlockchainConnectionError(FeedConnectionError):  # New Exception
    """Raised specifically for blockchain node connection errors."""

    pass


class FeedDisconnectedError(FeedError):
    """Raised when a feed unexpectedly disconnects."""

    pass


class FeedTimeoutError(FeedError):
    """Raised when a feed operation times out."""

    pass


class FeedRateLimitError(FeedError):
    """Raised when a feed rate limit is exceeded."""

    pass


class FeedPriorityError(FeedError):
    """Raised when there is an error with feed priority handling."""

    pass


class DatabaseError(QuantumSpectreError):
    """Base class for database-related errors."""

    pass


class DatabaseConnectionError(DatabaseError):
    """Raised when a database connection fails."""

    pass


class DatabaseQueryError(DatabaseError):
    """Raised when a database query fails."""

    pass


class RedisError(QuantumSpectreError):
    """Base class for Redis-related errors."""

    pass


class RedisConnectionError(RedisError):
    """Raised when a Redis connection fails."""

    pass


class SecurityError(QuantumSpectreError):
    """Base class for security-related errors."""

    pass


class APIKeyError(SecurityError):
    """Raised when there is an issue with API key validation."""

    pass


class AuthenticationError(SecurityError):
    """Raised when authentication fails."""

    pass


class AuthorizationError(SecurityError):
    """Raised when authorization fails."""

    pass


class ExecutionError(QuantumSpectreError):
    """Base class for execution engine errors."""

    pass


class OrderError(ExecutionError):
    """Base class for order-related errors."""

    pass


class OrderRejectedError(OrderError):
    """Raised when an order is rejected by an exchange."""

    pass


class OrderTimeoutError(OrderError):
    """Raised when an order times out."""

    pass


class OrderExecutionError(OrderError):
    """Raised when there is an error executing an order."""

    pass


class PositionError(ExecutionError):
    """Raised for errors related to position management."""
    pass


class PositionExecutionError(PositionError):
    """Raised when a position operation fails during execution."""
    pass


class InvalidPositionStateError(PositionError):
    """Raised when a position is in an unexpected state."""

    """Raised for position management errors."""
    pass


class InsufficientFundsError(OrderError):
    """Raised when there are insufficient funds for an order."""

    pass


class InsufficientBalanceError(OrderError):
    """Raised when the account balance is too low to execute an action."""
    pass


class PositionError(ExecutionError):
    """Base class for position-related errors."""
    pass


class PositionExecutionError(PositionError):
    """Raised when there is an error executing a position."""
    pass


class InvalidPositionStateError(PositionError):
    """Raised when a position is in an invalid state."""
    pass


class InsufficientBalanceError(PositionError):
    """Raised when there is insufficient balance for a position."""
    pass


class MarginCallError(PositionError):
    """Raised when a margin call occurs on a position."""
    pass


class PositionLiquidationError(PositionError):
    """Raised when a position is forcibly liquidated."""

class RiskError(QuantumSpectreError):
    """Base class for risk management errors."""
    pass

class InsufficientBalanceError(OrderError):
    """Raised when an account balance is too low to execute an action."""
    """Raised when account balance is too low for an operation."""

class RiskError(QuantumSpectreError):
    """Base class for risk management errors."""

    pass


class InsufficientBalanceError(RiskError):
    """Raised when account balance is insufficient for a trade."""
class PositionError(ExecutionError):
    """Raised for invalid or inconsistent position state."""
    pass


class PositionExecutionError(ExecutionError):
    """Raised when an error occurs executing a position."""
class InsufficientBalanceError(OrderError):
    """Raised when account balance is insufficient for an operation."""
    pass


class PositionError(ExecutionError):
    """Raised when there is an invalid or unknown position state."""

    """Raised for invalid operations on a trading position."""

    pass


class RiskLimitExceededError(RiskError):
    """Raised when a risk limit is exceeded."""

    pass


class RiskExceededError(RiskError):
    """Raised when a calculated risk exceeds the allowed threshold."""

    pass


class RiskExceededError(RiskError):
    """Raised when a proposed trade exceeds defined risk parameters."""
    pass



    """Raised when calculated risk exceeds configured maximum."""
    pass



    """Raised when an operation would exceed defined risk parameters."""
    pass



class InsufficientBalanceError(RiskError):
    """Raised when account balance is too low for an operation."""
    pass


class RiskExceededError(RiskError):
    """Raised when calculated risk exceeds configured threshold."""
class RiskExceededError(RiskError):
    """Raised when calculated risk exceeds the allowed threshold."""
    pass


class PositionExecutionError(PositionError):
    """Raised when a position cannot be executed properly."""
    pass


class InvalidPositionStateError(PositionError):
    """Raised when a position state transition is invalid."""
    pass


class MaxDrawdownExceededError(RiskError):
    """Raised when maximum drawdown is exceeded."""
    pass


class BacktestError(QuantumSpectreError):
    """Base class for backtesting errors."""

    pass


class IntelligenceError(QuantumSpectreError):
    """Base class for intelligence system errors."""

    pass


class ModelError(QuantumSpectreError):
    """Base class for ML model errors."""

    pass


class ModelRegistrationError(ModelError):
    """Raised when registration of an ML model fails."""
    pass


class ModelTrainingError(ModelError):
    """Raised when model training fails."""

    pass


class ModelPredictionError(ModelError):
    """Raised when model prediction fails."""

    pass


class ModelRegistrationError(ModelError):
    """Raised when registering a model fails."""
    pass


class ModelSaveError(ModelError):
    """Raised when saving a model fails."""
    pass



class InvalidModelStateError(ModelError):
    """Raised when a model is in an invalid state for the requested operation."""
    pass


class ModelRegistrationError(ModelError):
    """Raised when a model fails to register."""
class InvalidModelStateError(ModelError):
    """Raised when a model is in an invalid state for the requested operation."""
    pass


class ModelSaveError(ModelError):
    """Raised when saving a model to disk fails."""
    pass


class ModelPersistenceError(ModelError):
    """Raised when loading or persisting a model fails."""
    pass


class HyperparameterOptimizationError(ModelError):
    """Raised when hyperparameter optimization fails."""
    pass


class ResourceError(QuantumSpectreError):
    """Base class for resource-related errors."""
    pass


class GPUNotAvailableError(ResourceError):
    """Raised when GPU resources are requested but not available."""
    pass

class ModelRegistrationError(ModelError):
    """Raised when registering a model fails."""



class StrategyError(QuantumSpectreError):
    """Base class for strategy errors."""

    pass


class SignalGenerationError(StrategyError):
    """Raised when signal generation fails."""

    pass


class MonitoringError(QuantumSpectreError):
    """Base class for monitoring errors."""

    pass


class AlertError(MonitoringError):
    """Raised when alert generation or delivery fails."""

    pass


<<<<<<< HEAD
class ResourceError(QuantumSpectreError):
    """Base class for resource-related errors."""

    pass


=======
>>>>>>> 911ae9aa
class ResourceExhaustionError(ResourceError):
    """Raised when a system resource (e.g., memory, disk, GPU) is exhausted."""

    pass


class RedundancyFailureError(ResourceError):
    """Raised when a redundancy mechanism fails."""

    pass


class TimeoutError(QuantumSpectreError):
    """Raised when an operation times out."""

    pass


class ExchangeError(Exception):
    """Raised when there is a problem related to exchange operations."""

    pass


class RateLimitError(QuantumSpectreError):
    """Raised when a system or API rate limit is exceeded."""

    def __init__(self, message="Rate limit exceeded", retry_after=None):
        self.message = message
        self.retry_after = retry_after
        super().__init__(self.message)

    def __str__(self):
        if self.retry_after:
            return f"{self.message}. Retry after {self.retry_after} seconds."
        return self.message


class FeedNotFoundError(Exception):
    """Raised when there is a problem related to exchange operations."""

    pass


class FeedInitializationError(Exception):
    """Raised when there is a problem related to exchange operations."""

    pass


# Add these new exception classes to your exceptions.py file


class FeedAuthenticationError(FeedError):
    """Raised when authentication with a feed service fails."""

    pass


class DataSourceError(DataError):
    """Raised when there is an error with a data source."""

    pass


<<<<<<< HEAD
=======
class MarketDataError(DataError):
    """Raised for errors fetching or processing market data."""
    pass
>>>>>>> 911ae9aa
class FeedSubscriptionError(FeedError):
    """Raised when there is an error with feed subscription."""

    pass


class FeedDataError(FeedError):
    """Raised when there is an error with feed data."""

    pass


class ParsingError(DataError):
    """Raised when there is an error parsing data."""

    pass


class DataFeedConnectionError(FeedError):
    """Raised when there is a connection error with a data feed."""

    pass


<<<<<<< HEAD
=======
class MarketDataError(DataError):
    """Raised when market data retrieval fails."""
    pass
>>>>>>> 911ae9aa
# Removed duplicate ParsingError definition
# class ParsingError(DataError):
#     """Raised when there is an error parsing data."""
#     pass

# Removed duplicate DataFeedConnectionError definition
# class DataFeedConnectionError(FeedError):
#     """Raised when there is a connection error with a data feed."""
#     pass


class ModelLoadError(QuantumSpectreError):
    """Raised when there is an error loading a machine learning model."""

    pass


<<<<<<< HEAD
=======
class ModelSaveError(ModelError):
    """Raised when saving a model fails."""
    pass

>>>>>>> 911ae9aa
class DataParsingError(DataError):
    """Raised when there is an error parsing data."""

    pass


class CredentialError(SecurityError):
    """Raised when there is an error with credentials."""

    pass


class SecurityViolationError(SecurityError):
    """Raised when a security violation is detected."""

    pass


class RegimeDetectionError(QuantumSpectreError):
    """Raised when there is an error in regime detection."""

    pass


class LoopholeDetectionError(IntelligenceError):
    """Raised when there is an error in loophole detection."""

    pass


class AdaptiveLearningError(IntelligenceError):
    """Raised when there is an error in adaptive learning."""

    pass


class IntelligenceServiceError(IntelligenceError):
    """Raised when there is an error in the intelligence service."""

    pass


class NewsFeedError(QuantumSpectreError):
    """Raised when there is an error in the news feed module."""

    pass


class NewsParsingError(DataError):
    """Raised when there is an error parsing news data."""

    pass


class NewsSourceUnavailableError(FeedError):
    """Raised when a news source is unavailable."""

    pass


class FeatureNotFoundError(QuantumSpectreError):
    """Raised when a requested feature is not found."""

    pass


class FeatureCalculationError(QuantumSpectreError):
    """Raised when there is an error calculating a feature."""

    pass


<<<<<<< HEAD
=======
class CalculationError(QuantumSpectreError):
    """Raised when a numerical calculation fails."""
    pass

>>>>>>> 911ae9aa
class FeatureServiceError(QuantumSpectreError):
    """Base class for feature service errors."""

    pass


class InvalidTimeframeError(QuantumSpectreError):
    """Raised when an invalid timeframe is provided."""

    pass


class InvalidParameterError(QuantumSpectreError):
    """Raised when an invalid parameter is provided to a function or method."""

    pass


<<<<<<< HEAD
=======
class CalculationError(QuantumSpectreError):
    """Raised when a numerical calculation fails."""
    pass
>>>>>>> 911ae9aa
# --- Auto-generated missing exceptions ---


class AlertDeliveryError(AlertError):
    """Raised when alert delivery fails."""

    pass


class AlertConfigurationError(AlertError):
    """Raised when there is an error in alert configuration."""

    pass


class RiskManagerError(RiskError):
    """Raised for errors specific to the Risk Manager service."""

    pass


class PositionSizingError(RiskError):
    """Raised for errors in position sizing calculations."""

    pass


class PositionError(ExecutionError):
    """Base class for position-related errors."""

    pass


class InsufficientBalanceError(PositionError):
    """Raised when an account does not have enough balance."""

    pass


class ModelRegistrationError(ModelError):
    """Raised when registering a model fails."""

    pass
class PositionError(RiskError):
    """Raised for general position management errors."""
    pass

class InsufficientBalanceError(RiskError):
    """Raised when an account has insufficient balance for an operation."""
    pass



class PositionError(ExecutionError):
    """Base class for position-related errors."""
    pass


class PositionExecutionError(PositionError):
    """Raised when executing a position fails."""
    pass


class InsufficientBalanceError(RiskError):
    """Raised when account balance is insufficient."""

    """Raised when a position fails to execute properly."""
    pass


class InvalidPositionStateError(PositionError):
    """Raised when a position transition is not allowed."""

    """Raised for general position handling errors."""

    pass


class RiskExceededError(RiskError):
    """Raised when an action exceeds configured risk limits."""

    """Raised when a calculated risk exceeds allowable thresholds."""
    pass


class ModelRegistrationError(ModelError):
    """Raised when a model cannot be registered properly."""
    pass


class StopLossError(OrderError):
    """Raised for errors related to stop-loss order management."""

    pass

<<<<<<< HEAD
=======
class PositionError(OrderError):
    """Raised for generic position-related errors."""
    pass

class InsufficientBalanceError(PositionError):
    """Raised when account balance is insufficient."""
    pass

class ModelRegistrationError(ModelError):
    """Raised when a model cannot be registered."""
    pass

class RiskExceededError(RiskError):
    """Raised when a trade exceeds configured risk limits."""
    pass

class PositionExecutionError(PositionError):
    """Raised when a position cannot be executed."""
    pass

class InvalidModelStateError(ModelError):
    """Raised when an ML model is in an invalid state."""
    pass
>>>>>>> 911ae9aa

class ModelNotFoundError(ModelError):
    """Raised when a requested ML model is not found."""

    pass


<<<<<<< HEAD
=======
class ModelRegistrationError(ModelError):
    """Raised when model registration fails."""
    pass


class InvalidModelStateError(ModelError):
    """Raised when a model is in an invalid state."""
    pass


class PositionError(ExecutionError):
    """Base class for position-related errors."""
    pass


class InsufficientBalanceError(PositionError):
    """Raised when an account balance is insufficient for a trade."""
    pass


class RiskExceededError(RiskError):
    """Raised when a calculated risk exceeds configured limits."""

    """Raised when a model fails to register with the system."""
    pass

>>>>>>> 911ae9aa
class DashboardError(QuantumSpectreError):
    """Raised for errors related to dashboard operations."""

    pass


class InsufficientLiquidityError(ExecutionError):
    """Raised when there is insufficient liquidity to execute a trade."""

    pass


<<<<<<< HEAD
=======
class InsufficientBalanceError(ExecutionError):

    """Raised when account balance is too low to execute an order."""
    pass


class PositionError(ExecutionError):
    """Raised for position management failures."""
    pass


class RiskExceededError(RiskError):
    """Raised when a calculated risk exceeds allowable limits."""
    pass


class ModelRegistrationError(ModelError):
    """Raised when registering a machine learning model fails."""
    pass

>>>>>>> 911ae9aa
class ArbitrageOpportunityExpiredError(StrategyError):
    """Raised when an arbitrage opportunity is no longer valid."""

    pass


class DrawdownLimitExceededException(RiskLimitExceededError):
    """Raised when a drawdown limit is exceeded."""

    pass


<<<<<<< HEAD
=======
class MaxDrawdownExceededError(RiskLimitExceededError):
    """Raised when the maximum allowed drawdown is exceeded."""
    """Raised when maximum allowed drawdown is breached."""
    pass

>>>>>>> 911ae9aa
class RiskManagementException(RiskError):
    """General exception for risk management issues."""

    pass


<<<<<<< HEAD
=======
class PositionError(ExecutionError):
    """Raised for generic position-related failures."""
    pass


class InsufficientBalanceError(RiskError):
    """Raised when available balance is insufficient to execute an action."""
    pass


class ModelRegistrationError(ModelError):
    """Raised when registering a model fails due to a conflict."""

class RiskExceededError(RiskError):
    """Raised when a calculated risk exceeds allowed thresholds."""
    pass

>>>>>>> 911ae9aa
class ModelVersionError(ModelError):
    """Raised for issues related to model versioning."""

    pass


<<<<<<< HEAD
=======
class ModelRegistrationError(ModelError):
    """Raised when registering an ML model fails."""
    pass



class InvalidModelStateError(ModelError):
    """Raised when a model is in an invalid state for the requested operation."""
    pass

>>>>>>> 911ae9aa
class LogAnalysisError(MonitoringError):
    """Raised for errors during log analysis."""

    pass


class InsufficientDataError(DataError):
    """Raised when there is insufficient data for an operation."""

    pass


class EncodingError(DataError):
    """Raised for errors during data encoding or decoding."""

    pass


class MetricCollectionError(MonitoringError):
    """Raised for errors during metric collection."""

    pass


class ServiceConnectionError(ServiceError):
    """Raised for errors connecting to an internal or external service."""

    pass


class DataStoreError(DatabaseError):
    """Raised for errors interacting with a generic data store."""

    pass


class StorageError(DatabaseError):
    """Raised for errors related to data storage operations."""

    pass


class DataIntegrityError(DataError):
    """Raised when data integrity is compromised."""

    pass


class DatabaseIntegrityError(DatabaseError):
    """Raised when database integrity is compromised."""

    pass


class InvalidPopulationError(AdaptiveLearningError):
    """Raised when a genetic algorithm population is invalid."""

    pass


class ConvergenceError(AdaptiveLearningError):
    """Raised when an algorithm fails to converge."""

    pass


class GeneticOperationError(AdaptiveLearningError):
    """Raised when a genetic algorithm operation fails."""

    pass


class DatabaseTimeoutError(DatabaseError):
    """Raised when a database operation times out."""

    pass


class InvalidDataError(DataValidationError):
    """Raised when provided data is invalid for the operation."""

    pass


class TrainingError(ModelTrainingError):
    """General error during a training process."""

    pass


class ArbitrageValidationError(StrategyError):
    """Raised for validation errors in arbitrage strategies."""

    pass


class PredictionError(ModelPredictionError):
    """General error during a prediction process."""

    pass


<<<<<<< HEAD
=======
class CalculationError(QuantumSpectreError):
    """Raised when a general calculation fails."""
    pass

>>>>>>> 911ae9aa
class AnalysisError(QuantumSpectreError):
    """Raised for general errors during analysis tasks."""

    pass


class RecoveryStrategyError(StrategyError):
    """Raised for errors in recovery strategies."""

    pass


class OptimizationError(QuantumSpectreError):
    """Raised for errors during optimization processes."""

    pass


class CorrelationCalculationError(FeatureCalculationError):
    """Raised for errors during correlation calculations."""

    pass


class SamplingError(DataError):
    """Raised for errors during data sampling."""

    pass


class DataQualityError(DataValidationError):
    """Raised for issues related to data quality."""

    pass


class HardwareError(ResourceError):
    """Raised for errors related to hardware interaction or failure."""

    pass


class EnsembleConfigError(ModelError):
    """Raised for configuration errors in ensemble models."""

    pass


class ServiceUnavailableError(ServiceError):
    """Raised when a required service is unavailable."""

    pass


class ModelNotSupportedError(ModelError):
    """Raised when a model type or version is not supported."""

    pass


class InvalidFeatureFormatError(FeatureCalculationError):
    """Raised when feature data has an invalid format."""

    pass


class StrategyExecutionError(StrategyError):
    """Raised for errors during strategy execution."""

    pass


class AdaptationError(StrategyError):
    """Raised for errors during adaptive learning or strategy adaptation."""

    pass


class EvolutionError(AdaptiveLearningError):
    """Raised for errors during genetic algorithm evolution."""

    pass


class InferenceError(ModelPredictionError):
    """Raised for errors during model inference."""

    pass


class CircuitBreakerTrippedException(SystemCriticalError):
    """Raised when a circuit breaker is tripped."""

    pass


class PatternRecognitionError(FeatureCalculationError):
    """Raised for errors during pattern recognition."""

    pass


class PatternDetectionError(PatternRecognitionError):
    """Raised when there is an error detecting patterns in data."""

    pass


class PatternNotFoundError(FeatureNotFoundError):
    """Raised when a specific pattern is not found."""

    pass


class DataAlignmentError(DataError):
    """Raised for errors aligning data from different sources or timeframes."""

    pass


class RESTClientError(FeedError):
    """Raised for errors in a REST API client."""

    pass


class RequestError(FeedError):
    """Raised for general errors making external requests."""

    pass


class DataTransformationError(DataProcessorError):
    """Raised for errors during data transformation."""

    pass


class CapitalManagementError(RiskError):
    """Raised for errors in capital management."""

    pass


class MicrostructureAnalysisError(FeatureCalculationError):
    """Raised for errors in market microstructure analysis."""

    pass


class MigrationError(DatabaseError):
    """Raised for errors during database migrations."""

    pass


class ModelValidationError(ModelError):
    """Raised for validation errors related to models."""

    pass


<<<<<<< HEAD
=======
class InvalidModelStateError(ModelError):
    """Raised when a model is in an invalid state."""
    pass


class ModelRegistrationError(ModelError):
    """Raised when registering a model fails."""
    pass

>>>>>>> 911ae9aa
class WebSocketError(FeedConnectionError):
    """Raised for errors related to WebSocket connections."""

    pass


class SubscriptionError(FeedError):
    """Raised for errors subscribing to data feeds or topics."""

    pass


class DataFetchError(FeedError):
    """Raised for errors fetching data from external sources."""

    pass


class BacktestConfigError(BacktestError):
    """Raised for configuration errors in the backtester."""

    pass


class BacktestDataError(BacktestError):
    """Raised for data-related errors in the backtester."""

    pass


class BacktestStrategyError(BacktestError):
    """Raised for strategy-related errors in the backtester."""

    pass


class AssetCouncilError(QuantumSpectreError):
    """Raised for errors in the Asset Council."""

    pass


class BrainNotFoundError(StrategyError):
    """Raised when a required Strategy Brain is not found."""

    pass


class CouncilError(QuantumSpectreError):
    """Raised for general errors in a Council."""

    pass


class DecisionError(StrategyError):
    """Raised for errors in decision-making processes."""

    pass


class PerformanceTrackerError(MonitoringError):
    """Raised for errors in the performance tracker."""

    pass


class InvalidStrategyError(StrategyError):
    """Raised when an invalid strategy is encountered or configured."""

    pass


class SimulationError(BacktestError):
    """Raised for errors during backtest simulations."""

    pass


class SentimentAnalysisError(FeatureCalculationError):
    """Raised for errors during sentiment analysis."""

    pass


class RegimeCouncilError(QuantumSpectreError):
    """Raised for errors in the Regime Council."""

    pass


class ReportGenerationError(QuantumSpectreError):
    """Raised for errors during report generation."""

    pass


class OperationNotPermittedError(SecurityError):
    """Raised when an operation is not permitted for the current user/context."""

    pass


class BacktestScenarioError(BacktestError):
    """Raised for errors related to backtesting scenarios."""

    pass


class DataNotFoundError(DataError):
    """Raised when expected data is not found."""

    pass


class VoiceAdvisorError(QuantumSpectreError):
    """Raised for errors in the Voice Advisor system."""

    pass


class TTSEngineError(ServiceError):
    """Raised for errors in the Text-to-Speech engine."""

    pass


class VotingError(QuantumSpectreError):
    """Raised for errors in voting systems."""

    pass


class PermissionDeniedError(AuthorizationError):
    """Raised when an action is denied due to insufficient permissions."""

    pass


class WeightingSystemError(QuantumSpectreError):
    """Raised for errors in weighting systems."""

    pass


class FeedCoordinationError(FeedError):
    """Raised for errors in coordinating multiple data feeds."""

    pass


class DataInsufficientError(InsufficientDataError):
    """Raised when data is present but insufficient in quantity for an operation."""

    pass


class InvalidAssetError(DataValidationError):
    """Raised when an invalid asset is specified."""

    pass


class InvalidTimeRangeError(DataValidationError):
    """Raised when an invalid time range is specified."""

    pass


class InvalidFeatureDefinitionError(FeatureCalculationError):
    """Raised when a feature definition is invalid or malformed."""

    pass


class FeatureTimeoutError(FeatureServiceError):
    """Raised when a feature calculation operation times out."""

    pass


# --- End of auto-generated missing exceptions ---


class InvalidOrderError(OrderError):
    """Raised when an order is invalid or has invalid parameters."""

    pass


class OrderCancellationError(OrderError):
    """Raised when there is an error cancelling an order."""

    pass


class SlippageExceededError(OrderError):
    """Raised when slippage exceeds the allowed threshold."""

    pass


class NetworkError(QuantumSpectreError):
    """Raised when there is a network-related error."""

    pass


class TimeSeriesConnectionError(Exception):
    """
    Exception raised when a connection to the time series database fails
    """

    def __init__(
        self, message="Failed to connect to time series database", details=None
    ):
        self.message = message
        self.details = details
        super().__init__(self.message)

    def __str__(self):
        if self.details:
            return f"{self.message}: {self.details}"
        return self.message


class TimeSeriesQueryError(Exception):
    """
    Exception raised when a query to the time series database fails
    """

    def __init__(
        self, message="Failed to execute time series query", query=None, details=None
    ):
        self.message = message
        self.query = query
        self.details = details
        super().__init__(self.message)

    def __str__(self):
        result = self.message
        if self.query:
            result += f"\nQuery: {self.query}"
        if self.details:
            result += f"\nDetails: {self.details}"
        return result


class TimeSeriesDataError(Exception):
    """
    Exception raised when there's an issue with time series data
    (missing data, corrupted data, etc.)
    """

    def __init__(self, message="Time series data error", data_info=None, details=None):
        self.message = message
        self.data_info = data_info
        self.details = details
        super().__init__(self.message)

    def __str__(self):
        result = self.message
        if self.data_info:
            result += f"\nData info: {self.data_info}"
        if self.details:
            result += f"\nDetails: {self.details}"
        return result


class TimeSeriesConfigError(Exception):
    """
    Exception raised when there's a configuration error with the time series database
    (invalid settings, connection parameters, etc.)
    """

    def __init__(
        self, message="Time series configuration error", config_key=None, details=None
    ):
        self.message = message
        self.config_key = config_key
        self.details = details
        super().__init__(self.message)

    def __str__(self):
        result = self.message
        if self.config_key:
            result += f"\nConfig key: {self.config_key}"
        if self.details:
            result += f"\nDetails: {self.details}"
        return result


__all__ = [
<<<<<<< HEAD
    "QuantumSpectreError",
    "ConfigurationError",
    "ServiceError",
    "ServiceStartupError",
    "ServiceShutdownError",
    "SystemCriticalError",
    "DataError",
    "DataIngestionError",
    "DataProcessorError",
    "ProcessorNotFoundError",
    "SourceNotFoundError",
    "DataValidationError",
    "FeedError",
    "FeedConnectionError",
    "BlockchainConnectionError",
    "FeedDisconnectedError",
    "FeedTimeoutError",
    "FeedRateLimitError",
    "DatabaseError",
    "DatabaseConnectionError",
    "DatabaseQueryError",
    "RedisError",
    "RedisConnectionError",
    "SecurityError",
    "APIKeyError",
    "AuthenticationError",
    "AuthorizationError",
    "ExecutionError",
    "OrderError",
    "OrderRejectedError",
    "OrderTimeoutError",
    "InsufficientFundsError",
    "InvalidOrderError",
    "OrderCancellationError",
    "SlippageExceededError",
    "NetworkError",
    "RiskError",
    "RiskLimitExceededError",
    "RiskExceededError",
    "BacktestError",
    "ModelError",
    "ModelTrainingError",
    "ModelPredictionError",
    "StrategyError",
    "SignalGenerationError",
    "MonitoringError",
    "AlertError",
    "ResourceError",
    "ResourceExhaustionError",
    "TimeoutError",
    "ExchangeError",
    "RateLimitError",
    "FeedNotFoundError",
    "FeedInitializationError",
    "FeedAuthenticationError",
    "DataSourceError",
    "FeedSubscriptionError",
    "FeedDataError",
    "ParsingError",
    "DataFeedConnectionError",
    "ModelLoadError",
    "DataParsingError",
    "CredentialError",
    "SecurityViolationError",
    "RegimeDetectionError",
    "NewsFeedError",
    "NewsParsingError",
    "NewsSourceUnavailableError",
    "FeatureNotFoundError",
    "FeatureCalculationError",
    "FeatureServiceError",
    "InvalidTimeframeError",
    "InvalidParameterError",
    "AlertDeliveryError",
    "AlertConfigurationError",
    "RiskManagerError",
    "PositionSizingError",
    "StopLossError",
    "ModelNotFoundError",
    "ModelRegistrationError",
    "DashboardError",
    "InsufficientLiquidityError",
    "PositionError",
    "InsufficientBalanceError",
    "ArbitrageOpportunityExpiredError",
    "DrawdownLimitExceededException",
    "RiskManagementException",
    "ModelVersionError",
    "LogAnalysisError",
    "InsufficientDataError",
    "EncodingError",
    "MetricCollectionError",
    "ServiceConnectionError",
    "DataStoreError",
    "InvalidDataError",
    "TrainingError",
    "ArbitrageValidationError",
    "PredictionError",
    "AnalysisError",
    "RecoveryStrategyError",
    "OptimizationError",
    "CorrelationCalculationError",
    "SamplingError",
    "DataQualityError",
    "HardwareError",
    "EnsembleConfigError",
    "ServiceUnavailableError",
    "ModelNotSupportedError",
    "InvalidFeatureFormatError",
    "StrategyExecutionError",
    "AdaptationError",
    "InferenceError",
    "CircuitBreakerTrippedException",
    "PatternRecognitionError",
    "PatternNotFoundError",
    "DataAlignmentError",
    "RESTClientError",
    "RequestError",
    "DataTransformationError",
    "CapitalManagementError",
    "MicrostructureAnalysisError",
    "MigrationError",
    "ModelValidationError",
    "WebSocketError",
    "SubscriptionError",
    "DataFetchError",
    "BacktestConfigError",
    "BacktestDataError",
    "BacktestStrategyError",
    "AssetCouncilError",
    "BrainNotFoundError",
    "CouncilError",
    "DecisionError",
    "PerformanceTrackerError",
    "InvalidStrategyError",
    "SimulationError",
    "SentimentAnalysisError",
    "RegimeCouncilError",
    "ReportGenerationError",
    "OperationNotPermittedError",
    "BacktestScenarioError",
    "DataNotFoundError",
    "VoiceAdvisorError",
    "TTSEngineError",
    "VotingError",
    "PermissionDeniedError",
    "WeightingSystemError",
    "FeedCoordinationError",
    "DataInsufficientError",
    "InvalidAssetError",
    "InvalidTimeRangeError",
    "InvalidFeatureDefinitionError",
    "FeatureTimeoutError",
    "TimeSeriesConnectionError",
    "TimeSeriesQueryError",
    "TimeSeriesDataError",
    "TimeSeriesConfigError",
=======
    'QuantumSpectreError', 'ConfigurationError', 'ServiceError', 'ServiceStartupError',
    'ServiceShutdownError', 'SystemCriticalError', 'DataError', 'DataIngestionError',
    'DataProcessorError', 'ProcessorNotFoundError', 'SourceNotFoundError', 'DataValidationError',
    'MarketDataError',
    'FeedError', 'FeedConnectionError', 'BlockchainConnectionError', 'FeedDisconnectedError',
    'FeedTimeoutError', 'FeedRateLimitError', 'DatabaseError', 'DatabaseConnectionError',
    'DatabaseQueryError', 'RedisError', 'RedisConnectionError', 'SecurityError',
    'APIKeyError', 'AuthenticationError', 'AuthorizationError', 'ExecutionError',
    'OrderError', 'OrderRejectedError', 'OrderTimeoutError', 'InsufficientFundsError',
    'InsufficientBalanceError',
    'InvalidOrderError', 'OrderCancellationError', 'SlippageExceededError', 'NetworkError',
    'RiskError', 'RiskLimitExceededError', 'RiskExceededError', 'BacktestError', 'ModelError',
    'ModelTrainingError', 'ModelPredictionError', 'StrategyError', 'SignalGenerationError',
    'InsufficientBalanceError', 'PositionError', 'PositionExecutionError',
    'InvalidPositionStateError', 'ModelRegistrationError', 'InvalidModelStateError',
    'InsufficientBalanceError', 'PositionError',

    'InsufficientBalanceError',
    'InvalidOrderError', 'OrderCancellationError', 'SlippageExceededError', 'NetworkError',
    'PositionError', 'PositionExecutionError',
    'InvalidPositionStateError',
    'RiskError', 'RiskLimitExceededError', 'RiskExceededError', 'BacktestError', 'ModelError',
    'ModelTrainingError', 'ModelPredictionError', 'ModelRegistrationError', 'InvalidModelStateError', 'StrategyError', 'SignalGenerationError',

    'InsufficientBalanceError', 'PositionError', 'PositionExecutionError',
    'InvalidPositionStateError',
    'InvalidOrderError', 'OrderCancellationError', 'SlippageExceededError', 'NetworkError',
    'RiskError', 'RiskLimitExceededError', 'RiskExceededError', 'MaxDrawdownExceededError',
    'BacktestError', 'ModelError',
    'ModelTrainingError', 'ModelPredictionError', 'InvalidModelStateError',
    'ModelRegistrationError', 'ModelSaveError', 'ModelPersistenceError',
    'HyperparameterOptimizationError',
    'StrategyError', 'SignalGenerationError',

    'InvalidOrderError', 'OrderCancellationError', 'SlippageExceededError', 'NetworkError',
    'PositionError', 'RiskError', 'RiskLimitExceededError', 'BacktestError', 'ModelError',
    'RiskError', 'RiskLimitExceededError', 'RiskExceededError', 'BacktestError', 'ModelError',
    'ModelTrainingError', 'ModelPredictionError', 'InvalidModelStateError', 'ModelRegistrationError', 'StrategyError', 'SignalGenerationError',
    'RiskError', 'RiskLimitExceededError', 'BacktestError', 'ModelError',
    'ModelTrainingError', 'ModelPredictionError', 'ModelRegistrationError', 'StrategyError', 'SignalGenerationError',
    'MonitoringError', 'AlertError', 'ResourceError', 'ResourceExhaustionError',
    'GPUNotAvailableError', 'TimeoutError', 'ExchangeError', 'RateLimitError', 'FeedNotFoundError',
    'FeedInitializationError', 'FeedAuthenticationError', 'DataSourceError',
    'FeedSubscriptionError', 'FeedDataError', 'ParsingError', 'DataFeedConnectionError',
    'MarketDataError',
    'ModelLoadError', 'DataParsingError', 'CredentialError', 'SecurityViolationError',

    'ModelLoadError', 'ModelSaveError', 'DataParsingError', 'CredentialError', 'SecurityViolationError',
    'RegimeDetectionError', 'NewsFeedError', 'NewsParsingError', 'NewsSourceUnavailableError',
    'FeatureNotFoundError', 'FeatureCalculationError', 'FeatureServiceError',
    'InvalidTimeframeError', 'InvalidParameterError', 'CalculationError', 'AlertDeliveryError',
    'AlertConfigurationError', 'RiskManagerError', 'PositionSizingError', 'StopLossError',

    'PositionError', 'PositionExecutionError', 'InvalidPositionStateError', 'InsufficientBalanceError',
    'MarginCallError', 'PositionLiquidationError',
    'ModelNotFoundError', 'DashboardError', 'InsufficientLiquidityError', 'InsufficientBalanceError',
    'InsufficientBalanceError', 'RiskExceededError', 'PositionError', 'PositionExecutionError',
    'ModelRegistrationError', 'InvalidModelStateError',
    'ModelNotFoundError', 'DashboardError', 'InsufficientLiquidityError',

    'ModelRegistrationError', 'InvalidModelStateError',
    'PositionError', 'InsufficientBalanceError', 'RiskExceededError',

    'InsufficientBalanceError', 'PositionError', 'RiskExceededError',
    'ModelRegistrationError',
    'ArbitrageOpportunityExpiredError', 'DrawdownLimitExceededException', 'MaxDrawdownExceededError',
    'RiskManagementException', 'ModelVersionError', 'InvalidModelStateError', 'LogAnalysisError',
    'InsufficientBalanceError', 'PositionError', 'RiskExceededError',
    'ModelRegistrationError', 'ModelNotFoundError', 'DashboardError', 'InsufficientLiquidityError',
    'MarketDataError', 'CalculationError',

    'ArbitrageOpportunityExpiredError', 'DrawdownLimitExceededException',
    'MaxDrawdownExceededError',
    'RiskManagementException', 'ModelVersionError', 'LogAnalysisError',
    'RiskManagementException', 'RiskExceededError', 'PositionError',
    'InsufficientBalanceError',
    'ModelRegistrationError', 'ModelVersionError', 'LogAnalysisError',
    'RiskManagementException', 'RiskExceededError', 'ModelVersionError', 'LogAnalysisError',
    'InsufficientDataError', 'EncodingError', 'MetricCollectionError',
    'ServiceConnectionError', 'DataStoreError', 'InvalidDataError', 'TrainingError',
    'ArbitrageValidationError', 'PredictionError', 'CalculationError', 'AnalysisError', 'RecoveryStrategyError',
    'OptimizationError', 'CorrelationCalculationError', 'SamplingError', 'DataQualityError',
    'HardwareError', 'EnsembleConfigError', 'ServiceUnavailableError', 'ModelNotSupportedError',
    'InvalidFeatureFormatError', 'StrategyExecutionError', 'AdaptationError', 'InferenceError',
    'CircuitBreakerTrippedException', 'PatternRecognitionError', 'PatternNotFoundError',
    'DataAlignmentError', 'RESTClientError', 'RequestError', 'DataTransformationError',
    'CapitalManagementError', 'MicrostructureAnalysisError', 'MigrationError',
    'ModelValidationError', 'ModelRegistrationError', 'InvalidModelStateError',
    'WebSocketError', 'SubscriptionError', 'DataFetchError',
    'BacktestConfigError', 'BacktestDataError', 'BacktestStrategyError', 'AssetCouncilError',
    'BrainNotFoundError', 'CouncilError', 'DecisionError', 'PerformanceTrackerError',
    'InvalidStrategyError', 'SimulationError', 'SentimentAnalysisError', 'RegimeCouncilError',
    'ReportGenerationError', 'OperationNotPermittedError', 'BacktestScenarioError',
    'DataNotFoundError', 'VoiceAdvisorError', 'TTSEngineError', 'VotingError',
    'PermissionDeniedError', 'WeightingSystemError', 'FeedCoordinationError',
    'DataInsufficientError', 'InvalidAssetError', 'InvalidTimeRangeError',
    'InvalidFeatureDefinitionError', 'FeatureTimeoutError',
    'TimeSeriesConnectionError', 'TimeSeriesQueryError', 'TimeSeriesDataError',
    'TimeSeriesConfigError', 'PositionError', 'PositionExecutionError',
    'InsufficientBalanceError', 'RiskExceededError'
>>>>>>> 911ae9aa
]<|MERGE_RESOLUTION|>--- conflicted
+++ resolved
@@ -469,15 +469,12 @@
     pass
 
 
-<<<<<<< HEAD
 class ResourceError(QuantumSpectreError):
     """Base class for resource-related errors."""
 
     pass
 
 
-=======
->>>>>>> 911ae9aa
 class ResourceExhaustionError(ResourceError):
     """Raised when a system resource (e.g., memory, disk, GPU) is exhausted."""
 
@@ -543,12 +540,10 @@
     pass
 
 
-<<<<<<< HEAD
-=======
+
 class MarketDataError(DataError):
     """Raised for errors fetching or processing market data."""
     pass
->>>>>>> 911ae9aa
 class FeedSubscriptionError(FeedError):
     """Raised when there is an error with feed subscription."""
 
@@ -573,12 +568,10 @@
     pass
 
 
-<<<<<<< HEAD
-=======
+
 class MarketDataError(DataError):
     """Raised when market data retrieval fails."""
     pass
->>>>>>> 911ae9aa
 # Removed duplicate ParsingError definition
 # class ParsingError(DataError):
 #     """Raised when there is an error parsing data."""
@@ -596,14 +589,12 @@
     pass
 
 
-<<<<<<< HEAD
-=======
+
 class ModelSaveError(ModelError):
     """Raised when saving a model fails."""
     pass
 
->>>>>>> 911ae9aa
-class DataParsingError(DataError):
+  class DataParsingError(DataError):
     """Raised when there is an error parsing data."""
 
     pass
@@ -675,13 +666,11 @@
     pass
 
 
-<<<<<<< HEAD
-=======
+
 class CalculationError(QuantumSpectreError):
     """Raised when a numerical calculation fails."""
     pass
 
->>>>>>> 911ae9aa
 class FeatureServiceError(QuantumSpectreError):
     """Base class for feature service errors."""
 
@@ -700,13 +689,12 @@
     pass
 
 
-<<<<<<< HEAD
-=======
+
 class CalculationError(QuantumSpectreError):
     """Raised when a numerical calculation fails."""
     pass
->>>>>>> 911ae9aa
-# --- Auto-generated missing exceptions ---
+
+  # --- Auto-generated missing exceptions ---
 
 
 class AlertDeliveryError(AlertError):
@@ -801,8 +789,7 @@
 
     pass
 
-<<<<<<< HEAD
-=======
+
 class PositionError(OrderError):
     """Raised for generic position-related errors."""
     pass
@@ -826,7 +813,7 @@
 class InvalidModelStateError(ModelError):
     """Raised when an ML model is in an invalid state."""
     pass
->>>>>>> 911ae9aa
+
 
 class ModelNotFoundError(ModelError):
     """Raised when a requested ML model is not found."""
@@ -834,8 +821,7 @@
     pass
 
 
-<<<<<<< HEAD
-=======
+
 class ModelRegistrationError(ModelError):
     """Raised when model registration fails."""
     pass
@@ -862,7 +848,7 @@
     """Raised when a model fails to register with the system."""
     pass
 
->>>>>>> 911ae9aa
+
 class DashboardError(QuantumSpectreError):
     """Raised for errors related to dashboard operations."""
 
@@ -875,8 +861,7 @@
     pass
 
 
-<<<<<<< HEAD
-=======
+
 class InsufficientBalanceError(ExecutionError):
 
     """Raised when account balance is too low to execute an order."""
@@ -897,7 +882,7 @@
     """Raised when registering a machine learning model fails."""
     pass
 
->>>>>>> 911ae9aa
+
 class ArbitrageOpportunityExpiredError(StrategyError):
     """Raised when an arbitrage opportunity is no longer valid."""
 
@@ -910,22 +895,18 @@
     pass
 
 
-<<<<<<< HEAD
-=======
+
 class MaxDrawdownExceededError(RiskLimitExceededError):
     """Raised when the maximum allowed drawdown is exceeded."""
     """Raised when maximum allowed drawdown is breached."""
     pass
 
->>>>>>> 911ae9aa
 class RiskManagementException(RiskError):
     """General exception for risk management issues."""
 
     pass
 
 
-<<<<<<< HEAD
-=======
 class PositionError(ExecutionError):
     """Raised for generic position-related failures."""
     pass
@@ -943,15 +924,13 @@
     """Raised when a calculated risk exceeds allowed thresholds."""
     pass
 
->>>>>>> 911ae9aa
 class ModelVersionError(ModelError):
     """Raised for issues related to model versioning."""
 
     pass
 
 
-<<<<<<< HEAD
-=======
+
 class ModelRegistrationError(ModelError):
     """Raised when registering an ML model fails."""
     pass
@@ -962,7 +941,6 @@
     """Raised when a model is in an invalid state for the requested operation."""
     pass
 
->>>>>>> 911ae9aa
 class LogAnalysisError(MonitoringError):
     """Raised for errors during log analysis."""
 
@@ -1065,13 +1043,11 @@
     pass
 
 
-<<<<<<< HEAD
-=======
+
 class CalculationError(QuantumSpectreError):
     """Raised when a general calculation fails."""
     pass
 
->>>>>>> 911ae9aa
 class AnalysisError(QuantumSpectreError):
     """Raised for general errors during analysis tasks."""
 
@@ -1234,8 +1210,6 @@
     pass
 
 
-<<<<<<< HEAD
-=======
 class InvalidModelStateError(ModelError):
     """Raised when a model is in an invalid state."""
     pass
@@ -1245,7 +1219,6 @@
     """Raised when registering a model fails."""
     pass
 
->>>>>>> 911ae9aa
 class WebSocketError(FeedConnectionError):
     """Raised for errors related to WebSocket connections."""
 
@@ -1538,7 +1511,6 @@
 
 
 __all__ = [
-<<<<<<< HEAD
     "QuantumSpectreError",
     "ConfigurationError",
     "ServiceError",
@@ -1696,7 +1668,6 @@
     "TimeSeriesQueryError",
     "TimeSeriesDataError",
     "TimeSeriesConfigError",
-=======
     'QuantumSpectreError', 'ConfigurationError', 'ServiceError', 'ServiceStartupError',
     'ServiceShutdownError', 'SystemCriticalError', 'DataError', 'DataIngestionError',
     'DataProcessorError', 'ProcessorNotFoundError', 'SourceNotFoundError', 'DataValidationError',
@@ -1797,5 +1768,4 @@
     'TimeSeriesConnectionError', 'TimeSeriesQueryError', 'TimeSeriesDataError',
     'TimeSeriesConfigError', 'PositionError', 'PositionExecutionError',
     'InsufficientBalanceError', 'RiskExceededError'
->>>>>>> 911ae9aa
 ]