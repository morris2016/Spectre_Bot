--- conflicted
+++ resolved
@@ -703,9 +703,7 @@
 
 
 class InsufficientBalanceError(ExecutionError):
-<<<<<<< HEAD
-    """Raised when account balance is insufficient for an action."""
-=======
+
     """Raised when account balance is too low to execute an order."""
     pass
 
@@ -722,7 +720,6 @@
 
 class ModelRegistrationError(ModelError):
     """Raised when registering a machine learning model fails."""
->>>>>>> 6865dead
     pass
 
 class ArbitrageOpportunityExpiredError(StrategyError):
@@ -1235,9 +1232,7 @@
     'InsufficientBalanceError', 'RiskExceededError', 'PositionError', 'PositionExecutionError',
     'ModelRegistrationError', 'InvalidModelStateError',
     'ModelNotFoundError', 'DashboardError', 'InsufficientLiquidityError',
-<<<<<<< HEAD
-    'InsufficientBalanceError',
-=======
+
     'ModelRegistrationError', 'InvalidModelStateError',
     'PositionError', 'InsufficientBalanceError', 'RiskExceededError',
 
@@ -1248,7 +1243,7 @@
     'InsufficientBalanceError', 'PositionError', 'RiskExceededError',
     'ModelRegistrationError', 'ModelNotFoundError', 'DashboardError', 'InsufficientLiquidityError',
     'MarketDataError', 'CalculationError',
->>>>>>> 6865dead
+
     'ArbitrageOpportunityExpiredError', 'DrawdownLimitExceededException',
     'MaxDrawdownExceededError',
     'RiskManagementException', 'ModelVersionError', 'LogAnalysisError',
