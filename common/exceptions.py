#!/usr/bin/env python3
"""
QuantumSpectre Elite Trading System
Exception Hierarchy

This module provides a comprehensive exception hierarchy for the QuantumSpectre Elite Trading System,
with specialized exceptions for different error scenarios.
"""

class QuantumSpectreError(Exception):
    """Base exception for all QuantumSpectre system errors."""
    pass


class ConfigurationError(QuantumSpectreError):
    """Raised when there is an error in the system configuration."""
    pass


class ServiceError(QuantumSpectreError):
    """Base class for service-related errors."""
    pass


class ServiceStartupError(ServiceError):
    """Raised when a service fails to start."""
    pass


class ServiceShutdownError(ServiceError):
    """Raised when a service fails to shut down properly."""
    pass


class SystemCriticalError(QuantumSpectreError):
    """Raised for critical system errors that require immediate shutdown."""
    pass


class DataError(QuantumSpectreError):
    """Base class for data-related errors."""
    pass


class DataIngestionError(DataError):
    """Raised when there is an error during data ingestion."""
    pass


class DataProcessorError(DataError):
    """Raised when there is an error in a data processor."""
    pass


class ProcessorNotFoundError(DataProcessorError):
    """Raised when a requested data processor is not found."""
    pass


class SourceNotFoundError(DataError):
    """Raised when a requested data source is not found."""
    pass


class DataValidationError(DataError):
    """Raised when data validation fails."""
    pass


class FeedError(QuantumSpectreError):
    """Base class for feed-related errors."""
    pass


class FeedConnectionError(FeedError):
    """Raised when a feed connection fails."""
    pass

class BlockchainConnectionError(FeedConnectionError): # New Exception
    """Raised specifically for blockchain node connection errors."""
    pass

class FeedDisconnectedError(FeedError):
    """Raised when a feed unexpectedly disconnects."""
    pass


class FeedTimeoutError(FeedError):
    """Raised when a feed operation times out."""
    pass


class FeedRateLimitError(FeedError):
    """Raised when a feed rate limit is exceeded."""
    pass

class FeedPriorityError(FeedError):
    """Raised when there is an error with feed priority handling."""
    pass


class DatabaseError(QuantumSpectreError):
    """Base class for database-related errors."""
    pass


class DatabaseConnectionError(DatabaseError):
    """Raised when a database connection fails."""
    pass


class DatabaseQueryError(DatabaseError):
    """Raised when a database query fails."""
    pass


class RedisError(QuantumSpectreError):
    """Base class for Redis-related errors."""
    pass


class RedisConnectionError(RedisError):
    """Raised when a Redis connection fails."""
    pass


class SecurityError(QuantumSpectreError):
    """Base class for security-related errors."""
    pass


class APIKeyError(SecurityError):
    """Raised when there is an issue with API key validation."""
    pass


class AuthenticationError(SecurityError):
    """Raised when authentication fails."""
    pass


class AuthorizationError(SecurityError):
    """Raised when authorization fails."""
    pass


class ExecutionError(QuantumSpectreError):
    """Base class for execution engine errors."""
    pass


class OrderError(ExecutionError):
    """Base class for order-related errors."""
    pass


class OrderRejectedError(OrderError):
    """Raised when an order is rejected by an exchange."""
    pass


class OrderTimeoutError(OrderError):
    """Raised when an order times out."""
    pass


class OrderExecutionError(OrderError):
    """Raised when there is an error executing an order."""
    pass


class PositionError(ExecutionError):
<<<<<<< HEAD
    """Raised for errors related to position management."""
    pass


class PositionExecutionError(PositionError):
    """Raised when a position operation fails during execution."""
    pass


class InvalidPositionStateError(PositionError):
    """Raised when a position is in an unexpected state."""
=======
    """Raised for position management errors."""
>>>>>>> 8c15bc14
    pass


class InsufficientFundsError(OrderError):
    """Raised when there are insufficient funds for an order."""
    pass


<<<<<<< HEAD
class InsufficientBalanceError(OrderError):
    """Raised when account balance is too low for an operation."""
=======
class InsufficientBalanceError(RiskError):
    """Raised when account balance is insufficient for a trade."""
class PositionError(ExecutionError):
    """Raised for invalid or inconsistent position state."""
    pass


class PositionExecutionError(ExecutionError):
    """Raised when an error occurs executing a position."""
class InsufficientBalanceError(OrderError):
    """Raised when account balance is insufficient for an operation."""
    pass


class PositionError(ExecutionError):
    """Raised for invalid operations on a trading position."""
>>>>>>> 8c15bc14
    pass


class RiskError(QuantumSpectreError):
    """Base class for risk management errors."""
    pass


class RiskLimitExceededError(RiskError):
    """Raised when a risk limit is exceeded."""
    pass


<<<<<<< HEAD
class RiskExceededError(RiskError):
    """Raised when an operation would exceed defined risk parameters."""
    pass


=======
class InsufficientBalanceError(RiskError):
    """Raised when account balance is too low for an operation."""
    pass


class RiskExceededError(RiskError):
    """Raised when calculated risk exceeds configured threshold."""
class RiskExceededError(RiskError):
    """Raised when calculated risk exceeds the allowed threshold."""
    pass


class PositionExecutionError(PositionError):
    """Raised when a position cannot be executed properly."""
    pass


class InvalidPositionStateError(PositionError):
    """Raised when a position state transition is invalid."""
    pass


class MaxDrawdownExceededError(RiskError):
    """Raised when maximum drawdown is exceeded."""
    pass





>>>>>>> 8c15bc14
class BacktestError(QuantumSpectreError):
    """Base class for backtesting errors."""
    pass


class IntelligenceError(QuantumSpectreError):
    """Base class for intelligence system errors."""
    pass

class ModelError(QuantumSpectreError):
    """Base class for ML model errors."""
    pass


class ModelRegistrationError(ModelError):
    """Raised when registration of an ML model fails."""
    pass


class ModelTrainingError(ModelError):
    """Raised when model training fails."""
    pass


class ModelPredictionError(ModelError):
    """Raised when model prediction fails."""
    pass


<<<<<<< HEAD
class ModelSaveError(ModelError):
    """Raised when saving a model fails."""
    pass


=======
class InvalidModelStateError(ModelError):
    """Raised when a model is in an invalid state for the requested operation."""
    pass


class ModelRegistrationError(ModelError):
    """Raised when a model fails to register."""
class InvalidModelStateError(ModelError):
    """Raised when a model is in an invalid state for the requested operation."""
    pass


class ModelSaveError(ModelError):
    """Raised when saving a model to disk fails."""
    pass


class ModelPersistenceError(ModelError):
    """Raised when loading or persisting a model fails."""
    pass


class HyperparameterOptimizationError(ModelError):
    """Raised when hyperparameter optimization fails."""
    pass


class GPUNotAvailableError(ResourceError):
    """Raised when GPU resources are requested but not available."""
    pass

class ModelRegistrationError(ModelError):
    """Raised when registering a model fails."""



>>>>>>> 8c15bc14
class StrategyError(QuantumSpectreError):
    """Base class for strategy errors."""
    pass


class SignalGenerationError(StrategyError):
    """Raised when signal generation fails."""
    pass


class MonitoringError(QuantumSpectreError):
    """Base class for monitoring errors."""
    pass


class AlertError(MonitoringError):
    """Raised when alert generation or delivery fails."""
    pass


class ResourceError(QuantumSpectreError):
    """Base class for resource-related errors."""
    pass
class ResourceExhaustionError(ResourceError):
    """Raised when a system resource (e.g., memory, disk, GPU) is exhausted."""
    pass


class RedundancyFailureError(ResourceError):
    """Raised when a redundancy mechanism fails."""
    pass


class TimeoutError(QuantumSpectreError):
    """Raised when an operation times out."""
    pass

class ExchangeError(Exception):
    """Raised when there is a problem related to exchange operations."""
    pass

class RateLimitError(QuantumSpectreError):
    """Raised when a system or API rate limit is exceeded."""
    def __init__(self, message="Rate limit exceeded", retry_after=None):
        self.message = message
        self.retry_after = retry_after
        super().__init__(self.message)

    def __str__(self):
        if self.retry_after:
            return f"{self.message}. Retry after {self.retry_after} seconds."
        return self.message

class FeedNotFoundError(Exception):
    """Raised when there is a problem related to exchange operations."""
    pass

class FeedInitializationError(Exception):
    """Raised when there is a problem related to exchange operations."""
    pass

# Add these new exception classes to your exceptions.py file

class FeedAuthenticationError(FeedError):
    """Raised when authentication with a feed service fails."""
    pass

class DataSourceError(DataError):
    """Raised when there is an error with a data source."""
    pass


class MarketDataError(DataError):
    """Raised for errors fetching or processing market data."""
    pass
class FeedSubscriptionError(FeedError):
    """Raised when there is an error with feed subscription."""
    pass

class FeedDataError(FeedError):
    """Raised when there is an error with feed data."""
    pass
class ParsingError(DataError):
    """Raised when there is an error parsing data."""
    pass
class DataFeedConnectionError(FeedError):
    """Raised when there is a connection error with a data feed."""
    pass
# Removed duplicate ParsingError definition
# class ParsingError(DataError):
#     """Raised when there is an error parsing data."""
#     pass

# Removed duplicate DataFeedConnectionError definition
# class DataFeedConnectionError(FeedError):
#     """Raised when there is a connection error with a data feed."""
#     pass

class ModelLoadError(QuantumSpectreError):
    """Raised when there is an error loading a machine learning model."""
    pass

class DataParsingError(DataError):
    """Raised when there is an error parsing data."""
    pass

class CredentialError(SecurityError):
    """Raised when there is an error with credentials."""
    pass

class SecurityViolationError(SecurityError):
    """Raised when a security violation is detected."""
    pass

class RegimeDetectionError(QuantumSpectreError):
    """Raised when there is an error in regime detection."""
    pass

class LoopholeDetectionError(IntelligenceError):
    """Raised when there is an error in loophole detection."""
    pass
class AdaptiveLearningError(IntelligenceError):
    """Raised when there is an error in adaptive learning."""
    pass

class IntelligenceServiceError(IntelligenceError):
    """Raised when there is an error in the intelligence service."""
    pass


class NewsFeedError(QuantumSpectreError):
    """Raised when there is an error in the news feed module."""
    pass

class NewsParsingError(DataError):
    """Raised when there is an error parsing news data."""
    pass

class NewsSourceUnavailableError(FeedError):
    """Raised when a news source is unavailable."""
    pass

class FeatureNotFoundError(QuantumSpectreError):
    """Raised when a requested feature is not found."""
    pass

class FeatureCalculationError(QuantumSpectreError):
    """Raised when there is an error calculating a feature."""
    pass


class CalculationError(QuantumSpectreError):
    """Raised when a numerical calculation fails."""
    pass

class FeatureServiceError(QuantumSpectreError):
    """Base class for feature service errors."""
    pass

class InvalidTimeframeError(QuantumSpectreError):
    """Raised when an invalid timeframe is provided."""
    pass

class InvalidParameterError(QuantumSpectreError):
    """Raised when an invalid parameter is provided to a function or method."""
    pass
# --- Auto-generated missing exceptions ---

class AlertDeliveryError(AlertError):
    """Raised when alert delivery fails."""
    pass

class AlertConfigurationError(AlertError):
    """Raised when there is an error in alert configuration."""
    pass

class RiskManagerError(RiskError):
    """Raised for errors specific to the Risk Manager service."""
    pass

class PositionSizingError(RiskError):
    """Raised for errors in position sizing calculations."""
    pass


class InsufficientBalanceError(RiskError):
    """Raised when an account has insufficient balance for an operation."""
    pass


class PositionError(ExecutionError):
    """Raised for general position handling errors."""
    pass


class RiskExceededError(RiskError):
    """Raised when a calculated risk exceeds allowable thresholds."""
    pass


class ModelRegistrationError(ModelError):
    """Raised when a model cannot be registered properly."""
    pass

class StopLossError(OrderError):
    """Raised for errors related to stop-loss order management."""
    pass

class ModelNotFoundError(ModelError):
    """Raised when a requested ML model is not found."""
    pass


class ModelRegistrationError(ModelError):
    """Raised when a model fails to register with the system."""
    pass

class DashboardError(QuantumSpectreError):
    """Raised for errors related to dashboard operations."""
    pass

class InsufficientLiquidityError(ExecutionError):
    """Raised when there is insufficient liquidity to execute a trade."""
    pass

class ArbitrageOpportunityExpiredError(StrategyError):
    """Raised when an arbitrage opportunity is no longer valid."""
    pass

class DrawdownLimitExceededException(RiskLimitExceededError):
    """Raised when a drawdown limit is exceeded."""
    pass


class MaxDrawdownExceededError(RiskLimitExceededError):
    """Raised when maximum allowed drawdown is breached."""
    pass

class RiskManagementException(RiskError):
    """General exception for risk management issues."""
    pass

class ModelVersionError(ModelError):
    """Raised for issues related to model versioning."""
    pass


class InvalidModelStateError(ModelError):
    """Raised when a model is in an invalid state for the requested operation."""
    pass

class LogAnalysisError(MonitoringError):
    """Raised for errors during log analysis."""
    pass

class InsufficientDataError(DataError):
    """Raised when there is insufficient data for an operation."""
    pass

class EncodingError(DataError):
    """Raised for errors during data encoding or decoding."""
    pass

class MetricCollectionError(MonitoringError):
    """Raised for errors during metric collection."""
    pass

class ServiceConnectionError(ServiceError):
    """Raised for errors connecting to an internal or external service."""
    pass

class DataStoreError(DatabaseError):
    """Raised for errors interacting with a generic data store."""
    pass

class StorageError(DatabaseError):
    """Raised for errors related to data storage operations."""
    pass

class DataIntegrityError(DataError):
    """Raised when data integrity is compromised."""
    pass

class DatabaseIntegrityError(DatabaseError):
    """Raised when database integrity is compromised."""
    pass

class InvalidPopulationError(AdaptiveLearningError):
    """Raised when a genetic algorithm population is invalid."""
    pass

class ConvergenceError(AdaptiveLearningError):
    """Raised when an algorithm fails to converge."""
    pass

class GeneticOperationError(AdaptiveLearningError):
    """Raised when a genetic algorithm operation fails."""
    pass

class DatabaseTimeoutError(DatabaseError):
    """Raised when a database operation times out."""
    pass

class InvalidDataError(DataValidationError):
    """Raised when provided data is invalid for the operation."""
    pass

class TrainingError(ModelTrainingError):
    """General error during a training process."""
    pass

class ArbitrageValidationError(StrategyError):
    """Raised for validation errors in arbitrage strategies."""
    pass

class PredictionError(ModelPredictionError):
    """General error during a prediction process."""
    pass

class AnalysisError(QuantumSpectreError):
    """Raised for general errors during analysis tasks."""
    pass

class RecoveryStrategyError(StrategyError):
    """Raised for errors in recovery strategies."""
    pass

class OptimizationError(QuantumSpectreError):
    """Raised for errors during optimization processes."""
    pass

class CorrelationCalculationError(FeatureCalculationError):
    """Raised for errors during correlation calculations."""
    pass

class SamplingError(DataError):
    """Raised for errors during data sampling."""
    pass

class DataQualityError(DataValidationError):
    """Raised for issues related to data quality."""
    pass

class HardwareError(ResourceError):
    """Raised for errors related to hardware interaction or failure."""
    pass

class EnsembleConfigError(ModelError):
    """Raised for configuration errors in ensemble models."""
    pass

class ServiceUnavailableError(ServiceError):
    """Raised when a required service is unavailable."""
    pass

class ModelNotSupportedError(ModelError):
    """Raised when a model type or version is not supported."""
    pass

class InvalidFeatureFormatError(FeatureCalculationError):
    """Raised when feature data has an invalid format."""
    pass

class StrategyExecutionError(StrategyError):
    """Raised for errors during strategy execution."""
    pass

class AdaptationError(StrategyError):
    """Raised for errors during adaptive learning or strategy adaptation."""
    pass

class EvolutionError(AdaptiveLearningError):
    """Raised for errors during genetic algorithm evolution."""
    pass

class InferenceError(ModelPredictionError):
    """Raised for errors during model inference."""
    pass

class CircuitBreakerTrippedException(SystemCriticalError):
    """Raised when a circuit breaker is tripped."""
    pass

class PatternRecognitionError(FeatureCalculationError):
    """Raised for errors during pattern recognition."""
    pass

class PatternDetectionError(PatternRecognitionError):
    """Raised when there is an error detecting patterns in data."""
    pass

class PatternNotFoundError(FeatureNotFoundError):
    """Raised when a specific pattern is not found."""
    pass

class DataAlignmentError(DataError):
    """Raised for errors aligning data from different sources or timeframes."""
    pass

class RESTClientError(FeedError):
    """Raised for errors in a REST API client."""
    pass

class RequestError(FeedError):
    """Raised for general errors making external requests."""
    pass

class DataTransformationError(DataProcessorError):
    """Raised for errors during data transformation."""
    pass

class CapitalManagementError(RiskError):
    """Raised for errors in capital management."""
    pass

class MicrostructureAnalysisError(FeatureCalculationError):
    """Raised for errors in market microstructure analysis."""
    pass

class MigrationError(DatabaseError):
    """Raised for errors during database migrations."""
    pass

class ModelValidationError(ModelError):
    """Raised for validation errors related to models."""
    pass

class WebSocketError(FeedConnectionError):
    """Raised for errors related to WebSocket connections."""
    pass

class SubscriptionError(FeedError):
    """Raised for errors subscribing to data feeds or topics."""
    pass

class DataFetchError(FeedError):
    """Raised for errors fetching data from external sources."""
    pass

class BacktestConfigError(BacktestError):
    """Raised for configuration errors in the backtester."""
    pass

class BacktestDataError(BacktestError):
    """Raised for data-related errors in the backtester."""
    pass

class BacktestStrategyError(BacktestError):
    """Raised for strategy-related errors in the backtester."""
    pass

class AssetCouncilError(QuantumSpectreError):
    """Raised for errors in the Asset Council."""
    pass

class BrainNotFoundError(StrategyError):
    """Raised when a required Strategy Brain is not found."""
    pass

class CouncilError(QuantumSpectreError):
    """Raised for general errors in a Council."""
    pass

class DecisionError(StrategyError):
    """Raised for errors in decision-making processes."""
    pass

class PerformanceTrackerError(MonitoringError):
    """Raised for errors in the performance tracker."""
    pass

class InvalidStrategyError(StrategyError):
    """Raised when an invalid strategy is encountered or configured."""
    pass

class SimulationError(BacktestError):
    """Raised for errors during backtest simulations."""
    pass

class SentimentAnalysisError(FeatureCalculationError):
    """Raised for errors during sentiment analysis."""
    pass

class RegimeCouncilError(QuantumSpectreError):
    """Raised for errors in the Regime Council."""
    pass

class ReportGenerationError(QuantumSpectreError):
    """Raised for errors during report generation."""
    pass

class OperationNotPermittedError(SecurityError):
    """Raised when an operation is not permitted for the current user/context."""
    pass

class BacktestScenarioError(BacktestError):
    """Raised for errors related to backtesting scenarios."""
    pass

class DataNotFoundError(DataError):
    """Raised when expected data is not found."""
    pass

class VoiceAdvisorError(QuantumSpectreError):
    """Raised for errors in the Voice Advisor system."""
    pass

class TTSEngineError(ServiceError):
    """Raised for errors in the Text-to-Speech engine."""
    pass

class VotingError(QuantumSpectreError):
    """Raised for errors in voting systems."""
    pass

class PermissionDeniedError(AuthorizationError):
    """Raised when an action is denied due to insufficient permissions."""
    pass

class WeightingSystemError(QuantumSpectreError):
    """Raised for errors in weighting systems."""
    pass

class FeedCoordinationError(FeedError):
    """Raised for errors in coordinating multiple data feeds."""
    pass

class DataInsufficientError(InsufficientDataError):
    """Raised when data is present but insufficient in quantity for an operation."""
    pass

class InvalidAssetError(DataValidationError):
    """Raised when an invalid asset is specified."""
    pass

class InvalidTimeRangeError(DataValidationError):
    """Raised when an invalid time range is specified."""
    pass

class InvalidFeatureDefinitionError(FeatureCalculationError):
    """Raised when a feature definition is invalid or malformed."""
    pass

class FeatureTimeoutError(FeatureServiceError):
    """Raised when a feature calculation operation times out."""
    pass
# --- End of auto-generated missing exceptions ---

class InvalidOrderError(OrderError):
    """Raised when an order is invalid or has invalid parameters."""
    pass

class OrderCancellationError(OrderError):
    """Raised when there is an error cancelling an order."""
    pass

class SlippageExceededError(OrderError):
    """Raised when slippage exceeds the allowed threshold."""
    pass

class NetworkError(QuantumSpectreError):
    """Raised when there is a network-related error."""
    pass


class TimeSeriesConnectionError(Exception):
    """
    Exception raised when a connection to the time series database fails
    """
    def __init__(self, message="Failed to connect to time series database", details=None):
        self.message = message
        self.details = details
        super().__init__(self.message)
        
    def __str__(self):
        if self.details:
            return f"{self.message}: {self.details}"
        return self.message

class TimeSeriesQueryError(Exception):
    """
    Exception raised when a query to the time series database fails
    """
    def __init__(self, message="Failed to execute time series query", query=None, details=None):
        self.message = message
        self.query = query
        self.details = details
        super().__init__(self.message)
        
    def __str__(self):
        result = self.message
        if self.query:
            result += f"\nQuery: {self.query}"
        if self.details:
            result += f"\nDetails: {self.details}"
        return result

class TimeSeriesDataError(Exception):
    """
    Exception raised when there's an issue with time series data
    (missing data, corrupted data, etc.)
    """
    def __init__(self, message="Time series data error", data_info=None, details=None):
        self.message = message
        self.data_info = data_info
        self.details = details
        super().__init__(self.message)
        
    def __str__(self):
        result = self.message
        if self.data_info:
            result += f"\nData info: {self.data_info}"
        if self.details:
            result += f"\nDetails: {self.details}"
        return result

class TimeSeriesConfigError(Exception):
    """
    Exception raised when there's a configuration error with the time series database
    (invalid settings, connection parameters, etc.)
    """
    def __init__(self, message="Time series configuration error", config_key=None, details=None):
        self.message = message
        self.config_key = config_key
        self.details = details
        super().__init__(self.message)
        
    def __str__(self):
        result = self.message
        if self.config_key:
            result += f"\nConfig key: {self.config_key}"
        if self.details:
            result += f"\nDetails: {self.details}"
        return result

__all__ = [
    'QuantumSpectreError', 'ConfigurationError', 'ServiceError', 'ServiceStartupError',
    'ServiceShutdownError', 'SystemCriticalError', 'DataError', 'DataIngestionError',
    'DataProcessorError', 'ProcessorNotFoundError', 'SourceNotFoundError', 'DataValidationError',
    'FeedError', 'FeedConnectionError', 'BlockchainConnectionError', 'FeedDisconnectedError',
    'FeedTimeoutError', 'FeedRateLimitError', 'DatabaseError', 'DatabaseConnectionError',
    'DatabaseQueryError', 'RedisError', 'RedisConnectionError', 'SecurityError',
    'APIKeyError', 'AuthenticationError', 'AuthorizationError', 'ExecutionError',
    'OrderError', 'OrderRejectedError', 'OrderTimeoutError', 'InsufficientFundsError',
<<<<<<< HEAD
    'InsufficientBalanceError',
    'InvalidOrderError', 'OrderCancellationError', 'SlippageExceededError', 'NetworkError',
    'PositionError', 'PositionExecutionError',
    'InvalidPositionStateError',
    'RiskError', 'RiskLimitExceededError', 'RiskExceededError', 'BacktestError', 'ModelError',
    'ModelTrainingError', 'ModelPredictionError', 'ModelRegistrationError', 'InvalidModelStateError', 'StrategyError', 'SignalGenerationError',
=======
    'InsufficientBalanceError', 'PositionError', 'PositionExecutionError',
    'InvalidPositionStateError',
    'InvalidOrderError', 'OrderCancellationError', 'SlippageExceededError', 'NetworkError',
    'RiskError', 'RiskLimitExceededError', 'RiskExceededError', 'MaxDrawdownExceededError',
    'BacktestError', 'ModelError',
    'ModelTrainingError', 'ModelPredictionError', 'InvalidModelStateError',
    'ModelRegistrationError', 'ModelSaveError', 'ModelPersistenceError',
    'HyperparameterOptimizationError',
    'StrategyError', 'SignalGenerationError',

    'InvalidOrderError', 'OrderCancellationError', 'SlippageExceededError', 'NetworkError',
    'PositionError', 'RiskError', 'RiskLimitExceededError', 'BacktestError', 'ModelError',
    'RiskError', 'RiskLimitExceededError', 'RiskExceededError', 'BacktestError', 'ModelError',
    'ModelTrainingError', 'ModelPredictionError', 'InvalidModelStateError', 'ModelRegistrationError', 'StrategyError', 'SignalGenerationError',
    'RiskError', 'RiskLimitExceededError', 'BacktestError', 'ModelError',
    'ModelTrainingError', 'ModelPredictionError', 'ModelRegistrationError', 'StrategyError', 'SignalGenerationError',
>>>>>>> 8c15bc14
    'MonitoringError', 'AlertError', 'ResourceError', 'ResourceExhaustionError',
    'GPUNotAvailableError', 'TimeoutError', 'ExchangeError', 'RateLimitError', 'FeedNotFoundError',
    'FeedInitializationError', 'FeedAuthenticationError', 'DataSourceError',
    'FeedSubscriptionError', 'FeedDataError', 'ParsingError', 'DataFeedConnectionError',
    'ModelLoadError', 'ModelSaveError', 'DataParsingError', 'CredentialError', 'SecurityViolationError',
    'RegimeDetectionError', 'NewsFeedError', 'NewsParsingError', 'NewsSourceUnavailableError',
    'FeatureNotFoundError', 'FeatureCalculationError', 'FeatureServiceError',
    'InvalidTimeframeError', 'InvalidParameterError', 'AlertDeliveryError',
    'AlertConfigurationError', 'RiskManagerError', 'PositionSizingError', 'StopLossError',
    'ModelNotFoundError', 'DashboardError', 'InsufficientLiquidityError', 'InsufficientBalanceError',
    'InsufficientBalanceError', 'RiskExceededError', 'PositionError', 'PositionExecutionError',
    'ModelRegistrationError', 'InvalidModelStateError',
    'ModelNotFoundError', 'DashboardError', 'InsufficientLiquidityError',
<<<<<<< HEAD
    'ArbitrageOpportunityExpiredError', 'DrawdownLimitExceededException', 'MaxDrawdownExceededError',
    'RiskManagementException', 'ModelVersionError', 'InvalidModelStateError', 'LogAnalysisError',
=======
    'InsufficientBalanceError', 'PositionError', 'RiskExceededError',
    'ModelRegistrationError', 'ModelNotFoundError', 'DashboardError', 'InsufficientLiquidityError',
    'MarketDataError', 'CalculationError',
    'ArbitrageOpportunityExpiredError', 'DrawdownLimitExceededException',
    'RiskManagementException', 'ModelVersionError', 'LogAnalysisError',
>>>>>>> 8c15bc14
    'InsufficientDataError', 'EncodingError', 'MetricCollectionError',
    'ServiceConnectionError', 'DataStoreError', 'InvalidDataError', 'TrainingError',
    'ArbitrageValidationError', 'PredictionError', 'AnalysisError', 'RecoveryStrategyError',
    'OptimizationError', 'CorrelationCalculationError', 'SamplingError', 'DataQualityError',
    'HardwareError', 'EnsembleConfigError', 'ServiceUnavailableError', 'ModelNotSupportedError',
    'InvalidFeatureFormatError', 'StrategyExecutionError', 'AdaptationError', 'InferenceError',
    'CircuitBreakerTrippedException', 'PatternRecognitionError', 'PatternNotFoundError',
    'DataAlignmentError', 'RESTClientError', 'RequestError', 'DataTransformationError',
    'CapitalManagementError', 'MicrostructureAnalysisError', 'MigrationError',
    'ModelValidationError', 'WebSocketError', 'SubscriptionError', 'DataFetchError',
    'BacktestConfigError', 'BacktestDataError', 'BacktestStrategyError', 'AssetCouncilError',
    'BrainNotFoundError', 'CouncilError', 'DecisionError', 'PerformanceTrackerError',
    'InvalidStrategyError', 'SimulationError', 'SentimentAnalysisError', 'RegimeCouncilError',
    'ReportGenerationError', 'OperationNotPermittedError', 'BacktestScenarioError',
    'DataNotFoundError', 'VoiceAdvisorError', 'TTSEngineError', 'VotingError',
    'PermissionDeniedError', 'WeightingSystemError', 'FeedCoordinationError',
    'DataInsufficientError', 'InvalidAssetError', 'InvalidTimeRangeError',
    'InvalidFeatureDefinitionError', 'FeatureTimeoutError',
    'TimeSeriesConnectionError', 'TimeSeriesQueryError', 'TimeSeriesDataError',
    'TimeSeriesConfigError'
]<|MERGE_RESOLUTION|>--- conflicted
+++ resolved
@@ -170,7 +170,6 @@
 
 
 class PositionError(ExecutionError):
-<<<<<<< HEAD
     """Raised for errors related to position management."""
     pass
 
@@ -182,9 +181,8 @@
 
 class InvalidPositionStateError(PositionError):
     """Raised when a position is in an unexpected state."""
-=======
+
     """Raised for position management errors."""
->>>>>>> 8c15bc14
     pass
 
 
@@ -193,10 +191,9 @@
     pass
 
 
-<<<<<<< HEAD
 class InsufficientBalanceError(OrderError):
     """Raised when account balance is too low for an operation."""
-=======
+
 class InsufficientBalanceError(RiskError):
     """Raised when account balance is insufficient for a trade."""
 class PositionError(ExecutionError):
@@ -213,7 +210,6 @@
 
 class PositionError(ExecutionError):
     """Raised for invalid operations on a trading position."""
->>>>>>> 8c15bc14
     pass
 
 
@@ -227,13 +223,12 @@
     pass
 
 
-<<<<<<< HEAD
 class RiskExceededError(RiskError):
     """Raised when an operation would exceed defined risk parameters."""
     pass
 
 
-=======
+
 class InsufficientBalanceError(RiskError):
     """Raised when account balance is too low for an operation."""
     pass
@@ -264,7 +259,6 @@
 
 
 
->>>>>>> 8c15bc14
 class BacktestError(QuantumSpectreError):
     """Base class for backtesting errors."""
     pass
@@ -294,13 +288,12 @@
     pass
 
 
-<<<<<<< HEAD
 class ModelSaveError(ModelError):
     """Raised when saving a model fails."""
     pass
 
 
-=======
+
 class InvalidModelStateError(ModelError):
     """Raised when a model is in an invalid state for the requested operation."""
     pass
@@ -337,7 +330,6 @@
 
 
 
->>>>>>> 8c15bc14
 class StrategyError(QuantumSpectreError):
     """Base class for strategy errors."""
     pass
@@ -982,14 +974,13 @@
     'DatabaseQueryError', 'RedisError', 'RedisConnectionError', 'SecurityError',
     'APIKeyError', 'AuthenticationError', 'AuthorizationError', 'ExecutionError',
     'OrderError', 'OrderRejectedError', 'OrderTimeoutError', 'InsufficientFundsError',
-<<<<<<< HEAD
     'InsufficientBalanceError',
     'InvalidOrderError', 'OrderCancellationError', 'SlippageExceededError', 'NetworkError',
     'PositionError', 'PositionExecutionError',
     'InvalidPositionStateError',
     'RiskError', 'RiskLimitExceededError', 'RiskExceededError', 'BacktestError', 'ModelError',
     'ModelTrainingError', 'ModelPredictionError', 'ModelRegistrationError', 'InvalidModelStateError', 'StrategyError', 'SignalGenerationError',
-=======
+
     'InsufficientBalanceError', 'PositionError', 'PositionExecutionError',
     'InvalidPositionStateError',
     'InvalidOrderError', 'OrderCancellationError', 'SlippageExceededError', 'NetworkError',
@@ -1006,7 +997,6 @@
     'ModelTrainingError', 'ModelPredictionError', 'InvalidModelStateError', 'ModelRegistrationError', 'StrategyError', 'SignalGenerationError',
     'RiskError', 'RiskLimitExceededError', 'BacktestError', 'ModelError',
     'ModelTrainingError', 'ModelPredictionError', 'ModelRegistrationError', 'StrategyError', 'SignalGenerationError',
->>>>>>> 8c15bc14
     'MonitoringError', 'AlertError', 'ResourceError', 'ResourceExhaustionError',
     'GPUNotAvailableError', 'TimeoutError', 'ExchangeError', 'RateLimitError', 'FeedNotFoundError',
     'FeedInitializationError', 'FeedAuthenticationError', 'DataSourceError',
@@ -1020,16 +1010,13 @@
     'InsufficientBalanceError', 'RiskExceededError', 'PositionError', 'PositionExecutionError',
     'ModelRegistrationError', 'InvalidModelStateError',
     'ModelNotFoundError', 'DashboardError', 'InsufficientLiquidityError',
-<<<<<<< HEAD
     'ArbitrageOpportunityExpiredError', 'DrawdownLimitExceededException', 'MaxDrawdownExceededError',
     'RiskManagementException', 'ModelVersionError', 'InvalidModelStateError', 'LogAnalysisError',
-=======
     'InsufficientBalanceError', 'PositionError', 'RiskExceededError',
     'ModelRegistrationError', 'ModelNotFoundError', 'DashboardError', 'InsufficientLiquidityError',
     'MarketDataError', 'CalculationError',
     'ArbitrageOpportunityExpiredError', 'DrawdownLimitExceededException',
     'RiskManagementException', 'ModelVersionError', 'LogAnalysisError',
->>>>>>> 8c15bc14
     'InsufficientDataError', 'EncodingError', 'MetricCollectionError',
     'ServiceConnectionError', 'DataStoreError', 'InvalidDataError', 'TrainingError',
     'ArbitrageValidationError', 'PredictionError', 'AnalysisError', 'RecoveryStrategyError',
