#!/usr/bin/env python3
"""
QuantumSpectre Elite Trading System
Exception Hierarchy

This module provides a comprehensive exception hierarchy for the QuantumSpectre Elite Trading System,
with specialized exceptions for different error scenarios.
"""

class QuantumSpectreError(Exception):
    """Base exception for all QuantumSpectre system errors."""
    pass


class ConfigurationError(QuantumSpectreError):
    """Raised when there is an error in the system configuration."""
    pass


class ServiceError(QuantumSpectreError):
    """Base class for service-related errors."""
    pass


class ServiceStartupError(ServiceError):
    """Raised when a service fails to start."""
    pass


class ServiceShutdownError(ServiceError):
    """Raised when a service fails to shut down properly."""
    pass


class SystemCriticalError(QuantumSpectreError):
    """Raised for critical system errors that require immediate shutdown."""
    pass


class DataError(QuantumSpectreError):
    """Base class for data-related errors."""
    pass


class DataIngestionError(DataError):
    """Raised when there is an error during data ingestion."""
    pass


class DataProcessorError(DataError):
    """Raised when there is an error in a data processor."""
    pass


class ProcessorNotFoundError(DataProcessorError):
    """Raised when a requested data processor is not found."""
    pass


class SourceNotFoundError(DataError):
    """Raised when a requested data source is not found."""
    pass


class DataValidationError(DataError):
    """Raised when data validation fails."""
    pass


class MarketDataError(DataError):
    """Raised when market data retrieval fails or is invalid."""
    pass


class FeedError(QuantumSpectreError):
    """Base class for feed-related errors."""
    pass


class FeedConnectionError(FeedError):
    """Raised when a feed connection fails."""
    pass

class BlockchainConnectionError(FeedConnectionError): # New Exception
    """Raised specifically for blockchain node connection errors."""
    pass

class FeedDisconnectedError(FeedError):
    """Raised when a feed unexpectedly disconnects."""
    pass


class FeedTimeoutError(FeedError):
    """Raised when a feed operation times out."""
    pass


class FeedRateLimitError(FeedError):
    """Raised when a feed rate limit is exceeded."""
    pass

class FeedPriorityError(FeedError):
    """Raised when there is an error with feed priority handling."""
    pass


class DatabaseError(QuantumSpectreError):
    """Base class for database-related errors."""
    pass


class DatabaseConnectionError(DatabaseError):
    """Raised when a database connection fails."""
    pass


class DatabaseQueryError(DatabaseError):
    """Raised when a database query fails."""
    pass


class RedisError(QuantumSpectreError):
    """Base class for Redis-related errors."""
    pass


class RedisConnectionError(RedisError):
    """Raised when a Redis connection fails."""
    pass


class SecurityError(QuantumSpectreError):
    """Base class for security-related errors."""
    pass


class APIKeyError(SecurityError):
    """Raised when there is an issue with API key validation."""
    pass


class AuthenticationError(SecurityError):
    """Raised when authentication fails."""
    pass


class AuthorizationError(SecurityError):
    """Raised when authorization fails."""
    pass


class ExecutionError(QuantumSpectreError):
    """Base class for execution engine errors."""
    pass


class OrderError(ExecutionError):
    """Base class for order-related errors."""
    pass


class OrderRejectedError(OrderError):
    """Raised when an order is rejected by an exchange."""
    pass


class OrderTimeoutError(OrderError):
    """Raised when an order times out."""
    pass


class OrderExecutionError(OrderError):
    """Raised when there is an error executing an order."""
    pass


class PositionError(ExecutionError):
    """Raised for errors related to position management."""
    pass


class PositionExecutionError(PositionError):
    """Raised when a position operation fails during execution."""
    pass


class InvalidPositionStateError(PositionError):
    """Raised when a position is in an unexpected state."""

    """Raised for position management errors."""
    pass


class InsufficientFundsError(OrderError):
    """Raised when there are insufficient funds for an order."""
    pass


<<<<<<< HEAD
class InsufficientBalanceError(OrderError):
    """Raised when the account balance is too low to execute an action."""
    pass


=======
class PositionError(ExecutionError):
    """Base class for position-related errors."""
    pass


class PositionExecutionError(PositionError):
    """Raised when there is an error executing a position."""
    pass


class InvalidPositionStateError(PositionError):
    """Raised when a position is in an invalid state."""
    pass


class InsufficientBalanceError(PositionError):
    """Raised when there is insufficient balance for a position."""
    pass


class MarginCallError(PositionError):
    """Raised when a margin call occurs on a position."""
    pass


class PositionLiquidationError(PositionError):
    """Raised when a position is forcibly liquidated."""

>>>>>>> 9bfbd63c
class RiskError(QuantumSpectreError):
    """Base class for risk management errors."""
    pass

class InsufficientBalanceError(OrderError):
    """Raised when an account balance is too low to execute an action."""
    """Raised when account balance is too low for an operation."""

class RiskError(QuantumSpectreError):
    """Base class for risk management errors."""
    pass


class InsufficientBalanceError(RiskError):
    """Raised when account balance is insufficient for a trade."""
class PositionError(ExecutionError):
    """Raised for invalid or inconsistent position state."""
    pass


class PositionExecutionError(ExecutionError):
    """Raised when an error occurs executing a position."""
class InsufficientBalanceError(OrderError):
    """Raised when account balance is insufficient for an operation."""
    pass


class PositionError(ExecutionError):
    """Raised when there is an invalid or unknown position state."""

    """Raised for invalid operations on a trading position."""

    pass


class RiskLimitExceededError(RiskError):
    """Raised when a risk limit is exceeded."""
    pass


class RiskExceededError(RiskError):
<<<<<<< HEAD
    """Raised when a proposed trade exceeds defined risk parameters."""
    pass


=======
    """Raised when calculated risk exceeds configured maximum."""
    pass



    """Raised when an operation would exceed defined risk parameters."""
    pass



class InsufficientBalanceError(RiskError):
    """Raised when account balance is too low for an operation."""
    pass


class RiskExceededError(RiskError):
    """Raised when calculated risk exceeds configured threshold."""
class RiskExceededError(RiskError):
    """Raised when calculated risk exceeds the allowed threshold."""
    pass


class PositionExecutionError(PositionError):
    """Raised when a position cannot be executed properly."""
    pass


class InvalidPositionStateError(PositionError):
    """Raised when a position state transition is invalid."""
    pass


class MaxDrawdownExceededError(RiskError):
    """Raised when maximum drawdown is exceeded."""
    pass





>>>>>>> 9bfbd63c
class BacktestError(QuantumSpectreError):
    """Base class for backtesting errors."""
    pass


class IntelligenceError(QuantumSpectreError):
    """Base class for intelligence system errors."""
    pass

class ModelError(QuantumSpectreError):
    """Base class for ML model errors."""
    pass


class ModelRegistrationError(ModelError):
    """Raised when registration of an ML model fails."""
    pass


class ModelTrainingError(ModelError):
    """Raised when model training fails."""
    pass


class ModelPredictionError(ModelError):
    """Raised when model prediction fails."""
    pass


class ModelRegistrationError(ModelError):
    """Raised when registering a model fails."""
    pass


class ModelSaveError(ModelError):
    """Raised when saving a model fails."""
    pass



class InvalidModelStateError(ModelError):
    """Raised when a model is in an invalid state for the requested operation."""
    pass


class ModelRegistrationError(ModelError):
    """Raised when a model fails to register."""
class InvalidModelStateError(ModelError):
    """Raised when a model is in an invalid state for the requested operation."""
    pass


class ModelSaveError(ModelError):
    """Raised when saving a model to disk fails."""
    pass


class ModelPersistenceError(ModelError):
    """Raised when loading or persisting a model fails."""
    pass


class HyperparameterOptimizationError(ModelError):
    """Raised when hyperparameter optimization fails."""
    pass


class ResourceError(QuantumSpectreError):
    """Base class for resource-related errors."""
    pass


class GPUNotAvailableError(ResourceError):
    """Raised when GPU resources are requested but not available."""
    pass

class ModelRegistrationError(ModelError):
    """Raised when registering a model fails."""



class StrategyError(QuantumSpectreError):
    """Base class for strategy errors."""
    pass


class SignalGenerationError(StrategyError):
    """Raised when signal generation fails."""
    pass


class MonitoringError(QuantumSpectreError):
    """Base class for monitoring errors."""
    pass


class AlertError(MonitoringError):
    """Raised when alert generation or delivery fails."""
    pass


class ResourceExhaustionError(ResourceError):
    """Raised when a system resource (e.g., memory, disk, GPU) is exhausted."""
    pass


class RedundancyFailureError(ResourceError):
    """Raised when a redundancy mechanism fails."""
    pass


class TimeoutError(QuantumSpectreError):
    """Raised when an operation times out."""
    pass

class ExchangeError(Exception):
    """Raised when there is a problem related to exchange operations."""
    pass

class RateLimitError(QuantumSpectreError):
    """Raised when a system or API rate limit is exceeded."""
    def __init__(self, message="Rate limit exceeded", retry_after=None):
        self.message = message
        self.retry_after = retry_after
        super().__init__(self.message)

    def __str__(self):
        if self.retry_after:
            return f"{self.message}. Retry after {self.retry_after} seconds."
        return self.message

class FeedNotFoundError(Exception):
    """Raised when there is a problem related to exchange operations."""
    pass

class FeedInitializationError(Exception):
    """Raised when there is a problem related to exchange operations."""
    pass

# Add these new exception classes to your exceptions.py file

class FeedAuthenticationError(FeedError):
    """Raised when authentication with a feed service fails."""
    pass

class DataSourceError(DataError):
    """Raised when there is an error with a data source."""
    pass


class MarketDataError(DataError):
    """Raised for errors fetching or processing market data."""
    pass
class FeedSubscriptionError(FeedError):
    """Raised when there is an error with feed subscription."""
    pass

class FeedDataError(FeedError):
    """Raised when there is an error with feed data."""
    pass
class ParsingError(DataError):
    """Raised when there is an error parsing data."""
    pass
class DataFeedConnectionError(FeedError):
    """Raised when there is a connection error with a data feed."""
    pass


class MarketDataError(DataError):
    """Raised when market data retrieval fails."""
    pass
# Removed duplicate ParsingError definition
# class ParsingError(DataError):
#     """Raised when there is an error parsing data."""
#     pass

# Removed duplicate DataFeedConnectionError definition
# class DataFeedConnectionError(FeedError):
#     """Raised when there is a connection error with a data feed."""
#     pass

class ModelLoadError(QuantumSpectreError):
    """Raised when there is an error loading a machine learning model."""
    pass


class ModelSaveError(ModelError):
    """Raised when saving a model fails."""
    pass

class DataParsingError(DataError):
    """Raised when there is an error parsing data."""
    pass

class CredentialError(SecurityError):
    """Raised when there is an error with credentials."""
    pass

class SecurityViolationError(SecurityError):
    """Raised when a security violation is detected."""
    pass

class RegimeDetectionError(QuantumSpectreError):
    """Raised when there is an error in regime detection."""
    pass

class LoopholeDetectionError(IntelligenceError):
    """Raised when there is an error in loophole detection."""
    pass
class AdaptiveLearningError(IntelligenceError):
    """Raised when there is an error in adaptive learning."""
    pass

class IntelligenceServiceError(IntelligenceError):
    """Raised when there is an error in the intelligence service."""
    pass


class NewsFeedError(QuantumSpectreError):
    """Raised when there is an error in the news feed module."""
    pass

class NewsParsingError(DataError):
    """Raised when there is an error parsing news data."""
    pass

class NewsSourceUnavailableError(FeedError):
    """Raised when a news source is unavailable."""
    pass

class FeatureNotFoundError(QuantumSpectreError):
    """Raised when a requested feature is not found."""
    pass

class FeatureCalculationError(QuantumSpectreError):
    """Raised when there is an error calculating a feature."""
    pass


class CalculationError(QuantumSpectreError):
    """Raised when a numerical calculation fails."""
    pass

class FeatureServiceError(QuantumSpectreError):
    """Base class for feature service errors."""
    pass

class InvalidTimeframeError(QuantumSpectreError):
    """Raised when an invalid timeframe is provided."""
    pass

class InvalidParameterError(QuantumSpectreError):
    """Raised when an invalid parameter is provided to a function or method."""
    pass


class CalculationError(QuantumSpectreError):
    """Raised when a numerical calculation fails."""
    pass
# --- Auto-generated missing exceptions ---

class AlertDeliveryError(AlertError):
    """Raised when alert delivery fails."""
    pass

class AlertConfigurationError(AlertError):
    """Raised when there is an error in alert configuration."""
    pass

class RiskManagerError(RiskError):
    """Raised for errors specific to the Risk Manager service."""
    pass

class PositionSizingError(RiskError):
    """Raised for errors in position sizing calculations."""
    pass
class PositionError(RiskError):
    """Raised for general position management errors."""
    pass

class InsufficientBalanceError(RiskError):
    """Raised when an account has insufficient balance for an operation."""
    pass



class PositionError(ExecutionError):
    """Base class for position-related errors."""
    pass


class PositionExecutionError(PositionError):
    """Raised when executing a position fails."""
    pass


class InsufficientBalanceError(RiskError):
    """Raised when account balance is insufficient."""

    """Raised when a position fails to execute properly."""
    pass


class InvalidPositionStateError(PositionError):
    """Raised when a position transition is not allowed."""

    """Raised for general position handling errors."""

    pass


class RiskExceededError(RiskError):
    """Raised when an action exceeds configured risk limits."""

    """Raised when a calculated risk exceeds allowable thresholds."""
    pass


class ModelRegistrationError(ModelError):
    """Raised when a model cannot be registered properly."""
    pass

class StopLossError(OrderError):
    """Raised for errors related to stop-loss order management."""
    pass

class PositionError(OrderError):
    """Raised for generic position-related errors."""
    pass

class InsufficientBalanceError(PositionError):
    """Raised when account balance is insufficient."""
    pass

class ModelRegistrationError(ModelError):
    """Raised when a model cannot be registered."""
    pass

class RiskExceededError(RiskError):
    """Raised when a trade exceeds configured risk limits."""
    pass

class PositionExecutionError(PositionError):
    """Raised when a position cannot be executed."""
    pass

class InvalidModelStateError(ModelError):
    """Raised when an ML model is in an invalid state."""
    pass

class ModelNotFoundError(ModelError):
    """Raised when a requested ML model is not found."""
    pass


class ModelRegistrationError(ModelError):
    """Raised when model registration fails."""
    pass


class InvalidModelStateError(ModelError):
    """Raised when a model is in an invalid state."""
    pass


class PositionError(ExecutionError):
    """Base class for position-related errors."""
    pass


class InsufficientBalanceError(PositionError):
    """Raised when an account balance is insufficient for a trade."""
    pass


class RiskExceededError(RiskError):
    """Raised when a calculated risk exceeds configured limits."""

    """Raised when a model fails to register with the system."""
    pass

class DashboardError(QuantumSpectreError):
    """Raised for errors related to dashboard operations."""
    pass

class InsufficientLiquidityError(ExecutionError):
    """Raised when there is insufficient liquidity to execute a trade."""
    pass


class InsufficientBalanceError(ExecutionError):
    """Raised when account balance is too low to execute an order."""
    pass


class PositionError(ExecutionError):
    """Raised for position management failures."""
    pass


class RiskExceededError(RiskError):
    """Raised when a calculated risk exceeds allowable limits."""
    pass


class ModelRegistrationError(ModelError):
    """Raised when registering a machine learning model fails."""
    pass

class ArbitrageOpportunityExpiredError(StrategyError):
    """Raised when an arbitrage opportunity is no longer valid."""
    pass

class DrawdownLimitExceededException(RiskLimitExceededError):
    """Raised when a drawdown limit is exceeded."""
    pass


class MaxDrawdownExceededError(RiskLimitExceededError):
    """Raised when the maximum allowed drawdown is exceeded."""
    """Raised when maximum allowed drawdown is breached."""
    pass

class RiskManagementException(RiskError):
    """General exception for risk management issues."""
    pass


class PositionError(ExecutionError):
    """Raised for generic position-related failures."""
    pass


class InsufficientBalanceError(RiskError):
    """Raised when available balance is insufficient to execute an action."""
    pass


class ModelRegistrationError(ModelError):
    """Raised when registering a model fails due to a conflict."""

class RiskExceededError(RiskError):
    """Raised when a calculated risk exceeds allowed thresholds."""
    pass

class ModelVersionError(ModelError):
    """Raised for issues related to model versioning."""
    pass


class ModelRegistrationError(ModelError):
    """Raised when registering an ML model fails."""
    pass



class InvalidModelStateError(ModelError):
    """Raised when a model is in an invalid state for the requested operation."""
    pass

class LogAnalysisError(MonitoringError):
    """Raised for errors during log analysis."""
    pass

class InsufficientDataError(DataError):
    """Raised when there is insufficient data for an operation."""
    pass

class EncodingError(DataError):
    """Raised for errors during data encoding or decoding."""
    pass

class MetricCollectionError(MonitoringError):
    """Raised for errors during metric collection."""
    pass

class ServiceConnectionError(ServiceError):
    """Raised for errors connecting to an internal or external service."""
    pass

class DataStoreError(DatabaseError):
    """Raised for errors interacting with a generic data store."""
    pass

class StorageError(DatabaseError):
    """Raised for errors related to data storage operations."""
    pass

class DataIntegrityError(DataError):
    """Raised when data integrity is compromised."""
    pass

class DatabaseIntegrityError(DatabaseError):
    """Raised when database integrity is compromised."""
    pass

class InvalidPopulationError(AdaptiveLearningError):
    """Raised when a genetic algorithm population is invalid."""
    pass

class ConvergenceError(AdaptiveLearningError):
    """Raised when an algorithm fails to converge."""
    pass

class GeneticOperationError(AdaptiveLearningError):
    """Raised when a genetic algorithm operation fails."""
    pass

class DatabaseTimeoutError(DatabaseError):
    """Raised when a database operation times out."""
    pass

class InvalidDataError(DataValidationError):
    """Raised when provided data is invalid for the operation."""
    pass

class TrainingError(ModelTrainingError):
    """General error during a training process."""
    pass

class ArbitrageValidationError(StrategyError):
    """Raised for validation errors in arbitrage strategies."""
    pass

class PredictionError(ModelPredictionError):
    """General error during a prediction process."""
    pass


class CalculationError(QuantumSpectreError):
    """Raised when a general calculation fails."""
    pass

class AnalysisError(QuantumSpectreError):
    """Raised for general errors during analysis tasks."""
    pass

class RecoveryStrategyError(StrategyError):
    """Raised for errors in recovery strategies."""
    pass

class OptimizationError(QuantumSpectreError):
    """Raised for errors during optimization processes."""
    pass

class CorrelationCalculationError(FeatureCalculationError):
    """Raised for errors during correlation calculations."""
    pass

class SamplingError(DataError):
    """Raised for errors during data sampling."""
    pass

class DataQualityError(DataValidationError):
    """Raised for issues related to data quality."""
    pass

class HardwareError(ResourceError):
    """Raised for errors related to hardware interaction or failure."""
    pass

class EnsembleConfigError(ModelError):
    """Raised for configuration errors in ensemble models."""
    pass

class ServiceUnavailableError(ServiceError):
    """Raised when a required service is unavailable."""
    pass

class ModelNotSupportedError(ModelError):
    """Raised when a model type or version is not supported."""
    pass

class InvalidFeatureFormatError(FeatureCalculationError):
    """Raised when feature data has an invalid format."""
    pass

class StrategyExecutionError(StrategyError):
    """Raised for errors during strategy execution."""
    pass

class AdaptationError(StrategyError):
    """Raised for errors during adaptive learning or strategy adaptation."""
    pass

class EvolutionError(AdaptiveLearningError):
    """Raised for errors during genetic algorithm evolution."""
    pass

class InferenceError(ModelPredictionError):
    """Raised for errors during model inference."""
    pass

class CircuitBreakerTrippedException(SystemCriticalError):
    """Raised when a circuit breaker is tripped."""
    pass

class PatternRecognitionError(FeatureCalculationError):
    """Raised for errors during pattern recognition."""
    pass

class PatternDetectionError(PatternRecognitionError):
    """Raised when there is an error detecting patterns in data."""
    pass

class PatternNotFoundError(FeatureNotFoundError):
    """Raised when a specific pattern is not found."""
    pass

class DataAlignmentError(DataError):
    """Raised for errors aligning data from different sources or timeframes."""
    pass

class RESTClientError(FeedError):
    """Raised for errors in a REST API client."""
    pass

class RequestError(FeedError):
    """Raised for general errors making external requests."""
    pass

class DataTransformationError(DataProcessorError):
    """Raised for errors during data transformation."""
    pass

class CapitalManagementError(RiskError):
    """Raised for errors in capital management."""
    pass

class MicrostructureAnalysisError(FeatureCalculationError):
    """Raised for errors in market microstructure analysis."""
    pass

class MigrationError(DatabaseError):
    """Raised for errors during database migrations."""
    pass

class ModelValidationError(ModelError):
    """Raised for validation errors related to models."""
    pass


class InvalidModelStateError(ModelError):
    """Raised when a model is in an invalid state."""
    pass


class ModelRegistrationError(ModelError):
    """Raised when registering a model fails."""
    pass

class WebSocketError(FeedConnectionError):
    """Raised for errors related to WebSocket connections."""
    pass

class SubscriptionError(FeedError):
    """Raised for errors subscribing to data feeds or topics."""
    pass

class DataFetchError(FeedError):
    """Raised for errors fetching data from external sources."""
    pass

class BacktestConfigError(BacktestError):
    """Raised for configuration errors in the backtester."""
    pass

class BacktestDataError(BacktestError):
    """Raised for data-related errors in the backtester."""
    pass

class BacktestStrategyError(BacktestError):
    """Raised for strategy-related errors in the backtester."""
    pass

class AssetCouncilError(QuantumSpectreError):
    """Raised for errors in the Asset Council."""
    pass

class BrainNotFoundError(StrategyError):
    """Raised when a required Strategy Brain is not found."""
    pass

class CouncilError(QuantumSpectreError):
    """Raised for general errors in a Council."""
    pass

class DecisionError(StrategyError):
    """Raised for errors in decision-making processes."""
    pass

class PerformanceTrackerError(MonitoringError):
    """Raised for errors in the performance tracker."""
    pass

class InvalidStrategyError(StrategyError):
    """Raised when an invalid strategy is encountered or configured."""
    pass

class SimulationError(BacktestError):
    """Raised for errors during backtest simulations."""
    pass

class SentimentAnalysisError(FeatureCalculationError):
    """Raised for errors during sentiment analysis."""
    pass

class RegimeCouncilError(QuantumSpectreError):
    """Raised for errors in the Regime Council."""
    pass

class ReportGenerationError(QuantumSpectreError):
    """Raised for errors during report generation."""
    pass

class OperationNotPermittedError(SecurityError):
    """Raised when an operation is not permitted for the current user/context."""
    pass

class BacktestScenarioError(BacktestError):
    """Raised for errors related to backtesting scenarios."""
    pass

class DataNotFoundError(DataError):
    """Raised when expected data is not found."""
    pass

class VoiceAdvisorError(QuantumSpectreError):
    """Raised for errors in the Voice Advisor system."""
    pass

class TTSEngineError(ServiceError):
    """Raised for errors in the Text-to-Speech engine."""
    pass

class VotingError(QuantumSpectreError):
    """Raised for errors in voting systems."""
    pass

class PermissionDeniedError(AuthorizationError):
    """Raised when an action is denied due to insufficient permissions."""
    pass

class WeightingSystemError(QuantumSpectreError):
    """Raised for errors in weighting systems."""
    pass

class FeedCoordinationError(FeedError):
    """Raised for errors in coordinating multiple data feeds."""
    pass

class DataInsufficientError(InsufficientDataError):
    """Raised when data is present but insufficient in quantity for an operation."""
    pass

class InvalidAssetError(DataValidationError):
    """Raised when an invalid asset is specified."""
    pass

class InvalidTimeRangeError(DataValidationError):
    """Raised when an invalid time range is specified."""
    pass

class InvalidFeatureDefinitionError(FeatureCalculationError):
    """Raised when a feature definition is invalid or malformed."""
    pass

class FeatureTimeoutError(FeatureServiceError):
    """Raised when a feature calculation operation times out."""
    pass
# --- End of auto-generated missing exceptions ---

class InvalidOrderError(OrderError):
    """Raised when an order is invalid or has invalid parameters."""
    pass

class OrderCancellationError(OrderError):
    """Raised when there is an error cancelling an order."""
    pass

class SlippageExceededError(OrderError):
    """Raised when slippage exceeds the allowed threshold."""
    pass

class NetworkError(QuantumSpectreError):
    """Raised when there is a network-related error."""
    pass


class TimeSeriesConnectionError(Exception):
    """
    Exception raised when a connection to the time series database fails
    """
    def __init__(self, message="Failed to connect to time series database", details=None):
        self.message = message
        self.details = details
        super().__init__(self.message)
        
    def __str__(self):
        if self.details:
            return f"{self.message}: {self.details}"
        return self.message

class TimeSeriesQueryError(Exception):
    """
    Exception raised when a query to the time series database fails
    """
    def __init__(self, message="Failed to execute time series query", query=None, details=None):
        self.message = message
        self.query = query
        self.details = details
        super().__init__(self.message)
        
    def __str__(self):
        result = self.message
        if self.query:
            result += f"\nQuery: {self.query}"
        if self.details:
            result += f"\nDetails: {self.details}"
        return result

class TimeSeriesDataError(Exception):
    """
    Exception raised when there's an issue with time series data
    (missing data, corrupted data, etc.)
    """
    def __init__(self, message="Time series data error", data_info=None, details=None):
        self.message = message
        self.data_info = data_info
        self.details = details
        super().__init__(self.message)
        
    def __str__(self):
        result = self.message
        if self.data_info:
            result += f"\nData info: {self.data_info}"
        if self.details:
            result += f"\nDetails: {self.details}"
        return result

class TimeSeriesConfigError(Exception):
    """
    Exception raised when there's a configuration error with the time series database
    (invalid settings, connection parameters, etc.)
    """
    def __init__(self, message="Time series configuration error", config_key=None, details=None):
        self.message = message
        self.config_key = config_key
        self.details = details
        super().__init__(self.message)
        
    def __str__(self):
        result = self.message
        if self.config_key:
            result += f"\nConfig key: {self.config_key}"
        if self.details:
            result += f"\nDetails: {self.details}"
        return result

__all__ = [
    'QuantumSpectreError', 'ConfigurationError', 'ServiceError', 'ServiceStartupError',
    'ServiceShutdownError', 'SystemCriticalError', 'DataError', 'DataIngestionError',
    'DataProcessorError', 'ProcessorNotFoundError', 'SourceNotFoundError', 'DataValidationError',
    'MarketDataError',
    'FeedError', 'FeedConnectionError', 'BlockchainConnectionError', 'FeedDisconnectedError',
    'FeedTimeoutError', 'FeedRateLimitError', 'DatabaseError', 'DatabaseConnectionError',
    'DatabaseQueryError', 'RedisError', 'RedisConnectionError', 'SecurityError',
    'APIKeyError', 'AuthenticationError', 'AuthorizationError', 'ExecutionError',
    'OrderError', 'OrderRejectedError', 'OrderTimeoutError', 'InsufficientFundsError',
<<<<<<< HEAD
    'InsufficientBalanceError',
    'InvalidOrderError', 'OrderCancellationError', 'SlippageExceededError', 'NetworkError',
    'RiskError', 'RiskLimitExceededError', 'RiskExceededError', 'BacktestError', 'ModelError',
    'ModelTrainingError', 'ModelPredictionError', 'StrategyError', 'SignalGenerationError',
=======
    'InsufficientBalanceError', 'PositionError', 'PositionExecutionError',
    'InvalidPositionStateError', 'ModelRegistrationError', 'InvalidModelStateError',
    'InsufficientBalanceError', 'PositionError',

    'InsufficientBalanceError',
    'InvalidOrderError', 'OrderCancellationError', 'SlippageExceededError', 'NetworkError',
    'PositionError', 'PositionExecutionError',
    'InvalidPositionStateError',
    'RiskError', 'RiskLimitExceededError', 'RiskExceededError', 'BacktestError', 'ModelError',
    'ModelTrainingError', 'ModelPredictionError', 'ModelRegistrationError', 'InvalidModelStateError', 'StrategyError', 'SignalGenerationError',

    'InsufficientBalanceError', 'PositionError', 'PositionExecutionError',
    'InvalidPositionStateError',
    'InvalidOrderError', 'OrderCancellationError', 'SlippageExceededError', 'NetworkError',
    'RiskError', 'RiskLimitExceededError', 'RiskExceededError', 'MaxDrawdownExceededError',
    'BacktestError', 'ModelError',
    'ModelTrainingError', 'ModelPredictionError', 'InvalidModelStateError',
    'ModelRegistrationError', 'ModelSaveError', 'ModelPersistenceError',
    'HyperparameterOptimizationError',
    'StrategyError', 'SignalGenerationError',

    'InvalidOrderError', 'OrderCancellationError', 'SlippageExceededError', 'NetworkError',
    'PositionError', 'RiskError', 'RiskLimitExceededError', 'BacktestError', 'ModelError',
    'RiskError', 'RiskLimitExceededError', 'RiskExceededError', 'BacktestError', 'ModelError',
    'ModelTrainingError', 'ModelPredictionError', 'InvalidModelStateError', 'ModelRegistrationError', 'StrategyError', 'SignalGenerationError',
    'RiskError', 'RiskLimitExceededError', 'BacktestError', 'ModelError',
    'ModelTrainingError', 'ModelPredictionError', 'ModelRegistrationError', 'StrategyError', 'SignalGenerationError',
>>>>>>> 9bfbd63c
    'MonitoringError', 'AlertError', 'ResourceError', 'ResourceExhaustionError',
    'GPUNotAvailableError', 'TimeoutError', 'ExchangeError', 'RateLimitError', 'FeedNotFoundError',
    'FeedInitializationError', 'FeedAuthenticationError', 'DataSourceError',
    'FeedSubscriptionError', 'FeedDataError', 'ParsingError', 'DataFeedConnectionError',
    'MarketDataError',
    'ModelLoadError', 'DataParsingError', 'CredentialError', 'SecurityViolationError',

    'ModelLoadError', 'ModelSaveError', 'DataParsingError', 'CredentialError', 'SecurityViolationError',
    'RegimeDetectionError', 'NewsFeedError', 'NewsParsingError', 'NewsSourceUnavailableError',
    'FeatureNotFoundError', 'FeatureCalculationError', 'FeatureServiceError',
    'InvalidTimeframeError', 'InvalidParameterError', 'CalculationError', 'AlertDeliveryError',
    'AlertConfigurationError', 'RiskManagerError', 'PositionSizingError', 'StopLossError',

    'PositionError', 'PositionExecutionError', 'InvalidPositionStateError', 'InsufficientBalanceError',
    'MarginCallError', 'PositionLiquidationError',
    'ModelNotFoundError', 'DashboardError', 'InsufficientLiquidityError', 'InsufficientBalanceError',
    'InsufficientBalanceError', 'RiskExceededError', 'PositionError', 'PositionExecutionError',
    'ModelRegistrationError', 'InvalidModelStateError',
    'ModelNotFoundError', 'DashboardError', 'InsufficientLiquidityError',
    'ModelRegistrationError', 'InvalidModelStateError',
    'PositionError', 'InsufficientBalanceError', 'RiskExceededError',

    'InsufficientBalanceError', 'PositionError', 'RiskExceededError',
    'ModelRegistrationError',
    'ArbitrageOpportunityExpiredError', 'DrawdownLimitExceededException', 'MaxDrawdownExceededError',
    'RiskManagementException', 'ModelVersionError', 'InvalidModelStateError', 'LogAnalysisError',
    'InsufficientBalanceError', 'PositionError', 'RiskExceededError',
    'ModelRegistrationError', 'ModelNotFoundError', 'DashboardError', 'InsufficientLiquidityError',
    'MarketDataError', 'CalculationError',
    'ArbitrageOpportunityExpiredError', 'DrawdownLimitExceededException',
    'MaxDrawdownExceededError',
    'RiskManagementException', 'ModelVersionError', 'LogAnalysisError',
    'RiskManagementException', 'RiskExceededError', 'PositionError',
    'InsufficientBalanceError',
    'ModelRegistrationError', 'ModelVersionError', 'LogAnalysisError',
    'RiskManagementException', 'RiskExceededError', 'ModelVersionError', 'LogAnalysisError',
    'InsufficientDataError', 'EncodingError', 'MetricCollectionError',
    'ServiceConnectionError', 'DataStoreError', 'InvalidDataError', 'TrainingError',
    'ArbitrageValidationError', 'PredictionError', 'CalculationError', 'AnalysisError', 'RecoveryStrategyError',
    'OptimizationError', 'CorrelationCalculationError', 'SamplingError', 'DataQualityError',
    'HardwareError', 'EnsembleConfigError', 'ServiceUnavailableError', 'ModelNotSupportedError',
    'InvalidFeatureFormatError', 'StrategyExecutionError', 'AdaptationError', 'InferenceError',
    'CircuitBreakerTrippedException', 'PatternRecognitionError', 'PatternNotFoundError',
    'DataAlignmentError', 'RESTClientError', 'RequestError', 'DataTransformationError',
    'CapitalManagementError', 'MicrostructureAnalysisError', 'MigrationError',
    'ModelValidationError', 'ModelRegistrationError', 'InvalidModelStateError',
    'WebSocketError', 'SubscriptionError', 'DataFetchError',
    'BacktestConfigError', 'BacktestDataError', 'BacktestStrategyError', 'AssetCouncilError',
    'BrainNotFoundError', 'CouncilError', 'DecisionError', 'PerformanceTrackerError',
    'InvalidStrategyError', 'SimulationError', 'SentimentAnalysisError', 'RegimeCouncilError',
    'ReportGenerationError', 'OperationNotPermittedError', 'BacktestScenarioError',
    'DataNotFoundError', 'VoiceAdvisorError', 'TTSEngineError', 'VotingError',
    'PermissionDeniedError', 'WeightingSystemError', 'FeedCoordinationError',
    'DataInsufficientError', 'InvalidAssetError', 'InvalidTimeRangeError',
    'InvalidFeatureDefinitionError', 'FeatureTimeoutError',
    'TimeSeriesConnectionError', 'TimeSeriesQueryError', 'TimeSeriesDataError',
    'TimeSeriesConfigError', 'PositionError', 'PositionExecutionError',
    'InsufficientBalanceError', 'RiskExceededError'
]<|MERGE_RESOLUTION|>--- conflicted
+++ resolved
@@ -196,13 +196,11 @@
     pass
 
 
-<<<<<<< HEAD
 class InsufficientBalanceError(OrderError):
     """Raised when the account balance is too low to execute an action."""
     pass
 
 
-=======
 class PositionError(ExecutionError):
     """Base class for position-related errors."""
     pass
@@ -231,7 +229,6 @@
 class PositionLiquidationError(PositionError):
     """Raised when a position is forcibly liquidated."""
 
->>>>>>> 9bfbd63c
 class RiskError(QuantumSpectreError):
     """Base class for risk management errors."""
     pass
@@ -273,12 +270,11 @@
 
 
 class RiskExceededError(RiskError):
-<<<<<<< HEAD
     """Raised when a proposed trade exceeds defined risk parameters."""
     pass
 
 
-=======
+
     """Raised when calculated risk exceeds configured maximum."""
     pass
 
@@ -316,10 +312,6 @@
     pass
 
 
-
-
-
->>>>>>> 9bfbd63c
 class BacktestError(QuantumSpectreError):
     """Base class for backtesting errors."""
     pass
@@ -1189,12 +1181,10 @@
     'DatabaseQueryError', 'RedisError', 'RedisConnectionError', 'SecurityError',
     'APIKeyError', 'AuthenticationError', 'AuthorizationError', 'ExecutionError',
     'OrderError', 'OrderRejectedError', 'OrderTimeoutError', 'InsufficientFundsError',
-<<<<<<< HEAD
     'InsufficientBalanceError',
     'InvalidOrderError', 'OrderCancellationError', 'SlippageExceededError', 'NetworkError',
     'RiskError', 'RiskLimitExceededError', 'RiskExceededError', 'BacktestError', 'ModelError',
     'ModelTrainingError', 'ModelPredictionError', 'StrategyError', 'SignalGenerationError',
-=======
     'InsufficientBalanceError', 'PositionError', 'PositionExecutionError',
     'InvalidPositionStateError', 'ModelRegistrationError', 'InvalidModelStateError',
     'InsufficientBalanceError', 'PositionError',
@@ -1222,7 +1212,6 @@
     'ModelTrainingError', 'ModelPredictionError', 'InvalidModelStateError', 'ModelRegistrationError', 'StrategyError', 'SignalGenerationError',
     'RiskError', 'RiskLimitExceededError', 'BacktestError', 'ModelError',
     'ModelTrainingError', 'ModelPredictionError', 'ModelRegistrationError', 'StrategyError', 'SignalGenerationError',
->>>>>>> 9bfbd63c
     'MonitoringError', 'AlertError', 'ResourceError', 'ResourceExhaustionError',
     'GPUNotAvailableError', 'TimeoutError', 'ExchangeError', 'RateLimitError', 'FeedNotFoundError',
     'FeedInitializationError', 'FeedAuthenticationError', 'DataSourceError',
