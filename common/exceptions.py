--- conflicted
+++ resolved
@@ -192,9 +192,7 @@
 
 
 class InsufficientBalanceError(OrderError):
-<<<<<<< HEAD
     """Raised when an account balance is too low to execute an action."""
-=======
     """Raised when account balance is too low for an operation."""
 
 class InsufficientBalanceError(RiskError):
@@ -208,16 +206,13 @@
     """Raised when an error occurs executing a position."""
 class InsufficientBalanceError(OrderError):
     """Raised when account balance is insufficient for an operation."""
->>>>>>> 367c96a2
     pass
 
 
 class PositionError(ExecutionError):
-<<<<<<< HEAD
     """Raised when there is an invalid or unknown position state."""
-=======
+
     """Raised for invalid operations on a trading position."""
->>>>>>> 367c96a2
     pass
 
 
@@ -296,12 +291,11 @@
     pass
 
 
-<<<<<<< HEAD
 class ModelRegistrationError(ModelError):
     """Raised when registering a model fails."""
     pass
 
-=======
+
 class ModelSaveError(ModelError):
     """Raised when saving a model fails."""
     pass
@@ -343,7 +337,6 @@
     """Raised when registering a model fails."""
 
 
->>>>>>> 367c96a2
 
 class StrategyError(QuantumSpectreError):
     """Base class for strategy errors."""
@@ -989,9 +982,8 @@
     'DatabaseQueryError', 'RedisError', 'RedisConnectionError', 'SecurityError',
     'APIKeyError', 'AuthenticationError', 'AuthorizationError', 'ExecutionError',
     'OrderError', 'OrderRejectedError', 'OrderTimeoutError', 'InsufficientFundsError',
-<<<<<<< HEAD
     'InsufficientBalanceError', 'PositionError',
-=======
+
     'InsufficientBalanceError',
     'InvalidOrderError', 'OrderCancellationError', 'SlippageExceededError', 'NetworkError',
     'PositionError', 'PositionExecutionError',
@@ -1009,7 +1001,6 @@
     'HyperparameterOptimizationError',
     'StrategyError', 'SignalGenerationError',
 
->>>>>>> 367c96a2
     'InvalidOrderError', 'OrderCancellationError', 'SlippageExceededError', 'NetworkError',
     'PositionError', 'RiskError', 'RiskLimitExceededError', 'BacktestError', 'ModelError',
     'RiskError', 'RiskLimitExceededError', 'RiskExceededError', 'BacktestError', 'ModelError',
