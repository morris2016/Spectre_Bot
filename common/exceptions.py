--- conflicted
+++ resolved
@@ -191,8 +191,7 @@
     pass
 
 
-<<<<<<< HEAD
-=======
+
 class InsufficientBalanceError(OrderError):
     """Raised when an account balance is too low to execute an action."""
     """Raised when account balance is too low for an operation."""
@@ -216,7 +215,6 @@
 
     """Raised for invalid operations on a trading position."""
     pass
->>>>>>> c5380591
 
 
 class RiskError(QuantumSpectreError):
@@ -527,16 +525,13 @@
 
 
 class InsufficientBalanceError(RiskError):
-<<<<<<< HEAD
     """Raised when an account balance is insufficient for a position."""
-=======
+
     """Raised when an account has insufficient balance for an operation."""
->>>>>>> c5380591
     pass
 
 
 class PositionError(ExecutionError):
-<<<<<<< HEAD
     """Base class for position-related errors."""
     pass
 
@@ -548,7 +543,7 @@
 
 class InvalidPositionStateError(PositionError):
     """Raised when a position transition is not allowed."""
-=======
+
     """Raised for general position handling errors."""
     pass
 
@@ -560,7 +555,6 @@
 
 class ModelRegistrationError(ModelError):
     """Raised when a model cannot be registered properly."""
->>>>>>> c5380591
     pass
 
 class StopLossError(OrderError):
@@ -611,14 +605,12 @@
     pass
 
 
-<<<<<<< HEAD
 class ModelRegistrationError(ModelError):
     """Raised when registering an ML model fails."""
     pass
 
 
-=======
->>>>>>> c5380591
+
 class InvalidModelStateError(ModelError):
     """Raised when a model is in an invalid state for the requested operation."""
     pass
@@ -1016,10 +1008,8 @@
     'DatabaseQueryError', 'RedisError', 'RedisConnectionError', 'SecurityError',
     'APIKeyError', 'AuthenticationError', 'AuthorizationError', 'ExecutionError',
     'OrderError', 'OrderRejectedError', 'OrderTimeoutError', 'InsufficientFundsError',
-<<<<<<< HEAD
     'InsufficientBalanceError', 'PositionError', 'PositionExecutionError',
     'InvalidPositionStateError', 'ModelRegistrationError', 'InvalidModelStateError',
-=======
     'InsufficientBalanceError', 'PositionError',
 
     'InsufficientBalanceError',
@@ -1039,7 +1029,6 @@
     'HyperparameterOptimizationError',
     'StrategyError', 'SignalGenerationError',
 
->>>>>>> c5380591
     'InvalidOrderError', 'OrderCancellationError', 'SlippageExceededError', 'NetworkError',
     'PositionError', 'RiskError', 'RiskLimitExceededError', 'BacktestError', 'ModelError',
     'RiskError', 'RiskLimitExceededError', 'RiskExceededError', 'BacktestError', 'ModelError',
