#!/usr/bin/env python3
"""
QuantumSpectre Elite Trading System
Exception Hierarchy

This module provides a comprehensive exception hierarchy for the QuantumSpectre Elite Trading System,
with specialized exceptions for different error scenarios.
"""


# ======================================
# Base Exception Classes
# ======================================

class QuantumSpectreError(Exception):
    """Base exception for all QuantumSpectre system errors."""
    pass


class SystemCriticalError(QuantumSpectreError):
    """Raised for critical system errors that require immediate shutdown."""
    pass


class ConfigurationError(QuantumSpectreError):
    """Raised when there is an error in the system configuration."""
    pass


class TimeoutError(QuantumSpectreError):
    """Raised when an operation times out."""
    pass


class NetworkError(QuantumSpectreError):
    """Raised when there is a network-related error."""
    pass


class InvalidParameterError(QuantumSpectreError):
    """Raised when an invalid parameter is provided to a function or method."""
    pass


class CalculationError(QuantumSpectreError):
    """Raised when a numerical calculation fails."""
    pass


class AnalysisError(QuantumSpectreError):
    """Raised for general errors during analysis tasks."""
    pass


class OptimizationError(QuantumSpectreError):
    """Raised for errors during optimization processes."""
    pass


# ======================================
# Service Management Exceptions
# ======================================

class ServiceError(QuantumSpectreError):
    """Base class for service-related errors."""
    pass


class ServiceStartupError(ServiceError):
    """Raised when a service fails to start."""
    pass


class ServiceShutdownError(ServiceError):
    """Raised when a service fails to shut down properly."""
    pass


class ServiceConnectionError(ServiceError):
    """Raised for errors connecting to an internal or external service."""
    pass


class ServiceUnavailableError(ServiceError):
    """Raised when a required service is unavailable."""
    pass


class CircuitBreakerTrippedException(SystemCriticalError):
    """Raised when a circuit breaker is tripped."""
    pass


class TTSEngineError(ServiceError):
    """Raised for errors in the Text-to-Speech engine."""
    pass


# ======================================
# Resource Management Exceptions
# ======================================

class ResourceError(QuantumSpectreError):
    """Base class for resource-related errors."""
    pass


class ResourceExhaustionError(ResourceError):
    """Raised when a system resource (e.g., memory, disk, GPU) is exhausted."""
    pass


class GPUNotAvailableError(ResourceError):
    """Raised when GPU resources are requested but not available."""
    pass


class HardwareError(ResourceError):
    """Raised for errors related to hardware interaction or failure."""
    pass


class RedundancyFailureError(ResourceError):
    """Raised when a redundancy mechanism fails."""
    pass


# ======================================
# Data Management Exceptions
# ======================================

class DataError(QuantumSpectreError):
    """Base class for data-related errors."""
    pass


class DataIngestionError(DataError):
    """Raised when there is an error during data ingestion."""
    pass


class DataProcessorError(DataError):
    """Raised when there is an error in a data processor."""
    pass


class ProcessorNotFoundError(DataProcessorError):
    """Raised when a requested data processor is not found."""
    pass


class DataTransformationError(DataProcessorError):
    """Raised for errors during data transformation."""
    pass


class SourceNotFoundError(DataError):
    """Raised when a requested data source is not found."""
    pass


class DataValidationError(DataError):
    """Raised when data validation fails."""
    pass


class InvalidDataError(DataValidationError):
    """Raised when provided data is invalid for the operation."""
    pass


class DataQualityError(DataValidationError):
    """Raised for issues related to data quality."""
    pass


class InvalidAssetError(DataValidationError):
    """Raised when an invalid asset is specified."""
    pass


class PositionError(ExecutionError):
    """Base class for position-related errors."""
    pass


class InsufficientBalanceError(PositionError):
    """Raised when account balance is insufficient for a position."""
    pass


class PositionExecutionError(PositionError):
    """Raised when a position operation fails."""
    pass


class RiskError(QuantumSpectreError):
    """Base class for risk management errors."""
class InvalidTimeRangeError(DataValidationError):
    """Raised when an invalid time range is specified."""
    pass


class InvalidTimeframeError(QuantumSpectreError):
    """Raised when an invalid timeframe is provided."""
    pass


class RiskExceededError(RiskError):
    """Raised when a risk threshold is breached."""
    pass


class RiskExceededError(RiskError):
    """Raised when overall risk exposure is exceeded."""
    pass


class InsufficientBalanceError(RiskError):
    """Raised when an account balance is insufficient to open a position."""
    pass


class BacktestError(QuantumSpectreError):
    """Base class for backtesting errors."""
class DataSourceError(DataError):
    """Raised when there is an error with a data source."""
    pass


class DataParsingError(DataError):
    """Raised when there is an error parsing data."""
    pass


class ParsingError(DataError):
    """Raised when there is a general parsing error."""
    pass


class DataAlignmentError(DataError):
    """Raised for errors aligning data from different sources or timeframes."""
    pass


class DataIntegrityError(DataError):
    """Raised when data integrity is compromised."""
    pass


class ModelRegistrationError(ModelError):
    """Raised when registering a model fails."""
    pass


class InvalidModelStateError(ModelError):
    """Raised when a model is in an invalid state."""
    pass


class StrategyError(QuantumSpectreError):
    """Base class for strategy errors."""

class InsufficientDataError(DataError):
    """Raised when there is insufficient data for an operation."""
    pass


class DataInsufficientError(InsufficientDataError):
    """Raised when data is present but insufficient in quantity for an operation."""
    pass


class DataNotFoundError(DataError):
    """Raised when expected data is not found."""
    pass


class EncodingError(DataError):
    """Raised for errors during data encoding or decoding."""
    pass


class SamplingError(DataError):
    """Raised for errors during data sampling."""
    pass


class MarketDataError(DataError):
    """Raised when market data retrieval fails or is invalid."""
    pass


# ======================================
# Database and Storage Exceptions
# ======================================

class DatabaseError(QuantumSpectreError):
    """Base class for database-related errors."""
    pass


class DatabaseConnectionError(DatabaseError):
    """Raised when a database connection fails."""
    pass


class DatabaseQueryError(DatabaseError):
    """Raised when a database query fails."""
    pass


class DatabaseTimeoutError(DatabaseError):
    """Raised when a database operation times out."""
    pass


class DatabaseIntegrityError(DatabaseError):
    """Raised when database integrity is compromised."""
    pass


class DataStoreError(DatabaseError):
    """Raised for errors interacting with a generic data store."""
    pass


class StorageError(DatabaseError):
    """Raised for errors related to data storage operations."""
    pass


class MigrationError(DatabaseError):
    """Raised for errors during database migrations."""
    pass


class RedisError(QuantumSpectreError):
    """Base class for Redis-related errors."""
    pass


class RedisConnectionError(RedisError):
    """Raised when a Redis connection fails."""
    pass


# ======================================
# Time Series Database Exceptions
# ======================================

class TimeSeriesConnectionError(DatabaseError):
    """Exception raised when a connection to the time series database fails."""
    
    def __init__(self, message="Failed to connect to time series database", details=None):
        self.message = message
        self.details = details
        super().__init__(self.message)

    def __str__(self):
        if self.details:
            return f"{self.message}: {self.details}"
        return self.message


class TimeSeriesQueryError(DatabaseError):
    """Exception raised when a query to the time series database fails."""
    
    def __init__(self, message="Failed to execute time series query", query=None, details=None):
        self.message = message
        self.query = query
        self.details = details
        super().__init__(self.message)

    def __str__(self):
        result = self.message
        if self.query:
            result += f"\nQuery: {self.query}"
        if self.details:
            result += f"\nDetails: {self.details}"
        return result


class TimeSeriesDataError(DataError):
    """Exception raised when there's an issue with time series data."""
    
    def __init__(self, message="Time series data error", data_info=None, details=None):
        self.message = message
        self.data_info = data_info
        self.details = details
        super().__init__(self.message)

    def __str__(self):
        result = self.message
        if self.data_info:
            result += f"\nData info: {self.data_info}"
        if self.details:
            result += f"\nDetails: {self.details}"
        return result


class TimeSeriesConfigError(ConfigurationError):
    """Exception raised when there's a configuration error with the time series database."""
    
    def __init__(self, message="Time series configuration error", config_key=None, details=None):
        self.message = message
        self.config_key = config_key
        self.details = details
        super().__init__(self.message)

    def __str__(self):
        result = self.message
        if self.config_key:
            result += f"\nConfig key: {self.config_key}"
        if self.details:
            result += f"\nDetails: {self.details}"
        return result


# ======================================
# Feed Management Exceptions
# ======================================

class FeedError(QuantumSpectreError):
    """Base class for feed-related errors."""
    pass


class FeedConnectionError(FeedError):
    """Raised when a feed connection fails."""
    pass


class BlockchainConnectionError(FeedConnectionError):
    """Raised specifically for blockchain node connection errors."""
    pass


class WebSocketError(FeedConnectionError):
    """Raised for errors related to WebSocket connections."""
    pass


class FeedDisconnectedError(FeedError):
    """Raised when a feed unexpectedly disconnects."""
    pass


class FeedTimeoutError(FeedError):
    """Raised when a feed operation times out."""
    pass


class FeedRateLimitError(FeedError):
    """Raised when a feed rate limit is exceeded."""
    pass


class FeedPriorityError(FeedError):
    """Raised when there is an error with feed priority handling."""
    pass


class FeedNotFoundError(FeedError):
    """Raised when a requested feed is not found."""
    pass


class FeedInitializationError(FeedError):
    """Raised when feed initialization fails."""
    pass


class FeedAuthenticationError(FeedError):
    """Raised when authentication with a feed service fails."""
    pass


class FeedSubscriptionError(FeedError):
    """Raised when there is an error with feed subscription."""
    pass


class FeedDataError(FeedError):
    """Raised when there is an error with feed data."""
    pass


class DataFeedConnectionError(FeedConnectionError):
    """Raised when there is a connection error with a data feed."""
    pass


class FeedCoordinationError(FeedError):
    """Raised for errors in coordinating multiple data feeds."""
    pass


class SubscriptionError(FeedError):
    """Raised for errors subscribing to data feeds or topics."""
    pass


class DataFetchError(FeedError):
    """Raised for errors fetching data from external sources."""
    pass


class RESTClientError(FeedError):
    """Raised for errors in a REST API client."""
    pass


class RequestError(FeedError):
    """Raised for general errors making external requests."""
    pass


class NewsFeedError(FeedError):
    """Raised when there is an error in the news feed module."""
    pass


class NewsParsingError(DataParsingError):
    """Raised when there is an error parsing news data."""
    pass


class NewsSourceUnavailableError(FeedError):
    """Raised when a news source is unavailable."""
    pass


# ======================================
# Rate Limiting Exceptions
# ======================================

class RateLimitError(QuantumSpectreError):
    """Raised when a system or API rate limit is exceeded."""
    
    def __init__(self, message="Rate limit exceeded", retry_after=None):
        self.message = message
        self.retry_after = retry_after
        super().__init__(self.message)

    def __str__(self):
        if self.retry_after:
            return f"{self.message}. Retry after {self.retry_after} seconds."
        return self.message


# ======================================
# Security Exceptions
# ======================================

class SecurityError(QuantumSpectreError):
    """Base class for security-related errors."""
    pass


class APIKeyError(SecurityError):
    """Raised when there is an issue with API key validation."""
    pass


class AuthenticationError(SecurityError):
    """Raised when authentication fails."""
    pass


class AuthorizationError(SecurityError):
    """Raised when authorization fails."""
    pass


class PermissionDeniedError(AuthorizationError):
    """Raised when an action is denied due to insufficient permissions."""
    pass


class OperationNotPermittedError(SecurityError):
    """Raised when an operation is not permitted for the current user/context."""
    pass


class CredentialError(SecurityError):
    """Raised when there is an error with credentials."""
    pass


class SecurityViolationError(SecurityError):
    """Raised when a security violation is detected."""
    pass


# ======================================
# Trading Execution Exceptions
# ======================================

class ExecutionError(QuantumSpectreError):
    """Base class for execution engine errors."""
    pass

class PositionError(ExecutionError):
    """Raised for position management errors."""
    pass

class PositionExecutionError(PositionError):
    """Raised when executing a position fails."""
    pass

class InvalidPositionStateError(PositionError):
    """Raised when a position is in an invalid state."""
    pass

class InsufficientBalanceError(PositionError):
    """Raised when the account balance is insufficient."""
    pass

class MarginCallError(PositionError):
    """Raised when a margin call is triggered."""
    pass

class PositionLiquidationError(PositionError):
    """Raised when a position is forcibly liquidated."""
    pass

class RiskExceededError(RiskError):
    """Raised when a trade exceeds defined risk parameters."""
    pass

class ModelRegistrationError(ModelError):
    """Raised when an ML model cannot be registered."""
    pass


class InvalidPositionStateError(PositionError):
    """Raised when a position enters an invalid state."""
    pass


class MaxDrawdownExceededError(RiskError):
    """Raised when maximum drawdown is exceeded."""
    pass


class MarginCallError(RiskError):
    """Raised when a margin call occurs."""
    pass


class PositionLiquidationError(RiskError):
    """Raised when a position is forcefully liquidated."""
    pass



class OrderError(ExecutionError):
    """Base class for order-related errors."""
    pass


class OrderRejectedError(OrderError):
    """Raised when an order is rejected by an exchange."""
    pass


class OrderTimeoutError(OrderError):
    """Raised when an order times out."""
    pass


class OrderExecutionError(OrderError):
    """Raised when there is an error executing an order."""
    pass


class InvalidOrderError(OrderError):
    """Raised when an order is invalid or has invalid parameters."""
    pass


class OrderCancellationError(OrderError):
    """Raised when there is an error cancelling an order."""
    pass


class SlippageExceededError(OrderError):
    """Raised when slippage exceeds the allowed threshold."""
    pass


class InsufficientFundsError(OrderError):
    """Raised when there are insufficient funds for an order."""
    pass


class StopLossError(OrderError):
    """Raised for errors related to stop-loss order management."""
    pass


class PositionError(ExecutionError):
    """Base class for position-related errors."""
    pass


class PositionExecutionError(PositionError):
    """Raised when a position operation fails during execution."""
    pass


class InvalidPositionStateError(PositionError):
    """Raised when a position is in an unexpected state."""
    pass


class MarginCallError(PositionError):
    """Raised when a margin call occurs on a position."""
    pass


class PositionLiquidationError(PositionError):
    """Raised when a position is forcibly liquidated."""
    pass


class InsufficientLiquidityError(ExecutionError):
    """Raised when there is insufficient liquidity to execute a trade."""
    pass


class ExchangeError(QuantumSpectreError):
    """Raised when there is a problem related to exchange operations."""
    pass


# ======================================
# Risk Management Exceptions
# ======================================

class RiskError(QuantumSpectreError):
    """Base class for risk management errors."""
    pass


class InsufficientBalanceError(RiskError):
    """Raised when account balance is insufficient for an operation."""
    pass


class RiskLimitExceededError(RiskError):
    """Raised when a risk limit is exceeded."""
    pass


class RiskExceededError(RiskError):
    """Raised when calculated risk exceeds configured threshold."""
    pass


class MaxDrawdownExceededError(RiskLimitExceededError):
    """Raised when maximum allowed drawdown is exceeded."""
    pass


class DrawdownLimitExceededException(RiskLimitExceededError):
    """Raised when a drawdown limit is exceeded."""
    pass

class MaxDrawdownExceededError(RiskLimitExceededError):
    """Raised when the maximum allowed drawdown is exceeded."""
    pass


class RiskManagerError(RiskError):
    """Raised for errors specific to the Risk Manager service."""
    pass


class PositionSizingError(RiskError):
    """Raised for errors in position sizing calculations."""
    pass


class RiskManagementException(RiskError):
    """General exception for risk management issues."""
    pass


class CapitalManagementError(RiskError):
    """Raised for errors in capital management."""
    pass


# ======================================
# Machine Learning Exceptions
# ======================================

class ModelError(QuantumSpectreError):
    """Base class for ML model errors."""
    pass


class ModelRegistrationError(ModelError):
    """Raised when registration of an ML model fails."""
    pass


class ModelTrainingError(ModelError):
    """Raised when model training fails."""
    pass


class ModelPredictionError(ModelError):
    """Raised when model prediction fails."""
    pass


class ModelSaveError(ModelError):
    """Raised when saving a model fails."""
    pass


class ModelLoadError(ModelError):
    """Raised when there is an error loading a machine learning model."""
    pass


class InvalidModelStateError(ModelError):
    """Raised when a model is in an invalid state for the requested operation."""
    pass


class ModelNotFoundError(ModelError):
    """Raised when a requested ML model is not found."""
    pass


class ModelPersistenceError(ModelError):
    """Raised when loading or persisting a model fails."""
    pass


class ModelValidationError(ModelError):
    """Raised for validation errors related to models."""
    pass


class ModelVersionError(ModelError):
    """Raised for issues related to model versioning."""
    pass


class ModelNotSupportedError(ModelError):
    """Raised when a model type or version is not supported."""
    pass


class HyperparameterOptimizationError(ModelError):
    """Raised when hyperparameter optimization fails."""
    pass


class EnsembleConfigError(ModelError):
    """Raised for configuration errors in ensemble models."""
    pass


class TrainingError(ModelTrainingError):
    """General error during a training process."""
    pass


class PredictionError(ModelPredictionError):
    """General error during a prediction process."""
    pass


class InferenceError(ModelPredictionError):
    """Raised for errors during model inference."""
    pass


# ======================================
# Feature Engineering Exceptions
# ======================================

class FeatureServiceError(QuantumSpectreError):
    """Base class for feature service errors."""
    pass


class FeatureNotFoundError(FeatureServiceError):
    """Raised when a requested feature is not found."""
    pass


class FeatureCalculationError(FeatureServiceError):
    """Raised when there is an error calculating a feature."""
    pass


class InvalidFeatureDefinitionError(FeatureCalculationError):
    """Raised when a feature definition is invalid or malformed."""
    pass


class InvalidFeatureFormatError(FeatureCalculationError):
    """Raised when feature data has an invalid format."""
    pass


class FeatureTimeoutError(FeatureServiceError):
    """Raised when a feature calculation operation times out."""
    pass


class CorrelationCalculationError(FeatureCalculationError):
    """Raised for errors during correlation calculations."""
    pass


class PatternRecognitionError(FeatureCalculationError):
    """Raised for errors during pattern recognition."""
    pass


class PatternDetectionError(PatternRecognitionError):
    """Raised when there is an error detecting patterns in data."""
    pass


class PatternNotFoundError(FeatureNotFoundError):
    """Raised when a specific pattern is not found."""
    pass


class MicrostructureAnalysisError(FeatureCalculationError):
    """Raised for errors in market microstructure analysis."""
    pass


class SentimentAnalysisError(FeatureCalculationError):
    """Raised for errors during sentiment analysis."""
    pass


# ======================================
# Intelligence System Exceptions
# ======================================

class IntelligenceError(QuantumSpectreError):
    """Base class for intelligence system errors."""
    pass


class IntelligenceServiceError(IntelligenceError):
    """Raised when there is an error in the intelligence service."""
    pass


class RegimeDetectionError(IntelligenceError):
    """Raised when there is an error in regime detection."""
    pass


class LoopholeDetectionError(IntelligenceError):
    """Raised when there is an error in loophole detection."""
    pass


class AdaptiveLearningError(IntelligenceError):
    """Raised when there is an error in adaptive learning."""
    pass


class InvalidPopulationError(AdaptiveLearningError):
    """Raised when a genetic algorithm population is invalid."""
    pass


class ConvergenceError(AdaptiveLearningError):
    """Raised when an algorithm fails to converge."""
    pass


class GeneticOperationError(AdaptiveLearningError):
    """Raised when a genetic algorithm operation fails."""
    pass


class EvolutionError(AdaptiveLearningError):
    """Raised for errors during genetic algorithm evolution."""
    pass


# ======================================
# Strategy Exceptions
# ======================================

class StrategyError(QuantumSpectreError):
    """Base class for strategy errors."""
    pass


class SignalGenerationError(StrategyError):
    """Raised when signal generation fails."""
    pass


class InvalidStrategyError(StrategyError):
    """Raised when an invalid strategy is encountered or configured."""
    pass


class StrategyExecutionError(StrategyError):
    """Raised for errors during strategy execution."""
    pass


class AdaptationError(StrategyError):
    """Raised for errors during adaptive learning or strategy adaptation."""
    pass


class DecisionError(StrategyError):
    """Raised for errors in decision-making processes."""
    pass


class ArbitrageOpportunityExpiredError(StrategyError):
    """Raised when an arbitrage opportunity is no longer valid."""
    pass


class ArbitrageValidationError(StrategyError):
    """Raised for validation errors in arbitrage strategies."""
    pass


class RecoveryStrategyError(StrategyError):
    """Raised for errors in recovery strategies."""
    pass


class BrainNotFoundError(StrategyError):
    """Raised when a required Strategy Brain is not found."""
    pass


# ======================================
# Council System Exceptions
# ======================================

class CouncilError(QuantumSpectreError):
    """Raised for general errors in a Council."""
    pass


class AssetCouncilError(CouncilError):
    """Raised for errors in the Asset Council."""
    pass


class RegimeCouncilError(CouncilError):
    """Raised for errors in the Regime Council."""
    pass


class VotingError(QuantumSpectreError):
    """Raised for errors in voting systems."""
    pass


class WeightingSystemError(QuantumSpectreError):
    """Raised for errors in weighting systems."""
    pass


# ======================================
# Backtesting Exceptions
# ======================================

class BacktestError(QuantumSpectreError):
    """Base class for backtesting errors."""
    pass


class BacktestConfigError(BacktestError):
    """Raised for configuration errors in the backtester."""
    pass


class BacktestDataError(BacktestError):
    """Raised for data-related errors in the backtester."""
    pass


class BacktestStrategyError(BacktestError):
    """Raised for strategy-related errors in the backtester."""
    pass


class BacktestScenarioError(BacktestError):
    """Raised for errors related to backtesting scenarios."""
    pass


class SimulationError(BacktestError):
    """Raised for errors during backtest simulations."""
    pass


# ======================================
# Monitoring and Alerting Exceptions
# ======================================

class MonitoringError(QuantumSpectreError):
    """Base class for monitoring errors."""
    pass


class AlertError(MonitoringError):
    """Raised when alert generation or delivery fails."""
    pass


class AlertDeliveryError(AlertError):
    """Raised when alert delivery fails."""
    pass


class AlertConfigurationError(AlertError):
    """Raised when there is an error in alert configuration."""
    pass


class MetricCollectionError(MonitoringError):
    """Raised for errors during metric collection."""
    pass


class LogAnalysisError(MonitoringError):
    """Raised for errors during log analysis."""
    pass


class PerformanceTrackerError(MonitoringError):
    """Raised for errors in the performance tracker."""
    pass


# ======================================
# User Interface Exceptions
# ======================================

class DashboardError(QuantumSpectreError):
    """Raised for errors related to dashboard operations."""
    pass


class VoiceAdvisorError(QuantumSpectreError):
    """Raised for errors in the Voice Advisor system."""
    pass


<<<<<<< HEAD
class TimeSeriesConnectionError(Exception):
    """
    Exception raised when a connection to the time series database fails
    """
    def __init__(self, message="Failed to connect to time series database", details=None):
        self.message = message
        self.details = details
        super().__init__(self.message)

    def __str__(self):
        if self.details:
            return f"{self.message}: {self.details}"
        return self.message

class TimeSeriesQueryError(Exception):
    """
    Exception raised when a query to the time series database fails
    """
    def __init__(self, message="Failed to execute time series query", query=None, details=None):
        self.message = message
        self.query = query
        self.details = details
        super().__init__(self.message)

    def __str__(self):
        result = self.message
        if self.query:
            result += f"\nQuery: {self.query}"
        if self.details:
            result += f"\nDetails: {self.details}"
        return result

class TimeSeriesDataError(Exception):
    """
    Exception raised when there's an issue with time series data
    (missing data, corrupted data, etc.)
    """
    def __init__(self, message="Time series data error", data_info=None, details=None):
        self.message = message
        self.data_info = data_info
        self.details = details
        super().__init__(self.message)

    def __str__(self):
        result = self.message
        if self.data_info:
            result += f"\nData info: {self.data_info}"
        if self.details:
            result += f"\nDetails: {self.details}"
        return result

class TimeSeriesConfigError(Exception):
    """
    Exception raised when there's a configuration error with the time series database
    (invalid settings, connection parameters, etc.)
    """
    def __init__(self, message="Time series configuration error", config_key=None, details=None):
        self.message = message
        self.config_key = config_key
        self.details = details
        super().__init__(self.message)

    def __str__(self):
        result = self.message
        if self.config_key:
            result += f"\nConfig key: {self.config_key}"
        if self.details:
            result += f"\nDetails: {self.details}"
        return result
=======
class ReportGenerationError(QuantumSpectreError):
    """Raised for errors during report generation."""
    pass


# ======================================
# Export Interface
# ======================================
>>>>>>> 8284263e

__all__ = [
    'QuantumSpectreError', 'ConfigurationError', 'ServiceError', 'ServiceStartupError',
    'ServiceShutdownError', 'SystemCriticalError', 'DataError', 'DataIngestionError',
    'DataProcessorError', 'ProcessorNotFoundError', 'SourceNotFoundError', 'DataValidationError',
    'FeedError', 'FeedConnectionError', 'BlockchainConnectionError', 'FeedDisconnectedError',
    'FeedTimeoutError', 'FeedRateLimitError', 'DatabaseError', 'DatabaseConnectionError',
    'DatabaseQueryError', 'RedisError', 'RedisConnectionError', 'SecurityError',
    'APIKeyError', 'AuthenticationError', 'AuthorizationError', 'ExecutionError',
    'OrderError', 'OrderRejectedError', 'OrderTimeoutError', 'InsufficientFundsError',
<<<<<<< HEAD
    'InsufficientBalanceError',
    'InvalidOrderError', 'OrderCancellationError', 'SlippageExceededError', 'NetworkError',
    'RiskError', 'RiskLimitExceededError', 'RiskExceededError', 'BacktestError', 'ModelError',
    'ModelTrainingError', 'ModelPredictionError', 'StrategyError', 'SignalGenerationError',
=======
    'PositionError', 'InsufficientBalanceError', 'PositionExecutionError',
    'InvalidOrderError', 'OrderCancellationError', 'SlippageExceededError', 'NetworkError',
    'RiskError', 'RiskLimitExceededError', 'BacktestError', 'ModelError',
    'RiskExceededError', 'ModelTrainingError', 'ModelPredictionError',
    'ModelRegistrationError', 'InvalidModelStateError',
    'StrategyError', 'SignalGenerationError',
>>>>>>> 8284263e
    'MonitoringError', 'AlertError', 'ResourceError', 'ResourceExhaustionError',
    'TimeoutError', 'ExchangeError', 'RateLimitError', 'FeedNotFoundError',
    'FeedInitializationError', 'FeedAuthenticationError', 'DataSourceError',
    'FeedSubscriptionError', 'FeedDataError', 'ParsingError', 'DataFeedConnectionError',
    'ModelLoadError', 'DataParsingError', 'CredentialError', 'SecurityViolationError',
    'RegimeDetectionError', 'NewsFeedError', 'NewsParsingError', 'NewsSourceUnavailableError',
    'FeatureNotFoundError', 'FeatureCalculationError', 'FeatureServiceError',
    'InvalidTimeframeError', 'InvalidParameterError', 'AlertDeliveryError',
    'AlertConfigurationError', 'RiskManagerError', 'PositionSizingError',
    'InvalidPositionStateError', 'MaxDrawdownExceededError',
    'MarginCallError', 'PositionLiquidationError', 'StopLossError',

    'AlertConfigurationError', 'RiskManagerError', 'PositionSizingError', 'StopLossError',
    'PositionError', 'PositionExecutionError', 'InvalidPositionStateError',
    'InsufficientBalanceError', 'MarginCallError', 'PositionLiquidationError',
    'RiskExceededError', 'ModelRegistrationError',
    'ModelNotFoundError', 'DashboardError', 'InsufficientLiquidityError',
    'ArbitrageOpportunityExpiredError', 'DrawdownLimitExceededException', 'MaxDrawdownExceededError',
    'RiskManagementException', 'ModelVersionError', 'LogAnalysisError',
    'InsufficientDataError', 'EncodingError', 'MetricCollectionError',
    'ServiceConnectionError', 'DataStoreError', 'InvalidDataError', 'TrainingError',
    'ArbitrageValidationError', 'PredictionError', 'AnalysisError', 'RecoveryStrategyError',
    'OptimizationError', 'CorrelationCalculationError', 'SamplingError', 'DataQualityError',
    'HardwareError', 'EnsembleConfigError', 'ServiceUnavailableError', 'ModelNotSupportedError',
    'InvalidFeatureFormatError', 'StrategyExecutionError', 'AdaptationError', 'InferenceError',
    'CircuitBreakerTrippedException', 'PatternRecognitionError', 'PatternNotFoundError',
    'DataAlignmentError', 'RESTClientError', 'RequestError', 'DataTransformationError',
    'CapitalManagementError', 'MicrostructureAnalysisError', 'MigrationError',
    'ModelValidationError', 'WebSocketError', 'SubscriptionError', 'DataFetchError',
    'BacktestConfigError', 'BacktestDataError', 'BacktestStrategyError', 'AssetCouncilError',
    'BrainNotFoundError', 'CouncilError', 'DecisionError', 'PerformanceTrackerError',
    'InvalidStrategyError', 'SimulationError', 'SentimentAnalysisError', 'RegimeCouncilError',
    'ReportGenerationError', 'OperationNotPermittedError', 'BacktestScenarioError',
    'DataNotFoundError', 'VoiceAdvisorError', 'TTSEngineError', 'VotingError',
    'PermissionDeniedError', 'WeightingSystemError', 'FeedCoordinationError',
    'DataInsufficientError', 'InvalidAssetError', 'InvalidTimeRangeError',
    'InvalidFeatureDefinitionError', 'FeatureTimeoutError',
    'TimeSeriesConnectionError', 'TimeSeriesQueryError', 'TimeSeriesDataError',
    'TimeSeriesConfigError'

    # Base exceptions
    "QuantumSpectreError", "SystemCriticalError", "ConfigurationError", "TimeoutError",
    "NetworkError", "InvalidParameterError", "CalculationError", "AnalysisError", "OptimizationError",
    
    # Service management
    "ServiceError", "ServiceStartupError", "ServiceShutdownError", "ServiceConnectionError",
    "ServiceUnavailableError", "CircuitBreakerTrippedException", "TTSEngineError",
    
    # Resource management
    "ResourceError", "ResourceExhaustionError", "GPUNotAvailableError", "HardwareError",
    "RedundancyFailureError",
    
    # Data management
    "DataError", "DataIngestionError", "DataProcessorError", "ProcessorNotFoundError",
    "DataTransformationError", "SourceNotFoundError", "DataValidationError", "InvalidDataError",
    "DataQualityError", "InvalidAssetError", "InvalidTimeRangeError", "InvalidTimeframeError",
    "DataSourceError", "DataParsingError", "ParsingError", "DataAlignmentError", "DataIntegrityError",
    "InsufficientDataError", "DataInsufficientError", "DataNotFoundError", "EncodingError",
    "SamplingError", "MarketDataError",
    
    # Database and storage
    "DatabaseError", "DatabaseConnectionError", "DatabaseQueryError", "DatabaseTimeoutError",
    "DatabaseIntegrityError", "DataStoreError", "StorageError", "MigrationError",
    "RedisError", "RedisConnectionError",
    
    # Time series database
    "TimeSeriesConnectionError", "TimeSeriesQueryError", "TimeSeriesDataError", "TimeSeriesConfigError",
    
    # Feed management
    "FeedError", "FeedConnectionError", "BlockchainConnectionError", "WebSocketError",
    "FeedDisconnectedError", "FeedTimeoutError", "FeedRateLimitError", "FeedPriorityError",
    "FeedNotFoundError", "FeedInitializationError", "FeedAuthenticationError", "FeedSubscriptionError",
    "FeedDataError", "DataFeedConnectionError", "FeedCoordinationError", "SubscriptionError",
    "DataFetchError", "RESTClientError", "RequestError", "NewsFeedError", "NewsParsingError",
    "NewsSourceUnavailableError",
    
    # Rate limiting
    "RateLimitError",
    
    # Security
    "SecurityError", "APIKeyError", "AuthenticationError", "AuthorizationError",
    "PermissionDeniedError", "OperationNotPermittedError", "CredentialError", "SecurityViolationError",
    
    # Trading execution
    "ExecutionError", "OrderError", "OrderRejectedError", "OrderTimeoutError", "OrderExecutionError",
    "InvalidOrderError", "OrderCancellationError", "SlippageExceededError", "InsufficientFundsError",
    "StopLossError", "PositionError", "PositionExecutionError", "InvalidPositionStateError",
    "MarginCallError", "PositionLiquidationError", "InsufficientLiquidityError", "ExchangeError",
    
    # Risk management
    "RiskError", "InsufficientBalanceError", "RiskLimitExceededError", "RiskExceededError",
    "MaxDrawdownExceededError", "DrawdownLimitExceededException", "RiskManagerError",
]<|MERGE_RESOLUTION|>--- conflicted
+++ resolved
@@ -1165,7 +1165,6 @@
     pass
 
 
-<<<<<<< HEAD
 class TimeSeriesConnectionError(Exception):
     """
     Exception raised when a connection to the time series database fails
@@ -1235,7 +1234,6 @@
         if self.details:
             result += f"\nDetails: {self.details}"
         return result
-=======
 class ReportGenerationError(QuantumSpectreError):
     """Raised for errors during report generation."""
     pass
@@ -1244,7 +1242,6 @@
 # ======================================
 # Export Interface
 # ======================================
->>>>>>> 8284263e
 
 __all__ = [
     'QuantumSpectreError', 'ConfigurationError', 'ServiceError', 'ServiceStartupError',
@@ -1255,19 +1252,16 @@
     'DatabaseQueryError', 'RedisError', 'RedisConnectionError', 'SecurityError',
     'APIKeyError', 'AuthenticationError', 'AuthorizationError', 'ExecutionError',
     'OrderError', 'OrderRejectedError', 'OrderTimeoutError', 'InsufficientFundsError',
-<<<<<<< HEAD
     'InsufficientBalanceError',
     'InvalidOrderError', 'OrderCancellationError', 'SlippageExceededError', 'NetworkError',
     'RiskError', 'RiskLimitExceededError', 'RiskExceededError', 'BacktestError', 'ModelError',
     'ModelTrainingError', 'ModelPredictionError', 'StrategyError', 'SignalGenerationError',
-=======
     'PositionError', 'InsufficientBalanceError', 'PositionExecutionError',
     'InvalidOrderError', 'OrderCancellationError', 'SlippageExceededError', 'NetworkError',
     'RiskError', 'RiskLimitExceededError', 'BacktestError', 'ModelError',
     'RiskExceededError', 'ModelTrainingError', 'ModelPredictionError',
     'ModelRegistrationError', 'InvalidModelStateError',
     'StrategyError', 'SignalGenerationError',
->>>>>>> 8284263e
     'MonitoringError', 'AlertError', 'ResourceError', 'ResourceExhaustionError',
     'TimeoutError', 'ExchangeError', 'RateLimitError', 'FeedNotFoundError',
     'FeedInitializationError', 'FeedAuthenticationError', 'DataSourceError',
