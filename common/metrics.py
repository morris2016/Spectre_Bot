#!/usr/bin/env python3
"""
QuantumSpectre Elite Trading System
Metrics Collection Module

This module provides tools for collecting and reporting metrics about system performance,
resource usage, and trading activity.
"""

import time
import json
import asyncio
import statistics
from typing import Dict, List, Any, Optional
import psutil
from contextlib import contextmanager
from functools import wraps

from common.logger import get_logger

try:
    import numpy as np  # type: ignore
except ImportError:  # pragma: no cover - optional dependency
    class _DummyNumpy:
        ndarray = list

        def __getattr__(self, name: str):
            raise ImportError("NumPy is required for metrics calculations")

    np = _DummyNumpy()  # type: ignore

try:
    import pandas as pd  # type: ignore
except ImportError:  # pragma: no cover - optional dependency
    class _DummyPandas:
        class Series(list):
            pass

        class DataFrame(dict):
            pass

        def __getattr__(self, name: str):
            raise ImportError("pandas is required for metrics calculations")

    pd = _DummyPandas()  # type: ignore
import math


class Timer:
    """Utility for timing operations."""

    def __init__(self, metrics_collector, metric_name):
        self.metrics_collector = metrics_collector
        self.metric_name = metric_name
        self.start_time = None

    def __enter__(self):
        self.start_time = time.time()
        return self

    def __exit__(self, exc_type, exc_val, exc_tb):
        if self.start_time is not None:
            elapsed_time = time.time() - self.start_time
            self.metrics_collector.record_timer(self.metric_name, elapsed_time)

    async def __aenter__(self):
        self.start_time = time.time()
        return self

    async def __aexit__(self, exc_type, exc_val, exc_tb):
        if self.start_time is not None:
            elapsed_time = time.time() - self.start_time
            self.metrics_collector.record_timer(self.metric_name, elapsed_time)

class MetricsCollector:
    """Collects and manages system and trading metrics."""

    def __init__(self, namespace):

        """
        Initialize metrics collector.

        Args:
            namespace: Namespace for metrics
            subsystem: Optional subsystem name appended to the namespace
        """
        self.namespace = namespace if subsystem is None else f"{namespace}.{subsystem}"

        self.counters = {}
        self.gauges = {}
        self.timers = defaultdict(list)
        self.histograms = defaultdict(list)
        self.start_time = time.time()
        self.logger = get_logger(f"Metrics.{namespace}")

    def increment(self, metric_name, value=1):
        """
        Increment a counter metric.

        Args:
            metric_name: Metric name
            value: Increment value (default: 1)

        Returns:
            New counter value
        """
        full_name = f"{self.namespace}.{metric_name}"
        if full_name not in self.counters:
            self.counters[full_name] = 0
        self.counters[full_name] += value
        return self.counters[full_name]

    def decrement(self, metric_name, value=1):
        """
        Decrement a counter metric.

        Args:
            metric_name: Metric name
            value: Decrement value (default: 1)

        Returns:
            New counter value
        """
        return self.increment(metric_name, -value)

    def set(self, metric_name, value):
        """
        Set a gauge metric to a specific value.

        Args:
            metric_name: Metric name
            value: Gauge value

        Returns:
            Set value
        """
        full_name = f"{self.namespace}.{metric_name}"
        self.gauges[full_name] = value
        return value



    def register_gauge(self, metric_name, description=None, initial_value=0):
        """
        Register a new gauge with an initial value.

        Args:
            metric_name: Metric name
            description: Optional description of the gauge
            initial_value: Initial gauge value (default: 0)

        Returns:
            Initial gauge value
        """
        full_name = f"{self.namespace}.{metric_name}"
        if full_name not in self.gauges:
            self.gauges[full_name] = initial_value

        # Store description if provided
        if description and not hasattr(self, '_metric_descriptions'):
            self._metric_descriptions = {}
        if description:
            self._metric_descriptions[full_name] = description

        return self.gauges[full_name]

    def register_counter(self, metric_name, initial_value=0):
        """
        Register a new counter with an initial value.

        Args:
            metric_name: Metric name
            initial_value: Initial counter value (default: 0)

        Returns:
            Initial counter value
        """
        full_name = f"{self.namespace}.{metric_name}"
        if full_name not in self.counters:
            self.counters[full_name] = initial_value
        return self.counters[full_name]

    def record_timer(self, metric_name, value):
        """
        Record a timer value.

        Args:
            metric_name: Metric name
            value: Timer value (in seconds)
        """
        full_name = f"{self.namespace}.{metric_name}"
        self.timers[full_name].append(value)
        # Keep only the last 1000 values to limit memory usage
        if len(self.timers[full_name]) > 1000:
            self.timers[full_name] = self.timers[full_name][-1000:]

    def register_histogram(self, metric_name, initial_values=None):
        """
        Register a new histogram with initial values.

        Args:
            metric_name: Metric name
            initial_values: Initial histogram values (default: None)

        Returns:
            Histogram data structure
        """
        full_name = f"{self.namespace}.{metric_name}"
        if full_name not in self.histograms:
            self.histograms[full_name] = []

        if initial_values:
            self.histograms[full_name].extend(initial_values)

        return self.histograms[full_name]
<<<<<<< HEAD
        
            
=======

>>>>>>> 6fdf2368
    def get(self, metric_name, default=None):
        """
        Get the current value of a metric.

        Args:
            metric_name: Metric name
            default: Default value if metric doesn't exist

        Returns:
            Metric value or default
        """
        full_name = f"{self.namespace}.{metric_name}"
        if full_name in self.counters:
            return self.counters[full_name]
        if full_name in self.gauges:
            return self.gauges[full_name]
        return default

    def get_timer_stats(self, metric_name):
        """
        Get statistics for a timer metric.

        Args:
            metric_name: Metric name

        Returns:
            Dictionary of timer statistics (count, min, max, mean, median, p95)
        """
        full_name = f"{self.namespace}.{metric_name}"
        if full_name not in self.timers or not self.timers[full_name]:
            return {}

        values = self.timers[full_name]

        return {
            "count": len(values),
            "min": min(values),
            "max": max(values),
            "mean": statistics.mean(values),
            "median": statistics.median(values),
            "p95": statistics.quantiles(values, n=20)[18] if len(values) >= 20 else max(values)
        }


    def timer(self, metric_name):
        """
        Create a timer context manager.

        Args:
            metric_name: Metric name

        Returns:
            Timer context manager
        """
        return Timer(self, metric_name)

    def get_all_metrics(self):
        """
        Get all metrics.

        Returns:
            Dictionary of all metrics
        """
        metrics = {
            "counters": self.counters.copy(),
            "gauges": self.gauges.copy()
        }

        # Add timer statistics
        timer_stats = {}
        for name in self.timers:
            short_name = name.replace(f"{self.namespace}.", "")
            timer_stats[short_name] = self.get_timer_stats(short_name)
        metrics["timers"] = timer_stats

        # Add histogram statistics
        histogram_stats = {}
        for name in self.histograms:
            short_name = name.replace(f"{self.namespace}.", "")
            histogram_stats[short_name] = self.get_histogram_stats(short_name)
        metrics["histograms"] = histogram_stats

        # Add system metrics
        metrics["system"] = self.get_system_metrics()

        return metrics

    def get_system_metrics(self):
        """
        Get system metrics (CPU, memory, disk).

        Returns:
            Dictionary of system metrics
        """
        try:
            cpu_percent = psutil.cpu_percent(interval=None)
            memory = psutil.virtual_memory()
            disk = psutil.disk_usage('/')

            return {
                "cpu_percent": cpu_percent,
                "memory_percent": memory.percent,
                "memory_used_mb": memory.used / (1024 * 1024),
                "memory_total_mb": memory.total / (1024 * 1024),
                "disk_percent": disk.percent,
                "disk_used_gb": disk.used / (1024 * 1024 * 1024),
                "disk_total_gb": disk.total / (1024 * 1024 * 1024),
                "uptime_seconds": time.time() - self.start_time
            }
        except Exception as e:
            self.logger.warning(f"Error getting system metrics: {str(e)}")
            return {}

    def reset(self, metric_type=None):
        """
        Reset metrics.

        Args:
            metric_type: Optional metric type to reset ('counters', 'gauges', 'timers', 'histograms')
        """
        if metric_type is None or metric_type == 'counters':
            self.counters = {}
        if metric_type is None or metric_type == 'gauges':
            self.gauges = {}
        if metric_type is None or metric_type == 'timers':
            self.timers = defaultdict(list)
        if metric_type is None or metric_type == 'histograms':
            self.histograms = {}

    def export_json(self, file_path=None):
        """
        Export metrics to JSON.

        Args:
            file_path: Optional file path to write to

        Returns:
            JSON string
        """
        metrics = self.get_all_metrics()
        json_data = json.dumps(metrics, indent=2)

        if file_path:
            try:
                with open(file_path, 'w') as f:
                    f.write(json_data)
            except Exception as e:
                self.logger.error(f"Error exporting metrics to {file_path}: {str(e)}")

        return json_data

    def record_timing(self, metric_name, duration):
        """Record a timing measurement."""
        full_name = f"{self.namespace}.{metric_name}"
        if full_name not in self.timers:
            self.timers[full_name] = {
                'count': 0,
                'sum': 0,
                'min': float('inf'),
                'max': 0,
                'avg': 0,
                'samples': []
            }

        timer = self.timers[full_name]
        timer['count'] += 1
        timer['sum'] += duration
        timer['min'] = min(timer['min'], duration)
        timer['max'] = max(timer['max'], duration)
        timer['avg'] = timer['sum'] / timer['count']

        # Keep limited samples for percentile calculations
        timer['samples'].append(duration)
        if len(timer['samples']) > 100:
            timer['samples'].pop(0)

        return timer

    def get_percentile(self, metric_name, percentile):
        """Get a percentile value for a timing metric."""
        full_name = f"{self.namespace}.{metric_name}"
        if full_name in self.timers and self.timers[full_name]:
            samples = sorted(self.timers[full_name])
            idx = int(round((len(samples) - 1) * (percentile / 100)))
            return samples[idx]
        return None

    def record_histogram(self, metric_name, value):
        """Record a value in a histogram."""
        full_name = f"{self.namespace}.{metric_name}"
        if full_name not in self.histograms:
            self.histograms[full_name] = {
                'count': 0,
                'sum': 0,
                'min': float('inf'),
                'max': float('-inf'),
                'avg': 0,
                'values': []
            }

        hist = self.histograms[full_name]
        hist['count'] += 1
        hist['sum'] += value
        hist['min'] = min(hist['min'], value)
        hist['max'] = max(hist['max'], value)
        hist['avg'] = hist['sum'] / hist['count']

        # Keep values for distribution analysis
        hist['values'].append(value)
        if len(hist['values']) > 1000:
            hist['values'].pop(0)

        return hist

    def get_histogram_stats(self, metric_name):
        """Get statistical information about a histogram."""
        full_name = f"{self.namespace}.{metric_name}"
        if full_name in self.histograms:
            hist = self.histograms[full_name]
            values = hist['values']

            if not values:
                return None

            # Calculate standard deviation
            mean = hist['avg']
            variance = sum((x - mean) ** 2 for x in values) / len(values)
            std_dev = variance ** 0.5

            # Calculate percentiles
            sorted_values = sorted(values)
            p50 = sorted_values[int(len(sorted_values) * 0.5)]
            p90 = sorted_values[int(len(sorted_values) * 0.9)]
            p95 = sorted_values[int(len(sorted_values) * 0.95)]
            p99 = sorted_values[int(len(sorted_values) * 0.99)]

            return {
                'count': hist['count'],
                'min': hist['min'],
                'max': hist['max'],
                'avg': hist['avg'],
                'std_dev': std_dev,
                'p50': p50,
                'p90': p90,
                'p95': p95,
                'p99': p99
            }
        return None

    def export_metrics(self):
        """Export all metrics as a dictionary for serialization."""
        result = {
            'timestamp': time.time(),
            'uptime': time.time() - self.start_time,
            'counters': self.counters.copy(),
            'gauges': self.gauges.copy(),
            'timers': {},
            'histograms': {},
        }

        for name in self.timers:
            short_name = name.replace(f"{self.namespace}.", "")
            result['timers'][name] = self.get_timer_stats(short_name)

        for name in self.histograms:
            short_name = name.replace(f"{self.namespace}.", "")
            result['histograms'][name] = self.get_histogram_stats(short_name)


        # Simplify timer data for export
        for name, timer in self.timers.items():
            result['timers'][name] = {
                'count': timer['count'],
                'avg_ms': timer['avg'] * 1000,  # Convert to ms
                'min_ms': timer['min'] * 1000,
                'max_ms': timer['max'] * 1000,
                'p95_ms': self.get_percentile(name.replace(f"{self.namespace}.", ""), 95) * 1000 if timer['samples'] else None,
                'p99_ms': self.get_percentile(name.replace(f"{self.namespace}.", ""), 99) * 1000 if timer['samples'] else None
            }

        # Simplify histogram data for export
        for name, hist in self.histograms.items():
            stats = self.get_histogram_stats(name.replace(f"{self.namespace}.", ""))
            if stats:
                result['histograms'][name] = stats

        return result

    # Context manager for timing operations
        # Add this static method for singleton access
    _instances = {}


    @classmethod
    def get_instance(cls, namespace="default"):
        """
        Get or create a MetricsCollector instance for the given namespace.
        Implements the singleton pattern.

        Args:
            namespace: Namespace for metrics

        Returns:
            MetricsCollector instance
        """
        if namespace not in cls._instances:
            cls._instances[namespace] = cls(namespace)
        return cls._instances[namespace]


    @contextmanager
    def timing(self, metric_name, duration: float | None = None):
        """Record timing either as context manager or direct call."""
        if duration is not None:
            self.record_timing(metric_name, duration)
            yield
            return

        start_time = time.time()
        try:
            yield
        finally:
            duration = time.time() - start_time
            self.record_timing(metric_name, duration)


    async def collect_metrics_task(self, interval=10):
        """
        Background task to periodically collect system metrics.

        Args:
            interval: Collection interval in seconds
        """
        while True:
            try:
                # Update system metrics
                system_metrics = self.get_system_metrics()
                for key, value in system_metrics.items():
                    self.set(f"system.{key}", value)

                # Wait for next interval
                await asyncio.sleep(interval)

            except asyncio.CancelledError:
                self.logger.info("Metrics collection task cancelled")
                break
            except Exception as e:
                self.logger.error(f"Error in metrics collection task: {str(e)}")
                await asyncio.sleep(interval)

    def record_latency(self, name, value_ms, tags=None):
        """
        Record a latency metric.

        Args:
            name: Metric name
            value_ms: Latency value in milliseconds
            tags: Optional dictionary of tags
        """
        # Convert to seconds for internal storage
        value_sec = value_ms / 1000.0
        self.record_timer(name, value_sec)

        # Log the metric if tags are provided
        if tags:
            tag_str = ",".join(f"{k}={v}" for k, v in tags.items())
            self.logger.debug(f"Latency: {name} {value_ms}ms {tag_str}")

    # Module-level instance for global use
def get_default_collector():
    """Get the default metrics collector instance."""
    return MetricsCollector.get_instance("default")


<<<<<<< HEAD
# Global collector instances
=======
# Global collectors used across the application
_default_collector = MetricsCollector.get_instance("default")
>>>>>>> 6fdf2368
performance_tracker = MetricsCollector.get_instance("performance")
_default_collector = get_default_collector()

_default_collector = get_default_collector()


def calculate_timing(func=None, *, metric_name: Optional[str] = None,
                     collector: Optional[MetricsCollector] = None):
    """Decorator to measure execution time and record via ``MetricsCollector``.

    This decorator supports both synchronous and asynchronous callables. The
    execution duration (in seconds) is recorded using ``collector.record_timing``.

    Args:
        func: The function to decorate when used without arguments.
        metric_name: Optional metric name. Defaults to the function's ``__name__``.
        collector: Optional ``MetricsCollector`` instance. Defaults to the
            ``performance_tracker`` collector.

    Returns:
        Wrapped function that records timing information.
    """

    if func is None:
        return lambda f: calculate_timing(
            f, metric_name=metric_name, collector=collector
        )

    metric = metric_name or func.__name__
    coll = collector or performance_tracker

    if asyncio.iscoroutinefunction(func):
        @wraps(func)
        async def async_wrapper(*args, **kwargs):
            start = time.perf_counter()
            try:
                return await func(*args, **kwargs)
            finally:
                coll.record_timer(metric, time.perf_counter() - start)

        return async_wrapper

    @wraps(func)
    def sync_wrapper(*args, **kwargs):
        start = time.perf_counter()
        try:
            return func(*args, **kwargs)
        finally:
            coll.record_timer(metric, time.perf_counter() - start)

    return sync_wrapper

def record_latency(name, value_ms, tags=None):
    """
    Record a latency metric using the default collector.

    Args:
        name: Metric name
        value_ms: Latency value in milliseconds
        tags: Optional dictionary of tags
    """
    _default_collector.record_latency(name, value_ms, tags)

def increment_counter(name, value=1, tags=None):
    """
    Increment a counter metric using the default collector.

    Args:
        name: Metric name
        value: Increment value (default: 1)
        tags: Optional dictionary of tags

    Returns:
        New counter value
    """
    return _default_collector.increment(name, value)

def record_value(name, value, tags=None):
    """
    Record a gauge value using the default collector.

    Args:
        name: Metric name
        value: Value to record
        tags: Optional dictionary of tags

    Returns:
        Recorded value
    """
    return _default_collector.set(name, value)

def record_success(name, tags=None):
    """
    Record a success event using the default collector.

    Args:
        name: Metric name
        tags: Optional dictionary of tags
    """
    _default_collector.increment(f"{name}.success", 1)

    if tags:
        tag_str = ",".join(f"{k}={v}" for k, v in tags.items())
        _default_collector.logger.debug(f"Success: {name} {tag_str}")


def record_failure(name, error=None, tags=None):
    """
    Record a failure event using the default collector.

    Args:
        name: Metric name
        error: Optional error message or exception
        tags: Optional dictionary of tags
    """
    _default_collector.increment(f"{name}.failure", 1)

    # Create log message
    log_msg = f"Failure: {name}"
    if error:
        log_msg += f" - {str(error)}"

    if tags:
        tag_str = ",".join(f"{k}={v}" for k, v in tags.items())
        log_msg += f" {tag_str}"

    _default_collector.logger.warning(log_msg)

def compute_sharpe_ratio(returns: List[float], risk_free_rate: float = 0.0, annualization_factor: int = 252) -> float:
    """
    Calculate the Sharpe ratio for a series of returns.

    Args:
        returns: List of period returns (e.g., daily returns)
        risk_free_rate: Risk-free rate (annualized)
        annualization_factor: Factor to annualize returns (252 for daily, 52 for weekly, 12 for monthly)

    Returns:
        float: Sharpe ratio
    """
    if not returns or len(returns) < 2:
        return 0.0

    # Convert to numpy array for calculations
    returns_array = np.array(returns)

    # Calculate mean return and standard deviation
    mean_return = np.mean(returns_array)
    std_dev = np.std(returns_array, ddof=1)  # Use sample standard deviation

    if std_dev == 0:
        return 0.0  # Avoid division by zero

    # Calculate daily excess return
    daily_risk_free = risk_free_rate / annualization_factor
    excess_return = mean_return - daily_risk_free

    # Calculate daily Sharpe ratio
    daily_sharpe = excess_return / std_dev

    # Annualize Sharpe ratio
    sharpe_ratio = daily_sharpe * math.sqrt(annualization_factor)

    return sharpe_ratio

def compute_sortino_ratio(returns: List[float], risk_free_rate: float = 0.0, annualization_factor: int = 252) -> float:
    """
    Calculate the Sortino ratio, which measures the risk-adjusted return using downside deviation.

    Args:
        returns: List of period returns (as decimals, e.g., 0.01 for 1%)
        risk_free_rate: Risk-free rate of return (default: 0.0)
        annualization_factor: Number of periods in a year (default: 252 for daily returns)

    Returns:
        Sortino ratio
    """
    if not returns or len(returns) < 2:
        return 0.0

    # Convert to numpy array
    returns_array = np.array(returns)

    # Calculate excess returns
    excess_returns = returns_array - risk_free_rate

    # Calculate average excess return
    avg_excess_return = np.mean(excess_returns)

    # Calculate downside deviation (standard deviation of negative returns only)
    negative_returns = excess_returns[excess_returns < 0]

    if len(negative_returns) == 0:
        # No negative returns, avoid division by zero
        return float('inf') if avg_excess_return > 0 else 0.0

    downside_deviation = np.sqrt(np.mean(negative_returns**2))

    if downside_deviation == 0:
        return float('inf') if avg_excess_return > 0 else 0.0

    # Calculate annualized Sortino ratio
    sortino_ratio = (avg_excess_return / downside_deviation) * np.sqrt(annualization_factor)

    return sortino_ratio


def calculate_trading_metrics(returns: List[float], trades: List[Dict[str, Any]] = None) -> Dict[str, Any]:
    """
    Calculate comprehensive trading performance metrics.

    Args:
        returns: List of period returns (as decimals, e.g., 0.01 for 1%)
        trades: Optional list of trade dictionaries with details

    Returns:
        Dictionary of trading metrics
    """
    if not returns or len(returns) < 2:
        return {
            "total_return": 0.0,
            "annualized_return": 0.0,
            "sharpe_ratio": 0.0,
            "sortino_ratio": 0.0,
            "max_drawdown": 0.0,
            "win_rate": 0.0,
            "profit_factor": 0.0,
            "avg_return": 0.0,
            "volatility": 0.0,
            "num_trades": 0
        }

    # Convert returns to numpy array for calculations
    returns_array = np.array(returns)

    # Basic return metrics
    total_return = np.prod(1 + returns_array) - 1
    avg_return = np.mean(returns_array)
    volatility = np.std(returns_array)

    # Annualized metrics (assuming daily returns by default)
    trading_days = 252  # Standard assumption for trading days in a year
    periods = len(returns)
    annualized_return = (1 + total_return) ** (trading_days / periods) - 1
    annualized_volatility = volatility * np.sqrt(trading_days)

    # Risk metrics
    try:
        sharpe_ratio = compute_sharpe_ratio(returns)
    except:
        sharpe_ratio = 0.0

    try:
        sortino_ratio = compute_sortino_ratio(returns)
    except:
        sortino_ratio = 0.0

    # Calculate drawdown
    cumulative_returns = np.cumprod(1 + returns_array)
    peak = np.maximum.accumulate(cumulative_returns)
    drawdown = (cumulative_returns - peak) / peak
    max_drawdown = abs(min(drawdown)) if len(drawdown) > 0 else 0.0

    # Trade-specific metrics
    win_rate = 0.0
    profit_factor = 0.0
    num_trades = 0

    if trades and len(trades) > 0:
        num_trades = len(trades)
        winning_trades = [t for t in trades if t.get('profit', 0) > 0]
        losing_trades = [t for t in trades if t.get('profit', 0) <= 0]

        win_rate = len(winning_trades) / num_trades if num_trades > 0 else 0.0

        total_profit = sum(t.get('profit', 0) for t in winning_trades)
        total_loss = abs(sum(t.get('profit', 0) for t in losing_trades))

        profit_factor = total_profit / total_loss if total_loss > 0 else float('inf')

    return {
        "total_return": total_return,
        "annualized_return": annualized_return,
        "sharpe_ratio": sharpe_ratio,
        "sortino_ratio": sortino_ratio,
        "max_drawdown": max_drawdown,
        "win_rate": win_rate,
        "profit_factor": profit_factor,
        "avg_return": avg_return,
        "volatility": volatility,
        "annualized_volatility": annualized_volatility,
        "num_trades": num_trades,
    }


class ExecutionMetrics:
    """Simple execution metrics wrapper."""

    def __init__(self) -> None:
        self.collector = MetricsCollector('execution')

    def record_order(self, metric: str) -> None:
        self.collector.increment(metric)<|MERGE_RESOLUTION|>--- conflicted
+++ resolved
@@ -213,12 +213,7 @@
             self.histograms[full_name].extend(initial_values)
 
         return self.histograms[full_name]
-<<<<<<< HEAD
-        
-            
-=======
-
->>>>>>> 6fdf2368
+
     def get(self, metric_name, default=None):
         """
         Get the current value of a metric.
@@ -593,12 +588,8 @@
     return MetricsCollector.get_instance("default")
 
 
-<<<<<<< HEAD
 # Global collector instances
-=======
-# Global collectors used across the application
-_default_collector = MetricsCollector.get_instance("default")
->>>>>>> 6fdf2368
+
 performance_tracker = MetricsCollector.get_instance("performance")
 _default_collector = get_default_collector()
 
