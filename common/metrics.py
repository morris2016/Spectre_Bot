#!/usr/bin/env python3
"""
QuantumSpectre Elite Trading System
Metrics Collection Module

This module provides tools for collecting and reporting metrics about system performance,
resource usage, and trading activity.
"""

import time
import json
import asyncio
import statistics
<<<<<<< HEAD
from typing import Dict, List, Any, Optional
=======
from datetime import datetime, timedelta
from typing import Dict, List, Any, Optional, Union, Tuple
from collections import defaultdict
>>>>>>> d563532e
import psutil
from contextlib import contextmanager
from functools import wraps

from common.logger import get_logger

try:
    import numpy as np  # type: ignore
except ImportError:  # pragma: no cover - optional dependency
    class _DummyNumpy:
        ndarray = list

        def __getattr__(self, name: str):
            raise ImportError("NumPy is required for metrics calculations")

    np = _DummyNumpy()  # type: ignore

try:
    import pandas as pd  # type: ignore
except ImportError:  # pragma: no cover - optional dependency
    class _DummyPandas:
        class Series(list):
            pass

        class DataFrame(dict):
            pass

        def __getattr__(self, name: str):
            raise ImportError("pandas is required for metrics calculations")

    pd = _DummyPandas()  # type: ignore
import math


class Timer:
    """Utility for timing operations."""

    def __init__(self, metrics_collector, metric_name):
        self.metrics_collector = metrics_collector
        self.metric_name = metric_name
        self.start_time = None

    def __enter__(self):
        self.start_time = time.time()
        return self

    def __exit__(self, exc_type, exc_val, exc_tb):
        if self.start_time is not None:
            elapsed_time = time.time() - self.start_time
            self.metrics_collector.record_timer(self.metric_name, elapsed_time)

    async def __aenter__(self):
        self.start_time = time.time()
        return self

    async def __aexit__(self, exc_type, exc_val, exc_tb):
        if self.start_time is not None:
            elapsed_time = time.time() - self.start_time
            self.metrics_collector.record_timer(self.metric_name, elapsed_time)

class MetricsCollector:
    """Collects and manages system and trading metrics."""

<<<<<<< HEAD
    def __init__(self, namespace):
=======
    def __init__(self, namespace: str = "default", subsystem: str | None = None):

>>>>>>> d563532e
        """
        Initialize metrics collector.

        Args:
            namespace: Namespace for metrics
            subsystem: Optional subsystem name appended to the namespace
        """
        self.namespace = namespace if subsystem is None else f"{namespace}.{subsystem}"

        self.counters = {}
        self.gauges = {}
        self.timers = defaultdict(list)
        self.histograms = defaultdict(list)
        self.start_time = time.time()
<<<<<<< HEAD
        self.logger = get_logger(f"Metrics.{namespace}")

=======
        self.logger = get_logger(f"Metrics.{self.namespace}")
        
>>>>>>> d563532e
    def increment(self, metric_name, value=1):
        """
        Increment a counter metric.

        Args:
            metric_name: Metric name
            value: Increment value (default: 1)

        Returns:
            New counter value
        """
        full_name = f"{self.namespace}.{metric_name}"
        if full_name not in self.counters:
            self.counters[full_name] = 0
        self.counters[full_name] += value
        return self.counters[full_name]

    def decrement(self, metric_name, value=1):
        """
        Decrement a counter metric.

        Args:
            metric_name: Metric name
            value: Decrement value (default: 1)

        Returns:
            New counter value
        """
        return self.increment(metric_name, -value)

    def set(self, metric_name, value):
        """
        Set a gauge metric to a specific value.

        Args:
            metric_name: Metric name
            value: Gauge value

        Returns:
            Set value
        """
        full_name = f"{self.namespace}.{metric_name}"
        self.gauges[full_name] = value
        return value



    def register_gauge(self, metric_name, description=None, initial_value=0):
        """
        Register a new gauge with an initial value.

        Args:
            metric_name: Metric name
            description: Optional description of the gauge
            initial_value: Initial gauge value (default: 0)

        Returns:
            Initial gauge value
        """
        full_name = f"{self.namespace}.{metric_name}"
        if full_name not in self.gauges:
            self.gauges[full_name] = initial_value

        # Store description if provided
        if description and not hasattr(self, '_metric_descriptions'):
            self._metric_descriptions = {}
        if description:
            self._metric_descriptions[full_name] = description

        return self.gauges[full_name]

    def register_counter(self, metric_name, initial_value=0):
        """
        Register a new counter with an initial value.

        Args:
            metric_name: Metric name
            initial_value: Initial counter value (default: 0)

        Returns:
            Initial counter value
        """
        full_name = f"{self.namespace}.{metric_name}"
        if full_name not in self.counters:
            self.counters[full_name] = initial_value
        return self.counters[full_name]

    def record_timer(self, metric_name, value):
        """
        Record a timer value.

        Args:
            metric_name: Metric name
            value: Timer value (in seconds)
        """
        full_name = f"{self.namespace}.{metric_name}"
        self.timers[full_name].append(value)
        # Keep only the last 1000 values to limit memory usage
        if len(self.timers[full_name]) > 1000:
            self.timers[full_name] = self.timers[full_name][-1000:]

    def register_histogram(self, metric_name, initial_values=None):
        """
        Register a new histogram with initial values.

        Args:
            metric_name: Metric name
            initial_values: Initial histogram values (default: None)

        Returns:
            Histogram data structure
        """
        full_name = f"{self.namespace}.{metric_name}"
<<<<<<< HEAD
        if full_name not in self.histograms:
            self.histograms[full_name] = []

=======
>>>>>>> d563532e
        if initial_values:
            self.histograms[full_name].extend(initial_values)

        return self.histograms[full_name]
<<<<<<< HEAD


=======
        
    def record_histogram(self, metric_name, value):
        """
        Record a histogram value.
        
        Args:
            metric_name: Metric name
            value: Histogram value
        """
        full_name = f"{self.namespace}.{metric_name}"
        self.histograms[full_name].append(value)
        # Keep only the last 1000 values to limit memory usage
        if len(self.histograms[full_name]) > 1000:
            self.histograms[full_name] = self.histograms[full_name][-1000:]
            
>>>>>>> d563532e
    def get(self, metric_name, default=None):
        """
        Get the current value of a metric.

        Args:
            metric_name: Metric name
            default: Default value if metric doesn't exist

        Returns:
            Metric value or default
        """
        full_name = f"{self.namespace}.{metric_name}"
        if full_name in self.counters:
            return self.counters[full_name]
        if full_name in self.gauges:
            return self.gauges[full_name]
        return default

    def get_timer_stats(self, metric_name):
        """
        Get statistics for a timer metric.

        Args:
            metric_name: Metric name

        Returns:
            Dictionary of timer statistics (count, min, max, mean, median, p95)
        """
        full_name = f"{self.namespace}.{metric_name}"
        if full_name not in self.timers or not self.timers[full_name]:
            return {}

        values = self.timers[full_name]

        return {
            "count": len(values),
            "min": min(values),
            "max": max(values),
            "mean": statistics.mean(values),
            "median": statistics.median(values),
            "p95": statistics.quantiles(values, n=20)[18] if len(values) >= 20 else max(values)
        }


    def timer(self, metric_name):
        """
        Create a timer context manager.

        Args:
            metric_name: Metric name

        Returns:
            Timer context manager
        """
        return Timer(self, metric_name)

    def get_all_metrics(self):
        """
        Get all metrics.

        Returns:
            Dictionary of all metrics
        """
        metrics = {
            "counters": self.counters.copy(),
            "gauges": self.gauges.copy()
        }

        # Add timer statistics
        timer_stats = {}
        for name in self.timers:
            short_name = name.replace(f"{self.namespace}.", "")
            timer_stats[short_name] = self.get_timer_stats(short_name)
        metrics["timers"] = timer_stats

        # Add histogram statistics
        histogram_stats = {}
        for name in self.histograms:
            short_name = name.replace(f"{self.namespace}.", "")
            histogram_stats[short_name] = self.get_histogram_stats(short_name)
        metrics["histograms"] = histogram_stats

        # Add system metrics
        metrics["system"] = self.get_system_metrics()

        return metrics

    def get_system_metrics(self):
        """
        Get system metrics (CPU, memory, disk).

        Returns:
            Dictionary of system metrics
        """
        try:
            cpu_percent = psutil.cpu_percent(interval=None)
            memory = psutil.virtual_memory()
            disk = psutil.disk_usage('/')

            return {
                "cpu_percent": cpu_percent,
                "memory_percent": memory.percent,
                "memory_used_mb": memory.used / (1024 * 1024),
                "memory_total_mb": memory.total / (1024 * 1024),
                "disk_percent": disk.percent,
                "disk_used_gb": disk.used / (1024 * 1024 * 1024),
                "disk_total_gb": disk.total / (1024 * 1024 * 1024),
                "uptime_seconds": time.time() - self.start_time
            }
        except Exception as e:
            self.logger.warning(f"Error getting system metrics: {str(e)}")
            return {}

    def reset(self, metric_type=None):
        """
        Reset metrics.

        Args:
            metric_type: Optional metric type to reset ('counters', 'gauges', 'timers', 'histograms')
        """
        if metric_type is None or metric_type == 'counters':
            self.counters = {}
        if metric_type is None or metric_type == 'gauges':
            self.gauges = {}
        if metric_type is None or metric_type == 'timers':
            self.timers = defaultdict(list)
        if metric_type is None or metric_type == 'histograms':
<<<<<<< HEAD
            self.histograms = {}

=======
            self.histograms = defaultdict(list)
            
>>>>>>> d563532e
    def export_json(self, file_path=None):
        """
        Export metrics to JSON.

        Args:
            file_path: Optional file path to write to

        Returns:
            JSON string
        """
        metrics = self.get_all_metrics()
        json_data = json.dumps(metrics, indent=2)

        if file_path:
            try:
                with open(file_path, 'w') as f:
                    f.write(json_data)
            except Exception as e:
                self.logger.error(f"Error exporting metrics to {file_path}: {str(e)}")

        return json_data

    def record_timing(self, metric_name, duration):
        """Record a timing measurement."""
        full_name = f"{self.namespace}.{metric_name}"
<<<<<<< HEAD
        if full_name not in self.timers:
            self.timers[full_name] = {
                'count': 0,
                'sum': 0,
                'min': float('inf'),
                'max': 0,
                'avg': 0,
                'samples': []
            }

        timer = self.timers[full_name]
        timer['count'] += 1
        timer['sum'] += duration
        timer['min'] = min(timer['min'], duration)
        timer['max'] = max(timer['max'], duration)
        timer['avg'] = timer['sum'] / timer['count']

        # Keep limited samples for percentile calculations
        timer['samples'].append(duration)
        if len(timer['samples']) > 100:
            timer['samples'].pop(0)

        return timer

=======
        self.record_timer(metric_name, duration)

        return self.timers[full_name]
    
>>>>>>> d563532e
    def get_percentile(self, metric_name, percentile):
        """Get a percentile value for a timing metric."""
        full_name = f"{self.namespace}.{metric_name}"
        if full_name in self.timers and self.timers[full_name]:
            samples = sorted(self.timers[full_name])
            idx = int(round((len(samples) - 1) * (percentile / 100)))
            return samples[idx]
        return None

<<<<<<< HEAD
    def record_histogram(self, metric_name, value):
        """Record a value in a histogram."""
        full_name = f"{self.namespace}.{metric_name}"
        if full_name not in self.histograms:
            self.histograms[full_name] = {
                'count': 0,
                'sum': 0,
                'min': float('inf'),
                'max': float('-inf'),
                'avg': 0,
                'values': []
            }

        hist = self.histograms[full_name]
        hist['count'] += 1
        hist['sum'] += value
        hist['min'] = min(hist['min'], value)
        hist['max'] = max(hist['max'], value)
        hist['avg'] = hist['sum'] / hist['count']

        # Keep values for distribution analysis
        hist['values'].append(value)
        if len(hist['values']) > 1000:
            hist['values'].pop(0)

        return hist

    def get_histogram_stats(self, metric_name):
        """Get statistical information about a histogram."""
        full_name = f"{self.namespace}.{metric_name}"
        if full_name in self.histograms:
            hist = self.histograms[full_name]
            values = hist['values']

            if not values:
                return None

            # Calculate standard deviation
            mean = hist['avg']
            variance = sum((x - mean) ** 2 for x in values) / len(values)
            std_dev = variance ** 0.5

            # Calculate percentiles
            sorted_values = sorted(values)
            p50 = sorted_values[int(len(sorted_values) * 0.5)]
            p90 = sorted_values[int(len(sorted_values) * 0.9)]
            p95 = sorted_values[int(len(sorted_values) * 0.95)]
            p99 = sorted_values[int(len(sorted_values) * 0.99)]

            return {
                'count': hist['count'],
                'min': hist['min'],
                'max': hist['max'],
                'avg': hist['avg'],
                'std_dev': std_dev,
                'p50': p50,
                'p90': p90,
                'p95': p95,
                'p99': p99
            }
        return None

=======
>>>>>>> d563532e
    def export_metrics(self):
        """Export all metrics as a dictionary for serialization."""
        result = {
            'timestamp': time.time(),
            'uptime': time.time() - self.start_time,
            'counters': self.counters.copy(),
            'gauges': self.gauges.copy(),
            'timers': {},
            'histograms': {},
        }

        for name in self.timers:
            short_name = name.replace(f"{self.namespace}.", "")
            result['timers'][name] = self.get_timer_stats(short_name)

        for name in self.histograms:
            short_name = name.replace(f"{self.namespace}.", "")
            result['histograms'][name] = self.get_histogram_stats(short_name)

<<<<<<< HEAD


        # Simplify timer data for export
        for name, timer in self.timers.items():
            result['timers'][name] = {
                'count': timer['count'],
                'avg_ms': timer['avg'] * 1000,  # Convert to ms
                'min_ms': timer['min'] * 1000,
                'max_ms': timer['max'] * 1000,
                'p95_ms': self.get_percentile(name.replace(f"{self.namespace}.", ""), 95) * 1000 if timer['samples'] else None,
                'p99_ms': self.get_percentile(name.replace(f"{self.namespace}.", ""), 99) * 1000 if timer['samples'] else None
            }

        # Simplify histogram data for export
        for name, hist in self.histograms.items():
            stats = self.get_histogram_stats(name.replace(f"{self.namespace}.", ""))
            if stats:
                result['histograms'][name] = stats

=======
>>>>>>> d563532e
        return result

    # Context manager for timing operations
        # Add this static method for singleton access
    _instances = {}


    @classmethod
    def get_instance(cls, namespace="default"):
        """
        Get or create a MetricsCollector instance for the given namespace.
        Implements the singleton pattern.

        Args:
            namespace: Namespace for metrics

        Returns:
            MetricsCollector instance
        """
        if namespace not in cls._instances:
            cls._instances[namespace] = cls(namespace)
        return cls._instances[namespace]


    @contextmanager
    def timing(self, metric_name, duration: float | None = None):
        """Record timing either as context manager or direct call."""
        if duration is not None:
            self.record_timing(metric_name, duration)
            yield
            return

        start_time = time.time()
        try:
            yield
        finally:
<<<<<<< HEAD
            duration = time.time() - start_time
            self.record_timing(metric_name, duration)

=======
            self.record_timing(metric_name, time.time() - start_time)
        
>>>>>>> d563532e
    async def collect_metrics_task(self, interval=10):
        """
        Background task to periodically collect system metrics.

        Args:
            interval: Collection interval in seconds
        """
        while True:
            try:
                # Update system metrics
                system_metrics = self.get_system_metrics()
                for key, value in system_metrics.items():
                    self.set(f"system.{key}", value)

                # Wait for next interval
                await asyncio.sleep(interval)

            except asyncio.CancelledError:
                self.logger.info("Metrics collection task cancelled")
                break
            except Exception as e:
                self.logger.error(f"Error in metrics collection task: {str(e)}")
                await asyncio.sleep(interval)

    def record_latency(self, name, value_ms, tags=None):
        """
        Record a latency metric.

        Args:
            name: Metric name
            value_ms: Latency value in milliseconds
            tags: Optional dictionary of tags
        """
        # Convert to seconds for internal storage
        value_sec = value_ms / 1000.0
        self.record_timer(name, value_sec)

        # Log the metric if tags are provided
        if tags:
            tag_str = ",".join(f"{k}={v}" for k, v in tags.items())
            self.logger.debug(f"Latency: {name} {value_ms}ms {tag_str}")

    # Module-level instance for global use
def get_default_collector():
    """Get the default metrics collector instance."""
    return MetricsCollector.get_instance("default")


# Global collectors used across the application
_default_collector = MetricsCollector.get_instance("default")
performance_tracker = MetricsCollector.get_instance("performance")

_default_collector = get_default_collector()


def calculate_timing(func=None, *, metric_name: Optional[str] = None,
                     collector: Optional[MetricsCollector] = None):
    """Decorator to measure execution time and record via ``MetricsCollector``.

    This decorator supports both synchronous and asynchronous callables. The
    execution duration (in seconds) is recorded using ``collector.record_timing``.

    Args:
        func: The function to decorate when used without arguments.
        metric_name: Optional metric name. Defaults to the function's ``__name__``.
        collector: Optional ``MetricsCollector`` instance. Defaults to the
            ``performance_tracker`` collector.

    Returns:
        Wrapped function that records timing information.
    """

    if func is None:
        return lambda f: calculate_timing(
            f, metric_name=metric_name, collector=collector
        )

    metric = metric_name or func.__name__
    coll = collector or performance_tracker

    if asyncio.iscoroutinefunction(func):
        @wraps(func)
        async def async_wrapper(*args, **kwargs):
            start = time.perf_counter()
            try:
                return await func(*args, **kwargs)
            finally:
                coll.record_timer(metric, time.perf_counter() - start)

        return async_wrapper

    @wraps(func)
    def sync_wrapper(*args, **kwargs):
        start = time.perf_counter()
        try:
            return func(*args, **kwargs)
        finally:
            coll.record_timer(metric, time.perf_counter() - start)

    return sync_wrapper

def record_latency(name, value_ms, tags=None):
    """
    Record a latency metric using the default collector.

    Args:
        name: Metric name
        value_ms: Latency value in milliseconds
        tags: Optional dictionary of tags
    """
    _default_collector.record_latency(name, value_ms, tags)

def increment_counter(name, value=1, tags=None):
    """
    Increment a counter metric using the default collector.

    Args:
        name: Metric name
        value: Increment value (default: 1)
        tags: Optional dictionary of tags

    Returns:
        New counter value
    """
    return _default_collector.increment(name, value)

def record_value(name, value, tags=None):
    """
    Record a gauge value using the default collector.

    Args:
        name: Metric name
        value: Value to record
        tags: Optional dictionary of tags

    Returns:
        Recorded value
    """
    return _default_collector.set(name, value)

def record_success(name, tags=None):
    """
    Record a success event using the default collector.

    Args:
        name: Metric name
        tags: Optional dictionary of tags
    """
    _default_collector.increment(f"{name}.success", 1)

    if tags:
        tag_str = ",".join(f"{k}={v}" for k, v in tags.items())
        _default_collector.logger.debug(f"Success: {name} {tag_str}")


def record_failure(name, error=None, tags=None):
    """
    Record a failure event using the default collector.

    Args:
        name: Metric name
        error: Optional error message or exception
        tags: Optional dictionary of tags
    """
    _default_collector.increment(f"{name}.failure", 1)

    # Create log message
    log_msg = f"Failure: {name}"
    if error:
        log_msg += f" - {str(error)}"

    if tags:
        tag_str = ",".join(f"{k}={v}" for k, v in tags.items())
        log_msg += f" {tag_str}"

    _default_collector.logger.warning(log_msg)

def compute_sharpe_ratio(returns: List[float], risk_free_rate: float = 0.0, annualization_factor: int = 252) -> float:
    """
    Calculate the Sharpe ratio for a series of returns.

    Args:
        returns: List of period returns (e.g., daily returns)
        risk_free_rate: Risk-free rate (annualized)
        annualization_factor: Factor to annualize returns (252 for daily, 52 for weekly, 12 for monthly)

    Returns:
        float: Sharpe ratio
    """
    if not returns or len(returns) < 2:
        return 0.0

    # Convert to numpy array for calculations
    returns_array = np.array(returns)

    # Calculate mean return and standard deviation
    mean_return = np.mean(returns_array)
    std_dev = np.std(returns_array, ddof=1)  # Use sample standard deviation

    if std_dev == 0:
        return 0.0  # Avoid division by zero

    # Calculate daily excess return
    daily_risk_free = risk_free_rate / annualization_factor
    excess_return = mean_return - daily_risk_free

    # Calculate daily Sharpe ratio
    daily_sharpe = excess_return / std_dev

    # Annualize Sharpe ratio
    sharpe_ratio = daily_sharpe * math.sqrt(annualization_factor)

    return sharpe_ratio

def compute_sortino_ratio(returns: List[float], risk_free_rate: float = 0.0, annualization_factor: int = 252) -> float:
    """
    Calculate the Sortino ratio, which measures the risk-adjusted return using downside deviation.

    Args:
        returns: List of period returns (as decimals, e.g., 0.01 for 1%)
        risk_free_rate: Risk-free rate of return (default: 0.0)
        annualization_factor: Number of periods in a year (default: 252 for daily returns)

    Returns:
        Sortino ratio
    """
    if not returns or len(returns) < 2:
        return 0.0

    # Convert to numpy array
    returns_array = np.array(returns)

    # Calculate excess returns
    excess_returns = returns_array - risk_free_rate

    # Calculate average excess return
    avg_excess_return = np.mean(excess_returns)

    # Calculate downside deviation (standard deviation of negative returns only)
    negative_returns = excess_returns[excess_returns < 0]

    if len(negative_returns) == 0:
        # No negative returns, avoid division by zero
        return float('inf') if avg_excess_return > 0 else 0.0

    downside_deviation = np.sqrt(np.mean(negative_returns**2))

    if downside_deviation == 0:
        return float('inf') if avg_excess_return > 0 else 0.0

    # Calculate annualized Sortino ratio
    sortino_ratio = (avg_excess_return / downside_deviation) * np.sqrt(annualization_factor)

    return sortino_ratio


def calculate_trading_metrics(returns: List[float], trades: List[Dict[str, Any]] = None) -> Dict[str, Any]:
    """
    Calculate comprehensive trading performance metrics.

    Args:
        returns: List of period returns (as decimals, e.g., 0.01 for 1%)
        trades: Optional list of trade dictionaries with details

    Returns:
        Dictionary of trading metrics
    """
    if not returns or len(returns) < 2:
        return {
            "total_return": 0.0,
            "annualized_return": 0.0,
            "sharpe_ratio": 0.0,
            "sortino_ratio": 0.0,
            "max_drawdown": 0.0,
            "win_rate": 0.0,
            "profit_factor": 0.0,
            "avg_return": 0.0,
            "volatility": 0.0,
            "num_trades": 0
        }

    # Convert returns to numpy array for calculations
    returns_array = np.array(returns)

    # Basic return metrics
    total_return = np.prod(1 + returns_array) - 1
    avg_return = np.mean(returns_array)
    volatility = np.std(returns_array)

    # Annualized metrics (assuming daily returns by default)
    trading_days = 252  # Standard assumption for trading days in a year
    periods = len(returns)
    annualized_return = (1 + total_return) ** (trading_days / periods) - 1
    annualized_volatility = volatility * np.sqrt(trading_days)

    # Risk metrics
    try:
        sharpe_ratio = compute_sharpe_ratio(returns)
    except:
        sharpe_ratio = 0.0

    try:
        sortino_ratio = compute_sortino_ratio(returns)
    except:
        sortino_ratio = 0.0

    # Calculate drawdown
    cumulative_returns = np.cumprod(1 + returns_array)
    peak = np.maximum.accumulate(cumulative_returns)
    drawdown = (cumulative_returns - peak) / peak
    max_drawdown = abs(min(drawdown)) if len(drawdown) > 0 else 0.0

    # Trade-specific metrics
    win_rate = 0.0
    profit_factor = 0.0
    num_trades = 0

    if trades and len(trades) > 0:
        num_trades = len(trades)
        winning_trades = [t for t in trades if t.get('profit', 0) > 0]
        losing_trades = [t for t in trades if t.get('profit', 0) <= 0]

        win_rate = len(winning_trades) / num_trades if num_trades > 0 else 0.0

        total_profit = sum(t.get('profit', 0) for t in winning_trades)
        total_loss = abs(sum(t.get('profit', 0) for t in losing_trades))

        profit_factor = total_profit / total_loss if total_loss > 0 else float('inf')

    return {
        "total_return": total_return,
        "annualized_return": annualized_return,
        "sharpe_ratio": sharpe_ratio,
        "sortino_ratio": sortino_ratio,
        "max_drawdown": max_drawdown,
        "win_rate": win_rate,
        "profit_factor": profit_factor,
        "avg_return": avg_return,
        "volatility": volatility,
        "annualized_volatility": annualized_volatility,
        "num_trades": num_trades,
    }


class ExecutionMetrics:
    """Simple execution metrics wrapper."""

    def __init__(self) -> None:
        self.collector = MetricsCollector('execution')

    def record_order(self, metric: str) -> None:
        self.collector.increment(metric)<|MERGE_RESOLUTION|>--- conflicted
+++ resolved
@@ -11,13 +11,7 @@
 import json
 import asyncio
 import statistics
-<<<<<<< HEAD
 from typing import Dict, List, Any, Optional
-=======
-from datetime import datetime, timedelta
-from typing import Dict, List, Any, Optional, Union, Tuple
-from collections import defaultdict
->>>>>>> d563532e
 import psutil
 from contextlib import contextmanager
 from functools import wraps
@@ -81,12 +75,8 @@
 class MetricsCollector:
     """Collects and manages system and trading metrics."""
 
-<<<<<<< HEAD
     def __init__(self, namespace):
-=======
-    def __init__(self, namespace: str = "default", subsystem: str | None = None):
-
->>>>>>> d563532e
+
         """
         Initialize metrics collector.
 
@@ -101,13 +91,8 @@
         self.timers = defaultdict(list)
         self.histograms = defaultdict(list)
         self.start_time = time.time()
-<<<<<<< HEAD
         self.logger = get_logger(f"Metrics.{namespace}")
 
-=======
-        self.logger = get_logger(f"Metrics.{self.namespace}")
-        
->>>>>>> d563532e
     def increment(self, metric_name, value=1):
         """
         Increment a counter metric.
@@ -221,36 +206,14 @@
             Histogram data structure
         """
         full_name = f"{self.namespace}.{metric_name}"
-<<<<<<< HEAD
         if full_name not in self.histograms:
             self.histograms[full_name] = []
 
-=======
->>>>>>> d563532e
         if initial_values:
             self.histograms[full_name].extend(initial_values)
 
         return self.histograms[full_name]
-<<<<<<< HEAD
-
-
-=======
-        
-    def record_histogram(self, metric_name, value):
-        """
-        Record a histogram value.
-        
-        Args:
-            metric_name: Metric name
-            value: Histogram value
-        """
-        full_name = f"{self.namespace}.{metric_name}"
-        self.histograms[full_name].append(value)
-        # Keep only the last 1000 values to limit memory usage
-        if len(self.histograms[full_name]) > 1000:
-            self.histograms[full_name] = self.histograms[full_name][-1000:]
-            
->>>>>>> d563532e
+
     def get(self, metric_name, default=None):
         """
         Get the current value of a metric.
@@ -378,13 +341,8 @@
         if metric_type is None or metric_type == 'timers':
             self.timers = defaultdict(list)
         if metric_type is None or metric_type == 'histograms':
-<<<<<<< HEAD
             self.histograms = {}
 
-=======
-            self.histograms = defaultdict(list)
-            
->>>>>>> d563532e
     def export_json(self, file_path=None):
         """
         Export metrics to JSON.
@@ -410,7 +368,6 @@
     def record_timing(self, metric_name, duration):
         """Record a timing measurement."""
         full_name = f"{self.namespace}.{metric_name}"
-<<<<<<< HEAD
         if full_name not in self.timers:
             self.timers[full_name] = {
                 'count': 0,
@@ -435,12 +392,6 @@
 
         return timer
 
-=======
-        self.record_timer(metric_name, duration)
-
-        return self.timers[full_name]
-    
->>>>>>> d563532e
     def get_percentile(self, metric_name, percentile):
         """Get a percentile value for a timing metric."""
         full_name = f"{self.namespace}.{metric_name}"
@@ -450,7 +401,6 @@
             return samples[idx]
         return None
 
-<<<<<<< HEAD
     def record_histogram(self, metric_name, value):
         """Record a value in a histogram."""
         full_name = f"{self.namespace}.{metric_name}"
@@ -513,8 +463,6 @@
             }
         return None
 
-=======
->>>>>>> d563532e
     def export_metrics(self):
         """Export all metrics as a dictionary for serialization."""
         result = {
@@ -534,8 +482,6 @@
             short_name = name.replace(f"{self.namespace}.", "")
             result['histograms'][name] = self.get_histogram_stats(short_name)
 
-<<<<<<< HEAD
-
 
         # Simplify timer data for export
         for name, timer in self.timers.items():
@@ -554,8 +500,6 @@
             if stats:
                 result['histograms'][name] = stats
 
-=======
->>>>>>> d563532e
         return result
 
     # Context manager for timing operations
@@ -592,14 +536,10 @@
         try:
             yield
         finally:
-<<<<<<< HEAD
             duration = time.time() - start_time
             self.record_timing(metric_name, duration)
 
-=======
-            self.record_timing(metric_name, time.time() - start_time)
-        
->>>>>>> d563532e
+
     async def collect_metrics_task(self, interval=10):
         """
         Background task to periodically collect system metrics.
