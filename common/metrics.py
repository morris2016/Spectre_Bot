--- conflicted
+++ resolved
@@ -49,13 +49,9 @@
 
 class MetricsCollector:
     """Collects and manages system and trading metrics."""
-<<<<<<< HEAD
 
     def __init__(self, namespace: str = "default"):
-=======
-    
-    def __init__(self, namespace: str, subsystem: str | None = None):
->>>>>>> c497328a
+
         """
         Initialize metrics collector.
         
