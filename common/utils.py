--- conflicted
+++ resolved
@@ -3400,8 +3400,6 @@
     """Create directory if it does not already exist."""
     return create_directory(path, exist_ok=True)
 
-
-<<<<<<< HEAD
 def pivot_points(high: float, low: float, close: float) -> Dict[str, float]:
     """Backward-compatible alias for calculate_pivot_points."""
     return calculate_pivot_points(high, low, close)
@@ -3411,23 +3409,22 @@
     """Compress binary data using gzip."""
     out = io.BytesIO()
     with gzip.GzipFile(fileobj=out, mode="wb") as f:
-=======
+
 def compress_data(data: bytes) -> bytes:
     """Compress binary data using gzip."""
     out = io.BytesIO()
     with gzip.GzipFile(fileobj=out, mode='wb') as f:
->>>>>>> f481597e
+
         f.write(data)
     return out.getvalue()
 
 
 def decompress_data(data: bytes) -> bytes:
     """Decompress gzip-compressed binary data."""
-<<<<<<< HEAD
     with gzip.GzipFile(fileobj=io.BytesIO(data), mode="rb") as f:
         return f.read()
 
-=======
+
     with gzip.GzipFile(fileobj=io.BytesIO(data)) as f:
         return f.read()
 
@@ -3521,7 +3518,6 @@
         logger.error(f"Failed to decompress data: {str(e)}")
         raise
 
->>>>>>> f481597e
 class ThreadSafeDict:
     """
     Thread-safe dictionary implementation using a lock.
@@ -4615,13 +4611,12 @@
     'calculate_kelly_criterion', 'calculate_sharpe_ratio', 'calculate_sortino_ratio',
     'calculate_max_drawdown', 'calculate_calmar_ratio', 'z_score',
     'is_price_consolidating', 'is_breaking_out', 'calculate_pivot_points', 'pivot_points',
-<<<<<<< HEAD
     'periodic_reset', 'obfuscate_sensitive_data', 'exponential_smoothing',
     'calculate_distance', 'calculate_distance_percentage', 'memoize',
     'is_higher_timeframe', 'threaded_calculation', 'create_batches',
     'create_directory', 'create_directory_if_not_exists',
     'compress_data', 'decompress_data',
-=======
+
     'periodic_reset', 'obfuscate_sensitive_data', 'exponential_smoothing',
     'calculate_distance', 'calculate_distance_percentage', 'memoize',
     'is_higher_timeframe', 'threaded_calculation', 'create_batches',
@@ -4654,7 +4649,6 @@
 
     'create_directory', 'create_directory_if_not_exists', 'compress_data', 'decompress_data',
 
->>>>>>> f481597e
     'UuidUtils', 'HashUtils', 'SecurityUtils',
     'ClassRegistry', 'AsyncService', 'Signal', 'SignalBus'
 ]
