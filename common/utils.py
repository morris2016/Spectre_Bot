#!/usr/bin/env python3
"""
QuantumSpectre Elite Trading System
Core Utility Functions

This module provides a collection of utility functions used throughout the system,
including time handling, data processing, JSON manipulation, validation, and more.
"""

import os
import re
import time
import json
import uuid
import hmac
import hashlib
import base64
import gzip
<<<<<<< HEAD
=======
import pickle
>>>>>>> 8c15bc14
import random
import pickle
import zlib
import socket
import string
import decimal
import datetime
import dateutil.parser
import threading
import functools
import itertools
import collections
import urllib.parse
import numpy as np
import pandas as pd
import gzip
import sys
import asyncio
import importlib
import pkgutil
import enum
from typing import Dict, List, Any, Optional, Union, Callable, Tuple, Generator, Set, Type
from pathlib import Path
from functools import wraps
from contextlib import suppress, asynccontextmanager, contextmanager
import inspect  # Add this to the imports at the top
from common.logger import get_logger, performance_log

# Configure module logger
logger = get_logger(__name__)

# Constants for time utilities
TIMESTAMP_FORMAT = "%Y-%m-%d %H:%M:%S.%f"
DATE_FORMAT = "%Y-%m-%d"
US_TIMESTAMP_FORMAT = "%Y-%m-%d %I:%M:%S %p"
MILLISECONDS_IN_SECOND = 1000

def merge_deep(source, destination):
    """
    Deep merge two dictionaries.
    
    The source dictionary values will override destination values if there's a conflict.
    Lists will be combined (not overwritten).
    
    Args:
        source: Source dictionary
        destination: Destination dictionary
        
    Returns:
        Merged dictionary
    """
    for key, value in source.items():
        if isinstance(value, dict):
            # Get node or create one
            node = destination.setdefault(key, {})
            if isinstance(node, dict):
                merge_deep(value, node)
            else:
                destination[key] = value
        elif isinstance(value, list):
            if key in destination and isinstance(destination[key], list):
                # Combine lists without duplicates
                destination[key] = list(set(destination[key] + value))
            else:
                destination[key] = value
        else:
            destination[key] = value
            
    return destination
MICROSECONDS_IN_SECOND = 1000000
NANOSECONDS_IN_SECOND = 1000000000

def import_submodules(package_name):
    """
    Import all submodules of a package, recursively.

    Args:
        package_name (str): The name of the package to import submodules from.

    Returns:
        dict: A dictionary mapping module names to the imported modules.
    """
    if isinstance(package_name, str):
        package = importlib.import_module(package_name)
    else:
        package = package_name
        package_name = package.__name__

    results = {}
    for loader, name, is_pkg in pkgutil.walk_packages(package.__path__, package_name + '.'):
        try:
            results[name] = importlib.import_module(name)
        except Exception as e:
            logger.exception(f"Failed to import module {name}: {e}")
    return results

#======================================
# Time and Date Utilities
#======================================

def timestamp_ms() -> int:
    """
    Get current timestamp in milliseconds.
    
    Returns:
        int: Current timestamp in milliseconds
    """
    return int(time.time() * MILLISECONDS_IN_SECOND)


def current_timestamp() -> int:
    """
    Get current timestamp in milliseconds.
    
    Returns:
        int: Current timestamp in milliseconds
    """
    return int(time.time() * MILLISECONDS_IN_SECOND)


def current_timestamp_micros() -> int:
    """
    Get current timestamp in microseconds.
    
    Returns:
        int: Current timestamp in microseconds
    """
    return int(time.time() * MICROSECONDS_IN_SECOND)


def current_timestamp_nanos() -> int:
    """
    Get current timestamp in nanoseconds.
    
    Returns:
        int: Current timestamp in nanoseconds
    """
    return int(time.time() * NANOSECONDS_IN_SECOND)


def timestamp_to_datetime(timestamp: Union[int, float]) -> datetime.datetime:
    """
    Convert timestamp to datetime object, auto-detecting format.
    
    Args:
        timestamp: Timestamp value (seconds, milliseconds, microseconds, or nanoseconds)
        
    Returns:
        datetime.datetime: Datetime object
    """
    # Detect timestamp resolution based on value magnitude
    if timestamp > 1e18:  # nanoseconds
        return datetime.datetime.fromtimestamp(timestamp / NANOSECONDS_IN_SECOND)
    elif timestamp > 1e15:  # microseconds
        return datetime.datetime.fromtimestamp(timestamp / MICROSECONDS_IN_SECOND)
    elif timestamp > 1e12:  # milliseconds
        return datetime.datetime.fromtimestamp(timestamp / MILLISECONDS_IN_SECOND)
    else:  # seconds
        return datetime.datetime.fromtimestamp(timestamp)


def datetime_to_timestamp(dt: Union[datetime.datetime, str], resolution: str = 'ms') -> int:
    """
    Convert datetime to timestamp with specified resolution.
    
    Args:
        dt: Datetime object or string
        resolution: Timestamp resolution ('s', 'ms', 'us', or 'ns')
        
    Returns:
        int: Timestamp in specified resolution
    """
    if isinstance(dt, str):
        dt = parse_datetime(dt)
        
    ts = dt.timestamp()
    
    if resolution == 's':
        return int(ts)
    elif resolution == 'ms':
        return int(ts * MILLISECONDS_IN_SECOND)
    elif resolution == 'us':
        return int(ts * MICROSECONDS_IN_SECOND)
    elif resolution == 'ns':
        return int(ts * NANOSECONDS_IN_SECOND)
    else:
        raise ValueError(f"Invalid resolution: {resolution}. Use 's', 'ms', 'us', or 'ns'")


def parse_datetime(date_string: str) -> datetime.datetime:
    """
    Parse datetime from string using flexible formats.
    
    Args:
        date_string: Datetime string in various formats
        
    Returns:
        datetime.datetime: Parsed datetime object
    """
    try:
        return dateutil.parser.parse(date_string)
    except (ValueError, TypeError) as e:
        logger.error(f"Failed to parse datetime: {date_string}", exc_info=e)
        raise


def format_datetime(dt: Union[datetime.datetime, str, int, float], 
                   fmt: str = TIMESTAMP_FORMAT) -> str:
    """
    Format datetime object to string.
    
    Args:
        dt: Datetime object, timestamp, or date string
        fmt: Output format string
        
    Returns:
        str: Formatted datetime string
    """
    if isinstance(dt, (int, float)):
        dt = timestamp_to_datetime(dt)
    elif isinstance(dt, str):
        dt = parse_datetime(dt)
        
    return dt.strftime(fmt)


def timeframe_to_seconds(timeframe: str) -> int:
    """
    Convert timeframe string to seconds.
    
    Args:
        timeframe: Timeframe string (e.g., '1m', '5m', '1h', '1d')
        
    Returns:
        int: Timeframe in seconds
    """
    match = re.match(r'^(\d+)([smhdwM])$', timeframe)
    if not match:
        raise ValueError(f"Invalid timeframe format: {timeframe}")
        
    value, unit = match.groups()
    value = int(value)
    
    if unit == 's':
        return value
    elif unit == 'm':
        return value * 60
    elif unit == 'h':
        return value * 60 * 60
    elif unit == 'd':
        return value * 60 * 60 * 24
    elif unit == 'w':
        return value * 60 * 60 * 24 * 7
    elif unit == 'M':
        return value * 60 * 60 * 24 * 30  # Approximate
    else:
        raise ValueError(f"Invalid timeframe unit: {unit}")


def timeframe_to_timedelta(timeframe: str) -> datetime.timedelta:
    """
    Convert timeframe string to timedelta.
    
    Args:
        timeframe: Timeframe string (e.g., '1m', '5m', '1h', '1d')
        
    Returns:
        datetime.timedelta: Timeframe as timedelta
    """
    seconds = timeframe_to_seconds(timeframe)
    return datetime.timedelta(seconds=seconds)


def round_timestamp(timestamp: Union[int, float], 
                    timeframe: str, 
                    resolution: str = 'ms') -> int:
    """
    Round timestamp to nearest timeframe boundary.
    
    Args:
        timestamp: Timestamp value
        timeframe: Timeframe string (e.g., '1m', '5m', '1h', '1d')
        resolution: Timestamp resolution ('s', 'ms', 'us', or 'ns')
        
    Returns:
        int: Rounded timestamp in original resolution
    """
    # Normalize to seconds
    if resolution == 'ms':
        ts_seconds = timestamp / MILLISECONDS_IN_SECOND
    elif resolution == 'us':
        ts_seconds = timestamp / MICROSECONDS_IN_SECOND
    elif resolution == 'ns':
        ts_seconds = timestamp / NANOSECONDS_IN_SECOND
    else:  # 's'
        ts_seconds = timestamp
        
    # Get timeframe in seconds
    tf_seconds = timeframe_to_seconds(timeframe)
    
    # Round
    rounded_seconds = int(ts_seconds // tf_seconds * tf_seconds)
    
    # Convert back to original resolution
    if resolution == 'ms':
        return rounded_seconds * MILLISECONDS_IN_SECOND
    elif resolution == 'us':
        return rounded_seconds * MICROSECONDS_IN_SECOND
    elif resolution == 'ns':
        return rounded_seconds * NANOSECONDS_IN_SECOND
    else:  # 's'
        return rounded_seconds


def generate_timeframes(start_dt: Union[datetime.datetime, str, int],
                       end_dt: Union[datetime.datetime, str, int],
                       timeframe: str) -> List[int]:
    """
    Generate a list of timestamp boundaries between start and end.
    
    Args:
        start_dt: Start datetime (object, string, or timestamp)
        end_dt: End datetime (object, string, or timestamp)
        timeframe: Timeframe string (e.g., '1m', '5m', '1h', '1d')
        
    Returns:
        List[int]: List of timestamp boundaries in milliseconds
    """
    # Convert inputs to datetime objects
    if isinstance(start_dt, (int, float)):
        start_dt = timestamp_to_datetime(start_dt)
    elif isinstance(start_dt, str):
        start_dt = parse_datetime(start_dt)
        
    if isinstance(end_dt, (int, float)):
        end_dt = timestamp_to_datetime(end_dt)
    elif isinstance(end_dt, str):
        end_dt = parse_datetime(end_dt)
        
    # Get timeframe as timedelta
    tf_delta = timeframe_to_timedelta(timeframe)
    
    # Round start_dt to timeframe boundary
    tf_seconds = timeframe_to_seconds(timeframe)
    start_timestamp = int(start_dt.timestamp())
    rounded_start = int(start_timestamp // tf_seconds * tf_seconds)
    current_dt = datetime.datetime.fromtimestamp(rounded_start)
    
    # Generate boundaries
    boundaries = []
    while current_dt <= end_dt:
        boundaries.append(int(current_dt.timestamp() * MILLISECONDS_IN_SECOND))
        current_dt += tf_delta
        
    return boundaries


def parse_timeframe(timeframe_str: str) -> Tuple[int, str]:
    """
    Parse a timeframe string into value and unit parts.
    
    Args:
        timeframe_str: Timeframe string (e.g., '1m', '5m', '1h', '1d')
        
    Returns:
        Tuple[int, str]: Value and unit parts
    """
    match = re.match(r'^(\d+)([smhdwM])$', timeframe_str)
    if not match:
        raise ValueError(f"Invalid timeframe format: {timeframe_str}")
    
    value, unit = match.groups()
    return int(value), unit


#======================================
# Data Handling Utilities
#======================================

def parse_decimal(value: Union[str, float, int, None]) -> Optional[decimal.Decimal]:
    """
    Parse a value to Decimal with safe handling.
    
    Args:
        value: Value to parse
        
    Returns:
        decimal.Decimal or None if input is None
    """
    if value is None:
        return None
        
    try:
        return decimal.Decimal(str(value))
    except (decimal.InvalidOperation, ValueError, TypeError) as e:
        logger.warning(f"Failed to parse decimal: {value}", exc_info=e)
        return None


def safe_divide(numerator: Union[float, int, decimal.Decimal], 
               denominator: Union[float, int, decimal.Decimal], 
               default: Union[float, int, decimal.Decimal] = 0) -> Union[float, decimal.Decimal]:
    """
    Safely divide two numbers, returning a default on division by zero.
    
    Args:
        numerator: Numerator value
        denominator: Denominator value
        default: Default value to return on error
        
    Returns:
        Result of division or default on error
    """
    try:
        # Handle division by zero or very small numbers
        if denominator == 0 or (isinstance(denominator, float) and abs(denominator) < 1e-10):
            return default
        return numerator / denominator
    except (ZeroDivisionError, TypeError, ValueError) as e:
        logger.debug(f"Division error: {numerator} / {denominator}", exc_info=e)
        return default


def round_to_tick(value: Union[float, decimal.Decimal],
                 tick_size: Union[float, decimal.Decimal]) -> Union[float, decimal.Decimal]:
    """
    Round a value to the nearest tick size.
    
    Args:
        value: Value to round
        tick_size: Tick size
        
    Returns:
        Rounded value
    """
    if tick_size == 0:
        return value
        
    # Determine if we're working with Decimal or float
    if isinstance(value, decimal.Decimal) or isinstance(tick_size, decimal.Decimal):
        value = parse_decimal(value)
        tick_size = parse_decimal(tick_size)
        return (value / tick_size).quantize(decimal.Decimal('1'), 
                                          rounding=decimal.ROUND_HALF_UP) * tick_size
    else:
        # Default float implementation
        return round(value / tick_size) * tick_size


def round_to_tick_size(value: Union[float, decimal.Decimal],
                       tick_size: Union[float, decimal.Decimal]) -> Union[float, decimal.Decimal]:
    """Alias for :func:`round_to_tick` for backward compatibility."""
    return round_to_tick(value, tick_size)


def calculate_change_percent(current: Union[float, decimal.Decimal], 
                           previous: Union[float, decimal.Decimal]) -> float:
    """
    Calculate percent change between two values.
    
    Args:
        current: Current value
        previous: Previous value
        
    Returns:
        float: Percent change
    """
    return 100.0 * safe_divide(current - previous, previous)


def normalize_value(value: float, 
                   min_value: float, 
                   max_value: float, 
                   new_min: float = 0.0, 
                   new_max: float = 1.0) -> float:
    """
    Normalize value to a new range.
    
    Args:
        value: Value to normalize
        min_value: Minimum value in original range
        max_value: Maximum value in original range
        new_min: Minimum value in new range
        new_max: Maximum value in new range
        
    Returns:
        float: Normalized value
    """
    if min_value == max_value:
        return (new_min + new_max) / 2
        
    normalized = (value - min_value) / (max_value - min_value)
    return new_min + normalized * (new_max - new_min)


def moving_average(data: List[Union[float, int]], window: int) -> List[float]:
    """
    Calculate simple moving average.
    
    Args:
        data: List of numeric values
        window: Moving average window size
        
    Returns:
        List[float]: List of moving averages
    """
    if not data or window <= 0 or window > len(data):
        return []
        
    result = []
    cumsum = 0
    
    for i, value in enumerate(data):
        cumsum += value
        
        if i >= window:
            cumsum -= data[i - window]
            
        if i >= window - 1:
            result.append(cumsum / window)
            
    return result


def exponential_moving_average(data: List[Union[float, int]], span: int) -> List[float]:
    """
    Calculate exponential moving average.
    
    Args:
        data: List of numeric values
        span: EMA span (like pandas implementation)
        
    Returns:
        List[float]: List of exponential moving averages
    """
    if not data or span <= 0:
        return []
        
    alpha = 2 / (span + 1)
    result = []
    
    # Initialize with SMA
    sma = sum(data[:span]) / span if len(data) >= span else sum(data) / len(data)
    ema = sma
    result.append(ema)
    
    # Calculate EMA for remaining data
    for value in data[span:]:
        ema = value * alpha + ema * (1 - alpha)
        result.append(ema)
        
    return result


def rolling_window(sequence, window_size):
    """
    Create rolling windows of data for time series analysis.
    
    Args:
        sequence: Input sequence (list, numpy array, etc.)
        window_size: Size of the rolling window
        
    Returns:
        Iterator of sliding windows
    """
    if isinstance(sequence, np.ndarray):
        # Use numpy's stride_tricks for efficient rolling windows
        return np.lib.stride_tricks.sliding_window_view(sequence, window_size)
    else:
        # For other sequence types, use a generator
        if len(sequence) < window_size:
            return []
        return (sequence[i:i+window_size] for i in range(len(sequence) - window_size + 1))


def efficient_rolling_window(sequence, window_size):
    """
    Alias for rolling_window function.
    Creates efficient rolling windows of data for time series analysis.
    
    Args:
        sequence: Input sequence (list, numpy array, etc.)
        window_size: Size of the rolling window
        
    Returns:
        Iterator of sliding windows
    """
    return rolling_window(sequence, window_size)


#======================================
# String and Data Format Utilities
#======================================

def camel_to_snake(name: str) -> str:
    """
    Convert camelCase to snake_case.
    
    Args:
        name: String in camelCase
        
    Returns:
        str: String in snake_case
    """
    name = re.sub('(.)([A-Z][a-z]+)', r'\1_\2', name)
    return re.sub('([a-z0-9])([A-Z])', r'\1_\2', name).lower()


def snake_to_camel(name: str) -> str:
    """
    Convert snake_case to camelCase.
    
    Args:
        name: String in snake_case
        
    Returns:
        str: String in camelCase
    """
    components = name.split('_')
    return components[0] + ''.join(x.title() for x in components[1:])


def format_number(number: Union[float, int, decimal.Decimal], 
                 precision: int = None) -> str:
    """
    Format number with specified precision and thousands separator.
    
    Args:
        number: Number to format
        precision: Decimal precision (None for automatic)
        
    Returns:
        str: Formatted number string
    """
    if number is None:
        return 'N/A'
        
    if precision is None:
        # Use string formatting for automatic precision
        if abs(number) >= 1000:
            return f"{number:,.0f}"
        elif abs(number) >= 100:
            return f"{number:,.1f}"
        elif abs(number) >= 10:
            return f"{number:,.2f}"
        elif abs(number) >= 1:
            return f"{number:,.3f}"
        elif abs(number) >= 0.1:
            return f"{number:,.4f}"
        elif abs(number) >= 0.01:
            return f"{number:,.5f}"
        elif abs(number) >= 0.001:
            return f"{number:,.6f}"
        elif abs(number) >= 0.0001:
            return f"{number:,.7f}"
        else:
            return f"{number:,.8f}"
    else:
        # Use specified precision
        format_str = f"{{:,.{precision}f}}"
        return format_str.format(number)


def format_currency(amount: Union[float, int, decimal.Decimal],
                   currency: str = 'USD',
                   precision: int = None) -> str:
    """
    Format amount as currency with symbol.
    
    Args:
        amount: Amount to format
        currency: Currency code
        precision: Decimal precision (None for automatic)
        
    Returns:
        str: Formatted currency string
    """
    symbols = {
        'USD': '$',
        'EUR': '€',
        'GBP': '£',
        'JPY': '¥',
        'BTC': '₿',
        'ETH': 'Ξ'
    }
    
    # Get symbol or use currency code
    symbol = symbols.get(currency, f"{currency} ")
    
    # Format the amount
    formatted_amount = format_number(amount, precision)
    
    # Combine symbol and amount
    return f"{symbol}{formatted_amount}"


def truncate_string(s: str, max_length: int = 100, suffix: str = '...') -> str:
    """
    Truncate string to max length with optional suffix.
    
    Args:
        s: String to truncate
        max_length: Maximum length
        suffix: Suffix to append if truncated
        
    Returns:
        str: Truncated string
    """
    if len(s) <= max_length:
        return s
        
    return s[:max_length - len(suffix)] + suffix


def pluralize(count: int, singular: str, plural: str = None) -> str:
    """
    Return singular or plural form based on count.
    
    Args:
        count: Count value
        singular: Singular form
        plural: Plural form (default is singular + 's')
        
    Returns:
        str: Appropriate form based on count
    """
    if plural is None:
        plural = singular + 's'
        
    return singular if count == 1 else plural


#======================================
# JSON and Data Structure Utilities
#======================================

class EnhancedJSONEncoder(json.JSONEncoder):
    """Extended JSON encoder that handles additional Python types."""
    
    def default(self, obj):
        # Handle datetime
        if isinstance(obj, (datetime.datetime, datetime.date, datetime.time)):
            return obj.isoformat()
            
        # Handle Decimal
        if isinstance(obj, decimal.Decimal):
            return float(obj)
            
        # Handle sets
        if isinstance(obj, set):
            return list(obj)
            
        # Handle numpy types
        if isinstance(obj, np.integer):
            return int(obj)
        if isinstance(obj, np.floating):
            return float(obj)
        if isinstance(obj, np.ndarray):
            return obj.tolist()
            
        # Handle pandas Timestamp
        if hasattr(pd, 'Timestamp') and isinstance(obj, pd.Timestamp):
            return obj.isoformat()
            
        # Handle objects with to_json method
        if hasattr(obj, 'to_json'):
            return obj.to_json()
            
        # Handle objects with __dict__ attribute
        if hasattr(obj, '__dict__'):
            return obj.__dict__
            
        # Let parent class handle or raise TypeError
        return super().default(obj)


class JsonEncoder(json.JSONEncoder):
    """
    Extended JSON encoder for serializing Python objects to JSON.
    This is an alias for EnhancedJSONEncoder with the same functionality.
    """
    def default(self, obj):
        # Handle datetime
        if isinstance(obj, (datetime.datetime, datetime.date, datetime.time)):
            return obj.isoformat()
            
        # Handle Decimal
        if isinstance(obj, decimal.Decimal):
            return float(obj)
            
        # Handle sets
        if isinstance(obj, set):
            return list(obj)
            
        # Handle numpy types
        if isinstance(obj, np.integer):
            return int(obj)
        if isinstance(obj, np.floating):
            return float(obj)
        if isinstance(obj, np.ndarray):
            return obj.tolist()
            
        # Handle pandas Timestamp
        if hasattr(pd, 'Timestamp') and isinstance(obj, pd.Timestamp):
            return obj.isoformat()
            
        # Handle objects with to_json method
        if hasattr(obj, 'to_json'):
            return obj.to_json()
            
        # Handle objects with __dict__ attribute
        if hasattr(obj, '__dict__'):
            return obj.__dict__
            
        # Let parent class handle or raise TypeError
        return super().default(obj)


def json_dumps(obj: Any, **kwargs) -> str:
    """
    Enhanced JSON dumps with additional type handling.
    
    Args:
        obj: Object to serialize
        **kwargs: Additional arguments for json.dumps
        
    Returns:
        str: JSON string
    """
    return json.dumps(obj, cls=EnhancedJSONEncoder, **kwargs)


def json_loads(s: str, **kwargs) -> Any:
    """
    Safe JSON loads with error handling.
    
    Args:
        s: JSON string
        **kwargs: Additional arguments for json.loads
        
    Returns:
        Deserialized object
    """
    try:
        return json.loads(s, **kwargs)
    except json.JSONDecodeError as e:
        # Log the error with truncated string
        logger.error(f"JSON decode error: {e} for string: {truncate_string(s)}")
        raise


def deep_update(original: Dict, update: Dict) -> Dict:
    """
    Recursively update a dictionary.
    
    Args:
        original: Original dictionary
        update: Dictionary with updates
        
    Returns:
        Dict: Updated dictionary
    """
    for key, value in update.items():
        if key in original and isinstance(original[key], dict) and isinstance(value, dict):
            original[key] = deep_update(original[key], value)
        else:
            original[key] = value
            
    return original


def deep_get(dictionary: Dict, 
            keys: Union[str, List[str]], 
            default: Any = None,
            separator: str = '.') -> Any:
    """
    Get a value from nested dictionary using dot notation or key list.
    
    Args:
        dictionary: Dictionary to search
        keys: Key path (string with separators or list of keys)
        default: Default value if key not found
        separator: Key separator if keys is a string
        
    Returns:
        Value at key path or default
    """
    if not dictionary:
        return default
        
    if isinstance(keys, str):
        keys = keys.split(separator)
        
    for key in keys:
        try:
            if isinstance(dictionary, dict):
                dictionary = dictionary[key]
            else:
                return default
        except (KeyError, TypeError):
            return default
            
    return dictionary


def flatten_dict(d: Dict, 
                parent_key: str = '', 
                separator: str = '.') -> Dict:
    """
    Flatten a nested dictionary.
    
    Args:
        d: Dictionary to flatten
        parent_key: Parent key for recursive calls
        separator: Key separator in flattened keys
        
    Returns:
        Dict: Flattened dictionary
    """
    items = []
    for k, v in d.items():
        new_key = f"{parent_key}{separator}{k}" if parent_key else k
        
        if isinstance(v, dict):
            items.extend(flatten_dict(v, new_key, separator).items())
        else:
            items.append((new_key, v))
            
    return dict(items)


def unflatten_dict(d: Dict, separator: str = '.') -> Dict:
    """
    Restore a flattened dictionary to nested form.
    
    Args:
        d: Flattened dictionary
        separator: Key separator in flattened keys
        
    Returns:
        Dict: Nested dictionary
    """
    result = {}
    for key, value in d.items():
        parts = key.split(separator)
        
        # Start at the root
        current = result
        
        # Work through the key parts
        for part in parts[:-1]:
            # Create middle dictionaries as needed
            if part not in current:
                current[part] = {}
            current = current[part]
            
        # Set the value at the leaf
        current[parts[-1]] = value
        
    return result


def dict_to_object(d: Dict) -> object:
    """
    Convert a dictionary to an object with attributes.
    
    Args:
        d: Dictionary to convert
        
    Returns:
        object: Object with attributes from dictionary
    """
    class DictObject:
        def __init__(self, data):
            for key, value in data.items():
                if isinstance(value, dict):
                    value = dict_to_object(value)
                setattr(self, key, value)
                
        def __repr__(self):
            return str(self.__dict__)
                
    return DictObject(d)


def dict_to_namedtuple(name: str, data: Dict[str, Any]) -> Any:
    """Convert a dictionary to a namedtuple."""
    if not isinstance(data, dict):
        raise TypeError("data must be a dictionary")
    NT = collections.namedtuple(name, data.keys())
    return NT(**data)


def group_by(items: List[Any], key_func: Callable) -> Dict:
    """
    Group items by key function.
    
    Args:
        items: List of items to group
        key_func: Function to extract group key
        
    Returns:
        Dict: Items grouped by key
    """
    result = {}
    for item in items:
        key = key_func(item)
        if key not in result:
            result[key] = []
        result[key].append(item)
        
    return result


def chunks(lst: List[Any], n: int) -> Generator[List[Any], None, None]:
    """
    Split list into chunks of size n.
    
    Args:
        lst: List to split
        n: Chunk size
        
    Returns:
        Generator of list chunks
    """
    for i in range(0, len(lst), n):
        yield lst[i:i + n]


def filter_none_values(d: Dict) -> Dict:
    """
    Remove None values from dictionary.
    
    Args:
        d: Dictionary to filter
        
    Returns:
        Dict: Dictionary without None values
    """
    return {k: v for k, v in d.items() if v is not None}


def find_duplicate_items(items: List[Any]) -> List[Any]:
    """
    Find duplicate items in a list.
    
    Args:
        items: List to check for duplicates
        
    Returns:
        List: List of duplicate items
    """
    seen = set()
    duplicates = set()
    
    for item in items:
        if item in seen:
            duplicates.add(item)
        else:
            seen.add(item)
            
    return list(duplicates)


def merge_lists(list1: List, list2: List, key: str = None) -> List:
    """
    Merge two lists of dictionaries by a common key field.
    
    Args:
        list1: First list of dictionaries
        list2: Second list of dictionaries
        key: Key field for matching (None to merge by position)
        
    Returns:
        List: Merged list
    """
    if key is None:
        # Merge by position
        result = []
        for i in range(max(len(list1), len(list2))):
            item = {}
            if i < len(list1):
                item.update(list1[i])
            if i < len(list2):
                item.update(list2[i])
            result.append(item)
        return result
    else:
        # Merge by key
        result = list1.copy()
        
        # Create lookup for list1
        lookup = {item[key]: i for i, item in enumerate(result) if key in item}
        
        # Process list2
        for item2 in list2:
            if key in item2 and item2[key] in lookup:
                # Merge with existing item
                i = lookup[item2[key]]
                result[i].update(item2)
            else:
                # Add as new item
                result.append(item2)
                
        return result


#======================================
# Security and Validation Utilities
#======================================

def generate_secure_random_string(length: int = 32) -> str:
    """
    Generate a secure random string.
    
    Args:
        length: Length of the random string
        
    Returns:
        str: Secure random string
    """
    # Use all printable characters except whitespace
    chars = string.ascii_letters + string.digits + string.punctuation
    return ''.join(random.SystemRandom().choice(chars) for _ in range(length))


def generate_uuid() -> str:
    """
    Generate a UUID string.
    
    Returns:
        str: UUID string
    """
    return str(uuid.uuid4())


def generate_hmac_signature(key: str, message: str, algorithm: str = 'sha256') -> str:
    """
    Generate HMAC signature for a message.
    
    Args:
        key: Secret key
        message: Message to sign
        algorithm: Hash algorithm
        
    Returns:
        str: Hex-encoded signature
    """
    if isinstance(key, str):
        key = key.encode()
    if isinstance(message, str):
        message = message.encode()
        
    if algorithm == 'sha256':
        digest = hmac.new(key, message, hashlib.sha256).hexdigest()
    elif algorithm == 'sha512':
        digest = hmac.new(key, message, hashlib.sha512).hexdigest()
    else:
        raise ValueError(f"Unsupported algorithm: {algorithm}")
        
    return digest


def hash_content(content: str, algorithm: str = 'sha256') -> str:
    """
    Create a hash of content for deduplication and identification purposes.
    
    Args:
        content: The content to hash
        algorithm: Hash algorithm to use (default: sha256)
        
    Returns:
        str: Hexadecimal hash string
    """
    # Convert to bytes if string
    if isinstance(content, str):
        content = content.encode()
    
    # Create the hash based on specified algorithm
    if algorithm == 'sha256':
        hash_obj = hashlib.sha256(content)
    elif algorithm == 'md5':
        hash_obj = hashlib.md5(content)
    elif algorithm == 'sha1':
        hash_obj = hashlib.sha1(content)
    else:
        # Default to sha256 if unknown algorithm
        hash_obj = hashlib.sha256(content)
    
    # Return hexadecimal digest
    return hash_obj.hexdigest()


def is_valid_url(url: str) -> bool:
    """
    Check if a URL is valid.
    
    Args:
        url: URL to check
        
    Returns:
        bool: True if URL is valid
    """
    try:
        result = urllib.parse.urlparse(url)
        return all([result.scheme, result.netloc])
    except:
        return False


def is_valid_email(email: str) -> bool:
    """
    Check if an email address is valid.
    
    Args:
        email: Email address to check
        
    Returns:
        bool: True if email is valid
    """
    pattern = r'^[a-zA-Z0-9._%+-]+@[a-zA-Z0-9.-]+\.[a-zA-Z]{2,}$'
    return bool(re.match(pattern, email))


def sanitize_filename(filename: str) -> str:
    """
    Sanitize a filename to be safe for all operating systems.
    
    Args:
        filename: Filename to sanitize
        
    Returns:
        str: Sanitized filename
    """
    # Remove invalid characters
    valid_chars = "-_.() %s%s" % (string.ascii_letters, string.digits)
    sanitized = ''.join(c for c in filename if c in valid_chars)
    
    # Replace spaces with underscores
    sanitized = sanitized.replace(' ', '_')
    
    # Ensure it's not empty and doesn't start with a dot
    if not sanitized or sanitized.startswith('.'):
        sanitized = 'f' + sanitized
        
    return sanitized


def validate_required_keys(d: Dict, required_keys: List[str]) -> List[str]:
    """
    Validate that dictionary contains all required keys.
    
    Args:
        d: Dictionary to validate
        required_keys: List of required keys
        
    Returns:
        List[str]: List of missing keys (empty if all present)
    """
    return [key for key in required_keys if key not in d]


def mask_sensitive_data(data: Dict, sensitive_keys: List[str]) -> Dict:
    """
    Mask sensitive data in a dictionary.
    
    Args:
        data: Dictionary containing sensitive data
        sensitive_keys: List of sensitive key patterns (supports wildcards)
        
    Returns:
        Dict: Dictionary with masked sensitive data
    """
    result = data.copy()
    
    def mask_value(value: str) -> str:
        if not value:
            return value
        if len(value) <= 4:
            return '*' * len(value)
        return value[:2] + '*' * (len(value) - 4) + value[-2:]
    
    for key, value in data.items():
        # Check if this key should be masked
        should_mask = any(
            key == pattern or 
            (pattern.endswith('*') and key.startswith(pattern[:-1])) 
            for pattern in sensitive_keys
        )
        
        if should_mask and isinstance(value, str):
            result[key] = mask_value(value)
        elif isinstance(value, dict):
            result[key] = mask_sensitive_data(value, sensitive_keys)
        elif isinstance(value, list) and value and isinstance(value[0], dict):
            result[key] = [mask_sensitive_data(item, sensitive_keys) 
                          if isinstance(item, dict) else item 
                          for item in value]
            
    return result


#======================================
# Network and System Utilities
#======================================

def get_host_info() -> Dict[str, Any]:
    """
    Get information about the host system.
    
    Returns:
        Dict: System information
    """
    info = {
        'hostname': socket.gethostname(),
        'ip': socket.gethostbyname(socket.gethostname()),
        'platform': sys.platform,
        'python_version': sys.version,
        'time': datetime.datetime.now().isoformat(),
        'pid': os.getpid()
    }
    
    try:
        import psutil
        process = psutil.Process(os.getpid())
        info.update({
            'cpu_count': os.cpu_count(),
            'memory_total': psutil.virtual_memory().total,
            'memory_available': psutil.virtual_memory().available,
            'process_memory': process.memory_info().rss,
            'process_cpu_percent': process.cpu_percent(),
            'disk_usage': psutil.disk_usage('/').percent
        })
    except ImportError:
        # psutil not available
        pass
        
    return info


def is_port_open(host: str, port: int, timeout: float = 2.0) -> bool:
    """
    Check if a network port is open.
    
    Args:
        host: Host to check
        port: Port to check
        timeout: Connection timeout in seconds
        
    Returns:
        bool: True if port is open
    """
    try:
        socket.setdefaulttimeout(timeout)
        s = socket.socket(socket.AF_INET, socket.SOCK_STREAM)
        result = s.connect_ex((host, port))
        s.close()
        return result == 0
    except:
        return False


def rate_limit(max_calls: int, period: float, call_limit_reached: Callable = None):
    """
    Decorator for rate limiting function calls.
    
    Args:
        max_calls: Maximum number of calls in period
        period: Time period in seconds
        call_limit_reached: Function to call when rate limit is reached
        
    Returns:
        Decorator function
    """
    def decorator(func):
        # Initialize timestamps list
        timestamps = collections.deque(maxlen=max_calls)
        lock = threading.RLock()
        
        @functools.wraps(func)
        def wrapper(*args, **kwargs):
            with lock:
                now = time.time()
                
                # Remove expired timestamps
                while timestamps and timestamps[0] < now - period:
                    timestamps.popleft()
                    
                # Check if we're at the limit
                if len(timestamps) >= max_calls:
                    if call_limit_reached:
                        return call_limit_reached(*args, **kwargs)
                    else:
                        # Sleep until we can make another call
                        sleep_time = timestamps[0] - (now - period)
                        if sleep_time > 0:
                            time.sleep(sleep_time)
                
                # Add current timestamp and call the function
                timestamps.append(time.time())
                return func(*args, **kwargs)
                
        return wrapper
    return decorator


# Alias for backward compatibility
rate_limited = rate_limit


def retry(max_attempts: int = 3, 
         retry_delay: float = 1.0,
         backoff_factor: float = 2.0,
         exceptions: Tuple = (Exception,)):
    """
    Decorator for retrying a function on exception.
    
    Args:
        max_attempts: Maximum number of attempts
        retry_delay: Initial delay between retries in seconds
        backoff_factor: Delay multiplier for subsequent retries
        exceptions: Tuple of exceptions to catch
        
    Returns:
        Decorator function
    """
    def decorator(func):
        @functools.wraps(func)
        def wrapper(*args, **kwargs):
            attempt = 0
            delay = retry_delay
            
            while True:
                attempt += 1
                try:
                    return func(*args, **kwargs)
                except exceptions as e:
                    if attempt >= max_attempts:
                        # Max attempts reached, re-raise
                        logger.warning(f"Max retry attempts ({max_attempts}) reached for {func.__name__}")
                        raise
                        
                    # Log the exception and retry
                    logger.info(f"Retry {attempt}/{max_attempts} for {func.__name__} in {delay:.2f}s: {str(e)}")
                    time.sleep(delay)
                    
                    # Increase delay for next retry
                    delay *= backoff_factor
                    
        return wrapper
    return decorator


def timer(func):
    """
    Decorator for timing function execution.
    
    Args:
        func: Function to time
        
    Returns:
        Decorated function
    """
    @functools.wraps(func)
    def wrapper(*args, **kwargs):
        start_time = time.time()
        result = func(*args, **kwargs)
        end_time = time.time()
        logger.debug(f"Function {func.__name__} took {end_time - start_time:.4f} seconds")
        return result
    return wrapper


# Retry with exponential backoff for async functions
async def retry_with_backoff(coro, max_retries=5, base_delay=1.0, max_delay=60.0, exceptions=(Exception,), logger=None):
    """
    Retry an async coroutine with exponential backoff.
    
    Args:
        coro: Async function to retry (as a callable that returns a coroutine)
        max_retries: Maximum number of retry attempts
        base_delay: Initial delay between retries (seconds)
        max_delay: Maximum delay between retries (seconds)
        exceptions: Tuple of exceptions to catch and retry on
        logger: Optional logger for logging retries
        
    Returns:
        Result of the coroutine if successful
        
    Raises:
        RuntimeError: If all retry attempts fail
    """
    for attempt in range(max_retries):
        try:
            return await coro()
        except exceptions as e:
            delay = min(max_delay, base_delay * (2 ** attempt))
            if logger:
                logger.warning(f"Retry {attempt + 1}/{max_retries} failed: {e}. Retrying in {delay:.1f}s")
            await asyncio.sleep(delay)
    raise RuntimeError(f"All {max_retries} retries failed")


def retry_with_backoff_decorator(max_retries=5, base_delay=1.0, max_delay=60.0, exceptions=(Exception,), logger=None):
    """
    Decorator for retrying an async function with exponential backoff.
    
    Args:
        max_retries: Maximum number of retry attempts
        base_delay: Initial delay between retries (seconds)
        max_delay: Maximum delay between retries (seconds)
        exceptions: Tuple of exceptions to catch and retry on
        logger: Optional logger for logging retries
        
    Returns:
        Decorated function
    """
    def decorator(func):
        @wraps(func)
        async def wrapper(*args, **kwargs):
            async def _func():
                return await func(*args, **kwargs)
            return await retry_with_backoff(_func, max_retries, base_delay, max_delay, exceptions, logger)
        return wrapper
    return decorator

def exponential_backoff(base_delay=1.0, max_delay=60.0, factor=2.0):
    """
    Decorator for async functions to retry with exponential backoff.
    
    Args:
        base_delay: Initial delay between retries (seconds)
        max_delay: Maximum delay between retries (seconds)
        factor: Multiplier for delay after each retry
        
    Returns:
        Decorated async function
    """
    def decorator(fn):
        @wraps(fn)
        async def wrapper(*args, **kwargs):
            delay = base_delay
            while True:
                try:
                    return await fn(*args, **kwargs)
                except Exception as e:
                    logger.warning(f"Exception: {e}, retrying in {delay:.1f}s")
                    await asyncio.sleep(delay)
                    delay = min(delay * factor, max_delay)
        return wrapper
    return decorator


def time_execution(label):
    """
    Decorator for timing execution of functions.
    
    Args:
        label: Label to use in log message
        
    Returns:
        Decorated function
    """
    def decorator(func):
        @wraps(func)
        def wrapper(*args, **kwargs):
            start = time.time()
            result = func(*args, **kwargs)
            end = time.time()
            logger.info(f"{label} took {end - start:.2f}s")
            return result
        return wrapper
    return decorator


def calculate_checksum(data: bytes, method='sha256') -> str:
    """
    Calculate checksum from binary data.
    
    Args:
        data: Binary data to hash
        method: Hash algorithm to use
        
    Returns:
        str: Hexadecimal hash string
    """
    if method == 'sha256':
        return hashlib.sha256(data).hexdigest()
    elif method == 'md5':
        return hashlib.md5(data).hexdigest()
    else:
        raise ValueError(f"Unsupported checksum method: {method}")


def ensure_future(coro_or_future, loop=None, name=None):
    """
    Enhanced version of asyncio.ensure_future with additional functionality.
    Creates a Task from a coroutine or returns the Future directly.
    
    Args:
        coro_or_future: Coroutine or Future object
        loop: Optional event loop (defaults to current loop)
        name: Optional name for the task
        
    Returns:
        asyncio.Task or Future object
    """
    if loop is None:
        loop = asyncio.get_event_loop()
    
    task = asyncio.ensure_future(coro_or_future, loop=loop)
    
    # Set name if provided and it's a Task (not a Future)
    if name is not None and isinstance(task, asyncio.Task):
        task.set_name(name)
    
    return task


def create_task_name(prefix="task"):
    """
    Generate a unique name for asyncio tasks.
    
    Args:
        prefix: Prefix for the task name
        
    Returns:
        str: Unique task name
    """
    # Use a UUID for uniqueness
    unique_id = str(uuid.uuid4()).split('-')[0]
    timestamp = int(time.time())
    return f"{prefix}_{timestamp}_{unique_id}"


# Thread-safe atomic counter
class AtomicCounter:
    """
    Thread-safe counter for atomic operations.
    Useful for generating unique IDs or keeping track of counts across threads.
    """
    def __init__(self, initial_value=0):
        """
        Initialize the atomic counter.
        
        Args:
            initial_value: Starting value for the counter (default: 0)
        """
        self._value = initial_value
        self._lock = threading.Lock()
        
    def increment(self, delta=1):
        """
        Atomically increment the counter and return the new value.
        
        Args:
            delta: Value to add to the counter (default: 1)
            
        Returns:
            int: New counter value after incrementing
        """
        with self._lock:
            self._value += delta
            return self._value
            
    def decrement(self, delta=1):
        """
        Atomically decrement the counter and return the new value.
        
        Args:
            delta: Value to subtract from the counter (default: 1)
            
        Returns:
            int: New counter value after decrementing
        """
        with self._lock:
            self._value -= delta
            return self._value
    
    def get(self):
        """
        Get the current counter value.
        
        Returns:
            int: Current counter value
        """
        with self._lock:
            return self._value
    
    def set(self, new_value):
        """
        Set the counter to a new value.
        
        Args:
            new_value: New value for the counter
            
        Returns:
            int: New counter value
        """
        with self._lock:
            self._value = new_value
            return self._value
    
    def __str__(self):
        return str(self.get())
    
    def __repr__(self):
        return f"AtomicCounter(value={self.get()})"


# SafeDict for missing key handling
class SafeDict(dict):
    def __missing__(self, key):
        return '{' + key + '}'


#======================================
# Trading-Specific Utilities
#======================================

def calculate_order_size(balance: float, 
                        price: float, 
                        risk_percent: float,
                        stop_loss_percent: float = None,
                        stop_loss_price: float = None) -> float:
    """
    Calculate position size based on account balance and risk parameters.
    
    Args:
        balance: Account balance
        price: Current price
        risk_percent: Percentage of balance to risk (0-100)
        stop_loss_percent: Stop loss percentage from entry (optional)
        stop_loss_price: Specific stop loss price (optional)
        
    Returns:
        float: Position size in base units
    """
    if not balance or not price or not risk_percent:
        return 0
        
    risk_amount = balance * (risk_percent / 100)
    
    if stop_loss_price:
        # Calculate using specific stop price
        price_distance = abs(price - stop_loss_price)
        if price_distance <= 0:
            return 0
        return risk_amount / price_distance
    elif stop_loss_percent:
        # Calculate using stop loss percentage
        price_distance = price * (stop_loss_percent / 100)
        if price_distance <= 0:
            return 0
        return risk_amount / price_distance
    else:
        # Simple percentage of balance at market
        return risk_amount / price


def calculate_position_value(size: float, price: float) -> float:
    """
    Calculate position value.
    
    Args:
        size: Position size
        price: Price
        
    Returns:
        float: Position value
    """
    return size * price


def calculate_profit_after_fees(entry_price: float, exit_price: float,
                               position_size: float, fee_rate: float,
                               is_long: bool = True) -> float:
    """
    Calculate the profit or loss after fees for a trade.
    
    Args:
        entry_price: Entry price of the position
        exit_price: Exit price of the position
        position_size: Size of the position in base units
        fee_rate: Fee rate as a decimal (e.g., 0.001 for 0.1%)
        is_long: Whether this is a long position (True) or short position (False)
        
    Returns:
        float: Profit or loss after fees
    """
    # Calculate position values
    entry_value = position_size * entry_price
    exit_value = position_size * exit_price
    
    # Calculate fees
    entry_fee = entry_value * fee_rate
    exit_fee = exit_value * fee_rate
    total_fees = entry_fee + exit_fee
    
    # Calculate profit/loss
    if is_long:
        profit = exit_value - entry_value
    else:
        profit = entry_value - exit_value
        
    # Subtract fees
    net_profit = profit - total_fees
    
    return net_profit


def calculate_pip_value(size: float, pip_size: float, price: float,
                      quote_currency_rate: float = 1.0) -> float:
    """
    Calculate pip value for a position.
    
    Args:
        size: Position size
        pip_size: Size of 1 pip in decimal
        price: Current price
        quote_currency_rate: Exchange rate to account currency
        
    Returns:
        float: Pip value in account currency
    """
    pip_value = size * pip_size * quote_currency_rate
    
    # For currency pairs where base is the account currency
    if "USD/" in price or "/USD" in price:
        if "/USD" in price:  # XXX/USD pairs
            pip_value = size * pip_size
        else:  # USD/XXX pairs
            pip_value = size * pip_size / price
            
    return pip_value


def calculate_arbitrage_profit(
    buy_price: float,
    sell_price: float,
    quantity: float,
    buy_fee_rate: float = 0.0,
    sell_fee_rate: float = 0.0,
) -> float:
    """Calculate net arbitrage profit after fees."""
    if quantity <= 0:
        return 0.0
    gross = (sell_price - buy_price) * quantity
    fees = (buy_price * buy_fee_rate + sell_price * sell_fee_rate) * quantity
    return gross - fees


def calculate_position_size(
    account_balance: float,
    risk_percent: float,
    stop_loss_percent: float,
) -> float:
    """Basic position sizing using risk percentage and stop loss distance."""
    if account_balance <= 0 or risk_percent <= 0 or stop_loss_percent <= 0:
        return 0.0
    risk_amount = account_balance * risk_percent
    return risk_amount / stop_loss_percent


def calculate_risk_reward(
    *args: Union[str, float]
) -> float:
    """Compute risk-reward ratio for a trade.

    This helper accepts either ``(entry_price, stop_loss, take_profit)`` or
    ``(action, entry_price, stop_loss, take_profit)``. The ``action`` argument
    can be ``"buy"`` or ``"sell"`` and is optional.  The ratio is calculated as
    ``abs(take_profit - entry_price) / abs(entry_price - stop_loss)``.

    Args:
        *args: Arguments as described above.

    Returns:
        float: Risk-reward ratio. ``0`` if inputs are invalid or risk is ``0``.
    """

    if len(args) == 3:
        entry_price, stop_loss, take_profit = args
    elif len(args) == 4:
        _, entry_price, stop_loss, take_profit = args
    else:
        raise ValueError("calculate_risk_reward expects 3 or 4 arguments")

    try:
        risk = abs(entry_price - stop_loss)
        reward = abs(take_profit - entry_price)
    except Exception:
        return 0.0

    if risk == 0:
        return 0.0

    return reward / risk


def calculate_confidence_score(
    votes: Dict[str, float], reasoning_data: Dict[str, Dict[str, Any]]
) -> float:
    """Calculate overall confidence score from council votes.

    Each entry in ``votes`` represents the normalized weight for an action
    (e.g., ``{"buy": 0.6, "sell": 0.4}``). ``reasoning_data`` contains per
    council information with the council's chosen action and confidence.  The
    final score is a weighted average of council confidences using their
    corresponding vote weights.

    Args:
        votes: Normalized vote weights per action.
        reasoning_data: Mapping of council name to action/confidence data.

    Returns:
        float: Confidence score in the range ``0`` to ``1``.
    """

    if not votes or not reasoning_data:
        return 0.0

    weighted_sum = 0.0
    weight_total = 0.0

    for info in reasoning_data.values():
        action = info.get("action")
        confidence = info.get("confidence", 0.0)
        weight = votes.get(action, 0.0)
        weighted_sum += weight * confidence
        weight_total += weight

    if weight_total == 0:
        return 0.0

    return weighted_sum / weight_total


def normalize_probability(value: float) -> float:
    """Normalize a probability value to the ``0-1`` range."""

    if value is None:
        return 0.0

    if value < 0:
        return 0.0
    if value > 1:
        if value <= 100:
            return value / 100.0
        return 1.0
    return float(value)


def weighted_average(values: List[float], weights: List[float]) -> float:
    """Return the weighted average of *values* using *weights*."""

    if not values or not weights or len(values) != len(weights):
        raise ValueError("values and weights must be non-empty and the same length")

    total_weight = sum(weights)
    if total_weight == 0:
        return 0.0

    return sum(v * w for v, w in zip(values, weights)) / total_weight


def time_weighted_average(values: List[float], timestamps: List[float]) -> float:
    """Compute a simple time weighted average for a series."""

    if not values or not timestamps or len(values) != len(timestamps):
        raise ValueError("values and timestamps must be the same length")

    if len(values) == 1:
        return float(values[0])

    durations = [timestamps[i] - timestamps[i - 1] for i in range(1, len(timestamps))]
    durations.insert(0, durations[0])

    total_duration = sum(durations)
    if total_duration == 0:
        return float(np.mean(values))

    return sum(v * d for v, d in zip(values, durations)) / total_duration


def validate_signal(signal: Dict[str, Any]) -> bool:
    """Basic validation for a trading signal dictionary."""

    required = {"symbol", "action", "entry_price", "stop_loss", "take_profit", "confidence"}

    if not isinstance(signal, dict):
        return False

    for field in required:
        if field not in signal:
            return False

    if not isinstance(signal["confidence"], (int, float)) or not 0 <= signal["confidence"] <= 1:
        return False

    numeric_fields = ["entry_price", "stop_loss", "take_profit"]
    for field in numeric_fields:
        if not isinstance(signal[field], (int, float)):
            return False

    return True


def calculate_win_rate(wins: int, losses: int) -> float:
    """
    Calculate win rate.
    
    Args:
        wins: Number of winning trades
        losses: Number of losing trades
        
    Returns:
        float: Win rate percentage
    """
    total = wins + losses
    if total == 0:
        return 0
    return (wins / total) * 100


def calculate_success_rate(successes: int, attempts: int) -> float:
    """
    Calculate the success rate as a percentage.
    
    Args:
        successes: Number of successful outcomes
        attempts: Total number of attempts
        
    Returns:
        float: Success rate as a percentage (0-100)
    """
    if attempts == 0:
        return 0.0
    return (successes / attempts) * 100.0


def calculate_risk_reward_ratio(risk: float, reward: float) -> float:
    """
    Calculate risk-reward ratio.
    
    Args:
        risk: Risk amount
        reward: Reward amount
        
    Returns:
        float: Risk-reward ratio
    """
    if risk <= 0:
        return 0
    return reward / risk


def calculate_expectancy(win_rate: float,
                        avg_win: float,
                        avg_loss: float) -> float:
    """
    Calculate system expectancy.
    
    Args:
        win_rate: Win rate as percentage (0-100)
        avg_win: Average win amount
        avg_loss: Average loss amount (positive value)
        
    Returns:
        float: System expectancy
    """
    win_decimal = win_rate / 100
    return (win_decimal * avg_win) - ((1 - win_decimal) * avg_loss)


def calculate_expected_value(trades: List[Union[float, Dict[str, float]]]) -> float:
    """Calculate the expected value from a sequence of trades.

    Each trade can be provided as a numeric profit/loss value or as a dictionary
    containing a ``pnl`` or ``profit`` key. Positive values indicate winning
    trades while negative values indicate losses.

    Args:
        trades: Collection of trade results.

    Returns:
        Expected value per trade.
    """
    if not trades:
        return 0.0

    pnl_values = []
    for trade in trades:
        if isinstance(trade, dict):
            value = trade.get("pnl", trade.get("profit"))
        else:
            value = trade
        if value is None:
            continue
        pnl_values.append(float(value))

    if not pnl_values:
        return 0.0

    wins = [v for v in pnl_values if v > 0]
    losses = [abs(v) for v in pnl_values if v <= 0]
    win_rate = calculate_success_rate(len(wins), len(pnl_values))
    avg_win = sum(wins) / len(wins) if wins else 0.0
    avg_loss = sum(losses) / len(losses) if losses else 0.0
    return calculate_expectancy(win_rate, avg_win, avg_loss)


def calculate_kelly_criterion(win_rate: float, 
                             avg_win_loss_ratio: float) -> float:
    """
    Calculate Kelly criterion for optimal position sizing.
    
    Args:
        win_rate: Win rate as decimal (0-1)
        avg_win_loss_ratio: Ratio of average win to average loss
        
    Returns:
        float: Kelly percentage as decimal
    """
    # Convert win rate to decimal if it's a percentage
    if win_rate > 1:
        win_rate = win_rate / 100
        
    lose_rate = 1 - win_rate
    
    # Full Kelly formula: K = W/A - (1-W)/B where:
    # W = win rate, 1-W = lose rate
    # A = amount lost per trade (as positive number)
    # B = amount won per trade
    # Simplified when expressing as a ratio B/A:
    # K = W - (1-W)/(B/A)
    
    # Check valid inputs
    if lose_rate == 0 or avg_win_loss_ratio == 0:
        return 0
        
    kelly = win_rate - (lose_rate / avg_win_loss_ratio)
    
    # Limit to sensible range
    return max(0, min(kelly, 1))


def calculate_sharpe_ratio(returns: List[float], 
                         risk_free_rate: float = 0.0) -> float:
    """
    Calculate Sharpe ratio for a series of returns.
    
    Args:
        returns: List of period returns (not cumulative)
        risk_free_rate: Risk-free rate for the period
        
    Returns:
        float: Sharpe ratio
    """
    if not returns:
        return 0
        
    # Convert to numpy array for calculations
    returns_array = np.array(returns)
    
    # Calculate excess return
    excess_returns = returns_array - risk_free_rate
    
    # Calculate mean and standard deviation
    mean_excess_return = np.mean(excess_returns)
    std_excess_return = np.std(excess_returns, ddof=1)  # Use sample std
    
    if std_excess_return == 0:
        return 0
        
    # Calculate and return Sharpe ratio
    return mean_excess_return / std_excess_return


def calculate_sortino_ratio(returns: List[float], 
                          risk_free_rate: float = 0.0,
                          target_return: float = 0.0) -> float:
    """
    Calculate Sortino ratio for a series of returns.
    
    Args:
        returns: List of period returns (not cumulative)
        risk_free_rate: Risk-free rate for the period
        target_return: Target return (defaults to 0)
        
    Returns:
        float: Sortino ratio
    """
    if not returns:
        return 0
        
    # Convert to numpy array for calculations
    returns_array = np.array(returns)
    
    # Calculate excess return over risk-free rate
    excess_returns = returns_array - risk_free_rate
    
    # Calculate mean excess return
    mean_excess_return = np.mean(excess_returns)
    
    # Calculate downside deviation (only negative returns against target)
    downside_returns = excess_returns[excess_returns < target_return] - target_return
    
    if len(downside_returns) == 0:
        return float('inf')  # No downside, perfect Sortino
        
    downside_deviation = np.sqrt(np.mean(np.square(downside_returns)))
    
    if downside_deviation == 0:
        return 0
        
    # Calculate and return Sortino ratio
    return mean_excess_return / downside_deviation


def calculate_max_drawdown(equity_curve: List[float]) -> float:
    """
    Calculate maximum drawdown from an equity curve.
    
    Args:
        equity_curve: List of equity values over time
        
    Returns:
        float: Maximum drawdown as a percentage
    """
    if not equity_curve:
        return 0
        
    # Calculate running maximum
    running_max = np.maximum.accumulate(equity_curve)
    
    # Calculate drawdown in percent terms
    drawdowns = (equity_curve - running_max) / running_max * 100
    
    # Get the maximum drawdown
    max_drawdown = np.min(drawdowns)
    
    return abs(max_drawdown)


def calculate_calmar_ratio(annual_return: float, max_drawdown: float) -> float:
    """
    Calculate Calmar ratio.
    
    Args:
        annual_return: Annual return as a percentage
        max_drawdown: Maximum drawdown as a percentage
        
    Returns:
        float: Calmar ratio
    """
    if max_drawdown == 0:
        return float('inf')  # No drawdown, perfect Calmar
        
    return annual_return / max_drawdown


def calculate_volatility(prices: Union[pd.Series, List[float]], window: int = 20) -> float:
    """Calculate historical volatility based on log returns."""
    if isinstance(prices, list):
        prices = pd.Series(prices)
    returns = np.log(prices).diff().dropna()
    if returns.empty:
        return 0.0
    if len(returns) > window:
        returns = returns[-window:]
    return float(returns.std() * np.sqrt(len(returns)))


def calculate_correlation(
    series1: Union[pd.Series, List[float]],
    series2: Union[pd.Series, List[float]],
) -> float:
    """Compute the correlation coefficient between two data series."""
    if isinstance(series1, list):
        series1 = pd.Series(series1)
    if isinstance(series2, list):
        series2 = pd.Series(series2)
    if series1.empty or series2.empty:
        return 0.0
    min_len = min(len(series1), len(series2))
    if min_len == 0:
        return 0.0
    return float(series1[-min_len:].corr(series2[-min_len:]))


def calculate_correlation_matrix(
    symbol_dict: Dict[str, Union[np.ndarray, pd.Series]]
) -> pd.DataFrame:
    """Compute a correlation matrix from closing price data.

    Parameters
    ----------
    symbol_dict : Dict[str, Union[np.ndarray, pd.Series]]
        Mapping of symbols to arrays or Series of closing prices.

    Returns
    -------
    pandas.DataFrame
        Correlation matrix indexed and labeled by symbol.
    """

    if not symbol_dict:
        return pd.DataFrame()

    df = pd.DataFrame({k: pd.Series(v) for k, v in symbol_dict.items()})
    return df.corr()


def calculate_drawdown(
    equity_curve: Union[pd.Series, List[float]],
) -> Tuple[float, float]:
    """Calculate maximum and current drawdown percentages."""
    if isinstance(equity_curve, list):
        equity_curve = pd.Series(equity_curve)
    if equity_curve.empty:
        return 0.0, 0.0
    running_max = equity_curve.cummax()
    drawdowns = (equity_curve - running_max) / running_max * 100
    max_drawdown = drawdowns.min()
    current_drawdown = drawdowns.iloc[-1]
    return abs(float(max_drawdown)), abs(float(current_drawdown))


def calculate_liquidation_price(
    side: Union[str, enum.Enum],
    entry_price: float,
    leverage: float,
    maintenance_margin: float = 0.005,
) -> float:
    """Estimate liquidation price for a leveraged position."""
    if leverage <= 0 or entry_price <= 0:
        return 0.0
    if isinstance(side, enum.Enum):
        side = side.value
    side = str(side).lower()
    if side == "long":
        return entry_price * (1 - 1 / leverage + maintenance_margin)
    return entry_price * (1 + 1 / leverage - maintenance_margin)


def z_score(value: float, mean: float, std_dev: float) -> float:
    """
    Calculate z-score for a value.
    
    Args:
        value: Value to calculate z-score for
        mean: Mean of the distribution
        std_dev: Standard deviation of the distribution
        
    Returns:
        float: Z-score
    """
    if std_dev == 0:
        return 0
    return (value - mean) / std_dev


def calculate_z_score(value: float, data_series: List[float]) -> float:
    """
    Calculate the z-score of a value relative to a data series.
    
    Args:
        value: The value to calculate the z-score for
        data_series: List of historical values to compare against
        
    Returns:
        float: The z-score (number of standard deviations from the mean)
    """
    if not data_series or len(data_series) < 2:
        return 0.0
        
    mean = sum(data_series) / len(data_series)
    variance = sum((x - mean) ** 2 for x in data_series) / len(data_series)
    std_dev = variance ** 0.5
    
    if std_dev == 0:
        return 0.0
        
    return (value - mean) / std_dev


def is_price_consolidating(prices: List[float],
                         threshold_percent: float = 2.0) -> bool:
    """
    Check if price is consolidating within a range.
    
    Args:
        prices: List of prices
        threshold_percent: Maximum percentage difference for consolidation
        
    Returns:
        bool: True if price is consolidating
    """
    if not prices:
        return False
        
    price_min = min(prices)
    price_max = max(prices)
    price_range = price_max - price_min
    threshold = price_min * (threshold_percent / 100)
    
    return price_range <= threshold


def is_breaking_out(prices: List[float], 
                  lookback: int = 20,
                  threshold_percent: float = 2.0) -> bool:
    """
    Check if price is breaking out of a consolidation.
    
    Args:
        prices: List of prices (most recent last)
        lookback: Number of prices to look back for consolidation
        threshold_percent: Minimum percentage change for breakout
        
    Returns:
        bool: True if price is breaking out
    """
    if len(prices) < lookback + 1:
        return False
        
    # Get consolidation period prices
    consolidation_prices = prices[-lookback-1:-1]
    current_price = prices[-1]
    
    # Calculate consolidation range
    price_min = min(consolidation_prices)
    price_max = max(consolidation_prices)
    
    # Check if current price is breaking out
    threshold = price_max * (threshold_percent / 100)
    
    return (current_price > price_max + threshold or 
            current_price < price_min - threshold)


def calculate_pivot_points(high: float, low: float, close: float) -> Dict[str, float]:
    """
    Calculate pivot points (floor method).
    
    Args:
        high: High price
        low: Low price
        close: Close price
        
    Returns:
        Dict: Calculated pivot points
    """
    pivot = (high + low + close) / 3
    
    s1 = (2 * pivot) - high
    s2 = pivot - (high - low)
    s3 = low - 2 * (high - pivot)
    
    r1 = (2 * pivot) - low
    r2 = pivot + (high - low)
    r3 = high + 2 * (pivot - low)
    
    return {
        'pivot': pivot,
        'r1': r1,
        'r2': r2,
        'r3': r3,
        's1': s1,
        's2': s2,
        's3': s3
    }


<<<<<<< HEAD
# Backward compatibility alias
=======
def pivot_points(high: float, low: float, close: float) -> Dict[str, float]:
    """Alias for :func:`calculate_pivot_points` for backward compatibility."""
    return calculate_pivot_points(high, low, close)
=======
# Backwards compatibility alias
>>>>>>> 8c15bc14
pivot_points = calculate_pivot_points

def obfuscate_sensitive_data(data: Union[str, Dict, List], level: int = 1) -> Union[str, Dict, List]:
    """
    Obfuscate sensitive data to prevent leakage of confidential information.
    Different from mask_sensitive_data, this focuses on scrubbing content rather than masking keys.
    
    Args:
        data: String, dictionary, or list to obfuscate
        level: Obfuscation level (1-3, higher means more aggressive)
        
    Returns:
        Obfuscated data in the same format as the input
    """
    if isinstance(data, str):
        # Obfuscate email addresses
        data = re.sub(r'[\w\.-]+@[\w\.-]+', '[EMAIL]', data)
        
        # Obfuscate phone numbers
        data = re.sub(r'\b(\+\d{1,2}\s?)?\(?\d{3}\)?[\s.-]?\d{3}[\s.-]?\d{4}\b', '[PHONE]', data)
        
        # Obfuscate IP addresses
        data = re.sub(r'\b\d{1,3}\.\d{1,3}\.\d{1,3}\.\d{1,3}\b', '[IP]', data)
        
        # Obfuscate URLs if level > 1
        if level > 1:
            data = re.sub(r'https?://(?:[-\w.]|(?:%[\da-fA-F]{2}))+', '[URL]', data)
        
        # Obfuscate financial values if level > 2
        if level > 2:
            # Match common currency patterns
            data = re.sub(r'[$€£¥]?\s?\d+(?:,\d{3})*(?:\.\d+)?', '[AMOUNT]', data)
            
    elif isinstance(data, dict):
        # Recursively process dictionary values
        return {k: obfuscate_sensitive_data(v, level) for k, v in data.items()}
        
    elif isinstance(data, list):
        # Recursively process list items
        return [obfuscate_sensitive_data(item, level) for item in data]
    
    return data


def exponential_smoothing(data: List[float], alpha: float = 0.3) -> List[float]:
    """
    Apply simple exponential smoothing to a time series.
    
    Args:
        data: List of data points (time series)
        alpha: Smoothing factor (0 < alpha < 1)
        
    Returns:
        List of smoothed values
    """
    if not data:
        return []
        
    if alpha <= 0 or alpha >= 1:
        raise ValueError("Alpha must be between 0 and 1 (exclusive)")
        
    smoothed = [data[0]]  # Initialize with first value
    
    for i in range(1, len(data)):
        # Formula: s_t = alpha * x_t + (1 - alpha) * s_{t-1}
        smoothed_val = alpha * data[i] + (1 - alpha) * smoothed[i-1]
        smoothed.append(smoothed_val)
        
    return smoothed

def exponential_smooth(data: List[float], alpha: float = 0.3) -> List[float]:
    """
    Alias for exponential_smoothing with a shorter name.
    
    Args:
        data: List of values to smooth
        alpha: Smoothing factor (0-1)
        
    Returns:
        List[float]: Smoothed values
    """
    return exponential_smoothing(data, alpha)

def periodic_reset(interval: float = 3600.0):
    """
    Decorator for functions that need to reset their state periodically.
    
    Args:
        interval: Time interval in seconds between resets
        
    Returns:
        Decorator function
    """
    def decorator(func):
        last_reset = {"time": time.time()}
        
        @functools.wraps(func)
        def wrapper(*args, **kwargs):
            current_time = time.time()
            
            # Check if it's time to reset
            if current_time - last_reset["time"] >= interval:
                # Reset by calling with reset flag
                if "reset" in inspect.signature(func).parameters:
                    result = func(*args, reset=True, **kwargs)
                else:
                    # For backward compatibility with functions that don't accept reset
                    result = func(*args, **kwargs)
                    
                last_reset["time"] = current_time
                return result
            else:
                # Normal call, no reset
                if "reset" in inspect.signature(func).parameters:
                    return func(*args, reset=False, **kwargs)
                else:
                    return func(*args, **kwargs)
                    
        return wrapper
    return decorator

def async_retry_with_backoff_decorator(max_retries=3, 
                                    backoff_factor=2, 
                                    initial_wait=1.0,
                                    max_wait=60.0,
                                    retry_exceptions=(Exception,)):
    """
    Decorator for retrying async functions with exponential backoff.
    
    Args:
        max_retries: Maximum number of retries
        backoff_factor: Multiplier for each successive backoff
        initial_wait: Initial wait time in seconds
        max_wait: Maximum wait time in seconds
        retry_exceptions: Exceptions to catch and retry on
        
    Returns:
        Decorated function
    """
    def decorator(func):
        @functools.wraps(func)
        async def wrapper(*args, **kwargs):
            return await async_retry_with_backoff(
                func, *args,
                max_retries=max_retries,
                backoff_factor=backoff_factor,
                initial_wait=initial_wait,
                max_wait=max_wait,
                retry_exceptions=retry_exceptions,
                **kwargs
            )
        return wrapper
    return decorator

# Alias for backward compatibility
async_retry_with_backoff = async_retry_with_backoff_decorator

# Define the interface for external usage
def cache_with_ttl(ttl_seconds=300):
    """
    Decorator for caching function results with a time-to-live (TTL).
    
    Args:
        ttl_seconds: Time-to-live in seconds (default: 300)
        
    Returns:
        Decorated function
    """
    import time
    import functools
    
    def decorator(func):
        cache = {}
        
        @functools.wraps(func)
        def wrapper(*args, **kwargs):
            # Create a key from the function arguments
            key = str(args) + str(sorted(kwargs.items()))
            
            # Check if result is in cache and not expired
            current_time = time.time()
            if key in cache:
                result, timestamp = cache[key]
                if current_time - timestamp < ttl_seconds:
                    return result
            
            # Call the function and cache the result
            result = func(*args, **kwargs)
            cache[key] = (result, current_time)
            
            # Clean up expired entries
            for k in list(cache.keys()):
                if current_time - cache[k][1] > ttl_seconds:
                    del cache[k]
                    
            return result
            
        return wrapper
        
    return decorator

def safe_execute(func, *args, default=None, log_error=True, **kwargs):
    """
    Execute a function safely, catching any exceptions.
    
    Args:
        func: Function to execute
        *args: Arguments to pass to the function
        default: Default value to return on error
        log_error: Whether to log the error
        **kwargs: Keyword arguments to pass to the function
        
    Returns:
        Function result or default value on error
    """
    import logging
    try:
        return func(*args, **kwargs)
    except Exception as e:
        if log_error:
            logger = logging.getLogger("utils")
            logger.error(f"Error executing {func.__name__}: {str(e)}")
        return default


def periodic_reset(seconds=None, minutes=None, hours=None, days=None):
    """
    Decorator for functions that should reset their state periodically.
    
    Args:
        seconds: Reset interval in seconds
        minutes: Reset interval in minutes
        hours: Reset interval in hours
        days: Reset interval in days
        
    Returns:
        Decorated function
    """
    import time
    import functools
    
    # Calculate total seconds
    total_seconds = 0
    if seconds:
        total_seconds += seconds
    if minutes:
        total_seconds += minutes * 60
    if hours:
        total_seconds += hours * 3600
    if days:
        total_seconds += days * 86400
        
    if total_seconds <= 0:
        total_seconds = 3600  # Default: 1 hour
    
    def decorator(func):
        # Store state
        state = {
            'last_reset': time.time(),
            'cache': {}
        }
        
        @functools.wraps(func)
        def wrapper(*args, **kwargs):
            # Check if reset is needed
            current_time = time.time()
            if current_time - state['last_reset'] > total_seconds:
                state['cache'] = {}
                state['last_reset'] = current_time
                
            # Generate cache key
            key = str(args) + str(sorted(kwargs.items()))
            
            # Check if result is cached
            if key in state['cache']:
                return state['cache'][key]
                
            # Call function and cache result
            result = func(*args, **kwargs)
            state['cache'][key] = result
            return result
            
        return wrapper
        
    return decorator


# Dictionary to store registered components
_REGISTERED_COMPONENTS = {}

def register_component(name, component):
    """
    Register a component by name for later retrieval.
    
    Args:
        name: Component name
        component: Component object or class
        
    Returns:
        The registered component
    """
    _REGISTERED_COMPONENTS[name] = component
    return component

def get_registered_components():
    """
    Get all registered components.
    
    Returns:
        Dictionary of registered components
    """
    return _REGISTERED_COMPONENTS.copy()

def get_registered_component(name, default=None):
    """
    Get a registered component by name.
    
    Args:
        name: Component name
        default: Default value if component not found
        
    Returns:
        The component or default value
    """
    return _REGISTERED_COMPONENTS.get(name, default)

def timeit(func):
    """Decorator for timing function execution."""
    @functools.wraps(func)
    async def async_wrapper(*args, **kwargs):
        start_time = time.time()
        result = await func(*args, **kwargs)
        elapsed_time = time.time() - start_time
        logger.debug(f"Function {func.__name__} took {elapsed_time:.4f} seconds")
        return result
        
    @functools.wraps(func)
    def sync_wrapper(*args, **kwargs):
        start_time = time.time()
        result = func(*args, **kwargs)
        elapsed_time = time.time() - start_time
        logger.debug(f"Function {func.__name__} took {elapsed_time:.4f} seconds")
        return result
        
    # Use appropriate wrapper based on whether the function is async or not
    if asyncio.iscoroutinefunction(func):
        return async_wrapper
    else:
        return sync_wrapper

# Alias for backward compatibility
timing_decorator = timeit

def execution_time_ms(func):
    """
    Decorator that measures execution time and returns it along with the result.
    
    Args:
        func: Function to measure execution time for
        
    Returns:
        Tuple of (result, execution_time_ms)
    """
    @functools.wraps(func)
    async def async_wrapper(*args, **kwargs):
        start_time = time.time()
        result = await func(*args, **kwargs)
        end_time = time.time()
        execution_time = (end_time - start_time) * 1000  # ms
        return result, execution_time
        
    @functools.wraps(func)
    def sync_wrapper(*args, **kwargs):
        start_time = time.time()
        result = func(*args, **kwargs)
        end_time = time.time()
        execution_time = (end_time - start_time) * 1000  # ms
        return result, execution_time
        
    # Use appropriate wrapper based on whether the function is async or not
    if asyncio.iscoroutinefunction(func):
        return async_wrapper
    else:
        return sync_wrapper

def rolling_apply(data, window, func):
    """
    Apply a function to rolling windows of a data series.
    
    Args:
        data: Data series (list or numpy array)
        window: Window size
        func: Function to apply to each window
        
    Returns:
        List of results for each window
    """
    if len(data) < window:
        return []
        
    result = []
    for i in range(len(data) - window + 1):
        window_data = data[i:i+window]
        result.append(func(window_data))
        
    return result

def numpy_rolling_window(arr, window):
    """
    Create rolling windows of a numpy array.
    
    Args:
        arr: Numpy array
        window: Window size
        
    Returns:
        Array of rolling windows
    """
    shape = arr.shape[:-1] + (arr.shape[-1] - window + 1, window)
    strides = arr.strides + (arr.strides[-1],)
    return np.lib.stride_tricks.as_strided(arr, shape=shape, strides=strides)

def parallelize_calculation(func, data_list, num_processes=None):
    """
    Parallelize a calculation across multiple processes.
    
    Args:
        func: Function to parallelize
        data_list: List of data items to process
        num_processes: Number of processes to use (None = CPU count)
        
    Returns:
        List of results
    """
    import multiprocessing
    
    if num_processes is None:
        num_processes = multiprocessing.cpu_count()
    
    if num_processes <= 1 or len(data_list) <= 1:
        # For small data or requested serial processing, don't use multiprocessing
        return [func(item) for item in data_list]
    
    with multiprocessing.Pool(processes=num_processes) as pool:
        results = pool.map(func, data_list)
    
    return results

# Alias for backward compatibility
parallelize = parallelize_calculation

def exponential_decay(values, decay_factor=0.9):
    """
    Apply exponential decay to a series of values.
    
    Args:
        values: List of values
        decay_factor: Decay factor (0-1)
        
    Returns:
        List of values with exponential decay applied
    """
    if not values:
        return []
    
    result = [values[0]]
    for i in range(1, len(values)):
        result.append(values[i] * decay_factor + result[i-1] * (1 - decay_factor))
    
    return result

def window_calculation(data, window, func, min_periods=None):
    """
    Apply a function to sliding windows of data.
    
    Args:
        data: List or numpy array of data
        window: Window size
        func: Function to apply to each window
        min_periods: Minimum number of observations required
        
    Returns:
        List of results
    """
    if isinstance(data, np.ndarray):
        # Use numpy functions for efficiency
        if min_periods is None:
            min_periods = window
        
        result = []
        for i in range(len(data)):
            if i < window - 1:
                if i >= min_periods - 1:
                    window_data = data[:i+1]
                    result.append(func(window_data))
                else:
                    result.append(None)
            else:
                window_data = data[i-window+1:i+1]
                result.append(func(window_data))
        
        return result
    else:
        # For regular lists
        if min_periods is None:
            min_periods = window
            
        result = []
        for i in range(len(data)):
            if i < window - 1:
                if i >= min_periods - 1:
                    window_data = data[:i+1]
                    result.append(func(window_data))
                else:
                    result.append(None)
            else:
                window_data = data[i-window+1:i+1]
                result.append(func(window_data))
                
        return result

def exponential_decay_weights(window, decay_factor=0.94):
    """
    Generate exponential decay weights for a window.
    
    Args:
        window: Window size
        decay_factor: Decay factor (0-1)
        
    Returns:
        Numpy array of weights that sum to 1
    """
    weights = np.array([decay_factor ** i for i in range(window)])
    weights = weights[::-1]  # Reverse to give higher weight to recent values
    return weights / weights.sum()  # Normalize to sum to 1

def sigmoid(x):
    """
    Calculate the sigmoid function for the input.
    
    Args:
        x: Input value
        
    Returns:
        Sigmoid value
    """
    import numpy as np
    return 1 / (1 + np.exp(-x))

def singleton(cls):
    """
    Decorator to implement the singleton pattern.
    
    Args:
        cls: Class to make singleton
        
    Returns:
        Singleton class
    """
    instances = {}
    
    def get_instance(*args, **kwargs):
        if cls not in instances:
            instances[cls] = cls(*args, **kwargs)
        return instances[cls]
    
    return get_instance

def setup_event_loop(debug=False, thread_name_prefix="", max_tasks=None):
    """
    Set up an asyncio event loop with proper configuration.
    
    Args:
        debug: Whether to enable debug mode
        thread_name_prefix: Prefix for thread names in the executor
        max_tasks: Maximum number of tasks in the event loop
        
    Returns:
        Configured event loop
    """
    import asyncio
    
    # Create a new event loop
    loop = asyncio.new_event_loop()
    
    # Configure the loop
    loop.set_debug(debug)
    
    # Configure thread pool executor
    if thread_name_prefix or max_tasks:
        from concurrent.futures import ThreadPoolExecutor
        executor = ThreadPoolExecutor(
            thread_name_prefix=thread_name_prefix,
            max_workers=max_tasks
        )
        loop.set_default_executor(executor)
    
    # Set as the current event loop
    asyncio.set_event_loop(loop)
    
    return loop

async def cancel_all_tasks(tasks, timeout=10.0):
    """
    Cancel all provided tasks and wait for them to complete.
    
    Args:
        tasks: Set or list of tasks to cancel
        timeout: Maximum time to wait for tasks to complete cancellation
        
    Returns:
        Set of tasks that did not complete within the timeout
    """
    import asyncio
    
    if not tasks:
        return set()
    
    # Convert to set if it's not already
    tasks = set(tasks)
    
    # Request cancellation for all tasks
    for task in tasks:
        if not task.done():
            task.cancel()
    
    # Wait for all tasks to complete cancellation
    pending = tasks
    try:
        # Use wait_for to limit the time we wait
        done, pending = await asyncio.wait(
            tasks, 
            timeout=timeout,
            return_when=asyncio.ALL_COMPLETED
        )
    except asyncio.CancelledError:
        # If this function itself is cancelled, re-cancel all tasks
        for task in pending:
            if not task.done():
                task.cancel()
        # Re-raise to propagate cancellation
        raise
    
    # Log warnings for tasks that didn't complete
    if pending:
        logger.warning(f"{len(pending)} tasks did not complete cancellation within {timeout}s")
    
    return pending
    
async def create_async_task(coro, name=None, logger=None):
    """
    Create and schedule an asyncio task with proper error handling.
    
    Args:
        coro: Coroutine to schedule as a task
        name: Optional name for the task
        logger: Optional logger for error reporting
        
    Returns:
        asyncio.Task: The created task
    """
    if name is None:
        name = create_task_name()
        
    if logger is None:
        logger = get_logger(__name__)
    
    async def _wrapped_coro():
        try:
            return await coro
        except asyncio.CancelledError:
            logger.debug(f"Task {name} was cancelled")
            raise
        except Exception as e:
            logger.error(f"Error in async task {name}: {str(e)}", exc_info=True)
            raise
    
    task = asyncio.create_task(_wrapped_coro(), name=name)
    return task


def validate_timeframe(timeframe: str) -> str:
    """
    Validate that a timeframe string is in the correct format.
    
    Args:
        timeframe: Timeframe string (e.g., '1m', '5m', '1h', '1d')
        
    Returns:
        str: The validated timeframe string
        
    Raises:
        ValueError: If the timeframe format is invalid
    """
    match = re.match(r'^(\d+)([smhdwM])$', timeframe)
    if not match:
        raise ValueError(f"Invalid timeframe format: {timeframe}")
        
    value, unit = match.groups()
    value = int(value)
    
    # Validate that the value is positive
    if value <= 0:
        raise ValueError(f"Timeframe value must be positive: {timeframe}")
        
    # Validate the unit
    if unit not in 'smhdwM':
        raise ValueError(f"Invalid timeframe unit: {unit}")
        
    return timeframe


def get_higher_timeframes(timeframe: str, count: int = 3) -> List[str]:
    """
    Generate a list of higher timeframes based on a given timeframe.
    
    Args:
        timeframe: Base timeframe string (e.g., '1m', '5m', '1h', '1d')
        count: Number of higher timeframes to generate
        
    Returns:
        List[str]: List of higher timeframe strings
    """
    # Validate the input timeframe
    validate_timeframe(timeframe)
    
    # Parse the timeframe
    value, unit = parse_timeframe(timeframe)
    
    # Define the unit progression
    unit_progression = ['m', 'h', 'd', 'w', 'M']
    
    # Define standard timeframe values for each unit
    standard_values = {
        's': [1, 5, 15, 30],
        'm': [1, 5, 15, 30],
        'h': [1, 2, 4, 6, 8, 12],
        'd': [1, 3, 7],
        'w': [1, 2],
        'M': [1, 3, 6]
    }
    
    result = []
    current_unit_idx = unit_progression.index(unit) if unit in unit_progression else -1
    
    # If the unit is seconds or not in the progression, start with minutes
    if unit == 's' or current_unit_idx == -1:
        current_unit_idx = 0  # Start with minutes
        
    # Generate higher timeframes
    remaining = count
    current_unit = unit
    
    while remaining > 0 and current_unit_idx < len(unit_progression):
        current_unit = unit_progression[current_unit_idx]
        
        # If we're still on the same unit as the input timeframe,
        # only consider values higher than the input value
        values_to_consider = [v for v in standard_values[current_unit]
                             if current_unit != unit or v > value]
        
        # If no higher values in this unit, move to the next unit
        if not values_to_consider:
            current_unit_idx += 1
            continue
            
        # Add timeframes from this unit
        for val in values_to_consider:
            if remaining <= 0:
                break
                
            result.append(f"{val}{current_unit}")
            remaining -= 1
            
        # Move to the next unit
        current_unit_idx += 1
    
    return result


def calculate_rolling_correlation(series1, series2, window=20):
    """
    Calculate rolling correlation between two series.
    
    Args:
        series1: First data series
        series2: Second data series
        window: Rolling window size
        
    Returns:
        List of correlation values
    """
    if len(series1) != len(series2):
        raise ValueError("Series must be of equal length")
        
    if len(series1) < window:
        return []
        
    correlations = []
    for i in range(window, len(series1) + 1):
        window_s1 = series1[i-window:i]
        window_s2 = series2[i-window:i]
        
        # Calculate correlation
        mean_s1 = sum(window_s1) / window
        mean_s2 = sum(window_s2) / window
        
        num = sum((window_s1[j] - mean_s1) * (window_s2[j] - mean_s2) for j in range(window))
        den1 = sum((window_s1[j] - mean_s1) ** 2 for j in range(window))
        den2 = sum((window_s2[j] - mean_s2) ** 2 for j in range(window))
        
        if den1 == 0 or den2 == 0:
            correlations.append(0)
        else:
            correlations.append(num / ((den1 * den2) ** 0.5))
            
    return correlations

def get_submodules(package_name):
    """
    Get all submodules of a package.
    
    Args:
        package_name: Name of the package
        
    Returns:
        List of submodule names
    """
    if isinstance(package_name, str):
        package = importlib.import_module(package_name)
    else:
        package = package_name
        package_name = package.__name__
    
    submodules = []
    for _, name, is_pkg in pkgutil.iter_modules(package.__path__, package_name + '.'):
        submodules.append(name)
        if is_pkg:
            submodules.extend(get_submodules(name))

    return submodules


def compress_data(data: Union[str, bytes]) -> bytes:
    """Compress data using gzip."""
    if isinstance(data, str):
        data = data.encode()
    return gzip.compress(data)


def decompress_data(data: bytes) -> str:
    """Decompress gzip-compressed data."""
    return gzip.decompress(data).decode()

def create_directory(path, exist_ok=True):
    """
    Create a directory and any necessary parent directories.
    
    Args:
        path: Directory path to create
        exist_ok: If True, don't raise an error if directory already exists
        
    Returns:
        Path to the created directory
    """
    try:
        os.makedirs(path, exist_ok=exist_ok)
        return path
    except Exception as e:
        logger.error(f"Failed to create directory {path}: {str(e)}")
        raise


<<<<<<< HEAD
def create_directory_if_not_exists(path: str) -> str:
    """Create directory if it does not already exist."""
    return create_directory(path, exist_ok=True)
=======
def compress_data(data: Union[str, bytes]) -> bytes:
    """Compress data using gzip."""
    if isinstance(data, str):
        data = data.encode("utf-8")
    return gzip.compress(data)


def decompress_data(data: bytes) -> str:
    """Decompress gzip-compressed data."""
    return gzip.decompress(data).decode("utf-8")


def create_directory_if_not_exists(path: str) -> str:
    """Create directory if it does not already exist."""
    return create_directory(path, exist_ok=True)
=======
def create_directory_if_not_exists(path: str) -> str:
    """Create directory if it does not already exist."""
    return create_directory(path, exist_ok=True)


def compress_data(data: Any) -> bytes:
    """Serialize and gzip-compress arbitrary Python data."""
    try:
        serialized = pickle.dumps(data)
        return gzip.compress(serialized)
    except Exception as exc:  # pragma: no cover - best effort
        logger.error("Failed to compress data: %s", exc)
=======
def get_asset_precision(asset: str) -> int:
    """Return decimal precision for a given asset."""
    return POSITION_SIZE_PRECISION


def compress_data(data: bytes) -> bytes:
    """Compress binary data using gzip."""
    import gzip
    return gzip.compress(data)


def decompress_data(data: bytes) -> bytes:
    """Decompress gzip-compressed binary data."""
    import gzip
    return gzip.decompress(data)
=======

def compress_data(data: Any) -> bytes:
    """Serialize and compress data using pickle and zlib."""
    try:
        serialized = pickle.dumps(data)
        return zlib.compress(serialized)
    except Exception as e:
        logger.error(f"Failed to compress data: {str(e)}")
        raise


def decompress_data(data: bytes) -> Any:
    """Decompress and deserialize data produced by :func:`compress_data`."""
    try:
        decompressed = gzip.decompress(data)
        return pickle.loads(decompressed)
    except Exception as exc:  # pragma: no cover - best effort
        logger.error("Failed to decompress data: %s", exc)
=======
        return pickle.loads(zlib.decompress(data))
    except Exception as e:
        logger.error(f"Failed to decompress data: {str(e)}")
        raise
>>>>>>> 8c15bc14

class ThreadSafeDict:
    """
    Thread-safe dictionary implementation using a lock.
    """
    
    def __init__(self, initial_data=None):
        """
        Initialize the thread-safe dictionary.
        
        Args:
            initial_data: Optional initial dictionary data
        """
        self._dict = initial_data.copy() if initial_data else {}
        self._lock = threading.RLock()
    
    def __getitem__(self, key):
        """Get item with thread safety."""
        with self._lock:
            return self._dict[key]
    
    def __setitem__(self, key, value):
        """Set item with thread safety."""
        with self._lock:
            self._dict[key] = value
    
    def __delitem__(self, key):
        """Delete item with thread safety."""
        with self._lock:
            del self._dict[key]
    
    def __contains__(self, key):
        """Check if key exists with thread safety."""
        with self._lock:
            return key in self._dict
    
    def __len__(self):
        """Get dictionary length with thread safety."""
        with self._lock:
            return len(self._dict)
    
    def __iter__(self):
        """Iterate over keys with thread safety."""
        with self._lock:
            return iter(self._dict.copy())
    
    def get(self, key, default=None):
        """Get item with default value and thread safety."""
        with self._lock:
            return self._dict.get(key, default)
    
    def pop(self, key, default=None):
        """Pop item with thread safety."""
        with self._lock:
            return self._dict.pop(key, default)
    
    def clear(self):
        """Clear dictionary with thread safety."""
        with self._lock:
            self._dict.clear()
    
    def update(self, other=None, **kwargs):
        """Update dictionary with thread safety."""
        with self._lock:
            if other:
                self._dict.update(other)
            if kwargs:
                self._dict.update(kwargs)
    
    def items(self):
        """Get items with thread safety."""
        with self._lock:
            return list(self._dict.items())
    
    def keys(self):
        """Get keys with thread safety."""
        with self._lock:
            return list(self._dict.keys())
    
    def values(self):
        """Get values with thread safety."""
        with self._lock:
            return list(self._dict.values())
    
    def copy(self):
        """Get a copy of the dictionary with thread safety."""
        with self._lock:
            return self._dict.copy()


class ClassRegistry:
    """Simple registry for dynamically loaded classes."""

    def __init__(self) -> None:
        # Mapping of class name to the actual class reference
        self._classes: Dict[str, type] = {}

    def register(self, cls: Type) -> None:
        """Register a class reference using its ``__name__``."""
        self._classes[cls.__name__] = cls

    def get(self, name: str) -> type:
        """Retrieve a previously registered class by name.

        Raises:
            KeyError: If ``name`` is not registered.
        """
        try:
            return self._classes[name]
        except KeyError as exc:
            raise KeyError(f"{name!r} not registered") from exc

    def get_all(self) -> List[type]:
        """Return all registered class references."""
        return list(self._classes.values())


class AsyncService:
    """Minimal async service base class used by services throughout the system."""

    def __init__(
        self,
        name: str = "",
        config: Optional[Any] = None,
        signal_bus: Optional["SignalBus"] = None,
    ) -> None:
        self.name = name
        self.config = config or {}
        self.signal_bus = signal_bus or SignalBus()

    async def start(self) -> None:
        """Start the service.  Subclasses should override."""
        return None

    async def stop(self) -> None:
        """Stop the service.  Subclasses should override."""
        return None


class Signal(str, enum.Enum):
    """Enumeration of basic system-wide events for the signal bus."""

    ACCOUNT_BALANCE_UPDATED = "account_balance_updated"
    MARKET_DATA_UPDATED = "market_data_updated"
    TRADE_EXECUTED = "trade_executed"
    TRADE_CLOSED = "trade_closed"
    POSITION_SIZE_REQUESTED = "position_size_requested"
    POSITION_SIZE_RESPONSE = "position_size_response"
    STOP_LOSS_REQUESTED = "stop_loss_requested"
    STOP_LOSS_RESPONSE = "stop_loss_response"
    TAKE_PROFIT_REQUESTED = "take_profit_requested"
    TAKE_PROFIT_RESPONSE = "take_profit_response"
    RISK_ASSESSMENT_REQUESTED = "risk_assessment_requested"
    RISK_ASSESSMENT_RESPONSE = "risk_assessment_response"
    MARKET_REGIME_CHANGED = "market_regime_changed"
    VOLATILITY_SPIKE_DETECTED = "volatility_spike_detected"
    CIRCUIT_BREAKER_ACTIVATED = "circuit_breaker_activated"
    CIRCUIT_BREAKER_DEACTIVATED = "circuit_breaker_deactivated"
    RISK_LEVEL_CHANGED = "risk_level_changed"
    DRAWDOWN_PROTECTION_ACTIVATED = "drawdown_protection_activated"
    ADJUST_STOP_LOSS = "adjust_stop_loss"
    SERVICE_STARTED = "service_started"
    SERVICE_STOPPED = "service_stopped"


class SignalBus:
    """Simple synchronous signal bus for decoupled communication."""

    def __init__(self) -> None:
        self._subscribers: Dict[Signal, List[Callable]] = {}

    def register(self, signal: Signal, callback: Callable) -> None:
        """Register a callback for the given signal."""
        self._subscribers.setdefault(signal, []).append(callback)

    def emit(self, signal: Signal, *args: Any, **kwargs: Any) -> None:
        """Invoke callbacks registered for the given signal."""
        for cb in list(self._subscribers.get(signal, [])):
            if asyncio.iscoroutinefunction(cb):
                asyncio.create_task(cb(*args, **kwargs))
            else:
                cb(*args, **kwargs)

    # ``get_signal`` for backward compatibility with previous API
    def get_signal(self, name: str) -> "Signal":
        return Signal(name)

    # ``get`` is kept for backwards compatibility
    get = get_signal



# Additional utility functions needed by intelligence modules

def create_event_loop(debug=False, thread_name_prefix="", max_tasks=None):
    """
    Create and configure an asyncio event loop.
    
    This is a wrapper around setup_event_loop for backward compatibility.
    
    Args:
        debug: Enable asyncio debug mode
        thread_name_prefix: Prefix for thread names
        max_tasks: Maximum number of tasks
        
    Returns:
        Configured asyncio event loop
    """
    return setup_event_loop(debug, thread_name_prefix, max_tasks)

def run_in_executor(loop, executor, func, *args, **kwargs):
    """
    Run a function in an executor.
    
    Args:
        loop: Asyncio event loop
        executor: Executor to run the function in
        func: Function to run
        *args: Arguments to pass to the function
        **kwargs: Keyword arguments to pass to the function
        
    Returns:
        Future representing the execution of the function
    """
    if loop is None:
        loop = asyncio.get_event_loop()
    return loop.run_in_executor(executor, lambda: func(*args, **kwargs))

def benchmark(func):
    """
    Decorator to benchmark function execution time.
    
    Args:
        func: Function to benchmark
        
    Returns:
        Wrapped function that logs execution time
    """
    @functools.wraps(func)
    async def async_wrapper(*args, **kwargs):
        start_time = time.time()
        result = await func(*args, **kwargs)
        end_time = time.time()
        logger.debug(f"Function {func.__name__} took {(end_time - start_time) * 1000:.2f}ms to execute")
        return result
        
    @functools.wraps(func)
    def sync_wrapper(*args, **kwargs):
        start_time = time.time()
        result = func(*args, **kwargs)
        end_time = time.time()
        logger.debug(f"Function {func.__name__} took {(end_time - start_time) * 1000:.2f}ms to execute")
        return result
        
    if asyncio.iscoroutinefunction(func):
        return async_wrapper
    return sync_wrapper

def serialize_numpy(obj):
    """
    Serialize numpy arrays and other objects for JSON serialization.
    
    Args:
        obj: Object to serialize
        
    Returns:
        JSON-serializable representation of the object
    """
    if isinstance(obj, np.ndarray):
        return {
            "__type__": "numpy.ndarray",
            "data": obj.tolist(),
            "dtype": str(obj.dtype)
        }
    elif isinstance(obj, np.integer):
        return int(obj)
    elif isinstance(obj, np.floating):
        return float(obj)
    elif isinstance(obj, np.bool_):
        return bool(obj)
    elif isinstance(obj, (datetime.datetime, datetime.date)):
        return obj.isoformat()
    elif isinstance(obj, pd.DataFrame):
        return {
            "__type__": "pandas.DataFrame",
            "data": obj.to_dict(orient="records"),
            "index": obj.index.tolist() if not isinstance(obj.index, pd.RangeIndex) else None
        }
    elif isinstance(obj, pd.Series):
        return {
            "__type__": "pandas.Series",
            "data": obj.tolist(),
            "index": obj.index.tolist() if not isinstance(obj.index, pd.RangeIndex) else None,
            "name": obj.name
        }
    return obj

def serialize_dict(d: Dict[str, Any], exclude_keys: List[str] = None) -> str:
    """
    Serialize a dictionary to a JSON string with special handling for numpy types.
    
    Args:
        d: Dictionary to serialize
        exclude_keys: Optional list of keys to exclude from serialization
        
    Returns:
        str: JSON string representation of the dictionary
    """
    if exclude_keys:
        d = {k: v for k, v in d.items() if k not in exclude_keys}
        
    return json.dumps(d, cls=EnhancedJSONEncoder)

def deserialize_dict(s: str) -> Dict[str, Any]:
    """
    Deserialize a JSON string back to a dictionary.
    
    Args:
        s: JSON string to deserialize
        
    Returns:
        Dict[str, Any]: Deserialized dictionary
    """
    if not s:
        return {}
        
    try:
        return json.loads(s, object_hook=deserialize_numpy)
    except json.JSONDecodeError as e:
        logger.error(f"Failed to deserialize dictionary: {str(e)}")
        return {}

def deserialize_numpy(obj):
    """
    Deserialize objects serialized by serialize_numpy.
    
    Args:
        obj: Serialized object
        
    Returns:
        Deserialized object
    """
    if isinstance(obj, dict) and "__type__" in obj:
        if obj["__type__"] == "numpy.ndarray":
            return np.array(obj["data"], dtype=obj["dtype"] if "dtype" in obj else None)
        elif obj["__type__"] == "pandas.DataFrame":
            df = pd.DataFrame(obj["data"])
            if obj.get("index") is not None:
                df.index = obj["index"]
            return df
        elif obj["__type__"] == "pandas.Series":
            s = pd.Series(obj["data"], name=obj.get("name"))
            if obj.get("index") is not None:
                s.index = obj["index"]
            return s
    return obj

class TimeFrame(enum.Enum):
    """
    Enum for standard timeframes.
    This is an alias for the Timeframe enum for backward compatibility.
    """
    M1 = "1m"     # 1 minute
    M5 = "5m"     # 5 minutes
    M15 = "15m"   # 15 minutes
    M30 = "30m"   # 30 minutes
    H1 = "1h"     # 1 hour
    H4 = "4h"     # 4 hours
    D1 = "1d"     # 1 day
    W1 = "1w"     # 1 week
    MN1 = "1M"    # 1 month

def calculate_body_size(open_price, close_price):
    """
    Calculate the body size of a candlestick.
    
    Args:
        open_price: Opening price
        close_price: Closing price
        
    Returns:
        Absolute size of the candlestick body
    """
    return abs(close_price - open_price)

def get_timestamp():
    """
    Get current timestamp in milliseconds.
    Alias for current_timestamp for backward compatibility.
    
    Returns:
        int: Current timestamp in milliseconds
    """
    return current_timestamp()

def get_current_time():
    """
    Get current time as a datetime object.
    
    Returns:
        datetime.datetime: Current time
    """
    return datetime.datetime.now()

def calculate_shadow_size(open_price, close_price, high_price, low_price):
    """
    Calculate the upper and lower shadow sizes of a candlestick.
    
    Args:
        open_price: Opening price
        close_price: Closing price
        high_price: Highest price
        low_price: Lowest price
        
    Returns:
        tuple: (upper_shadow_size, lower_shadow_size)
    """
    body_high = max(open_price, close_price)
    body_low = min(open_price, close_price)
    
    upper_shadow = high_price - body_high
    lower_shadow = body_low - low_price
    
    return upper_shadow, lower_shadow
    
def calculate_vwap(prices: List[float], volumes: List[float], window: int = None) -> List[float]:
    """
    Calculate Volume Weighted Average Price (VWAP).
    
    Args:
        prices: List of prices (typically (high+low+close)/3)
        volumes: List of volumes
        window: Optional rolling window size (None for cumulative VWAP)
        
    Returns:
        List[float]: VWAP values
    """
    if len(prices) != len(volumes):
        raise ValueError("Prices and volumes must have the same length")
        
    if not prices:
        return []
        
    # Calculate price * volume
    pv = [p * v for p, v in zip(prices, volumes)]
    
    if window is None:
        # Cumulative VWAP
        cum_pv = np.cumsum(pv)
        cum_volume = np.cumsum(volumes)
        
        # Avoid division by zero
        cum_volume = np.where(cum_volume == 0, 1, cum_volume)
        
        vwap = cum_pv / cum_volume
    else:
        # Rolling VWAP
        window_pv = np.convolve(pv, np.ones(window), 'valid') / window
        window_volume = np.convolve(volumes, np.ones(window), 'valid') / window
        
        # Avoid division by zero
        window_volume = np.where(window_volume == 0, 1, window_volume)
        
        vwap = window_pv / window_volume
        
        # Pad the beginning to match input length
        padding = len(prices) - len(vwap)
        vwap = np.pad(vwap, (padding, 0), 'constant', constant_values=np.nan)
        
    return vwap.tolist()

def calculate_distance_percentage(price1: float, price2: float) -> float:
    """
    Calculate the percentage distance between two price points.
    
    Args:
        price1: First price point
        price2: Second price point
        
    Returns:
        float: Percentage distance between prices (absolute value)
    """
    if price1 == 0 or price2 == 0:
        return 0.0
    
    # Use average of two prices as the base to calculate percentage
    avg_price = (price1 + price2) / 2
    
    # Calculate absolute percentage difference
    distance_pct = abs(price1 - price2) / avg_price * 100.0
    
    return distance_pct

def calculate_distance(point1: Tuple[float, float], point2: Tuple[float, float]) -> float:
    """
    Calculate Euclidean distance between two points.
    
    Args:
        point1: First point as (x, y) tuple
        point2: Second point as (x, y) tuple
        
    Returns:
        float: Euclidean distance between points
    """
    return np.sqrt((point2[0] - point1[0])**2 + (point2[1] - point1[1])**2)

def is_higher_timeframe(higher_tf: str, lower_tf: str) -> bool:
    """
    Check if one timeframe is higher than another.
    
    Args:
        higher_tf: Potentially higher timeframe (e.g., '1h')
        lower_tf: Potentially lower timeframe (e.g., '5m')
        
    Returns:
        bool: True if higher_tf is actually higher than lower_tf
    """
    tf_seconds = {
        's': 1,
        'm': 60,
        'h': 3600,
        'd': 86400,
        'w': 604800,
        'M': 2592000  # Approximate month
    }
    
    # Parse timeframes
    higher_match = re.match(r'^(\d+)([smhdwM])$', higher_tf)
    lower_match = re.match(r'^(\d+)([smhdwM])$', lower_tf)
    
    if not higher_match or not lower_match:
        raise ValueError(f"Invalid timeframe format: {higher_tf} or {lower_tf}")
    
    higher_value, higher_unit = int(higher_match.group(1)), higher_match.group(2)
    lower_value, lower_unit = int(lower_match.group(1)), lower_match.group(2)
    
    higher_seconds = higher_value * tf_seconds[higher_unit]
    lower_seconds = lower_value * tf_seconds[lower_unit]
    
    return higher_seconds > lower_seconds

def calculate_imbalance(bids: List[Tuple[float, float]], asks: List[Tuple[float, float]],
                       depth: int = 10) -> float:
    """
    Calculate order book imbalance ratio.
    
    Args:
        bids: List of (price, volume) tuples for bids
        asks: List of (price, volume) tuples for asks
        depth: Depth of order book to consider
        
    Returns:
        Imbalance ratio (-1 to 1, negative means more asks, positive means more bids)
    """
    if not bids or not asks:
        return 0.0
    
    # Limit to specified depth
    bids = bids[:depth] if len(bids) > depth else bids
    asks = asks[:depth] if len(asks) > depth else asks
    
    # Calculate total volume
    bid_volume = sum(vol for _, vol in bids)
    ask_volume = sum(vol for _, vol in asks)
    
    total_volume = bid_volume + ask_volume
    
    # Avoid division by zero
    if total_volume == 0:
        return 0.0
    
    # Calculate imbalance ratio
    imbalance = (bid_volume - ask_volume) / total_volume
    
    return imbalance

def get_market_hours(exchange: str, asset_class: str = None) -> Dict[str, Any]:
    """
    Get market hours for a specific exchange and asset class.
    
    Args:
        exchange: Exchange name (e.g., 'binance', 'deriv')
        asset_class: Optional asset class (e.g., 'crypto', 'forex')
        
    Returns:
        Dict with market hours information:
            - is_open: Whether market is currently open
            - open_time: Daily opening time (UTC)
            - close_time: Daily closing time (UTC)
            - timezone: Timezone of the exchange
            - is_24h: Whether market is open 24/7
    """
    # Default to 24/7 for crypto exchanges
    if exchange.lower() in ['binance', 'coinbase', 'kraken', 'kucoin']:
        return {
            'is_open': True,
            'open_time': '00:00:00',
            'close_time': '00:00:00',
            'timezone': 'UTC',
            'is_24h': True
        }
    
    # Forex markets
    if asset_class and asset_class.lower() == 'forex':
        # Check if current time is in forex trading hours (approx. Sunday 5PM ET to Friday 5PM ET)
        now_utc = datetime.datetime.utcnow()
        weekday = now_utc.weekday()  # 0=Monday, 6=Sunday
        
        # Forex is closed from Friday 5PM to Sunday 5PM ET (approx. 9PM-9PM UTC)
        is_weekend_closure = (weekday == 4 and now_utc.hour >= 21) or \
                            weekday == 5 or \
                            (weekday == 6 and now_utc.hour < 21)
        
        return {
            'is_open': not is_weekend_closure,
            'open_time': '21:00:00' if weekday == 6 else '00:00:00',
            'close_time': '21:00:00' if weekday == 4 else '00:00:00',
            'timezone': 'UTC',
            'is_24h': False
        }
    
    # Default for other markets (conservative estimate)
    return {
        'is_open': True,  # Assume open by default
        'open_time': '00:00:00',
        'close_time': '00:00:00',
        'timezone': 'UTC',
        'is_24h': True
    }

def threaded_calculation(func, items, max_workers=None, *args, **kwargs):
    """
    Execute a function on multiple items using thread pool.
    
    Args:
        func: Function to execute
        items: List of items to process
        max_workers: Maximum number of worker threads
        *args, **kwargs: Additional arguments to pass to func
        
    Returns:
        List of results in the same order as items
    """
    if not items:
        return []
    
    if max_workers is None:
        max_workers = min(32, os.cpu_count() * 4)
    
    with ThreadPoolExecutor(max_workers=max_workers) as executor:
        futures = [executor.submit(func, item, *args, **kwargs) for item in items]
        return [future.result() for future in futures]

def create_batches(items, batch_size):
    """
    Split a list of items into batches of specified size.
    
    Args:
        items: List of items to batch
        batch_size: Size of each batch
        
    Returns:
        List of batches, where each batch is a list of items
    """
    return [items[i:i + batch_size] for i in range(0, len(items), batch_size)]

class UuidUtils:
    """Utility class for UUID operations."""
    
    @staticmethod
    def generate() -> str:
        """Generate a new UUID string."""
        return str(uuid.uuid4())
    
    @staticmethod
    def generate_short() -> str:
        """Generate a shorter UUID (first 8 chars)."""
        return str(uuid.uuid4())[:8]
    
    @staticmethod
    def is_valid(uuid_str: str) -> bool:
        """Check if a string is a valid UUID."""
        try:
            uuid.UUID(uuid_str)
            return True
        except ValueError:
            return False
    
    @staticmethod
    def generate_deterministic(namespace: str, name: str) -> str:
        """Generate a deterministic UUID based on namespace and name."""
        return str(uuid.uuid5(uuid.NAMESPACE_DNS, f"{namespace}:{name}"))

class HashUtils:
    """Utility class for hashing operations."""
    
    @staticmethod
    def md5(data: Union[str, bytes]) -> str:
        """Generate MD5 hash of data."""
        if isinstance(data, str):
            data = data.encode('utf-8')
        return hashlib.md5(data).hexdigest()
    
    @staticmethod
    def sha1(data: Union[str, bytes]) -> str:
        """Generate SHA1 hash of data."""
        if isinstance(data, str):
            data = data.encode('utf-8')
        return hashlib.sha1(data).hexdigest()
    
    @staticmethod
    def sha256(data: Union[str, bytes]) -> str:
        """Generate SHA256 hash of data."""
        if isinstance(data, str):
            data = data.encode('utf-8')
        return hashlib.sha256(data).hexdigest()
    
    @staticmethod
    def file_hash(filepath: str, algorithm: str = 'sha256') -> str:
        """Generate hash of file contents."""
        hash_func = getattr(hashlib, algorithm)()
        with open(filepath, 'rb') as f:
            for chunk in iter(lambda: f.read(4096), b''):
                hash_func.update(chunk)
        return hash_func.hexdigest()

def generate_uid(prefix: str = "uid") -> str:
    """
    Generate a unique identifier with optional prefix.
    
    Args:
        prefix: Optional prefix for the UID
        
    Returns:
        str: Unique identifier string
    """
    unique_id = str(uuid.uuid4())
    timestamp = int(time.time() * 1000)
    return f"{prefix}_{timestamp}_{unique_id[:8]}"

def generate_id(prefix: str = "id") -> str:
    """
    Generate a unique identifier with optional prefix.
    Alias for generate_uid for backward compatibility.
    
    Args:
        prefix: Optional prefix for the ID
        
    Returns:
        str: Unique identifier string
    """
    return generate_uid(prefix)
def memoize(func):
    """
    Decorator to memoize function results for faster repeated calls.
    
    Args:
        func: Function to memoize
        
    Returns:
        Wrapped function with memoization
    """
    cache = {}
    
    @functools.wraps(func)
    def wrapper(*args, **kwargs):
        # Create a key from the function arguments
        key = str(args) + str(sorted(kwargs.items()))
        
        if key not in cache:
            cache[key] = func(*args, **kwargs)
        return cache[key]
    
    # Add a clear_cache method to the wrapper function
    wrapper.clear_cache = lambda: cache.clear()
    
    return wrapper

class TimestampUtils:
    """Utility class for timestamp operations and conversions."""
    
    @staticmethod
    def to_milliseconds(dt: Union[datetime, str, int, float]) -> int:
        """Convert various time formats to millisecond timestamp."""
        if isinstance(dt, datetime):
            return int(dt.timestamp() * 1000)
        elif isinstance(dt, str):
            return int(parse_datetime(dt).timestamp() * 1000)
        elif isinstance(dt, (int, float)):
            # If already a timestamp, ensure it's in milliseconds
            if dt > 1e16:  # nanoseconds
                return int(dt / 1000000)
            elif dt > 1e13:  # microseconds
                return int(dt / 1000)
            elif dt > 1e10:  # milliseconds
                return int(dt)
            else:  # seconds
                return int(dt * 1000)
        else:
            raise ValueError(f"Unsupported timestamp format: {type(dt)}")
    
    @staticmethod
    def from_milliseconds(ms: int) -> datetime:
        """Convert millisecond timestamp to datetime object."""
        return datetime.fromtimestamp(ms / 1000)
    
    @staticmethod
    def now_ms() -> int:
        """Get current time in milliseconds."""
        return int(time.time() * 1000)
    
    @staticmethod
    def format_ms(ms: int, fmt: str = "%Y-%m-%d %H:%M:%S") -> str:
        """Convert milliseconds timestamp to formatted string."""
        dt = datetime.datetime.fromtimestamp(ms / 1000)
        return dt.strftime(fmt)


# Trading-specific utility functions
def calculate_price_precision(symbol: str, exchange: str = None) -> int:
    """
    Calculate the price precision for a given symbol and exchange.
    
    Args:
        symbol: Trading symbol (e.g., 'BTC/USDT')
        exchange: Exchange name (optional)
        
    Returns:
        int: Number of decimal places for price
    """
    # Default precisions for common symbols
    default_precisions = {
        'BTC': 2,
        'ETH': 2,
        'LTC': 2,
        'XRP': 5,
        'ADA': 6,
        'DOT': 4,
        'BNB': 3,
        'SOL': 3,
        'DOGE': 7,
        'USDT': 2,
        'USDC': 2,
        'DEFAULT': 8
    }
    
    # Extract base currency from symbol
    base = symbol.split('/')[0] if '/' in symbol else symbol
    
    # Return default precision for the base currency or DEFAULT if not found
    return default_precisions.get(base, default_precisions['DEFAULT'])


def calculate_quantity_precision(symbol: str, exchange: str = None) -> int:
    """
    Calculate the quantity precision for a given symbol and exchange.
    
    Args:
        symbol: Trading symbol (e.g., 'BTC/USDT')
        exchange: Exchange name (optional)
        
    Returns:
        int: Number of decimal places for quantity
    """
    # Default precisions for common symbols
    default_precisions = {
        'BTC': 6,
        'ETH': 5,
        'LTC': 4,
        'XRP': 1,
        'ADA': 1,
        'DOT': 2,
        'BNB': 3,
        'SOL': 2,
        'DOGE': 0,
        'USDT': 2,
        'USDC': 2,
        'DEFAULT': 8
    }
    
    # Extract base currency from symbol
    base = symbol.split('/')[0] if '/' in symbol else symbol
    
    # Return default precision for the base currency or DEFAULT if not found
    return default_precisions.get(base, default_precisions['DEFAULT'])


def round_to_precision(value: float, precision: int) -> float:
    """
    Round a value to a specific number of decimal places.
    
    Args:
        value: Value to round
        precision: Number of decimal places
        
    Returns:
        float: Rounded value
    """
    factor = 10 ** precision
    return round(value * factor) / factor


def convert_timeframe(timeframe: str, to_format: str = 'seconds') -> Union[int, str]:
    """
    Convert a timeframe string to different formats.
    
    Args:
        timeframe: Timeframe string (e.g., '1m', '5m', '1h', '1d')
        to_format: Target format ('seconds', 'minutes', 'hours', 'days', or 'pandas')
        
    Returns:
        Union[int, str]: Converted timeframe
    """
    # Parse timeframe
    match = re.match(r'^(\d+)([smhdwM])$', timeframe)
    if not match:
        raise ValueError(f"Invalid timeframe format: {timeframe}")
        
    value, unit = match.groups()
    value = int(value)
    
    # Convert to seconds first
    if unit == 's':
        seconds = value
    elif unit == 'm':
        seconds = value * 60
    elif unit == 'h':
        seconds = value * 60 * 60
    elif unit == 'd':
        seconds = value * 60 * 60 * 24
    elif unit == 'w':
        seconds = value * 60 * 60 * 24 * 7
    elif unit == 'M':
        seconds = value * 60 * 60 * 24 * 30  # Approximate
    else:
        raise ValueError(f"Invalid timeframe unit: {unit}")
    
    # Convert to target format
    if to_format == 'seconds':
        return seconds
    elif to_format == 'minutes':
        return seconds / 60
    elif to_format == 'hours':
        return seconds / (60 * 60)
    elif to_format == 'days':
        return seconds / (60 * 60 * 24)
    elif to_format == 'pandas':
        # Convert to pandas frequency string
        if unit == 's':
            return f"{value}S"
        elif unit == 'm':
            return f"{value}T"
        elif unit == 'h':
            return f"{value}H"
        elif unit == 'd':
            return f"{value}D"
        elif unit == 'w':
            return f"{value}W"
        elif unit == 'M':
            return f"{value}M"
    else:
        raise ValueError(f"Invalid target format: {to_format}")


def calculate_order_cost(price: float, quantity: float, fee_rate: float = 0.001) -> float:
    """
    Calculate the total cost of an order including fees.
    
    Args:
        price: Order price
        quantity: Order quantity
        fee_rate: Fee rate as a decimal (default: 0.1%)
        
    Returns:
        float: Total order cost
    """
    base_cost = price * quantity
    fee = base_cost * fee_rate
    return base_cost + fee


def calculate_order_risk(price: float, stop_loss: float, quantity: float,
                         account_balance: float) -> float:
    """
    Calculate the risk percentage of an order relative to account balance.
    
    Args:
        price: Entry price
        stop_loss: Stop loss price
        quantity: Order quantity
        account_balance: Total account balance
        
    Returns:
        float: Risk as a percentage of account balance
    """
    if price <= 0 or account_balance <= 0:
        return 0.0
        
    # Calculate potential loss
    loss_per_unit = abs(price - stop_loss)
    total_loss = loss_per_unit * quantity
    
    # Calculate risk percentage
    risk_percentage = (total_loss / account_balance) * 100
    
    return risk_percentage


def normalize_price(price: float, tick_size: float) -> float:
    """
    Normalize a price to comply with exchange tick size requirements.
    
    Args:
        price: Raw price
        tick_size: Minimum price increment
        
    Returns:
        float: Normalized price
    """
    if tick_size <= 0:
        return price
        
    return round(price / tick_size) * tick_size


def normalize_quantity(quantity: float, step_size: float, min_quantity: float = 0) -> float:
    """
    Normalize a quantity to comply with exchange step size requirements.
    
    Args:
        quantity: Raw quantity
        step_size: Minimum quantity increment
        min_quantity: Minimum allowed quantity
        
    Returns:
        float: Normalized quantity
    """
    if step_size <= 0:
        return max(quantity, min_quantity)
        
    normalized = round(quantity / step_size) * step_size
    
    # Ensure the quantity is at least the minimum
    return max(normalized, min_quantity)


__all__ = [
    # Time utilities
    'timestamp_ms', 'current_timestamp', 'current_timestamp_micros', 'current_timestamp_nanos',
    'timestamp_to_datetime', 'datetime_to_timestamp', 'parse_datetime',
    'format_datetime', 'timeframe_to_seconds', 'timeframe_to_timedelta',
    'round_timestamp', 'generate_timeframes', 'parse_timeframe', 'validate_timeframe',
    'get_higher_timeframes', 'TimestampUtils',
    
    # Data handling and trading utilities
    'calculate_price_precision', 'calculate_quantity_precision',
    'round_to_precision', 'convert_timeframe', 'calculate_order_cost',
    'calculate_order_risk', 'normalize_price', 'normalize_quantity',
    'parse_decimal', 'safe_divide', 'round_to_tick', 'round_to_tick_size', 'calculate_change_percent',
    'normalize_value', 'moving_average', 'exponential_moving_average', 'rolling_window',
    
    # String and format
    'camel_to_snake', 'snake_to_camel', 'format_number', 'format_currency', 'truncate_string',
    'pluralize',
    
    # JSON and data structures
    'EnhancedJSONEncoder', 'JsonEncoder', 'json_dumps', 'json_loads', 'deep_update', 'deep_get',
    'flatten_dict', 'unflatten_dict', 'dict_to_object', 'dict_to_namedtuple', 'group_by', 'chunks',
    'filter_none_values', 'find_duplicate_items', 'merge_lists',
    
    # Security and validation
    'generate_secure_random_string', 'generate_uuid', 'generate_hmac_signature',
    'is_valid_url', 'is_valid_email', 'sanitize_filename', 'validate_required_keys',
    'mask_sensitive_data', 'hash_content', 'generate_uid',
    
    # Network and system
    'get_host_info', 'is_port_open', 'rate_limit', 'rate_limited', 'retry', 'timer',
    'retry_with_backoff', 'exponential_backoff', 'time_execution', 'calculate_checksum',
    
    # Async utilities
    'ensure_future', 'create_task_name',
    
    # Thread-safe utilities
    'AtomicCounter', 'SafeDict',
    
    # Trading-specific
    'calculate_order_size', 'calculate_position_value', 'calculate_pip_value', 'calculate_arbitrage_profit',
    'calculate_position_size', 'calculate_volatility', 'calculate_correlation', 'calculate_drawdown',
    'calculate_liquidation_price', 'calculate_risk_reward', 'calculate_win_rate',
    'calculate_risk_reward_ratio', 'calculate_confidence_score', 'normalize_probability',
    'weighted_average', 'time_weighted_average', 'validate_signal', 'calculate_expectancy',
    'calculate_kelly_criterion', 'calculate_sharpe_ratio', 'calculate_sortino_ratio',
    'calculate_max_drawdown', 'calculate_calmar_ratio', 'z_score',
<<<<<<< HEAD
    'is_price_consolidating', 'is_breaking_out', 'calculate_pivot_points', 'pivot_points',
    'periodic_reset', 'obfuscate_sensitive_data', 'exponential_smoothing',
    'calculate_distance', 'calculate_distance_percentage', 'memoize',
    'is_higher_timeframe', 'threaded_calculation', 'create_batches',
    'create_directory', 'create_directory_if_not_exists', 'compress_data', 'decompress_data',
=======
    'is_price_consolidating', 'is_breaking_out', 'calculate_pivot_points',
    'pivot_points',
    'periodic_reset', 'obfuscate_sensitive_data', 'exponential_smoothing',
    'calculate_distance', 'calculate_distance_percentage', 'memoize',
    'is_higher_timeframe', 'threaded_calculation', 'create_batches',

    'create_directory', 'create_directory_if_not_exists', 'compress_data', 'decompress_data',


    'create_directory', 'create_directory_if_not_exists',
    'compress_data', 'decompress_data', 'pivot_points',

    'get_asset_precision',
    'compress_data', 'decompress_data',

    'create_directory', 'create_directory_if_not_exists', 'compress_data', 'decompress_data',

>>>>>>> 8c15bc14
    'UuidUtils', 'HashUtils', 'SecurityUtils',
    'ClassRegistry', 'AsyncService', 'Signal', 'SignalBus'
]

class SecurityUtils:
    """Utility class for security operations."""
    
    @staticmethod
    def encrypt(data: str, key: str) -> str:
        """
        Encrypt data using a key.
        
        Args:
            data: Data to encrypt
            key: Encryption key
            
        Returns:
            str: Encrypted data in base64 format
        """
        if not data:
            return ""
            
        # Create a simple encryption using HMAC and base64
        if isinstance(data, str):
            data = data.encode('utf-8')
        if isinstance(key, str):
            key = key.encode('utf-8')
            
        h = hmac.new(key, data, hashlib.sha256)
        signature = h.digest()
        
        # Combine data and signature and encode
        result = base64.b64encode(data + signature).decode('utf-8')
        return result
    
    @staticmethod
    def decrypt(encrypted_data: str, key: str) -> str:
        """
        Decrypt data using a key.
        
        Args:
            encrypted_data: Encrypted data in base64 format
            key: Decryption key
            
        Returns:
            str: Decrypted data
        """
        if not encrypted_data:
            return ""
            
        try:
            # Decode from base64
            if isinstance(key, str):
                key = key.encode('utf-8')
                
            decoded = base64.b64decode(encrypted_data)
            
            # Extract data and signature
            data = decoded[:-32]  # SHA256 digest is 32 bytes
            signature = decoded[-32:]
            
            # Verify signature
            h = hmac.new(key, data, hashlib.sha256)
            calculated_signature = h.digest()
            
            if not hmac.compare_digest(signature, calculated_signature):
                raise ValueError("Invalid signature, data may be tampered")
                
            # Return decrypted data
            return data.decode('utf-8')
        except Exception as e:
            logger.error(f"Decryption error: {str(e)}")
            return ""
    
    @staticmethod
    def hash_password(password: str, salt: str = None) -> Tuple[str, str]:
        """
        Hash a password with optional salt.
        
        Args:
            password: Password to hash
            salt: Optional salt (generated if not provided)
            
        Returns:
            Tuple[str, str]: (hashed_password, salt)
        """
        if salt is None:
            salt = os.urandom(16).hex()
        
        if isinstance(password, str):
            password = password.encode('utf-8')
        if isinstance(salt, str):
            salt = salt.encode('utf-8')
            
        # Use PBKDF2 for password hashing
        key = hashlib.pbkdf2_hmac('sha256', password, salt, 100000)
        hashed = base64.b64encode(key).decode('utf-8')
        
        return hashed, salt.decode('utf-8') if isinstance(salt, bytes) else salt
    
    @staticmethod
    def verify_password(password: str, hashed_password: str, salt: str) -> bool:
        """
        Verify a password against a hash.
        
        Args:
            password: Password to verify
            hashed_password: Stored hash
            salt: Salt used for hashing
            
        Returns:
            bool: True if password matches
        """
        if isinstance(password, str):
            password = password.encode('utf-8')
        if isinstance(salt, str):
            salt = salt.encode('utf-8')
            
        # Hash the input password with the same salt
        key = hashlib.pbkdf2_hmac('sha256', password, salt, 100000)
        calculated_hash = base64.b64encode(key).decode('utf-8')
        
        # Compare hashes
        return hashed_password == calculated_hash<|MERGE_RESOLUTION|>--- conflicted
+++ resolved
@@ -16,10 +16,8 @@
 import hashlib
 import base64
 import gzip
-<<<<<<< HEAD
-=======
+
 import pickle
->>>>>>> 8c15bc14
 import random
 import pickle
 import zlib
@@ -2495,15 +2493,12 @@
     }
 
 
-<<<<<<< HEAD
 # Backward compatibility alias
-=======
 def pivot_points(high: float, low: float, close: float) -> Dict[str, float]:
     """Alias for :func:`calculate_pivot_points` for backward compatibility."""
     return calculate_pivot_points(high, low, close)
-=======
 # Backwards compatibility alias
->>>>>>> 8c15bc14
+
 pivot_points = calculate_pivot_points
 
 def obfuscate_sensitive_data(data: Union[str, Dict, List], level: int = 1) -> Union[str, Dict, List]:
@@ -3377,11 +3372,10 @@
         raise
 
 
-<<<<<<< HEAD
 def create_directory_if_not_exists(path: str) -> str:
     """Create directory if it does not already exist."""
     return create_directory(path, exist_ok=True)
-=======
+
 def compress_data(data: Union[str, bytes]) -> bytes:
     """Compress data using gzip."""
     if isinstance(data, str):
@@ -3397,7 +3391,7 @@
 def create_directory_if_not_exists(path: str) -> str:
     """Create directory if it does not already exist."""
     return create_directory(path, exist_ok=True)
-=======
+
 def create_directory_if_not_exists(path: str) -> str:
     """Create directory if it does not already exist."""
     return create_directory(path, exist_ok=True)
@@ -3410,7 +3404,6 @@
         return gzip.compress(serialized)
     except Exception as exc:  # pragma: no cover - best effort
         logger.error("Failed to compress data: %s", exc)
-=======
 def get_asset_precision(asset: str) -> int:
     """Return decimal precision for a given asset."""
     return POSITION_SIZE_PRECISION
@@ -3426,7 +3419,6 @@
     """Decompress gzip-compressed binary data."""
     import gzip
     return gzip.decompress(data)
-=======
 
 def compress_data(data: Any) -> bytes:
     """Serialize and compress data using pickle and zlib."""
@@ -3445,12 +3437,10 @@
         return pickle.loads(decompressed)
     except Exception as exc:  # pragma: no cover - best effort
         logger.error("Failed to decompress data: %s", exc)
-=======
         return pickle.loads(zlib.decompress(data))
     except Exception as e:
         logger.error(f"Failed to decompress data: {str(e)}")
         raise
->>>>>>> 8c15bc14
 
 class ThreadSafeDict:
     """
@@ -4544,13 +4534,11 @@
     'weighted_average', 'time_weighted_average', 'validate_signal', 'calculate_expectancy',
     'calculate_kelly_criterion', 'calculate_sharpe_ratio', 'calculate_sortino_ratio',
     'calculate_max_drawdown', 'calculate_calmar_ratio', 'z_score',
-<<<<<<< HEAD
     'is_price_consolidating', 'is_breaking_out', 'calculate_pivot_points', 'pivot_points',
     'periodic_reset', 'obfuscate_sensitive_data', 'exponential_smoothing',
     'calculate_distance', 'calculate_distance_percentage', 'memoize',
     'is_higher_timeframe', 'threaded_calculation', 'create_batches',
     'create_directory', 'create_directory_if_not_exists', 'compress_data', 'decompress_data',
-=======
     'is_price_consolidating', 'is_breaking_out', 'calculate_pivot_points',
     'pivot_points',
     'periodic_reset', 'obfuscate_sensitive_data', 'exponential_smoothing',
@@ -4568,7 +4556,6 @@
 
     'create_directory', 'create_directory_if_not_exists', 'compress_data', 'decompress_data',
 
->>>>>>> 8c15bc14
     'UuidUtils', 'HashUtils', 'SecurityUtils',
     'ClassRegistry', 'AsyncService', 'Signal', 'SignalBus'
 ]
