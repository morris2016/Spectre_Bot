#!/usr/bin/env python3
"""
QuantumSpectre Elite Trading System
Core Utility Functions

This module provides a collection of utility functions used throughout the system,
including time handling, data processing, JSON manipulation, validation, and more.
"""

import os
import re
import time
import json
import uuid
import hmac
import hashlib
import base64
import gzip

import pickle
import random
import pickle
import zlib
import socket
import string
import decimal
import datetime
import dateutil.parser
import threading
import functools
import itertools
import collections
import urllib.parse
import numpy as np
import pandas as pd
import gzip
import sys
import asyncio
import importlib
import pkgutil
import enum
from typing import Dict, List, Any, Optional, Union, Callable, Tuple, Generator, Set, Type
from pathlib import Path
from functools import wraps
from contextlib import suppress, asynccontextmanager, contextmanager
import inspect  # Add this to the imports at the top
from common.logger import get_logger, performance_log

# Configure module logger
logger = get_logger(__name__)

# Constants for time utilities
TIMESTAMP_FORMAT = "%Y-%m-%d %H:%M:%S.%f"
DATE_FORMAT = "%Y-%m-%d"
US_TIMESTAMP_FORMAT = "%Y-%m-%d %I:%M:%S %p"
MILLISECONDS_IN_SECOND = 1000

def merge_deep(source, destination):
    """
    Deep merge two dictionaries.
    
    The source dictionary values will override destination values if there's a conflict.
    Lists will be combined (not overwritten).
    
    Args:
        source: Source dictionary
        destination: Destination dictionary
        
    Returns:
        Merged dictionary
    """
    for key, value in source.items():
        if isinstance(value, dict):
            # Get node or create one
            node = destination.setdefault(key, {})
            if isinstance(node, dict):
                merge_deep(value, node)
            else:
                destination[key] = value
        elif isinstance(value, list):
            if key in destination and isinstance(destination[key], list):
                # Combine lists without duplicates
                destination[key] = list(set(destination[key] + value))
            else:
                destination[key] = value
        else:
            destination[key] = value
            
    return destination
MICROSECONDS_IN_SECOND = 1000000
NANOSECONDS_IN_SECOND = 1000000000

def import_submodules(package_name):
    """
    Import all submodules of a package, recursively.

    Args:
        package_name (str): The name of the package to import submodules from.

    Returns:
        dict: A dictionary mapping module names to the imported modules.
    """
    if isinstance(package_name, str):
        package = importlib.import_module(package_name)
    else:
        package = package_name
        package_name = package.__name__

    results = {}
    for loader, name, is_pkg in pkgutil.walk_packages(package.__path__, package_name + '.'):
        try:
            results[name] = importlib.import_module(name)
        except Exception as e:
            logger.exception(f"Failed to import module {name}: {e}")
    return results

#======================================
# Time and Date Utilities
#======================================

def timestamp_ms() -> int:
    """
    Get current timestamp in milliseconds.
    
    Returns:
        int: Current timestamp in milliseconds
    """
    return int(time.time() * MILLISECONDS_IN_SECOND)


def current_timestamp() -> int:
    """
    Get current timestamp in milliseconds.
    
    Returns:
        int: Current timestamp in milliseconds
    """
    return int(time.time() * MILLISECONDS_IN_SECOND)


def current_timestamp_micros() -> int:
    """
    Get current timestamp in microseconds.
    
    Returns:
        int: Current timestamp in microseconds
    """
    return int(time.time() * MICROSECONDS_IN_SECOND)


def current_timestamp_nanos() -> int:
    """
    Get current timestamp in nanoseconds.
    
    Returns:
        int: Current timestamp in nanoseconds
    """
    return int(time.time() * NANOSECONDS_IN_SECOND)


def timestamp_to_datetime(timestamp: Union[int, float]) -> datetime.datetime:
    """
    Convert timestamp to datetime object, auto-detecting format.
    
    Args:
        timestamp: Timestamp value (seconds, milliseconds, microseconds, or nanoseconds)
        
    Returns:
        datetime.datetime: Datetime object
    """
    # Detect timestamp resolution based on value magnitude
    if timestamp > 1e18:  # nanoseconds
        return datetime.datetime.fromtimestamp(timestamp / NANOSECONDS_IN_SECOND)
    elif timestamp > 1e15:  # microseconds
        return datetime.datetime.fromtimestamp(timestamp / MICROSECONDS_IN_SECOND)
    elif timestamp > 1e12:  # milliseconds
        return datetime.datetime.fromtimestamp(timestamp / MILLISECONDS_IN_SECOND)
    else:  # seconds
        return datetime.datetime.fromtimestamp(timestamp)


def datetime_to_timestamp(dt: Union[datetime.datetime, str], resolution: str = 'ms') -> int:
    """
    Convert datetime to timestamp with specified resolution.
    
    Args:
        dt: Datetime object or string
        resolution: Timestamp resolution ('s', 'ms', 'us', or 'ns')
        
    Returns:
        int: Timestamp in specified resolution
    """
    if isinstance(dt, str):
        dt = parse_datetime(dt)
        
    ts = dt.timestamp()
    
    if resolution == 's':
        return int(ts)
    elif resolution == 'ms':
        return int(ts * MILLISECONDS_IN_SECOND)
    elif resolution == 'us':
        return int(ts * MICROSECONDS_IN_SECOND)
    elif resolution == 'ns':
        return int(ts * NANOSECONDS_IN_SECOND)
    else:
        raise ValueError(f"Invalid resolution: {resolution}. Use 's', 'ms', 'us', or 'ns'")


def parse_datetime(date_string: str) -> datetime.datetime:
    """
    Parse datetime from string using flexible formats.
    
    Args:
        date_string: Datetime string in various formats
        
    Returns:
        datetime.datetime: Parsed datetime object
    """
    try:
        return dateutil.parser.parse(date_string)
    except (ValueError, TypeError) as e:
        logger.error(f"Failed to parse datetime: {date_string}", exc_info=e)
        raise


def format_datetime(dt: Union[datetime.datetime, str, int, float], 
                   fmt: str = TIMESTAMP_FORMAT) -> str:
    """
    Format datetime object to string.
    
    Args:
        dt: Datetime object, timestamp, or date string
        fmt: Output format string
        
    Returns:
        str: Formatted datetime string
    """
    if isinstance(dt, (int, float)):
        dt = timestamp_to_datetime(dt)
    elif isinstance(dt, str):
        dt = parse_datetime(dt)
        
    return dt.strftime(fmt)


def timeframe_to_seconds(timeframe: str) -> int:
    """
    Convert timeframe string to seconds.
    
    Args:
        timeframe: Timeframe string (e.g., '1m', '5m', '1h', '1d')
        
    Returns:
        int: Timeframe in seconds
    """
    match = re.match(r'^(\d+)([smhdwM])$', timeframe)
    if not match:
        raise ValueError(f"Invalid timeframe format: {timeframe}")
        
    value, unit = match.groups()
    value = int(value)
    
    if unit == 's':
        return value
    elif unit == 'm':
        return value * 60
    elif unit == 'h':
        return value * 60 * 60
    elif unit == 'd':
        return value * 60 * 60 * 24
    elif unit == 'w':
        return value * 60 * 60 * 24 * 7
    elif unit == 'M':
        return value * 60 * 60 * 24 * 30  # Approximate
    else:
        raise ValueError(f"Invalid timeframe unit: {unit}")


def timeframe_to_timedelta(timeframe: str) -> datetime.timedelta:
    """
    Convert timeframe string to timedelta.
    
    Args:
        timeframe: Timeframe string (e.g., '1m', '5m', '1h', '1d')
        
    Returns:
        datetime.timedelta: Timeframe as timedelta
    """
    seconds = timeframe_to_seconds(timeframe)
    return datetime.timedelta(seconds=seconds)


def round_timestamp(timestamp: Union[int, float], 
                    timeframe: str, 
                    resolution: str = 'ms') -> int:
    """
    Round timestamp to nearest timeframe boundary.
    
    Args:
        timestamp: Timestamp value
        timeframe: Timeframe string (e.g., '1m', '5m', '1h', '1d')
        resolution: Timestamp resolution ('s', 'ms', 'us', or 'ns')
        
    Returns:
        int: Rounded timestamp in original resolution
    """
    # Normalize to seconds
    if resolution == 'ms':
        ts_seconds = timestamp / MILLISECONDS_IN_SECOND
    elif resolution == 'us':
        ts_seconds = timestamp / MICROSECONDS_IN_SECOND
    elif resolution == 'ns':
        ts_seconds = timestamp / NANOSECONDS_IN_SECOND
    else:  # 's'
        ts_seconds = timestamp
        
    # Get timeframe in seconds
    tf_seconds = timeframe_to_seconds(timeframe)
    
    # Round
    rounded_seconds = int(ts_seconds // tf_seconds * tf_seconds)
    
    # Convert back to original resolution
    if resolution == 'ms':
        return rounded_seconds * MILLISECONDS_IN_SECOND
    elif resolution == 'us':
        return rounded_seconds * MICROSECONDS_IN_SECOND
    elif resolution == 'ns':
        return rounded_seconds * NANOSECONDS_IN_SECOND
    else:  # 's'
        return rounded_seconds


def generate_timeframes(start_dt: Union[datetime.datetime, str, int],
                       end_dt: Union[datetime.datetime, str, int],
                       timeframe: str) -> List[int]:
    """
    Generate a list of timestamp boundaries between start and end.
    
    Args:
        start_dt: Start datetime (object, string, or timestamp)
        end_dt: End datetime (object, string, or timestamp)
        timeframe: Timeframe string (e.g., '1m', '5m', '1h', '1d')
        
    Returns:
        List[int]: List of timestamp boundaries in milliseconds
    """
    # Convert inputs to datetime objects
    if isinstance(start_dt, (int, float)):
        start_dt = timestamp_to_datetime(start_dt)
    elif isinstance(start_dt, str):
        start_dt = parse_datetime(start_dt)
        
    if isinstance(end_dt, (int, float)):
        end_dt = timestamp_to_datetime(end_dt)
    elif isinstance(end_dt, str):
        end_dt = parse_datetime(end_dt)
        
    # Get timeframe as timedelta
    tf_delta = timeframe_to_timedelta(timeframe)
    
    # Round start_dt to timeframe boundary
    tf_seconds = timeframe_to_seconds(timeframe)
    start_timestamp = int(start_dt.timestamp())
    rounded_start = int(start_timestamp // tf_seconds * tf_seconds)
    current_dt = datetime.datetime.fromtimestamp(rounded_start)
    
    # Generate boundaries
    boundaries = []
    while current_dt <= end_dt:
        boundaries.append(int(current_dt.timestamp() * MILLISECONDS_IN_SECOND))
        current_dt += tf_delta
        
    return boundaries


def parse_timeframe(timeframe_str: str) -> Tuple[int, str]:
    """
    Parse a timeframe string into value and unit parts.
    
    Args:
        timeframe_str: Timeframe string (e.g., '1m', '5m', '1h', '1d')
        
    Returns:
        Tuple[int, str]: Value and unit parts
    """
    match = re.match(r'^(\d+)([smhdwM])$', timeframe_str)
    if not match:
        raise ValueError(f"Invalid timeframe format: {timeframe_str}")
    
    value, unit = match.groups()
    return int(value), unit


#======================================
# Data Handling Utilities
#======================================

def parse_decimal(value: Union[str, float, int, None]) -> Optional[decimal.Decimal]:
    """
    Parse a value to Decimal with safe handling.
    
    Args:
        value: Value to parse
        
    Returns:
        decimal.Decimal or None if input is None
    """
    if value is None:
        return None
        
    try:
        return decimal.Decimal(str(value))
    except (decimal.InvalidOperation, ValueError, TypeError) as e:
        logger.warning(f"Failed to parse decimal: {value}", exc_info=e)
        return None


def safe_divide(numerator: Union[float, int, decimal.Decimal], 
               denominator: Union[float, int, decimal.Decimal], 
               default: Union[float, int, decimal.Decimal] = 0) -> Union[float, decimal.Decimal]:
    """
    Safely divide two numbers, returning a default on division by zero.
    
    Args:
        numerator: Numerator value
        denominator: Denominator value
        default: Default value to return on error
        
    Returns:
        Result of division or default on error
    """
    try:
        # Handle division by zero or very small numbers
        if denominator == 0 or (isinstance(denominator, float) and abs(denominator) < 1e-10):
            return default
        return numerator / denominator
    except (ZeroDivisionError, TypeError, ValueError) as e:
        logger.debug(f"Division error: {numerator} / {denominator}", exc_info=e)
        return default


def round_to_tick(value: Union[float, decimal.Decimal],
                 tick_size: Union[float, decimal.Decimal]) -> Union[float, decimal.Decimal]:
    """
    Round a value to the nearest tick size.
    
    Args:
        value: Value to round
        tick_size: Tick size
        
    Returns:
        Rounded value
    """
    if tick_size == 0:
        return value
        
    # Determine if we're working with Decimal or float
    if isinstance(value, decimal.Decimal) or isinstance(tick_size, decimal.Decimal):
        value = parse_decimal(value)
        tick_size = parse_decimal(tick_size)
        return (value / tick_size).quantize(decimal.Decimal('1'), 
                                          rounding=decimal.ROUND_HALF_UP) * tick_size
    else:
        # Default float implementation
        return round(value / tick_size) * tick_size


def round_to_tick_size(value: Union[float, decimal.Decimal],
                       tick_size: Union[float, decimal.Decimal]) -> Union[float, decimal.Decimal]:
    """Alias for :func:`round_to_tick` for backward compatibility."""
    return round_to_tick(value, tick_size)


def calculate_change_percent(current: Union[float, decimal.Decimal], 
                           previous: Union[float, decimal.Decimal]) -> float:
    """
    Calculate percent change between two values.
    
    Args:
        current: Current value
        previous: Previous value
        
    Returns:
        float: Percent change
    """
    return 100.0 * safe_divide(current - previous, previous)


def normalize_value(value: float, 
                   min_value: float, 
                   max_value: float, 
                   new_min: float = 0.0, 
                   new_max: float = 1.0) -> float:
    """
    Normalize value to a new range.
    
    Args:
        value: Value to normalize
        min_value: Minimum value in original range
        max_value: Maximum value in original range
        new_min: Minimum value in new range
        new_max: Maximum value in new range
        
    Returns:
        float: Normalized value
    """
    if min_value == max_value:
        return (new_min + new_max) / 2
        
    normalized = (value - min_value) / (max_value - min_value)
    return new_min + normalized * (new_max - new_min)


def moving_average(data: List[Union[float, int]], window: int) -> List[float]:
    """
    Calculate simple moving average.
    
    Args:
        data: List of numeric values
        window: Moving average window size
        
    Returns:
        List[float]: List of moving averages
    """
    if not data or window <= 0 or window > len(data):
        return []
        
    result = []
    cumsum = 0
    
    for i, value in enumerate(data):
        cumsum += value
        
        if i >= window:
            cumsum -= data[i - window]
            
        if i >= window - 1:
            result.append(cumsum / window)
            
    return result


def exponential_moving_average(data: List[Union[float, int]], span: int) -> List[float]:
    """
    Calculate exponential moving average.
    
    Args:
        data: List of numeric values
        span: EMA span (like pandas implementation)
        
    Returns:
        List[float]: List of exponential moving averages
    """
    if not data or span <= 0:
        return []
        
    alpha = 2 / (span + 1)
    result = []
    
    # Initialize with SMA
    sma = sum(data[:span]) / span if len(data) >= span else sum(data) / len(data)
    ema = sma
    result.append(ema)
    
    # Calculate EMA for remaining data
    for value in data[span:]:
        ema = value * alpha + ema * (1 - alpha)
        result.append(ema)
        
    return result


def rolling_window(sequence, window_size):
    """
    Create rolling windows of data for time series analysis.
    
    Args:
        sequence: Input sequence (list, numpy array, etc.)
        window_size: Size of the rolling window
        
    Returns:
        Iterator of sliding windows
    """
    if isinstance(sequence, np.ndarray):
        # Use numpy's stride_tricks for efficient rolling windows
        return np.lib.stride_tricks.sliding_window_view(sequence, window_size)
    else:
        # For other sequence types, use a generator
        if len(sequence) < window_size:
            return []
        return (sequence[i:i+window_size] for i in range(len(sequence) - window_size + 1))


def efficient_rolling_window(sequence, window_size):
    """
    Alias for rolling_window function.
    Creates efficient rolling windows of data for time series analysis.
    
    Args:
        sequence: Input sequence (list, numpy array, etc.)
        window_size: Size of the rolling window
        
    Returns:
        Iterator of sliding windows
    """
    return rolling_window(sequence, window_size)


#======================================
# String and Data Format Utilities
#======================================

def camel_to_snake(name: str) -> str:
    """
    Convert camelCase to snake_case.
    
    Args:
        name: String in camelCase
        
    Returns:
        str: String in snake_case
    """
    name = re.sub('(.)([A-Z][a-z]+)', r'\1_\2', name)
    return re.sub('([a-z0-9])([A-Z])', r'\1_\2', name).lower()


def snake_to_camel(name: str) -> str:
    """
    Convert snake_case to camelCase.
    
    Args:
        name: String in snake_case
        
    Returns:
        str: String in camelCase
    """
    components = name.split('_')
    return components[0] + ''.join(x.title() for x in components[1:])


def format_number(number: Union[float, int, decimal.Decimal], 
                 precision: int = None) -> str:
    """
    Format number with specified precision and thousands separator.
    
    Args:
        number: Number to format
        precision: Decimal precision (None for automatic)
        
    Returns:
        str: Formatted number string
    """
    if number is None:
        return 'N/A'
        
    if precision is None:
        # Use string formatting for automatic precision
        if abs(number) >= 1000:
            return f"{number:,.0f}"
        elif abs(number) >= 100:
            return f"{number:,.1f}"
        elif abs(number) >= 10:
            return f"{number:,.2f}"
        elif abs(number) >= 1:
            return f"{number:,.3f}"
        elif abs(number) >= 0.1:
            return f"{number:,.4f}"
        elif abs(number) >= 0.01:
            return f"{number:,.5f}"
        elif abs(number) >= 0.001:
            return f"{number:,.6f}"
        elif abs(number) >= 0.0001:
            return f"{number:,.7f}"
        else:
            return f"{number:,.8f}"
    else:
        # Use specified precision
        format_str = f"{{:,.{precision}f}}"
        return format_str.format(number)


def format_currency(amount: Union[float, int, decimal.Decimal],
                   currency: str = 'USD',
                   precision: int = None) -> str:
    """
    Format amount as currency with symbol.
    
    Args:
        amount: Amount to format
        currency: Currency code
        precision: Decimal precision (None for automatic)
        
    Returns:
        str: Formatted currency string
    """
    symbols = {
        'USD': '$',
        'EUR': '€',
        'GBP': '£',
        'JPY': '¥',
        'BTC': '₿',
        'ETH': 'Ξ'
    }
    
    # Get symbol or use currency code
    symbol = symbols.get(currency, f"{currency} ")
    
    # Format the amount
    formatted_amount = format_number(amount, precision)
    
    # Combine symbol and amount
    return f"{symbol}{formatted_amount}"


def truncate_string(s: str, max_length: int = 100, suffix: str = '...') -> str:
    """
    Truncate string to max length with optional suffix.
    
    Args:
        s: String to truncate
        max_length: Maximum length
        suffix: Suffix to append if truncated
        
    Returns:
        str: Truncated string
    """
    if len(s) <= max_length:
        return s
        
    return s[:max_length - len(suffix)] + suffix


def pluralize(count: int, singular: str, plural: str = None) -> str:
    """
    Return singular or plural form based on count.
    
    Args:
        count: Count value
        singular: Singular form
        plural: Plural form (default is singular + 's')
        
    Returns:
        str: Appropriate form based on count
    """
    if plural is None:
        plural = singular + 's'
        
    return singular if count == 1 else plural


#======================================
# JSON and Data Structure Utilities
#======================================

class EnhancedJSONEncoder(json.JSONEncoder):
    """Extended JSON encoder that handles additional Python types."""
    
    def default(self, obj):
        # Handle datetime
        if isinstance(obj, (datetime.datetime, datetime.date, datetime.time)):
            return obj.isoformat()
            
        # Handle Decimal
        if isinstance(obj, decimal.Decimal):
            return float(obj)
            
        # Handle sets
        if isinstance(obj, set):
            return list(obj)
            
        # Handle numpy types
        if isinstance(obj, np.integer):
            return int(obj)
        if isinstance(obj, np.floating):
            return float(obj)
        if isinstance(obj, np.ndarray):
            return obj.tolist()
            
        # Handle pandas Timestamp
        if hasattr(pd, 'Timestamp') and isinstance(obj, pd.Timestamp):
            return obj.isoformat()
            
        # Handle objects with to_json method
        if hasattr(obj, 'to_json'):
            return obj.to_json()
            
        # Handle objects with __dict__ attribute
        if hasattr(obj, '__dict__'):
            return obj.__dict__
            
        # Let parent class handle or raise TypeError
        return super().default(obj)


class JsonEncoder(json.JSONEncoder):
    """
    Extended JSON encoder for serializing Python objects to JSON.
    This is an alias for EnhancedJSONEncoder with the same functionality.
    """
    def default(self, obj):
        # Handle datetime
        if isinstance(obj, (datetime.datetime, datetime.date, datetime.time)):
            return obj.isoformat()
            
        # Handle Decimal
        if isinstance(obj, decimal.Decimal):
            return float(obj)
            
        # Handle sets
        if isinstance(obj, set):
            return list(obj)
            
        # Handle numpy types
        if isinstance(obj, np.integer):
            return int(obj)
        if isinstance(obj, np.floating):
            return float(obj)
        if isinstance(obj, np.ndarray):
            return obj.tolist()
            
        # Handle pandas Timestamp
        if hasattr(pd, 'Timestamp') and isinstance(obj, pd.Timestamp):
            return obj.isoformat()
            
        # Handle objects with to_json method
        if hasattr(obj, 'to_json'):
            return obj.to_json()
            
        # Handle objects with __dict__ attribute
        if hasattr(obj, '__dict__'):
            return obj.__dict__
            
        # Let parent class handle or raise TypeError
        return super().default(obj)


def json_dumps(obj: Any, **kwargs) -> str:
    """
    Enhanced JSON dumps with additional type handling.
    
    Args:
        obj: Object to serialize
        **kwargs: Additional arguments for json.dumps
        
    Returns:
        str: JSON string
    """
    return json.dumps(obj, cls=EnhancedJSONEncoder, **kwargs)


def json_loads(s: str, **kwargs) -> Any:
    """
    Safe JSON loads with error handling.
    
    Args:
        s: JSON string
        **kwargs: Additional arguments for json.loads
        
    Returns:
        Deserialized object
    """
    try:
        return json.loads(s, **kwargs)
    except json.JSONDecodeError as e:
        # Log the error with truncated string
        logger.error(f"JSON decode error: {e} for string: {truncate_string(s)}")
        raise


def deep_update(original: Dict, update: Dict) -> Dict:
    """
    Recursively update a dictionary.
    
    Args:
        original: Original dictionary
        update: Dictionary with updates
        
    Returns:
        Dict: Updated dictionary
    """
    for key, value in update.items():
        if key in original and isinstance(original[key], dict) and isinstance(value, dict):
            original[key] = deep_update(original[key], value)
        else:
            original[key] = value
            
    return original


def deep_get(dictionary: Dict, 
            keys: Union[str, List[str]], 
            default: Any = None,
            separator: str = '.') -> Any:
    """
    Get a value from nested dictionary using dot notation or key list.
    
    Args:
        dictionary: Dictionary to search
        keys: Key path (string with separators or list of keys)
        default: Default value if key not found
        separator: Key separator if keys is a string
        
    Returns:
        Value at key path or default
    """
    if not dictionary:
        return default
        
    if isinstance(keys, str):
        keys = keys.split(separator)
        
    for key in keys:
        try:
            if isinstance(dictionary, dict):
                dictionary = dictionary[key]
            else:
                return default
        except (KeyError, TypeError):
            return default
            
    return dictionary


def flatten_dict(d: Dict, 
                parent_key: str = '', 
                separator: str = '.') -> Dict:
    """
    Flatten a nested dictionary.
    
    Args:
        d: Dictionary to flatten
        parent_key: Parent key for recursive calls
        separator: Key separator in flattened keys
        
    Returns:
        Dict: Flattened dictionary
    """
    items = []
    for k, v in d.items():
        new_key = f"{parent_key}{separator}{k}" if parent_key else k
        
        if isinstance(v, dict):
            items.extend(flatten_dict(v, new_key, separator).items())
        else:
            items.append((new_key, v))
            
    return dict(items)


def unflatten_dict(d: Dict, separator: str = '.') -> Dict:
    """
    Restore a flattened dictionary to nested form.
    
    Args:
        d: Flattened dictionary
        separator: Key separator in flattened keys
        
    Returns:
        Dict: Nested dictionary
    """
    result = {}
    for key, value in d.items():
        parts = key.split(separator)
        
        # Start at the root
        current = result
        
        # Work through the key parts
        for part in parts[:-1]:
            # Create middle dictionaries as needed
            if part not in current:
                current[part] = {}
            current = current[part]
            
        # Set the value at the leaf
        current[parts[-1]] = value
        
    return result


def dict_to_object(d: Dict) -> object:
    """
    Convert a dictionary to an object with attributes.
    
    Args:
        d: Dictionary to convert
        
    Returns:
        object: Object with attributes from dictionary
    """
    class DictObject:
        def __init__(self, data):
            for key, value in data.items():
                if isinstance(value, dict):
                    value = dict_to_object(value)
                setattr(self, key, value)
                
        def __repr__(self):
            return str(self.__dict__)
                
    return DictObject(d)


def dict_to_namedtuple(name: str, data: Dict[str, Any]) -> Any:
    """Convert a dictionary to a namedtuple."""
    if not isinstance(data, dict):
        raise TypeError("data must be a dictionary")
    NT = collections.namedtuple(name, data.keys())
    return NT(**data)


def group_by(items: List[Any], key_func: Callable) -> Dict:
    """
    Group items by key function.
    
    Args:
        items: List of items to group
        key_func: Function to extract group key
        
    Returns:
        Dict: Items grouped by key
    """
    result = {}
    for item in items:
        key = key_func(item)
        if key not in result:
            result[key] = []
        result[key].append(item)
        
    return result


def chunks(lst: List[Any], n: int) -> Generator[List[Any], None, None]:
    """
    Split list into chunks of size n.
    
    Args:
        lst: List to split
        n: Chunk size
        
    Returns:
        Generator of list chunks
    """
    for i in range(0, len(lst), n):
        yield lst[i:i + n]


def filter_none_values(d: Dict) -> Dict:
    """
    Remove None values from dictionary.
    
    Args:
        d: Dictionary to filter
        
    Returns:
        Dict: Dictionary without None values
    """
    return {k: v for k, v in d.items() if v is not None}


def find_duplicate_items(items: List[Any]) -> List[Any]:
    """
    Find duplicate items in a list.
    
    Args:
        items: List to check for duplicates
        
    Returns:
        List: List of duplicate items
    """
    seen = set()
    duplicates = set()
    
    for item in items:
        if item in seen:
            duplicates.add(item)
        else:
            seen.add(item)
            
    return list(duplicates)


def merge_lists(list1: List, list2: List, key: str = None) -> List:
    """
    Merge two lists of dictionaries by a common key field.
    
    Args:
        list1: First list of dictionaries
        list2: Second list of dictionaries
        key: Key field for matching (None to merge by position)
        
    Returns:
        List: Merged list
    """
    if key is None:
        # Merge by position
        result = []
        for i in range(max(len(list1), len(list2))):
            item = {}
            if i < len(list1):
                item.update(list1[i])
            if i < len(list2):
                item.update(list2[i])
            result.append(item)
        return result
    else:
        # Merge by key
        result = list1.copy()
        
        # Create lookup for list1
        lookup = {item[key]: i for i, item in enumerate(result) if key in item}
        
        # Process list2
        for item2 in list2:
            if key in item2 and item2[key] in lookup:
                # Merge with existing item
                i = lookup[item2[key]]
                result[i].update(item2)
            else:
                # Add as new item
                result.append(item2)
                
        return result


#======================================
# Security and Validation Utilities
#======================================

def generate_secure_random_string(length: int = 32) -> str:
    """
    Generate a secure random string.
    
    Args:
        length: Length of the random string
        
    Returns:
        str: Secure random string
    """
    # Use all printable characters except whitespace
    chars = string.ascii_letters + string.digits + string.punctuation
    return ''.join(random.SystemRandom().choice(chars) for _ in range(length))


def generate_uuid() -> str:
    """
    Generate a UUID string.
    
    Returns:
        str: UUID string
    """
    return str(uuid.uuid4())


def generate_hmac_signature(key: str, message: str, algorithm: str = 'sha256') -> str:
    """
    Generate HMAC signature for a message.
    
    Args:
        key: Secret key
        message: Message to sign
        algorithm: Hash algorithm
        
    Returns:
        str: Hex-encoded signature
    """
    if isinstance(key, str):
        key = key.encode()
    if isinstance(message, str):
        message = message.encode()
        
    if algorithm == 'sha256':
        digest = hmac.new(key, message, hashlib.sha256).hexdigest()
    elif algorithm == 'sha512':
        digest = hmac.new(key, message, hashlib.sha512).hexdigest()
    else:
        raise ValueError(f"Unsupported algorithm: {algorithm}")
        
    return digest


def hash_content(content: str, algorithm: str = 'sha256') -> str:
    """
    Create a hash of content for deduplication and identification purposes.
    
    Args:
        content: The content to hash
        algorithm: Hash algorithm to use (default: sha256)
        
    Returns:
        str: Hexadecimal hash string
    """
    # Convert to bytes if string
    if isinstance(content, str):
        content = content.encode()
    
    # Create the hash based on specified algorithm
    if algorithm == 'sha256':
        hash_obj = hashlib.sha256(content)
    elif algorithm == 'md5':
        hash_obj = hashlib.md5(content)
    elif algorithm == 'sha1':
        hash_obj = hashlib.sha1(content)
    else:
        # Default to sha256 if unknown algorithm
        hash_obj = hashlib.sha256(content)
    
    # Return hexadecimal digest
    return hash_obj.hexdigest()


def is_valid_url(url: str) -> bool:
    """
    Check if a URL is valid.
    
    Args:
        url: URL to check
        
    Returns:
        bool: True if URL is valid
    """
    try:
        result = urllib.parse.urlparse(url)
        return all([result.scheme, result.netloc])
    except:
        return False


def is_valid_email(email: str) -> bool:
    """
    Check if an email address is valid.
    
    Args:
        email: Email address to check
        
    Returns:
        bool: True if email is valid
    """
    pattern = r'^[a-zA-Z0-9._%+-]+@[a-zA-Z0-9.-]+\.[a-zA-Z]{2,}$'
    return bool(re.match(pattern, email))


def sanitize_filename(filename: str) -> str:
    """
    Sanitize a filename to be safe for all operating systems.
    
    Args:
        filename: Filename to sanitize
        
    Returns:
        str: Sanitized filename
    """
    # Remove invalid characters
    valid_chars = "-_.() %s%s" % (string.ascii_letters, string.digits)
    sanitized = ''.join(c for c in filename if c in valid_chars)
    
    # Replace spaces with underscores
    sanitized = sanitized.replace(' ', '_')
    
    # Ensure it's not empty and doesn't start with a dot
    if not sanitized or sanitized.startswith('.'):
        sanitized = 'f' + sanitized
        
    return sanitized


def validate_required_keys(d: Dict, required_keys: List[str]) -> List[str]:
    """
    Validate that dictionary contains all required keys.
    
    Args:
        d: Dictionary to validate
        required_keys: List of required keys
        
    Returns:
        List[str]: List of missing keys (empty if all present)
    """
    return [key for key in required_keys if key not in d]


def mask_sensitive_data(data: Dict, sensitive_keys: List[str]) -> Dict:
    """
    Mask sensitive data in a dictionary.
    
    Args:
        data: Dictionary containing sensitive data
        sensitive_keys: List of sensitive key patterns (supports wildcards)
        
    Returns:
        Dict: Dictionary with masked sensitive data
    """
    result = data.copy()
    
    def mask_value(value: str) -> str:
        if not value:
            return value
        if len(value) <= 4:
            return '*' * len(value)
        return value[:2] + '*' * (len(value) - 4) + value[-2:]
    
    for key, value in data.items():
        # Check if this key should be masked
        should_mask = any(
            key == pattern or 
            (pattern.endswith('*') and key.startswith(pattern[:-1])) 
            for pattern in sensitive_keys
        )
        
        if should_mask and isinstance(value, str):
            result[key] = mask_value(value)
        elif isinstance(value, dict):
            result[key] = mask_sensitive_data(value, sensitive_keys)
        elif isinstance(value, list) and value and isinstance(value[0], dict):
            result[key] = [mask_sensitive_data(item, sensitive_keys) 
                          if isinstance(item, dict) else item 
                          for item in value]
            
    return result


#======================================
# Network and System Utilities
#======================================

def get_host_info() -> Dict[str, Any]:
    """
    Get information about the host system.
    
    Returns:
        Dict: System information
    """
    info = {
        'hostname': socket.gethostname(),
        'ip': socket.gethostbyname(socket.gethostname()),
        'platform': sys.platform,
        'python_version': sys.version,
        'time': datetime.datetime.now().isoformat(),
        'pid': os.getpid()
    }
    
    try:
        import psutil
        process = psutil.Process(os.getpid())
        info.update({
            'cpu_count': os.cpu_count(),
            'memory_total': psutil.virtual_memory().total,
            'memory_available': psutil.virtual_memory().available,
            'process_memory': process.memory_info().rss,
            'process_cpu_percent': process.cpu_percent(),
            'disk_usage': psutil.disk_usage('/').percent
        })
    except ImportError:
        # psutil not available
        pass
        
    return info


def is_port_open(host: str, port: int, timeout: float = 2.0) -> bool:
    """
    Check if a network port is open.
    
    Args:
        host: Host to check
        port: Port to check
        timeout: Connection timeout in seconds
        
    Returns:
        bool: True if port is open
    """
    try:
        socket.setdefaulttimeout(timeout)
        s = socket.socket(socket.AF_INET, socket.SOCK_STREAM)
        result = s.connect_ex((host, port))
        s.close()
        return result == 0
    except:
        return False


def rate_limit(max_calls: int, period: float, call_limit_reached: Callable = None):
    """
    Decorator for rate limiting function calls.
    
    Args:
        max_calls: Maximum number of calls in period
        period: Time period in seconds
        call_limit_reached: Function to call when rate limit is reached
        
    Returns:
        Decorator function
    """
    def decorator(func):
        # Initialize timestamps list
        timestamps = collections.deque(maxlen=max_calls)
        lock = threading.RLock()
        
        @functools.wraps(func)
        def wrapper(*args, **kwargs):
            with lock:
                now = time.time()
                
                # Remove expired timestamps
                while timestamps and timestamps[0] < now - period:
                    timestamps.popleft()
                    
                # Check if we're at the limit
                if len(timestamps) >= max_calls:
                    if call_limit_reached:
                        return call_limit_reached(*args, **kwargs)
                    else:
                        # Sleep until we can make another call
                        sleep_time = timestamps[0] - (now - period)
                        if sleep_time > 0:
                            time.sleep(sleep_time)
                
                # Add current timestamp and call the function
                timestamps.append(time.time())
                return func(*args, **kwargs)
                
        return wrapper
    return decorator


# Alias for backward compatibility
rate_limited = rate_limit


def retry(max_attempts: int = 3, 
         retry_delay: float = 1.0,
         backoff_factor: float = 2.0,
         exceptions: Tuple = (Exception,)):
    """
    Decorator for retrying a function on exception.
    
    Args:
        max_attempts: Maximum number of attempts
        retry_delay: Initial delay between retries in seconds
        backoff_factor: Delay multiplier for subsequent retries
        exceptions: Tuple of exceptions to catch
        
    Returns:
        Decorator function
    """
    def decorator(func):
        @functools.wraps(func)
        def wrapper(*args, **kwargs):
            attempt = 0
            delay = retry_delay
            
            while True:
                attempt += 1
                try:
                    return func(*args, **kwargs)
                except exceptions as e:
                    if attempt >= max_attempts:
                        # Max attempts reached, re-raise
                        logger.warning(f"Max retry attempts ({max_attempts}) reached for {func.__name__}")
                        raise
                        
                    # Log the exception and retry
                    logger.info(f"Retry {attempt}/{max_attempts} for {func.__name__} in {delay:.2f}s: {str(e)}")
                    time.sleep(delay)
                    
                    # Increase delay for next retry
                    delay *= backoff_factor
                    
        return wrapper
    return decorator


def timer(func):
    """
    Decorator for timing function execution.
    
    Args:
        func: Function to time
        
    Returns:
        Decorated function
    """
    @functools.wraps(func)
    def wrapper(*args, **kwargs):
        start_time = time.time()
        result = func(*args, **kwargs)
        end_time = time.time()
        logger.debug(f"Function {func.__name__} took {end_time - start_time:.4f} seconds")
        return result
    return wrapper


# Retry with exponential backoff for async functions
async def retry_with_backoff(coro, max_retries=5, base_delay=1.0, max_delay=60.0, exceptions=(Exception,), logger=None):
    """
    Retry an async coroutine with exponential backoff.
    
    Args:
        coro: Async function to retry (as a callable that returns a coroutine)
        max_retries: Maximum number of retry attempts
        base_delay: Initial delay between retries (seconds)
        max_delay: Maximum delay between retries (seconds)
        exceptions: Tuple of exceptions to catch and retry on
        logger: Optional logger for logging retries
        
    Returns:
        Result of the coroutine if successful
        
    Raises:
        RuntimeError: If all retry attempts fail
    """
    for attempt in range(max_retries):
        try:
            return await coro()
        except exceptions as e:
            delay = min(max_delay, base_delay * (2 ** attempt))
            if logger:
                logger.warning(f"Retry {attempt + 1}/{max_retries} failed: {e}. Retrying in {delay:.1f}s")
            await asyncio.sleep(delay)
    raise RuntimeError(f"All {max_retries} retries failed")


def retry_with_backoff_decorator(max_retries=5, base_delay=1.0, max_delay=60.0, exceptions=(Exception,), logger=None):
    """
    Decorator for retrying an async function with exponential backoff.
    
    Args:
        max_retries: Maximum number of retry attempts
        base_delay: Initial delay between retries (seconds)
        max_delay: Maximum delay between retries (seconds)
        exceptions: Tuple of exceptions to catch and retry on
        logger: Optional logger for logging retries
        
    Returns:
        Decorated function
    """
    def decorator(func):
        @wraps(func)
        async def wrapper(*args, **kwargs):
            async def _func():
                return await func(*args, **kwargs)
            return await retry_with_backoff(_func, max_retries, base_delay, max_delay, exceptions, logger)
        return wrapper
    return decorator

def exponential_backoff(base_delay=1.0, max_delay=60.0, factor=2.0):
    """
    Decorator for async functions to retry with exponential backoff.
    
    Args:
        base_delay: Initial delay between retries (seconds)
        max_delay: Maximum delay between retries (seconds)
        factor: Multiplier for delay after each retry
        
    Returns:
        Decorated async function
    """
    def decorator(fn):
        @wraps(fn)
        async def wrapper(*args, **kwargs):
            delay = base_delay
            while True:
                try:
                    return await fn(*args, **kwargs)
                except Exception as e:
                    logger.warning(f"Exception: {e}, retrying in {delay:.1f}s")
                    await asyncio.sleep(delay)
                    delay = min(delay * factor, max_delay)
        return wrapper
    return decorator


def time_execution(label):
    """
    Decorator for timing execution of functions.
    
    Args:
        label: Label to use in log message
        
    Returns:
        Decorated function
    """
    def decorator(func):
        @wraps(func)
        def wrapper(*args, **kwargs):
            start = time.time()
            result = func(*args, **kwargs)
            end = time.time()
            logger.info(f"{label} took {end - start:.2f}s")
            return result
        return wrapper
    return decorator


def calculate_checksum(data: bytes, method='sha256') -> str:
    """
    Calculate checksum from binary data.
    
    Args:
        data: Binary data to hash
        method: Hash algorithm to use
        
    Returns:
        str: Hexadecimal hash string
    """
    if method == 'sha256':
        return hashlib.sha256(data).hexdigest()
    elif method == 'md5':
        return hashlib.md5(data).hexdigest()
    else:
        raise ValueError(f"Unsupported checksum method: {method}")


def ensure_future(coro_or_future, loop=None, name=None):
    """
    Enhanced version of asyncio.ensure_future with additional functionality.
    Creates a Task from a coroutine or returns the Future directly.
    
    Args:
        coro_or_future: Coroutine or Future object
        loop: Optional event loop (defaults to current loop)
        name: Optional name for the task
        
    Returns:
        asyncio.Task or Future object
    """
    if loop is None:
        loop = asyncio.get_event_loop()
    
    task = asyncio.ensure_future(coro_or_future, loop=loop)
    
    # Set name if provided and it's a Task (not a Future)
    if name is not None and isinstance(task, asyncio.Task):
        task.set_name(name)
    
    return task


def create_task_name(prefix="task"):
    """
    Generate a unique name for asyncio tasks.
    
    Args:
        prefix: Prefix for the task name
        
    Returns:
        str: Unique task name
    """
    # Use a UUID for uniqueness
    unique_id = str(uuid.uuid4()).split('-')[0]
    timestamp = int(time.time())
    return f"{prefix}_{timestamp}_{unique_id}"


# Thread-safe atomic counter
class AtomicCounter:
    """
    Thread-safe counter for atomic operations.
    Useful for generating unique IDs or keeping track of counts across threads.
    """
    def __init__(self, initial_value=0):
        """
        Initialize the atomic counter.
        
        Args:
            initial_value: Starting value for the counter (default: 0)
        """
        self._value = initial_value
        self._lock = threading.Lock()
        
    def increment(self, delta=1):
        """
        Atomically increment the counter and return the new value.
        
        Args:
            delta: Value to add to the counter (default: 1)
            
        Returns:
            int: New counter value after incrementing
        """
        with self._lock:
            self._value += delta
            return self._value
            
    def decrement(self, delta=1):
        """
        Atomically decrement the counter and return the new value.
        
        Args:
            delta: Value to subtract from the counter (default: 1)
            
        Returns:
            int: New counter value after decrementing
        """
        with self._lock:
            self._value -= delta
            return self._value
    
    def get(self):
        """
        Get the current counter value.
        
        Returns:
            int: Current counter value
        """
        with self._lock:
            return self._value
    
    def set(self, new_value):
        """
        Set the counter to a new value.
        
        Args:
            new_value: New value for the counter
            
        Returns:
            int: New counter value
        """
        with self._lock:
            self._value = new_value
            return self._value
    
    def __str__(self):
        return str(self.get())
    
    def __repr__(self):
        return f"AtomicCounter(value={self.get()})"


# SafeDict for missing key handling
class SafeDict(dict):
    def __missing__(self, key):
        return '{' + key + '}'


#======================================
# Trading-Specific Utilities
#======================================

def calculate_order_size(balance: float, 
                        price: float, 
                        risk_percent: float,
                        stop_loss_percent: float = None,
                        stop_loss_price: float = None) -> float:
    """
    Calculate position size based on account balance and risk parameters.
    
    Args:
        balance: Account balance
        price: Current price
        risk_percent: Percentage of balance to risk (0-100)
        stop_loss_percent: Stop loss percentage from entry (optional)
        stop_loss_price: Specific stop loss price (optional)
        
    Returns:
        float: Position size in base units
    """
    if not balance or not price or not risk_percent:
        return 0
        
    risk_amount = balance * (risk_percent / 100)
    
    if stop_loss_price:
        # Calculate using specific stop price
        price_distance = abs(price - stop_loss_price)
        if price_distance <= 0:
            return 0
        return risk_amount / price_distance
    elif stop_loss_percent:
        # Calculate using stop loss percentage
        price_distance = price * (stop_loss_percent / 100)
        if price_distance <= 0:
            return 0
        return risk_amount / price_distance
    else:
        # Simple percentage of balance at market
        return risk_amount / price


def calculate_position_value(size: float, price: float) -> float:
    """
    Calculate position value.
    
    Args:
        size: Position size
        price: Price
        
    Returns:
        float: Position value
    """
    return size * price


def calculate_profit_after_fees(entry_price: float, exit_price: float,
                               position_size: float, fee_rate: float,
                               is_long: bool = True) -> float:
    """
    Calculate the profit or loss after fees for a trade.
    
    Args:
        entry_price: Entry price of the position
        exit_price: Exit price of the position
        position_size: Size of the position in base units
        fee_rate: Fee rate as a decimal (e.g., 0.001 for 0.1%)
        is_long: Whether this is a long position (True) or short position (False)
        
    Returns:
        float: Profit or loss after fees
    """
    # Calculate position values
    entry_value = position_size * entry_price
    exit_value = position_size * exit_price
    
    # Calculate fees
    entry_fee = entry_value * fee_rate
    exit_fee = exit_value * fee_rate
    total_fees = entry_fee + exit_fee
    
    # Calculate profit/loss
    if is_long:
        profit = exit_value - entry_value
    else:
        profit = entry_value - exit_value
        
    # Subtract fees
    net_profit = profit - total_fees
    
    return net_profit


def calculate_pip_value(size: float, pip_size: float, price: float,
                      quote_currency_rate: float = 1.0) -> float:
    """
    Calculate pip value for a position.
    
    Args:
        size: Position size
        pip_size: Size of 1 pip in decimal
        price: Current price
        quote_currency_rate: Exchange rate to account currency
        
    Returns:
        float: Pip value in account currency
    """
    pip_value = size * pip_size * quote_currency_rate
    
    # For currency pairs where base is the account currency
    if "USD/" in price or "/USD" in price:
        if "/USD" in price:  # XXX/USD pairs
            pip_value = size * pip_size
        else:  # USD/XXX pairs
            pip_value = size * pip_size / price
            
    return pip_value


def calculate_arbitrage_profit(
    buy_price: float,
    sell_price: float,
    quantity: float,
    buy_fee_rate: float = 0.0,
    sell_fee_rate: float = 0.0,
) -> float:
    """Calculate net arbitrage profit after fees."""
    if quantity <= 0:
        return 0.0
    gross = (sell_price - buy_price) * quantity
    fees = (buy_price * buy_fee_rate + sell_price * sell_fee_rate) * quantity
    return gross - fees


def calculate_position_size(
    account_balance: float,
    risk_percent: float,
    stop_loss_percent: float,
) -> float:
    """Basic position sizing using risk percentage and stop loss distance."""
    if account_balance <= 0 or risk_percent <= 0 or stop_loss_percent <= 0:
        return 0.0
    risk_amount = account_balance * risk_percent
    return risk_amount / stop_loss_percent


def calculate_risk_reward(
    *args: Union[str, float]
) -> float:
    """Compute risk-reward ratio for a trade.

    This helper accepts either ``(entry_price, stop_loss, take_profit)`` or
    ``(action, entry_price, stop_loss, take_profit)``. The ``action`` argument
    can be ``"buy"`` or ``"sell"`` and is optional.  The ratio is calculated as
    ``abs(take_profit - entry_price) / abs(entry_price - stop_loss)``.

    Args:
        *args: Arguments as described above.

    Returns:
        float: Risk-reward ratio. ``0`` if inputs are invalid or risk is ``0``.
    """

    if len(args) == 3:
        entry_price, stop_loss, take_profit = args
    elif len(args) == 4:
        _, entry_price, stop_loss, take_profit = args
    else:
        raise ValueError("calculate_risk_reward expects 3 or 4 arguments")

    try:
        risk = abs(entry_price - stop_loss)
        reward = abs(take_profit - entry_price)
    except Exception:
        return 0.0

    if risk == 0:
        return 0.0

    return reward / risk


def calculate_confidence_score(
    votes: Dict[str, float], reasoning_data: Dict[str, Dict[str, Any]]
) -> float:
    """Calculate overall confidence score from council votes.

    Each entry in ``votes`` represents the normalized weight for an action
    (e.g., ``{"buy": 0.6, "sell": 0.4}``). ``reasoning_data`` contains per
    council information with the council's chosen action and confidence.  The
    final score is a weighted average of council confidences using their
    corresponding vote weights.

    Args:
        votes: Normalized vote weights per action.
        reasoning_data: Mapping of council name to action/confidence data.

    Returns:
        float: Confidence score in the range ``0`` to ``1``.
    """

    if not votes or not reasoning_data:
        return 0.0

    weighted_sum = 0.0
    weight_total = 0.0

    for info in reasoning_data.values():
        action = info.get("action")
        confidence = info.get("confidence", 0.0)
        weight = votes.get(action, 0.0)
        weighted_sum += weight * confidence
        weight_total += weight

    if weight_total == 0:
        return 0.0

    return weighted_sum / weight_total


def normalize_probability(value: float) -> float:
    """Normalize a probability value to the ``0-1`` range."""

    if value is None:
        return 0.0

    if value < 0:
        return 0.0
    if value > 1:
        if value <= 100:
            return value / 100.0
        return 1.0
    return float(value)


def weighted_average(values: List[float], weights: List[float]) -> float:
    """Return the weighted average of *values* using *weights*."""

    if not values or not weights or len(values) != len(weights):
        raise ValueError("values and weights must be non-empty and the same length")

    total_weight = sum(weights)
    if total_weight == 0:
        return 0.0

    return sum(v * w for v, w in zip(values, weights)) / total_weight


def time_weighted_average(values: List[float], timestamps: List[float]) -> float:
    """Compute a simple time weighted average for a series."""

    if not values or not timestamps or len(values) != len(timestamps):
        raise ValueError("values and timestamps must be the same length")

    if len(values) == 1:
        return float(values[0])

    durations = [timestamps[i] - timestamps[i - 1] for i in range(1, len(timestamps))]
    durations.insert(0, durations[0])

    total_duration = sum(durations)
    if total_duration == 0:
        return float(np.mean(values))

    return sum(v * d for v, d in zip(values, durations)) / total_duration


def validate_signal(signal: Dict[str, Any]) -> bool:
    """Basic validation for a trading signal dictionary."""

    required = {"symbol", "action", "entry_price", "stop_loss", "take_profit", "confidence"}

    if not isinstance(signal, dict):
        return False

    for field in required:
        if field not in signal:
            return False

    if not isinstance(signal["confidence"], (int, float)) or not 0 <= signal["confidence"] <= 1:
        return False

    numeric_fields = ["entry_price", "stop_loss", "take_profit"]
    for field in numeric_fields:
        if not isinstance(signal[field], (int, float)):
            return False

    return True


def calculate_win_rate(wins: int, losses: int) -> float:
    """
    Calculate win rate.
    
    Args:
        wins: Number of winning trades
        losses: Number of losing trades
        
    Returns:
        float: Win rate percentage
    """
    total = wins + losses
    if total == 0:
        return 0
    return (wins / total) * 100


def calculate_success_rate(successes: int, attempts: int) -> float:
    """
    Calculate the success rate as a percentage.
    
    Args:
        successes: Number of successful outcomes
        attempts: Total number of attempts
        
    Returns:
        float: Success rate as a percentage (0-100)
    """
    if attempts == 0:
        return 0.0
    return (successes / attempts) * 100.0


def calculate_risk_reward_ratio(risk: float, reward: float) -> float:
    """
    Calculate risk-reward ratio.
    
    Args:
        risk: Risk amount
        reward: Reward amount
        
    Returns:
        float: Risk-reward ratio
    """
    if risk <= 0:
        return 0
    return reward / risk


def calculate_expectancy(win_rate: float,
                        avg_win: float,
                        avg_loss: float) -> float:
    """
    Calculate system expectancy.
    
    Args:
        win_rate: Win rate as percentage (0-100)
        avg_win: Average win amount
        avg_loss: Average loss amount (positive value)
        
    Returns:
        float: System expectancy
    """
    win_decimal = win_rate / 100
    return (win_decimal * avg_win) - ((1 - win_decimal) * avg_loss)


def calculate_expected_value(trades: List[Union[float, Dict[str, float]]]) -> float:
    """Calculate the expected value from a sequence of trades.

    Each trade can be provided as a numeric profit/loss value or as a dictionary
    containing a ``pnl`` or ``profit`` key. Positive values indicate winning
    trades while negative values indicate losses.

    Args:
        trades: Collection of trade results.

    Returns:
        Expected value per trade.
    """
    if not trades:
        return 0.0

    pnl_values = []
    for trade in trades:
        if isinstance(trade, dict):
            value = trade.get("pnl", trade.get("profit"))
        else:
            value = trade
        if value is None:
            continue
        pnl_values.append(float(value))

    if not pnl_values:
        return 0.0

    wins = [v for v in pnl_values if v > 0]
    losses = [abs(v) for v in pnl_values if v <= 0]
    win_rate = calculate_success_rate(len(wins), len(pnl_values))
    avg_win = sum(wins) / len(wins) if wins else 0.0
    avg_loss = sum(losses) / len(losses) if losses else 0.0
    return calculate_expectancy(win_rate, avg_win, avg_loss)


def calculate_kelly_criterion(win_rate: float, 
                             avg_win_loss_ratio: float) -> float:
    """
    Calculate Kelly criterion for optimal position sizing.
    
    Args:
        win_rate: Win rate as decimal (0-1)
        avg_win_loss_ratio: Ratio of average win to average loss
        
    Returns:
        float: Kelly percentage as decimal
    """
    # Convert win rate to decimal if it's a percentage
    if win_rate > 1:
        win_rate = win_rate / 100
        
    lose_rate = 1 - win_rate
    
    # Full Kelly formula: K = W/A - (1-W)/B where:
    # W = win rate, 1-W = lose rate
    # A = amount lost per trade (as positive number)
    # B = amount won per trade
    # Simplified when expressing as a ratio B/A:
    # K = W - (1-W)/(B/A)
    
    # Check valid inputs
    if lose_rate == 0 or avg_win_loss_ratio == 0:
        return 0
        
    kelly = win_rate - (lose_rate / avg_win_loss_ratio)
    
    # Limit to sensible range
    return max(0, min(kelly, 1))


def calculate_sharpe_ratio(returns: List[float], 
                         risk_free_rate: float = 0.0) -> float:
    """
    Calculate Sharpe ratio for a series of returns.
    
    Args:
        returns: List of period returns (not cumulative)
        risk_free_rate: Risk-free rate for the period
        
    Returns:
        float: Sharpe ratio
    """
    if not returns:
        return 0
        
    # Convert to numpy array for calculations
    returns_array = np.array(returns)
    
    # Calculate excess return
    excess_returns = returns_array - risk_free_rate
    
    # Calculate mean and standard deviation
    mean_excess_return = np.mean(excess_returns)
    std_excess_return = np.std(excess_returns, ddof=1)  # Use sample std
    
    if std_excess_return == 0:
        return 0
        
    # Calculate and return Sharpe ratio
    return mean_excess_return / std_excess_return


def calculate_sortino_ratio(returns: List[float], 
                          risk_free_rate: float = 0.0,
                          target_return: float = 0.0) -> float:
    """
    Calculate Sortino ratio for a series of returns.
    
    Args:
        returns: List of period returns (not cumulative)
        risk_free_rate: Risk-free rate for the period
        target_return: Target return (defaults to 0)
        
    Returns:
        float: Sortino ratio
    """
    if not returns:
        return 0
        
    # Convert to numpy array for calculations
    returns_array = np.array(returns)
    
    # Calculate excess return over risk-free rate
    excess_returns = returns_array - risk_free_rate
    
    # Calculate mean excess return
    mean_excess_return = np.mean(excess_returns)
    
    # Calculate downside deviation (only negative returns against target)
    downside_returns = excess_returns[excess_returns < target_return] - target_return
    
    if len(downside_returns) == 0:
        return float('inf')  # No downside, perfect Sortino
        
    downside_deviation = np.sqrt(np.mean(np.square(downside_returns)))
    
    if downside_deviation == 0:
        return 0
        
    # Calculate and return Sortino ratio
    return mean_excess_return / downside_deviation


def calculate_max_drawdown(equity_curve: List[float]) -> float:
    """
    Calculate maximum drawdown from an equity curve.
    
    Args:
        equity_curve: List of equity values over time
        
    Returns:
        float: Maximum drawdown as a percentage
    """
    if not equity_curve:
        return 0
        
    # Calculate running maximum
    running_max = np.maximum.accumulate(equity_curve)
    
    # Calculate drawdown in percent terms
    drawdowns = (equity_curve - running_max) / running_max * 100
    
    # Get the maximum drawdown
    max_drawdown = np.min(drawdowns)
    
    return abs(max_drawdown)


def calculate_calmar_ratio(annual_return: float, max_drawdown: float) -> float:
    """
    Calculate Calmar ratio.
    
    Args:
        annual_return: Annual return as a percentage
        max_drawdown: Maximum drawdown as a percentage
        
    Returns:
        float: Calmar ratio
    """
    if max_drawdown == 0:
        return float('inf')  # No drawdown, perfect Calmar
        
    return annual_return / max_drawdown


def calculate_volatility(prices: Union[pd.Series, List[float]], window: int = 20) -> float:
    """Calculate historical volatility based on log returns."""
    if isinstance(prices, list):
        prices = pd.Series(prices)
    returns = np.log(prices).diff().dropna()
    if returns.empty:
        return 0.0
    if len(returns) > window:
        returns = returns[-window:]
    return float(returns.std() * np.sqrt(len(returns)))


def calculate_correlation(
    series1: Union[pd.Series, List[float]],
    series2: Union[pd.Series, List[float]],
) -> float:
    """Compute the correlation coefficient between two data series."""
    if isinstance(series1, list):
        series1 = pd.Series(series1)
    if isinstance(series2, list):
        series2 = pd.Series(series2)
    if series1.empty or series2.empty:
        return 0.0
    min_len = min(len(series1), len(series2))
    if min_len == 0:
        return 0.0
    return float(series1[-min_len:].corr(series2[-min_len:]))


def calculate_correlation_matrix(
    symbol_dict: Dict[str, Union[np.ndarray, pd.Series]]
) -> pd.DataFrame:
    """Compute a correlation matrix from closing price data.

    Parameters
    ----------
    symbol_dict : Dict[str, Union[np.ndarray, pd.Series]]
        Mapping of symbols to arrays or Series of closing prices.

    Returns
    -------
    pandas.DataFrame
        Correlation matrix indexed and labeled by symbol.
    """

    if not symbol_dict:
        return pd.DataFrame()

    df = pd.DataFrame({k: pd.Series(v) for k, v in symbol_dict.items()})
    return df.corr()


def calculate_drawdown(
    equity_curve: Union[pd.Series, List[float]],
) -> Tuple[float, float]:
    """Calculate maximum and current drawdown percentages."""
    if isinstance(equity_curve, list):
        equity_curve = pd.Series(equity_curve)
    if equity_curve.empty:
        return 0.0, 0.0
    running_max = equity_curve.cummax()
    drawdowns = (equity_curve - running_max) / running_max * 100
    max_drawdown = drawdowns.min()
    current_drawdown = drawdowns.iloc[-1]
    return abs(float(max_drawdown)), abs(float(current_drawdown))


def calculate_liquidation_price(
    side: Union[str, enum.Enum],
    entry_price: float,
    leverage: float,
    maintenance_margin: float = 0.005,
) -> float:
    """Estimate liquidation price for a leveraged position."""
    if leverage <= 0 or entry_price <= 0:
        return 0.0
    if isinstance(side, enum.Enum):
        side = side.value
    side = str(side).lower()
    if side == "long":
        return entry_price * (1 - 1 / leverage + maintenance_margin)
    return entry_price * (1 + 1 / leverage - maintenance_margin)


def z_score(value: float, mean: float, std_dev: float) -> float:
    """
    Calculate z-score for a value.
    
    Args:
        value: Value to calculate z-score for
        mean: Mean of the distribution
        std_dev: Standard deviation of the distribution
        
    Returns:
        float: Z-score
    """
    if std_dev == 0:
        return 0
    return (value - mean) / std_dev


def calculate_z_score(value: float, data_series: List[float]) -> float:
    """
    Calculate the z-score of a value relative to a data series.
    
    Args:
        value: The value to calculate the z-score for
        data_series: List of historical values to compare against
        
    Returns:
        float: The z-score (number of standard deviations from the mean)
    """
    if not data_series or len(data_series) < 2:
        return 0.0
        
    mean = sum(data_series) / len(data_series)
    variance = sum((x - mean) ** 2 for x in data_series) / len(data_series)
    std_dev = variance ** 0.5
    
    if std_dev == 0:
        return 0.0
        
    return (value - mean) / std_dev


def is_price_consolidating(prices: List[float],
                         threshold_percent: float = 2.0) -> bool:
    """
    Check if price is consolidating within a range.
    
    Args:
        prices: List of prices
        threshold_percent: Maximum percentage difference for consolidation
        
    Returns:
        bool: True if price is consolidating
    """
    if not prices:
        return False
        
    price_min = min(prices)
    price_max = max(prices)
    price_range = price_max - price_min
    threshold = price_min * (threshold_percent / 100)
    
    return price_range <= threshold


def is_breaking_out(prices: List[float], 
                  lookback: int = 20,
                  threshold_percent: float = 2.0) -> bool:
    """
    Check if price is breaking out of a consolidation.
    
    Args:
        prices: List of prices (most recent last)
        lookback: Number of prices to look back for consolidation
        threshold_percent: Minimum percentage change for breakout
        
    Returns:
        bool: True if price is breaking out
    """
    if len(prices) < lookback + 1:
        return False
        
    # Get consolidation period prices
    consolidation_prices = prices[-lookback-1:-1]
    current_price = prices[-1]
    
    # Calculate consolidation range
    price_min = min(consolidation_prices)
    price_max = max(consolidation_prices)
    
    # Check if current price is breaking out
    threshold = price_max * (threshold_percent / 100)
    
    return (current_price > price_max + threshold or 
            current_price < price_min - threshold)


def calculate_pivot_points(high: float, low: float, close: float) -> Dict[str, float]:
    """
    Calculate pivot points (floor method).
    
    Args:
        high: High price
        low: Low price
        close: Close price
        
    Returns:
        Dict: Calculated pivot points
    """
    pivot = (high + low + close) / 3
    
    s1 = (2 * pivot) - high
    s2 = pivot - (high - low)
    s3 = low - 2 * (high - pivot)
    
    r1 = (2 * pivot) - low
    r2 = pivot + (high - low)
    r3 = high + 2 * (pivot - low)
    
    return {
        'pivot': pivot,
        'r1': r1,
        'r2': r2,
        'r3': r3,
        's1': s1,
        's2': s2,
        's3': s3
    }


# Backward compatibility alias
def pivot_points(high: float, low: float, close: float) -> Dict[str, float]:
    """Alias for :func:`calculate_pivot_points` for backward compatibility."""
    return calculate_pivot_points(high, low, close)
<<<<<<< HEAD

=======
>>>>>>> ad884869
# Backwards compatibility alias

pivot_points = calculate_pivot_points

def obfuscate_sensitive_data(data: Union[str, Dict, List], level: int = 1) -> Union[str, Dict, List]:
    """
    Obfuscate sensitive data to prevent leakage of confidential information.
    Different from mask_sensitive_data, this focuses on scrubbing content rather than masking keys.
    
    Args:
        data: String, dictionary, or list to obfuscate
        level: Obfuscation level (1-3, higher means more aggressive)
        
    Returns:
        Obfuscated data in the same format as the input
    """
    if isinstance(data, str):
        # Obfuscate email addresses
        data = re.sub(r'[\w\.-]+@[\w\.-]+', '[EMAIL]', data)
        
        # Obfuscate phone numbers
        data = re.sub(r'\b(\+\d{1,2}\s?)?\(?\d{3}\)?[\s.-]?\d{3}[\s.-]?\d{4}\b', '[PHONE]', data)
        
        # Obfuscate IP addresses
        data = re.sub(r'\b\d{1,3}\.\d{1,3}\.\d{1,3}\.\d{1,3}\b', '[IP]', data)
        
        # Obfuscate URLs if level > 1
        if level > 1:
            data = re.sub(r'https?://(?:[-\w.]|(?:%[\da-fA-F]{2}))+', '[URL]', data)
        
        # Obfuscate financial values if level > 2
        if level > 2:
            # Match common currency patterns
            data = re.sub(r'[$€£¥]?\s?\d+(?:,\d{3})*(?:\.\d+)?', '[AMOUNT]', data)
            
    elif isinstance(data, dict):
        # Recursively process dictionary values
        return {k: obfuscate_sensitive_data(v, level) for k, v in data.items()}
        
    elif isinstance(data, list):
        # Recursively process list items
        return [obfuscate_sensitive_data(item, level) for item in data]
    
    return data


def exponential_smoothing(data: List[float], alpha: float = 0.3) -> List[float]:
    """
    Apply simple exponential smoothing to a time series.
    
    Args:
        data: List of data points (time series)
        alpha: Smoothing factor (0 < alpha < 1)
        
    Returns:
        List of smoothed values
    """
    if not data:
        return []
        
    if alpha <= 0 or alpha >= 1:
        raise ValueError("Alpha must be between 0 and 1 (exclusive)")
        
    smoothed = [data[0]]  # Initialize with first value
    
    for i in range(1, len(data)):
        # Formula: s_t = alpha * x_t + (1 - alpha) * s_{t-1}
        smoothed_val = alpha * data[i] + (1 - alpha) * smoothed[i-1]
        smoothed.append(smoothed_val)
        
    return smoothed

def exponential_smooth(data: List[float], alpha: float = 0.3) -> List[float]:
    """
    Alias for exponential_smoothing with a shorter name.
    
    Args:
        data: List of values to smooth
        alpha: Smoothing factor (0-1)
        
    Returns:
        List[float]: Smoothed values
    """
    return exponential_smoothing(data, alpha)

def periodic_reset(interval: float = 3600.0):
    """
    Decorator for functions that need to reset their state periodically.
    
    Args:
        interval: Time interval in seconds between resets
        
    Returns:
        Decorator function
    """
    def decorator(func):
        last_reset = {"time": time.time()}
        
        @functools.wraps(func)
        def wrapper(*args, **kwargs):
            current_time = time.time()
            
            # Check if it's time to reset
            if current_time - last_reset["time"] >= interval:
                # Reset by calling with reset flag
                if "reset" in inspect.signature(func).parameters:
                    result = func(*args, reset=True, **kwargs)
                else:
                    # For backward compatibility with functions that don't accept reset
                    result = func(*args, **kwargs)
                    
                last_reset["time"] = current_time
                return result
            else:
                # Normal call, no reset
                if "reset" in inspect.signature(func).parameters:
                    return func(*args, reset=False, **kwargs)
                else:
                    return func(*args, **kwargs)
                    
        return wrapper
    return decorator

def async_retry_with_backoff_decorator(max_retries=3, 
                                    backoff_factor=2, 
                                    initial_wait=1.0,
                                    max_wait=60.0,
                                    retry_exceptions=(Exception,)):
    """
    Decorator for retrying async functions with exponential backoff.
    
    Args:
        max_retries: Maximum number of retries
        backoff_factor: Multiplier for each successive backoff
        initial_wait: Initial wait time in seconds
        max_wait: Maximum wait time in seconds
        retry_exceptions: Exceptions to catch and retry on
        
    Returns:
        Decorated function
    """
    def decorator(func):
        @functools.wraps(func)
        async def wrapper(*args, **kwargs):
            return await async_retry_with_backoff(
                func, *args,
                max_retries=max_retries,
                backoff_factor=backoff_factor,
                initial_wait=initial_wait,
                max_wait=max_wait,
                retry_exceptions=retry_exceptions,
                **kwargs
            )
        return wrapper
    return decorator

# Alias for backward compatibility
async_retry_with_backoff = async_retry_with_backoff_decorator

# Define the interface for external usage
def cache_with_ttl(ttl_seconds=300):
    """
    Decorator for caching function results with a time-to-live (TTL).
    
    Args:
        ttl_seconds: Time-to-live in seconds (default: 300)
        
    Returns:
        Decorated function
    """
    import time
    import functools
    
    def decorator(func):
        cache = {}
        
        @functools.wraps(func)
        def wrapper(*args, **kwargs):
            # Create a key from the function arguments
            key = str(args) + str(sorted(kwargs.items()))
            
            # Check if result is in cache and not expired
            current_time = time.time()
            if key in cache:
                result, timestamp = cache[key]
                if current_time - timestamp < ttl_seconds:
                    return result
            
            # Call the function and cache the result
            result = func(*args, **kwargs)
            cache[key] = (result, current_time)
            
            # Clean up expired entries
            for k in list(cache.keys()):
                if current_time - cache[k][1] > ttl_seconds:
                    del cache[k]
                    
            return result
            
        return wrapper
        
    return decorator

def safe_execute(func, *args, default=None, log_error=True, **kwargs):
    """
    Execute a function safely, catching any exceptions.
    
    Args:
        func: Function to execute
        *args: Arguments to pass to the function
        default: Default value to return on error
        log_error: Whether to log the error
        **kwargs: Keyword arguments to pass to the function
        
    Returns:
        Function result or default value on error
    """
    import logging
    try:
        return func(*args, **kwargs)
    except Exception as e:
        if log_error:
            logger = logging.getLogger("utils")
            logger.error(f"Error executing {func.__name__}: {str(e)}")
        return default


def periodic_reset(seconds=None, minutes=None, hours=None, days=None):
    """
    Decorator for functions that should reset their state periodically.
    
    Args:
        seconds: Reset interval in seconds
        minutes: Reset interval in minutes
        hours: Reset interval in hours
        days: Reset interval in days
        
    Returns:
        Decorated function
    """
    import time
    import functools
    
    # Calculate total seconds
    total_seconds = 0
    if seconds:
        total_seconds += seconds
    if minutes:
        total_seconds += minutes * 60
    if hours:
        total_seconds += hours * 3600
    if days:
        total_seconds += days * 86400
        
    if total_seconds <= 0:
        total_seconds = 3600  # Default: 1 hour
    
    def decorator(func):
        # Store state
        state = {
            'last_reset': time.time(),
            'cache': {}
        }
        
        @functools.wraps(func)
        def wrapper(*args, **kwargs):
            # Check if reset is needed
            current_time = time.time()
            if current_time - state['last_reset'] > total_seconds:
                state['cache'] = {}
                state['last_reset'] = current_time
                
            # Generate cache key
            key = str(args) + str(sorted(kwargs.items()))
            
            # Check if result is cached
            if key in state['cache']:
                return state['cache'][key]
                
            # Call function and cache result
            result = func(*args, **kwargs)
            state['cache'][key] = result
            return result
            
        return wrapper
        
    return decorator


# Dictionary to store registered components
_REGISTERED_COMPONENTS = {}

def register_component(name, component):
    """
    Register a component by name for later retrieval.
    
    Args:
        name: Component name
        component: Component object or class
        
    Returns:
        The registered component
    """
    _REGISTERED_COMPONENTS[name] = component
    return component

def get_registered_components():
    """
    Get all registered components.
    
    Returns:
        Dictionary of registered components
    """
    return _REGISTERED_COMPONENTS.copy()

def get_registered_component(name, default=None):
    """
    Get a registered component by name.
    
    Args:
        name: Component name
        default: Default value if component not found
        
    Returns:
        The component or default value
    """
    return _REGISTERED_COMPONENTS.get(name, default)

def timeit(func):
    """Decorator for timing function execution."""
    @functools.wraps(func)
    async def async_wrapper(*args, **kwargs):
        start_time = time.time()
        result = await func(*args, **kwargs)
        elapsed_time = time.time() - start_time
        logger.debug(f"Function {func.__name__} took {elapsed_time:.4f} seconds")
        return result
        
    @functools.wraps(func)
    def sync_wrapper(*args, **kwargs):
        start_time = time.time()
        result = func(*args, **kwargs)
        elapsed_time = time.time() - start_time
        logger.debug(f"Function {func.__name__} took {elapsed_time:.4f} seconds")
        return result
        
    # Use appropriate wrapper based on whether the function is async or not
    if asyncio.iscoroutinefunction(func):
        return async_wrapper
    else:
        return sync_wrapper

# Alias for backward compatibility
timing_decorator = timeit

def execution_time_ms(func):
    """
    Decorator that measures execution time and returns it along with the result.
    
    Args:
        func: Function to measure execution time for
        
    Returns:
        Tuple of (result, execution_time_ms)
    """
    @functools.wraps(func)
    async def async_wrapper(*args, **kwargs):
        start_time = time.time()
        result = await func(*args, **kwargs)
        end_time = time.time()
        execution_time = (end_time - start_time) * 1000  # ms
        return result, execution_time
        
    @functools.wraps(func)
    def sync_wrapper(*args, **kwargs):
        start_time = time.time()
        result = func(*args, **kwargs)
        end_time = time.time()
        execution_time = (end_time - start_time) * 1000  # ms
        return result, execution_time
        
    # Use appropriate wrapper based on whether the function is async or not
    if asyncio.iscoroutinefunction(func):
        return async_wrapper
    else:
        return sync_wrapper

def rolling_apply(data, window, func):
    """
    Apply a function to rolling windows of a data series.
    
    Args:
        data: Data series (list or numpy array)
        window: Window size
        func: Function to apply to each window
        
    Returns:
        List of results for each window
    """
    if len(data) < window:
        return []
        
    result = []
    for i in range(len(data) - window + 1):
        window_data = data[i:i+window]
        result.append(func(window_data))
        
    return result

def numpy_rolling_window(arr, window):
    """
    Create rolling windows of a numpy array.
    
    Args:
        arr: Numpy array
        window: Window size
        
    Returns:
        Array of rolling windows
    """
    shape = arr.shape[:-1] + (arr.shape[-1] - window + 1, window)
    strides = arr.strides + (arr.strides[-1],)
    return np.lib.stride_tricks.as_strided(arr, shape=shape, strides=strides)

def parallelize_calculation(func, data_list, num_processes=None):
    """
    Parallelize a calculation across multiple processes.
    
    Args:
        func: Function to parallelize
        data_list: List of data items to process
        num_processes: Number of processes to use (None = CPU count)
        
    Returns:
        List of results
    """
    import multiprocessing
    
    if num_processes is None:
        num_processes = multiprocessing.cpu_count()
    
    if num_processes <= 1 or len(data_list) <= 1:
        # For small data or requested serial processing, don't use multiprocessing
        return [func(item) for item in data_list]
    
    with multiprocessing.Pool(processes=num_processes) as pool:
        results = pool.map(func, data_list)
    
    return results

# Alias for backward compatibility
parallelize = parallelize_calculation

def exponential_decay(values, decay_factor=0.9):
    """
    Apply exponential decay to a series of values.
    
    Args:
        values: List of values
        decay_factor: Decay factor (0-1)
        
    Returns:
        List of values with exponential decay applied
    """
    if not values:
        return []
    
    result = [values[0]]
    for i in range(1, len(values)):
        result.append(values[i] * decay_factor + result[i-1] * (1 - decay_factor))
    
    return result

def window_calculation(data, window, func, min_periods=None):
    """
    Apply a function to sliding windows of data.
    
    Args:
        data: List or numpy array of data
        window: Window size
        func: Function to apply to each window
        min_periods: Minimum number of observations required
        
    Returns:
        List of results
    """
    if isinstance(data, np.ndarray):
        # Use numpy functions for efficiency
        if min_periods is None:
            min_periods = window
        
        result = []
        for i in range(len(data)):
            if i < window - 1:
                if i >= min_periods - 1:
                    window_data = data[:i+1]
                    result.append(func(window_data))
                else:
                    result.append(None)
            else:
                window_data = data[i-window+1:i+1]
                result.append(func(window_data))
        
        return result
    else:
        # For regular lists
        if min_periods is None:
            min_periods = window
            
        result = []
        for i in range(len(data)):
            if i < window - 1:
                if i >= min_periods - 1:
                    window_data = data[:i+1]
                    result.append(func(window_data))
                else:
                    result.append(None)
            else:
                window_data = data[i-window+1:i+1]
                result.append(func(window_data))
                
        return result

def exponential_decay_weights(window, decay_factor=0.94):
    """
    Generate exponential decay weights for a window.
    
    Args:
        window: Window size
        decay_factor: Decay factor (0-1)
        
    Returns:
        Numpy array of weights that sum to 1
    """
    weights = np.array([decay_factor ** i for i in range(window)])
    weights = weights[::-1]  # Reverse to give higher weight to recent values
    return weights / weights.sum()  # Normalize to sum to 1

def sigmoid(x):
    """
    Calculate the sigmoid function for the input.
    
    Args:
        x: Input value
        
    Returns:
        Sigmoid value
    """
    import numpy as np
    return 1 / (1 + np.exp(-x))

def singleton(cls):
    """
    Decorator to implement the singleton pattern.
    
    Args:
        cls: Class to make singleton
        
    Returns:
        Singleton class
    """
    instances = {}
    
    def get_instance(*args, **kwargs):
        if cls not in instances:
            instances[cls] = cls(*args, **kwargs)
        return instances[cls]
    
    return get_instance

def setup_event_loop(debug=False, thread_name_prefix="", max_tasks=None):
    """
    Set up an asyncio event loop with proper configuration.
    
    Args:
        debug: Whether to enable debug mode
        thread_name_prefix: Prefix for thread names in the executor
        max_tasks: Maximum number of tasks in the event loop
        
    Returns:
        Configured event loop
    """
    import asyncio
    
    # Create a new event loop
    loop = asyncio.new_event_loop()
    
    # Configure the loop
    loop.set_debug(debug)
    
    # Configure thread pool executor
    if thread_name_prefix or max_tasks:
        from concurrent.futures import ThreadPoolExecutor
        executor = ThreadPoolExecutor(
            thread_name_prefix=thread_name_prefix,
            max_workers=max_tasks
        )
        loop.set_default_executor(executor)
    
    # Set as the current event loop
    asyncio.set_event_loop(loop)
    
    return loop

async def cancel_all_tasks(tasks, timeout=10.0):
    """
    Cancel all provided tasks and wait for them to complete.
    
    Args:
        tasks: Set or list of tasks to cancel
        timeout: Maximum time to wait for tasks to complete cancellation
        
    Returns:
        Set of tasks that did not complete within the timeout
    """
    import asyncio
    
    if not tasks:
        return set()
    
    # Convert to set if it's not already
    tasks = set(tasks)
    
    # Request cancellation for all tasks
    for task in tasks:
        if not task.done():
            task.cancel()
    
    # Wait for all tasks to complete cancellation
    pending = tasks
    try:
        # Use wait_for to limit the time we wait
        done, pending = await asyncio.wait(
            tasks, 
            timeout=timeout,
            return_when=asyncio.ALL_COMPLETED
        )
    except asyncio.CancelledError:
        # If this function itself is cancelled, re-cancel all tasks
        for task in pending:
            if not task.done():
                task.cancel()
        # Re-raise to propagate cancellation
        raise
    
    # Log warnings for tasks that didn't complete
    if pending:
        logger.warning(f"{len(pending)} tasks did not complete cancellation within {timeout}s")
    
    return pending
    
async def create_async_task(coro, name=None, logger=None):
    """
    Create and schedule an asyncio task with proper error handling.
    
    Args:
        coro: Coroutine to schedule as a task
        name: Optional name for the task
        logger: Optional logger for error reporting
        
    Returns:
        asyncio.Task: The created task
    """
    if name is None:
        name = create_task_name()
        
    if logger is None:
        logger = get_logger(__name__)
    
    async def _wrapped_coro():
        try:
            return await coro
        except asyncio.CancelledError:
            logger.debug(f"Task {name} was cancelled")
            raise
        except Exception as e:
            logger.error(f"Error in async task {name}: {str(e)}", exc_info=True)
            raise
    
    task = asyncio.create_task(_wrapped_coro(), name=name)
    return task


def validate_timeframe(timeframe: str) -> str:
    """
    Validate that a timeframe string is in the correct format.
    
    Args:
        timeframe: Timeframe string (e.g., '1m', '5m', '1h', '1d')
        
    Returns:
        str: The validated timeframe string
        
    Raises:
        ValueError: If the timeframe format is invalid
    """
    match = re.match(r'^(\d+)([smhdwM])$', timeframe)
    if not match:
        raise ValueError(f"Invalid timeframe format: {timeframe}")
        
    value, unit = match.groups()
    value = int(value)
    
    # Validate that the value is positive
    if value <= 0:
        raise ValueError(f"Timeframe value must be positive: {timeframe}")
        
    # Validate the unit
    if unit not in 'smhdwM':
        raise ValueError(f"Invalid timeframe unit: {unit}")
        
    return timeframe


def get_higher_timeframes(timeframe: str, count: int = 3) -> List[str]:
    """
    Generate a list of higher timeframes based on a given timeframe.
    
    Args:
        timeframe: Base timeframe string (e.g., '1m', '5m', '1h', '1d')
        count: Number of higher timeframes to generate
        
    Returns:
        List[str]: List of higher timeframe strings
    """
    # Validate the input timeframe
    validate_timeframe(timeframe)
    
    # Parse the timeframe
    value, unit = parse_timeframe(timeframe)
    
    # Define the unit progression
    unit_progression = ['m', 'h', 'd', 'w', 'M']
    
    # Define standard timeframe values for each unit
    standard_values = {
        's': [1, 5, 15, 30],
        'm': [1, 5, 15, 30],
        'h': [1, 2, 4, 6, 8, 12],
        'd': [1, 3, 7],
        'w': [1, 2],
        'M': [1, 3, 6]
    }
    
    result = []
    current_unit_idx = unit_progression.index(unit) if unit in unit_progression else -1
    
    # If the unit is seconds or not in the progression, start with minutes
    if unit == 's' or current_unit_idx == -1:
        current_unit_idx = 0  # Start with minutes
        
    # Generate higher timeframes
    remaining = count
    current_unit = unit
    
    while remaining > 0 and current_unit_idx < len(unit_progression):
        current_unit = unit_progression[current_unit_idx]
        
        # If we're still on the same unit as the input timeframe,
        # only consider values higher than the input value
        values_to_consider = [v for v in standard_values[current_unit]
                             if current_unit != unit or v > value]
        
        # If no higher values in this unit, move to the next unit
        if not values_to_consider:
            current_unit_idx += 1
            continue
            
        # Add timeframes from this unit
        for val in values_to_consider:
            if remaining <= 0:
                break
                
            result.append(f"{val}{current_unit}")
            remaining -= 1
            
        # Move to the next unit
        current_unit_idx += 1
    
    return result


def calculate_rolling_correlation(series1, series2, window=20):
    """
    Calculate rolling correlation between two series.
    
    Args:
        series1: First data series
        series2: Second data series
        window: Rolling window size
        
    Returns:
        List of correlation values
    """
    if len(series1) != len(series2):
        raise ValueError("Series must be of equal length")
        
    if len(series1) < window:
        return []
        
    correlations = []
    for i in range(window, len(series1) + 1):
        window_s1 = series1[i-window:i]
        window_s2 = series2[i-window:i]
        
        # Calculate correlation
        mean_s1 = sum(window_s1) / window
        mean_s2 = sum(window_s2) / window
        
        num = sum((window_s1[j] - mean_s1) * (window_s2[j] - mean_s2) for j in range(window))
        den1 = sum((window_s1[j] - mean_s1) ** 2 for j in range(window))
        den2 = sum((window_s2[j] - mean_s2) ** 2 for j in range(window))
        
        if den1 == 0 or den2 == 0:
            correlations.append(0)
        else:
            correlations.append(num / ((den1 * den2) ** 0.5))
            
    return correlations

def get_submodules(package_name):
    """
    Get all submodules of a package.
    
    Args:
        package_name: Name of the package
        
    Returns:
        List of submodule names
    """
    if isinstance(package_name, str):
        package = importlib.import_module(package_name)
    else:
        package = package_name
        package_name = package.__name__
    
    submodules = []
    for _, name, is_pkg in pkgutil.iter_modules(package.__path__, package_name + '.'):
        submodules.append(name)
        if is_pkg:
            submodules.extend(get_submodules(name))

    return submodules


def compress_data(data: Union[str, bytes]) -> bytes:
    """Compress data using gzip."""
    if isinstance(data, str):
        data = data.encode()
    return gzip.compress(data)


def decompress_data(data: bytes) -> str:
    """Decompress gzip-compressed data."""
    return gzip.decompress(data).decode()

def create_directory(path, exist_ok=True):
    """
    Create a directory and any necessary parent directories.
    
    Args:
        path: Directory path to create
        exist_ok: If True, don't raise an error if directory already exists
        
    Returns:
        Path to the created directory
    """
    try:
        os.makedirs(path, exist_ok=exist_ok)
        return path
    except Exception as e:
        logger.error(f"Failed to create directory {path}: {str(e)}")
        raise


def create_directory_if_not_exists(path: str) -> str:
    """Create directory if it does not already exist."""
    return create_directory(path, exist_ok=True)


def compress_data(data: Union[str, bytes]) -> bytes:
    """Compress data using gzip."""
    if isinstance(data, str):
        data = data.encode("utf-8")
    return gzip.compress(data)


def decompress_data(data: bytes) -> str:
    """Decompress gzip-compressed data."""
    return gzip.decompress(data).decode("utf-8")


def create_directory_if_not_exists(path: str) -> str:
    """Create directory if it does not already exist."""
    return create_directory(path, exist_ok=True)
<<<<<<< HEAD
    def create_directory_if_not_exists(path: str) -> str:
        """Create directory if it does not already exist."""
        return create_directory(path, exist_ok=True)
=======

def create_directory_if_not_exists(path: str) -> str:
    """Create directory if it does not already exist."""
    return create_directory(path, exist_ok=True)
>>>>>>> ad884869


def compress_data(data: Any) -> bytes:
    """Serialize and gzip-compress arbitrary Python data."""
    try:
        serialized = pickle.dumps(data)
        return gzip.compress(serialized)
    except Exception as exc:  # pragma: no cover - best effort
        logger.error("Failed to compress data: %s", exc)
<<<<<<< HEAD
    def get_asset_precision(asset: str) -> int:
        """Return decimal precision for a given asset."""
        return POSITION_SIZE_PRECISION
=======
def get_asset_precision(asset: str) -> int:
    """Return decimal precision for a given asset."""
    return POSITION_SIZE_PRECISION
>>>>>>> ad884869


    def compress_data(data: bytes) -> bytes:
        """Compress binary data using gzip."""
        import gzip
        return gzip.compress(data)


<<<<<<< HEAD
    def decompress_data(data: bytes) -> bytes:
        """Decompress gzip-compressed binary data."""
        import gzip
        return gzip.decompress(data)
=======
def decompress_data(data: bytes) -> bytes:
    """Decompress gzip-compressed binary data."""
    import gzip
    return gzip.decompress(data)
>>>>>>> ad884869


    def compress_data(data: Any) -> bytes:
        """Serialize and compress data using pickle and zlib."""
        try:
            serialized = pickle.dumps(data)
            return zlib.compress(serialized)
        except Exception as e:
            logger.error(f"Failed to compress data: {str(e)}")
            raise

<<<<<<< HEAD

    def decompress_data(data: bytes) -> Any:
        """Decompress and deserialize data produced by :func:`compress_data`."""
        try:
            decompressed = gzip.decompress(data)
            return pickle.loads(decompressed)
        except Exception as exc:  # pragma: no cover - best effort
            logger.error("Failed to decompress data: %s", exc)
            return pickle.loads(zlib.decompress(data))
        except Exception as e:
            logger.error(f"Failed to decompress data: {str(e)}")
            raise
=======
def decompress_data(data: bytes) -> Any:
    """Decompress and deserialize data produced by :func:`compress_data`."""
    try:
        decompressed = gzip.decompress(data)
        return pickle.loads(decompressed)
    except Exception as exc:  # pragma: no cover - best effort
        logger.error("Failed to decompress data: %s", exc)
        return pickle.loads(zlib.decompress(data))
    except Exception as e:
        logger.error(f"Failed to decompress data: {str(e)}")
        raise
>>>>>>> ad884869

class ThreadSafeDict:
    """
    Thread-safe dictionary implementation using a lock.
    """
    
    def __init__(self, initial_data=None):
        """
        Initialize the thread-safe dictionary.
        
        Args:
            initial_data: Optional initial dictionary data
        """
        self._dict = initial_data.copy() if initial_data else {}
        self._lock = threading.RLock()
    
    def __getitem__(self, key):
        """Get item with thread safety."""
        with self._lock:
            return self._dict[key]
    
    def __setitem__(self, key, value):
        """Set item with thread safety."""
        with self._lock:
            self._dict[key] = value
    
    def __delitem__(self, key):
        """Delete item with thread safety."""
        with self._lock:
            del self._dict[key]
    
    def __contains__(self, key):
        """Check if key exists with thread safety."""
        with self._lock:
            return key in self._dict
    
    def __len__(self):
        """Get dictionary length with thread safety."""
        with self._lock:
            return len(self._dict)
    
    def __iter__(self):
        """Iterate over keys with thread safety."""
        with self._lock:
            return iter(self._dict.copy())
    
    def get(self, key, default=None):
        """Get item with default value and thread safety."""
        with self._lock:
            return self._dict.get(key, default)
    
    def pop(self, key, default=None):
        """Pop item with thread safety."""
        with self._lock:
            return self._dict.pop(key, default)
    
    def clear(self):
        """Clear dictionary with thread safety."""
        with self._lock:
            self._dict.clear()
    
    def update(self, other=None, **kwargs):
        """Update dictionary with thread safety."""
        with self._lock:
            if other:
                self._dict.update(other)
            if kwargs:
                self._dict.update(kwargs)
    
    def items(self):
        """Get items with thread safety."""
        with self._lock:
            return list(self._dict.items())
    
    def keys(self):
        """Get keys with thread safety."""
        with self._lock:
            return list(self._dict.keys())
    
    def values(self):
        """Get values with thread safety."""
        with self._lock:
            return list(self._dict.values())
    
    def copy(self):
        """Get a copy of the dictionary with thread safety."""
        with self._lock:
            return self._dict.copy()


class ClassRegistry:
    """Simple registry for dynamically loaded classes."""

    def __init__(self) -> None:
        # Mapping of class name to the actual class reference
        self._classes: Dict[str, type] = {}

    def register(self, cls: Type) -> None:
        """Register a class reference using its ``__name__``."""
        self._classes[cls.__name__] = cls

    def get(self, name: str) -> type:
        """Retrieve a previously registered class by name.

        Raises:
            KeyError: If ``name`` is not registered.
        """
        try:
            return self._classes[name]
        except KeyError as exc:
            raise KeyError(f"{name!r} not registered") from exc

    def get_all(self) -> List[type]:
        """Return all registered class references."""
        return list(self._classes.values())


class AsyncService:
    """Minimal async service base class used by services throughout the system."""

    def __init__(
        self,
        name: str = "",
        config: Optional[Any] = None,
        signal_bus: Optional["SignalBus"] = None,
    ) -> None:
        self.name = name
        self.config = config or {}
        self.signal_bus = signal_bus or SignalBus()

    async def start(self) -> None:
        """Start the service.  Subclasses should override."""
        return None

    async def stop(self) -> None:
        """Stop the service.  Subclasses should override."""
        return None


class Signal(str, enum.Enum):
    """Enumeration of basic system-wide events for the signal bus."""

    ACCOUNT_BALANCE_UPDATED = "account_balance_updated"
    MARKET_DATA_UPDATED = "market_data_updated"
    TRADE_EXECUTED = "trade_executed"
    TRADE_CLOSED = "trade_closed"
    POSITION_SIZE_REQUESTED = "position_size_requested"
    POSITION_SIZE_RESPONSE = "position_size_response"
    STOP_LOSS_REQUESTED = "stop_loss_requested"
    STOP_LOSS_RESPONSE = "stop_loss_response"
    TAKE_PROFIT_REQUESTED = "take_profit_requested"
    TAKE_PROFIT_RESPONSE = "take_profit_response"
    RISK_ASSESSMENT_REQUESTED = "risk_assessment_requested"
    RISK_ASSESSMENT_RESPONSE = "risk_assessment_response"
    MARKET_REGIME_CHANGED = "market_regime_changed"
    VOLATILITY_SPIKE_DETECTED = "volatility_spike_detected"
    CIRCUIT_BREAKER_ACTIVATED = "circuit_breaker_activated"
    CIRCUIT_BREAKER_DEACTIVATED = "circuit_breaker_deactivated"
    RISK_LEVEL_CHANGED = "risk_level_changed"
    DRAWDOWN_PROTECTION_ACTIVATED = "drawdown_protection_activated"
    ADJUST_STOP_LOSS = "adjust_stop_loss"
    SERVICE_STARTED = "service_started"
    SERVICE_STOPPED = "service_stopped"


class SignalBus:
    """Simple synchronous signal bus for decoupled communication."""

    def __init__(self) -> None:
        self._subscribers: Dict[Signal, List[Callable]] = {}

    def register(self, signal: Signal, callback: Callable) -> None:
        """Register a callback for the given signal."""
        self._subscribers.setdefault(signal, []).append(callback)

    def emit(self, signal: Signal, *args: Any, **kwargs: Any) -> None:
        """Invoke callbacks registered for the given signal."""
        for cb in list(self._subscribers.get(signal, [])):
            if asyncio.iscoroutinefunction(cb):
                asyncio.create_task(cb(*args, **kwargs))
            else:
                cb(*args, **kwargs)

    # ``get_signal`` for backward compatibility with previous API
    def get_signal(self, name: str) -> "Signal":
        return Signal(name)

    # ``get`` is kept for backwards compatibility
    get = get_signal



# Additional utility functions needed by intelligence modules

def create_event_loop(debug=False, thread_name_prefix="", max_tasks=None):
    """
    Create and configure an asyncio event loop.
    
    This is a wrapper around setup_event_loop for backward compatibility.
    
    Args:
        debug: Enable asyncio debug mode
        thread_name_prefix: Prefix for thread names
        max_tasks: Maximum number of tasks
        
    Returns:
        Configured asyncio event loop
    """
    return setup_event_loop(debug, thread_name_prefix, max_tasks)

def run_in_executor(loop, executor, func, *args, **kwargs):
    """
    Run a function in an executor.
    
    Args:
        loop: Asyncio event loop
        executor: Executor to run the function in
        func: Function to run
        *args: Arguments to pass to the function
        **kwargs: Keyword arguments to pass to the function
        
    Returns:
        Future representing the execution of the function
    """
    if loop is None:
        loop = asyncio.get_event_loop()
    return loop.run_in_executor(executor, lambda: func(*args, **kwargs))

def benchmark(func):
    """
    Decorator to benchmark function execution time.
    
    Args:
        func: Function to benchmark
        
    Returns:
        Wrapped function that logs execution time
    """
    @functools.wraps(func)
    async def async_wrapper(*args, **kwargs):
        start_time = time.time()
        result = await func(*args, **kwargs)
        end_time = time.time()
        logger.debug(f"Function {func.__name__} took {(end_time - start_time) * 1000:.2f}ms to execute")
        return result
        
    @functools.wraps(func)
    def sync_wrapper(*args, **kwargs):
        start_time = time.time()
        result = func(*args, **kwargs)
        end_time = time.time()
        logger.debug(f"Function {func.__name__} took {(end_time - start_time) * 1000:.2f}ms to execute")
        return result
        
    if asyncio.iscoroutinefunction(func):
        return async_wrapper
    return sync_wrapper

def serialize_numpy(obj):
    """
    Serialize numpy arrays and other objects for JSON serialization.
    
    Args:
        obj: Object to serialize
        
    Returns:
        JSON-serializable representation of the object
    """
    if isinstance(obj, np.ndarray):
        return {
            "__type__": "numpy.ndarray",
            "data": obj.tolist(),
            "dtype": str(obj.dtype)
        }
    elif isinstance(obj, np.integer):
        return int(obj)
    elif isinstance(obj, np.floating):
        return float(obj)
    elif isinstance(obj, np.bool_):
        return bool(obj)
    elif isinstance(obj, (datetime.datetime, datetime.date)):
        return obj.isoformat()
    elif isinstance(obj, pd.DataFrame):
        return {
            "__type__": "pandas.DataFrame",
            "data": obj.to_dict(orient="records"),
            "index": obj.index.tolist() if not isinstance(obj.index, pd.RangeIndex) else None
        }
    elif isinstance(obj, pd.Series):
        return {
            "__type__": "pandas.Series",
            "data": obj.tolist(),
            "index": obj.index.tolist() if not isinstance(obj.index, pd.RangeIndex) else None,
            "name": obj.name
        }
    return obj

def serialize_dict(d: Dict[str, Any], exclude_keys: List[str] = None) -> str:
    """
    Serialize a dictionary to a JSON string with special handling for numpy types.
    
    Args:
        d: Dictionary to serialize
        exclude_keys: Optional list of keys to exclude from serialization
        
    Returns:
        str: JSON string representation of the dictionary
    """
    if exclude_keys:
        d = {k: v for k, v in d.items() if k not in exclude_keys}
        
    return json.dumps(d, cls=EnhancedJSONEncoder)

def deserialize_dict(s: str) -> Dict[str, Any]:
    """
    Deserialize a JSON string back to a dictionary.
    
    Args:
        s: JSON string to deserialize
        
    Returns:
        Dict[str, Any]: Deserialized dictionary
    """
    if not s:
        return {}
        
    try:
        return json.loads(s, object_hook=deserialize_numpy)
    except json.JSONDecodeError as e:
        logger.error(f"Failed to deserialize dictionary: {str(e)}")
        return {}

def deserialize_numpy(obj):
    """
    Deserialize objects serialized by serialize_numpy.
    
    Args:
        obj: Serialized object
        
    Returns:
        Deserialized object
    """
    if isinstance(obj, dict) and "__type__" in obj:
        if obj["__type__"] == "numpy.ndarray":
            return np.array(obj["data"], dtype=obj["dtype"] if "dtype" in obj else None)
        elif obj["__type__"] == "pandas.DataFrame":
            df = pd.DataFrame(obj["data"])
            if obj.get("index") is not None:
                df.index = obj["index"]
            return df
        elif obj["__type__"] == "pandas.Series":
            s = pd.Series(obj["data"], name=obj.get("name"))
            if obj.get("index") is not None:
                s.index = obj["index"]
            return s
    return obj

class TimeFrame(enum.Enum):
    """
    Enum for standard timeframes.
    This is an alias for the Timeframe enum for backward compatibility.
    """
    M1 = "1m"     # 1 minute
    M5 = "5m"     # 5 minutes
    M15 = "15m"   # 15 minutes
    M30 = "30m"   # 30 minutes
    H1 = "1h"     # 1 hour
    H4 = "4h"     # 4 hours
    D1 = "1d"     # 1 day
    W1 = "1w"     # 1 week
    MN1 = "1M"    # 1 month

def calculate_body_size(open_price, close_price):
    """
    Calculate the body size of a candlestick.
    
    Args:
        open_price: Opening price
        close_price: Closing price
        
    Returns:
        Absolute size of the candlestick body
    """
    return abs(close_price - open_price)

def get_timestamp():
    """
    Get current timestamp in milliseconds.
    Alias for current_timestamp for backward compatibility.
    
    Returns:
        int: Current timestamp in milliseconds
    """
    return current_timestamp()

def get_current_time():
    """
    Get current time as a datetime object.
    
    Returns:
        datetime.datetime: Current time
    """
    return datetime.datetime.now()

def calculate_shadow_size(open_price, close_price, high_price, low_price):
    """
    Calculate the upper and lower shadow sizes of a candlestick.
    
    Args:
        open_price: Opening price
        close_price: Closing price
        high_price: Highest price
        low_price: Lowest price
        
    Returns:
        tuple: (upper_shadow_size, lower_shadow_size)
    """
    body_high = max(open_price, close_price)
    body_low = min(open_price, close_price)
    
    upper_shadow = high_price - body_high
    lower_shadow = body_low - low_price
    
    return upper_shadow, lower_shadow
    
def calculate_vwap(prices: List[float], volumes: List[float], window: int = None) -> List[float]:
    """
    Calculate Volume Weighted Average Price (VWAP).
    
    Args:
        prices: List of prices (typically (high+low+close)/3)
        volumes: List of volumes
        window: Optional rolling window size (None for cumulative VWAP)
        
    Returns:
        List[float]: VWAP values
    """
    if len(prices) != len(volumes):
        raise ValueError("Prices and volumes must have the same length")
        
    if not prices:
        return []
        
    # Calculate price * volume
    pv = [p * v for p, v in zip(prices, volumes)]
    
    if window is None:
        # Cumulative VWAP
        cum_pv = np.cumsum(pv)
        cum_volume = np.cumsum(volumes)
        
        # Avoid division by zero
        cum_volume = np.where(cum_volume == 0, 1, cum_volume)
        
        vwap = cum_pv / cum_volume
    else:
        # Rolling VWAP
        window_pv = np.convolve(pv, np.ones(window), 'valid') / window
        window_volume = np.convolve(volumes, np.ones(window), 'valid') / window
        
        # Avoid division by zero
        window_volume = np.where(window_volume == 0, 1, window_volume)
        
        vwap = window_pv / window_volume
        
        # Pad the beginning to match input length
        padding = len(prices) - len(vwap)
        vwap = np.pad(vwap, (padding, 0), 'constant', constant_values=np.nan)
        
    return vwap.tolist()

def calculate_distance_percentage(price1: float, price2: float) -> float:
    """
    Calculate the percentage distance between two price points.
    
    Args:
        price1: First price point
        price2: Second price point
        
    Returns:
        float: Percentage distance between prices (absolute value)
    """
    if price1 == 0 or price2 == 0:
        return 0.0
    
    # Use average of two prices as the base to calculate percentage
    avg_price = (price1 + price2) / 2
    
    # Calculate absolute percentage difference
    distance_pct = abs(price1 - price2) / avg_price * 100.0
    
    return distance_pct

def calculate_distance(point1: Tuple[float, float], point2: Tuple[float, float]) -> float:
    """
    Calculate Euclidean distance between two points.
    
    Args:
        point1: First point as (x, y) tuple
        point2: Second point as (x, y) tuple
        
    Returns:
        float: Euclidean distance between points
    """
    return np.sqrt((point2[0] - point1[0])**2 + (point2[1] - point1[1])**2)

def is_higher_timeframe(higher_tf: str, lower_tf: str) -> bool:
    """
    Check if one timeframe is higher than another.
    
    Args:
        higher_tf: Potentially higher timeframe (e.g., '1h')
        lower_tf: Potentially lower timeframe (e.g., '5m')
        
    Returns:
        bool: True if higher_tf is actually higher than lower_tf
    """
    tf_seconds = {
        's': 1,
        'm': 60,
        'h': 3600,
        'd': 86400,
        'w': 604800,
        'M': 2592000  # Approximate month
    }
    
    # Parse timeframes
    higher_match = re.match(r'^(\d+)([smhdwM])$', higher_tf)
    lower_match = re.match(r'^(\d+)([smhdwM])$', lower_tf)
    
    if not higher_match or not lower_match:
        raise ValueError(f"Invalid timeframe format: {higher_tf} or {lower_tf}")
    
    higher_value, higher_unit = int(higher_match.group(1)), higher_match.group(2)
    lower_value, lower_unit = int(lower_match.group(1)), lower_match.group(2)
    
    higher_seconds = higher_value * tf_seconds[higher_unit]
    lower_seconds = lower_value * tf_seconds[lower_unit]
    
    return higher_seconds > lower_seconds

def calculate_imbalance(bids: List[Tuple[float, float]], asks: List[Tuple[float, float]],
                       depth: int = 10) -> float:
    """
    Calculate order book imbalance ratio.
    
    Args:
        bids: List of (price, volume) tuples for bids
        asks: List of (price, volume) tuples for asks
        depth: Depth of order book to consider
        
    Returns:
        Imbalance ratio (-1 to 1, negative means more asks, positive means more bids)
    """
    if not bids or not asks:
        return 0.0
    
    # Limit to specified depth
    bids = bids[:depth] if len(bids) > depth else bids
    asks = asks[:depth] if len(asks) > depth else asks
    
    # Calculate total volume
    bid_volume = sum(vol for _, vol in bids)
    ask_volume = sum(vol for _, vol in asks)
    
    total_volume = bid_volume + ask_volume
    
    # Avoid division by zero
    if total_volume == 0:
        return 0.0
    
    # Calculate imbalance ratio
    imbalance = (bid_volume - ask_volume) / total_volume
    
    return imbalance

def get_market_hours(exchange: str, asset_class: str = None) -> Dict[str, Any]:
    """
    Get market hours for a specific exchange and asset class.
    
    Args:
        exchange: Exchange name (e.g., 'binance', 'deriv')
        asset_class: Optional asset class (e.g., 'crypto', 'forex')
        
    Returns:
        Dict with market hours information:
            - is_open: Whether market is currently open
            - open_time: Daily opening time (UTC)
            - close_time: Daily closing time (UTC)
            - timezone: Timezone of the exchange
            - is_24h: Whether market is open 24/7
    """
    # Default to 24/7 for crypto exchanges
    if exchange.lower() in ['binance', 'coinbase', 'kraken', 'kucoin']:
        return {
            'is_open': True,
            'open_time': '00:00:00',
            'close_time': '00:00:00',
            'timezone': 'UTC',
            'is_24h': True
        }
    
    # Forex markets
    if asset_class and asset_class.lower() == 'forex':
        # Check if current time is in forex trading hours (approx. Sunday 5PM ET to Friday 5PM ET)
        now_utc = datetime.datetime.utcnow()
        weekday = now_utc.weekday()  # 0=Monday, 6=Sunday
        
        # Forex is closed from Friday 5PM to Sunday 5PM ET (approx. 9PM-9PM UTC)
        is_weekend_closure = (weekday == 4 and now_utc.hour >= 21) or \
                            weekday == 5 or \
                            (weekday == 6 and now_utc.hour < 21)
        
        return {
            'is_open': not is_weekend_closure,
            'open_time': '21:00:00' if weekday == 6 else '00:00:00',
            'close_time': '21:00:00' if weekday == 4 else '00:00:00',
            'timezone': 'UTC',
            'is_24h': False
        }
    
    # Default for other markets (conservative estimate)
    return {
        'is_open': True,  # Assume open by default
        'open_time': '00:00:00',
        'close_time': '00:00:00',
        'timezone': 'UTC',
        'is_24h': True
    }

def threaded_calculation(func, items, max_workers=None, *args, **kwargs):
    """
    Execute a function on multiple items using thread pool.
    
    Args:
        func: Function to execute
        items: List of items to process
        max_workers: Maximum number of worker threads
        *args, **kwargs: Additional arguments to pass to func
        
    Returns:
        List of results in the same order as items
    """
    if not items:
        return []
    
    if max_workers is None:
        max_workers = min(32, os.cpu_count() * 4)
    
    with ThreadPoolExecutor(max_workers=max_workers) as executor:
        futures = [executor.submit(func, item, *args, **kwargs) for item in items]
        return [future.result() for future in futures]

def create_batches(items, batch_size):
    """
    Split a list of items into batches of specified size.
    
    Args:
        items: List of items to batch
        batch_size: Size of each batch
        
    Returns:
        List of batches, where each batch is a list of items
    """
    return [items[i:i + batch_size] for i in range(0, len(items), batch_size)]

class UuidUtils:
    """Utility class for UUID operations."""
    
    @staticmethod
    def generate() -> str:
        """Generate a new UUID string."""
        return str(uuid.uuid4())
    
    @staticmethod
    def generate_short() -> str:
        """Generate a shorter UUID (first 8 chars)."""
        return str(uuid.uuid4())[:8]
    
    @staticmethod
    def is_valid(uuid_str: str) -> bool:
        """Check if a string is a valid UUID."""
        try:
            uuid.UUID(uuid_str)
            return True
        except ValueError:
            return False
    
    @staticmethod
    def generate_deterministic(namespace: str, name: str) -> str:
        """Generate a deterministic UUID based on namespace and name."""
        return str(uuid.uuid5(uuid.NAMESPACE_DNS, f"{namespace}:{name}"))

class HashUtils:
    """Utility class for hashing operations."""
    
    @staticmethod
    def md5(data: Union[str, bytes]) -> str:
        """Generate MD5 hash of data."""
        if isinstance(data, str):
            data = data.encode('utf-8')
        return hashlib.md5(data).hexdigest()
    
    @staticmethod
    def sha1(data: Union[str, bytes]) -> str:
        """Generate SHA1 hash of data."""
        if isinstance(data, str):
            data = data.encode('utf-8')
        return hashlib.sha1(data).hexdigest()
    
    @staticmethod
    def sha256(data: Union[str, bytes]) -> str:
        """Generate SHA256 hash of data."""
        if isinstance(data, str):
            data = data.encode('utf-8')
        return hashlib.sha256(data).hexdigest()
    
    @staticmethod
    def file_hash(filepath: str, algorithm: str = 'sha256') -> str:
        """Generate hash of file contents."""
        hash_func = getattr(hashlib, algorithm)()
        with open(filepath, 'rb') as f:
            for chunk in iter(lambda: f.read(4096), b''):
                hash_func.update(chunk)
        return hash_func.hexdigest()

def generate_uid(prefix: str = "uid") -> str:
    """
    Generate a unique identifier with optional prefix.
    
    Args:
        prefix: Optional prefix for the UID
        
    Returns:
        str: Unique identifier string
    """
    unique_id = str(uuid.uuid4())
    timestamp = int(time.time() * 1000)
    return f"{prefix}_{timestamp}_{unique_id[:8]}"

def generate_id(prefix: str = "id") -> str:
    """
    Generate a unique identifier with optional prefix.
    Alias for generate_uid for backward compatibility.
    
    Args:
        prefix: Optional prefix for the ID
        
    Returns:
        str: Unique identifier string
    """
    return generate_uid(prefix)
def memoize(func):
    """
    Decorator to memoize function results for faster repeated calls.
    
    Args:
        func: Function to memoize
        
    Returns:
        Wrapped function with memoization
    """
    cache = {}
    
    @functools.wraps(func)
    def wrapper(*args, **kwargs):
        # Create a key from the function arguments
        key = str(args) + str(sorted(kwargs.items()))
        
        if key not in cache:
            cache[key] = func(*args, **kwargs)
        return cache[key]
    
    # Add a clear_cache method to the wrapper function
    wrapper.clear_cache = lambda: cache.clear()
    
    return wrapper

class TimestampUtils:
    """Utility class for timestamp operations and conversions."""
    
    @staticmethod
    def to_milliseconds(dt: Union[datetime, str, int, float]) -> int:
        """Convert various time formats to millisecond timestamp."""
        if isinstance(dt, datetime):
            return int(dt.timestamp() * 1000)
        elif isinstance(dt, str):
            return int(parse_datetime(dt).timestamp() * 1000)
        elif isinstance(dt, (int, float)):
            # If already a timestamp, ensure it's in milliseconds
            if dt > 1e16:  # nanoseconds
                return int(dt / 1000000)
            elif dt > 1e13:  # microseconds
                return int(dt / 1000)
            elif dt > 1e10:  # milliseconds
                return int(dt)
            else:  # seconds
                return int(dt * 1000)
        else:
            raise ValueError(f"Unsupported timestamp format: {type(dt)}")
    
    @staticmethod
    def from_milliseconds(ms: int) -> datetime:
        """Convert millisecond timestamp to datetime object."""
        return datetime.fromtimestamp(ms / 1000)
    
    @staticmethod
    def now_ms() -> int:
        """Get current time in milliseconds."""
        return int(time.time() * 1000)
    
    @staticmethod
    def format_ms(ms: int, fmt: str = "%Y-%m-%d %H:%M:%S") -> str:
        """Convert milliseconds timestamp to formatted string."""
        dt = datetime.datetime.fromtimestamp(ms / 1000)
        return dt.strftime(fmt)


# Trading-specific utility functions
def calculate_price_precision(symbol: str, exchange: str = None) -> int:
    """
    Calculate the price precision for a given symbol and exchange.
    
    Args:
        symbol: Trading symbol (e.g., 'BTC/USDT')
        exchange: Exchange name (optional)
        
    Returns:
        int: Number of decimal places for price
    """
    # Default precisions for common symbols
    default_precisions = {
        'BTC': 2,
        'ETH': 2,
        'LTC': 2,
        'XRP': 5,
        'ADA': 6,
        'DOT': 4,
        'BNB': 3,
        'SOL': 3,
        'DOGE': 7,
        'USDT': 2,
        'USDC': 2,
        'DEFAULT': 8
    }
    
    # Extract base currency from symbol
    base = symbol.split('/')[0] if '/' in symbol else symbol
    
    # Return default precision for the base currency or DEFAULT if not found
    return default_precisions.get(base, default_precisions['DEFAULT'])


def calculate_quantity_precision(symbol: str, exchange: str = None) -> int:
    """
    Calculate the quantity precision for a given symbol and exchange.
    
    Args:
        symbol: Trading symbol (e.g., 'BTC/USDT')
        exchange: Exchange name (optional)
        
    Returns:
        int: Number of decimal places for quantity
    """
    # Default precisions for common symbols
    default_precisions = {
        'BTC': 6,
        'ETH': 5,
        'LTC': 4,
        'XRP': 1,
        'ADA': 1,
        'DOT': 2,
        'BNB': 3,
        'SOL': 2,
        'DOGE': 0,
        'USDT': 2,
        'USDC': 2,
        'DEFAULT': 8
    }
    
    # Extract base currency from symbol
    base = symbol.split('/')[0] if '/' in symbol else symbol
    
    # Return default precision for the base currency or DEFAULT if not found
    return default_precisions.get(base, default_precisions['DEFAULT'])


def round_to_precision(value: float, precision: int) -> float:
    """
    Round a value to a specific number of decimal places.
    
    Args:
        value: Value to round
        precision: Number of decimal places
        
    Returns:
        float: Rounded value
    """
    factor = 10 ** precision
    return round(value * factor) / factor


def convert_timeframe(timeframe: str, to_format: str = 'seconds') -> Union[int, str]:
    """
    Convert a timeframe string to different formats.
    
    Args:
        timeframe: Timeframe string (e.g., '1m', '5m', '1h', '1d')
        to_format: Target format ('seconds', 'minutes', 'hours', 'days', or 'pandas')
        
    Returns:
        Union[int, str]: Converted timeframe
    """
    # Parse timeframe
    match = re.match(r'^(\d+)([smhdwM])$', timeframe)
    if not match:
        raise ValueError(f"Invalid timeframe format: {timeframe}")
        
    value, unit = match.groups()
    value = int(value)
    
    # Convert to seconds first
    if unit == 's':
        seconds = value
    elif unit == 'm':
        seconds = value * 60
    elif unit == 'h':
        seconds = value * 60 * 60
    elif unit == 'd':
        seconds = value * 60 * 60 * 24
    elif unit == 'w':
        seconds = value * 60 * 60 * 24 * 7
    elif unit == 'M':
        seconds = value * 60 * 60 * 24 * 30  # Approximate
    else:
        raise ValueError(f"Invalid timeframe unit: {unit}")
    
    # Convert to target format
    if to_format == 'seconds':
        return seconds
    elif to_format == 'minutes':
        return seconds / 60
    elif to_format == 'hours':
        return seconds / (60 * 60)
    elif to_format == 'days':
        return seconds / (60 * 60 * 24)
    elif to_format == 'pandas':
        # Convert to pandas frequency string
        if unit == 's':
            return f"{value}S"
        elif unit == 'm':
            return f"{value}T"
        elif unit == 'h':
            return f"{value}H"
        elif unit == 'd':
            return f"{value}D"
        elif unit == 'w':
            return f"{value}W"
        elif unit == 'M':
            return f"{value}M"
    else:
        raise ValueError(f"Invalid target format: {to_format}")


def calculate_order_cost(price: float, quantity: float, fee_rate: float = 0.001) -> float:
    """
    Calculate the total cost of an order including fees.
    
    Args:
        price: Order price
        quantity: Order quantity
        fee_rate: Fee rate as a decimal (default: 0.1%)
        
    Returns:
        float: Total order cost
    """
    base_cost = price * quantity
    fee = base_cost * fee_rate
    return base_cost + fee


def calculate_order_risk(price: float, stop_loss: float, quantity: float,
                         account_balance: float) -> float:
    """
    Calculate the risk percentage of an order relative to account balance.
    
    Args:
        price: Entry price
        stop_loss: Stop loss price
        quantity: Order quantity
        account_balance: Total account balance
        
    Returns:
        float: Risk as a percentage of account balance
    """
    if price <= 0 or account_balance <= 0:
        return 0.0
        
    # Calculate potential loss
    loss_per_unit = abs(price - stop_loss)
    total_loss = loss_per_unit * quantity
    
    # Calculate risk percentage
    risk_percentage = (total_loss / account_balance) * 100
    
    return risk_percentage


def normalize_price(price: float, tick_size: float) -> float:
    """
    Normalize a price to comply with exchange tick size requirements.
    
    Args:
        price: Raw price
        tick_size: Minimum price increment
        
    Returns:
        float: Normalized price
    """
    if tick_size <= 0:
        return price
        
    return round(price / tick_size) * tick_size


def normalize_quantity(quantity: float, step_size: float, min_quantity: float = 0) -> float:
    """
    Normalize a quantity to comply with exchange step size requirements.
    
    Args:
        quantity: Raw quantity
        step_size: Minimum quantity increment
        min_quantity: Minimum allowed quantity
        
    Returns:
        float: Normalized quantity
    """
    if step_size <= 0:
        return max(quantity, min_quantity)
        
    normalized = round(quantity / step_size) * step_size
    
    # Ensure the quantity is at least the minimum
    return max(normalized, min_quantity)


__all__ = [
    # Time utilities
    'timestamp_ms', 'current_timestamp', 'current_timestamp_micros', 'current_timestamp_nanos',
    'timestamp_to_datetime', 'datetime_to_timestamp', 'parse_datetime',
    'format_datetime', 'timeframe_to_seconds', 'timeframe_to_timedelta',
    'round_timestamp', 'generate_timeframes', 'parse_timeframe', 'validate_timeframe',
    'get_higher_timeframes', 'TimestampUtils',
    
    # Data handling and trading utilities
    'calculate_price_precision', 'calculate_quantity_precision',
    'round_to_precision', 'convert_timeframe', 'calculate_order_cost',
    'calculate_order_risk', 'normalize_price', 'normalize_quantity',
    'parse_decimal', 'safe_divide', 'round_to_tick', 'round_to_tick_size', 'calculate_change_percent',
    'normalize_value', 'moving_average', 'exponential_moving_average', 'rolling_window',
    
    # String and format
    'camel_to_snake', 'snake_to_camel', 'format_number', 'format_currency', 'truncate_string',
    'pluralize',
    
    # JSON and data structures
    'EnhancedJSONEncoder', 'JsonEncoder', 'json_dumps', 'json_loads', 'deep_update', 'deep_get',
    'flatten_dict', 'unflatten_dict', 'dict_to_object', 'dict_to_namedtuple', 'group_by', 'chunks',
    'filter_none_values', 'find_duplicate_items', 'merge_lists',
    
    # Security and validation
    'generate_secure_random_string', 'generate_uuid', 'generate_hmac_signature',
    'is_valid_url', 'is_valid_email', 'sanitize_filename', 'validate_required_keys',
    'mask_sensitive_data', 'hash_content', 'generate_uid',
    
    # Network and system
    'get_host_info', 'is_port_open', 'rate_limit', 'rate_limited', 'retry', 'timer',
    'retry_with_backoff', 'exponential_backoff', 'time_execution', 'calculate_checksum',
    
    # Async utilities
    'ensure_future', 'create_task_name',
    
    # Thread-safe utilities
    'AtomicCounter', 'SafeDict',
    
    # Trading-specific
    'calculate_order_size', 'calculate_position_value', 'calculate_pip_value', 'calculate_arbitrage_profit',
    'calculate_position_size', 'calculate_volatility', 'calculate_correlation', 'calculate_drawdown',
    'calculate_liquidation_price', 'calculate_risk_reward', 'calculate_win_rate',
    'calculate_risk_reward_ratio', 'calculate_confidence_score', 'normalize_probability',
    'weighted_average', 'time_weighted_average', 'validate_signal', 'calculate_expectancy',
    'calculate_kelly_criterion', 'calculate_sharpe_ratio', 'calculate_sortino_ratio',
    'calculate_max_drawdown', 'calculate_calmar_ratio', 'z_score',
    'is_price_consolidating', 'is_breaking_out', 'calculate_pivot_points', 'pivot_points',
    'periodic_reset', 'obfuscate_sensitive_data', 'exponential_smoothing',
    'calculate_distance', 'calculate_distance_percentage', 'memoize',
    'is_higher_timeframe', 'threaded_calculation', 'create_batches',
    'create_directory', 'create_directory_if_not_exists', 'compress_data', 'decompress_data',
    'is_price_consolidating', 'is_breaking_out', 'calculate_pivot_points',
    'pivot_points',
    'periodic_reset', 'obfuscate_sensitive_data', 'exponential_smoothing',
    'calculate_distance', 'calculate_distance_percentage', 'memoize',
    'is_higher_timeframe', 'threaded_calculation', 'create_batches',
<<<<<<< HEAD
    'create_directory', 'create_directory_if_not_exists',
    'compress_data', 'decompress_data', 'pivot_points',
    'get_asset_precision',
    'compress_data', 'decompress_data',
=======
    'create_directory', 'create_directory_if_not_exists',

    'create_directory', 'create_directory_if_not_exists', 'compress_data', 'decompress_data',


    'create_directory', 'create_directory_if_not_exists',
    'compress_data', 'decompress_data', 'pivot_points',

    'get_asset_precision',
    'compress_data', 'decompress_data',

>>>>>>> ad884869
    'create_directory', 'create_directory_if_not_exists', 'compress_data', 'decompress_data',

    'UuidUtils', 'HashUtils', 'SecurityUtils',
    'ClassRegistry', 'AsyncService', 'Signal', 'SignalBus'
]

class SecurityUtils:
    """Utility class for security operations."""
    
    @staticmethod
    def encrypt(data: str, key: str) -> str:
        """
        Encrypt data using a key.
        
        Args:
            data: Data to encrypt
            key: Encryption key
            
        Returns:
            str: Encrypted data in base64 format
        """
        if not data:
            return ""
            
        # Create a simple encryption using HMAC and base64
        if isinstance(data, str):
            data = data.encode('utf-8')
        if isinstance(key, str):
            key = key.encode('utf-8')
            
        h = hmac.new(key, data, hashlib.sha256)
        signature = h.digest()
        
        # Combine data and signature and encode
        result = base64.b64encode(data + signature).decode('utf-8')
        return result
    
    @staticmethod
    def decrypt(encrypted_data: str, key: str) -> str:
        """
        Decrypt data using a key.
        
        Args:
            encrypted_data: Encrypted data in base64 format
            key: Decryption key
            
        Returns:
            str: Decrypted data
        """
        if not encrypted_data:
            return ""
            
        try:
            # Decode from base64
            if isinstance(key, str):
                key = key.encode('utf-8')
                
            decoded = base64.b64decode(encrypted_data)
            
            # Extract data and signature
            data = decoded[:-32]  # SHA256 digest is 32 bytes
            signature = decoded[-32:]
            
            # Verify signature
            h = hmac.new(key, data, hashlib.sha256)
            calculated_signature = h.digest()
            
            if not hmac.compare_digest(signature, calculated_signature):
                raise ValueError("Invalid signature, data may be tampered")
                
            # Return decrypted data
            return data.decode('utf-8')
        except Exception as e:
            logger.error(f"Decryption error: {str(e)}")
            return ""
    
    @staticmethod
    def hash_password(password: str, salt: str = None) -> Tuple[str, str]:
        """
        Hash a password with optional salt.
        
        Args:
            password: Password to hash
            salt: Optional salt (generated if not provided)
            
        Returns:
            Tuple[str, str]: (hashed_password, salt)
        """
        if salt is None:
            salt = os.urandom(16).hex()
        
        if isinstance(password, str):
            password = password.encode('utf-8')
        if isinstance(salt, str):
            salt = salt.encode('utf-8')
            
        # Use PBKDF2 for password hashing
        key = hashlib.pbkdf2_hmac('sha256', password, salt, 100000)
        hashed = base64.b64encode(key).decode('utf-8')
        
        return hashed, salt.decode('utf-8') if isinstance(salt, bytes) else salt
    
    @staticmethod
    def verify_password(password: str, hashed_password: str, salt: str) -> bool:
        """
        Verify a password against a hash.
        
        Args:
            password: Password to verify
            hashed_password: Stored hash
            salt: Salt used for hashing
            
        Returns:
            bool: True if password matches
        """
        if isinstance(password, str):
            password = password.encode('utf-8')
        if isinstance(salt, str):
            salt = salt.encode('utf-8')
            
        # Hash the input password with the same salt
        key = hashlib.pbkdf2_hmac('sha256', password, salt, 100000)
        calculated_hash = base64.b64encode(key).decode('utf-8')
        
        # Compare hashes
        return hashed_password == calculated_hash<|MERGE_RESOLUTION|>--- conflicted
+++ resolved
@@ -2497,10 +2497,7 @@
 def pivot_points(high: float, low: float, close: float) -> Dict[str, float]:
     """Alias for :func:`calculate_pivot_points` for backward compatibility."""
     return calculate_pivot_points(high, low, close)
-<<<<<<< HEAD
-
-=======
->>>>>>> ad884869
+
 # Backwards compatibility alias
 
 pivot_points = calculate_pivot_points
@@ -3396,16 +3393,14 @@
 def create_directory_if_not_exists(path: str) -> str:
     """Create directory if it does not already exist."""
     return create_directory(path, exist_ok=True)
-<<<<<<< HEAD
     def create_directory_if_not_exists(path: str) -> str:
         """Create directory if it does not already exist."""
         return create_directory(path, exist_ok=True)
-=======
+
 
 def create_directory_if_not_exists(path: str) -> str:
     """Create directory if it does not already exist."""
     return create_directory(path, exist_ok=True)
->>>>>>> ad884869
 
 
 def compress_data(data: Any) -> bytes:
@@ -3415,15 +3410,12 @@
         return gzip.compress(serialized)
     except Exception as exc:  # pragma: no cover - best effort
         logger.error("Failed to compress data: %s", exc)
-<<<<<<< HEAD
     def get_asset_precision(asset: str) -> int:
         """Return decimal precision for a given asset."""
         return POSITION_SIZE_PRECISION
-=======
 def get_asset_precision(asset: str) -> int:
     """Return decimal precision for a given asset."""
     return POSITION_SIZE_PRECISION
->>>>>>> ad884869
 
 
     def compress_data(data: bytes) -> bytes:
@@ -3432,17 +3424,14 @@
         return gzip.compress(data)
 
 
-<<<<<<< HEAD
     def decompress_data(data: bytes) -> bytes:
         """Decompress gzip-compressed binary data."""
         import gzip
         return gzip.decompress(data)
-=======
 def decompress_data(data: bytes) -> bytes:
     """Decompress gzip-compressed binary data."""
     import gzip
     return gzip.decompress(data)
->>>>>>> ad884869
 
 
     def compress_data(data: Any) -> bytes:
@@ -3454,7 +3443,6 @@
             logger.error(f"Failed to compress data: {str(e)}")
             raise
 
-<<<<<<< HEAD
 
     def decompress_data(data: bytes) -> Any:
         """Decompress and deserialize data produced by :func:`compress_data`."""
@@ -3467,7 +3455,7 @@
         except Exception as e:
             logger.error(f"Failed to decompress data: {str(e)}")
             raise
-=======
+
 def decompress_data(data: bytes) -> Any:
     """Decompress and deserialize data produced by :func:`compress_data`."""
     try:
@@ -3479,7 +3467,6 @@
     except Exception as e:
         logger.error(f"Failed to decompress data: {str(e)}")
         raise
->>>>>>> ad884869
 
 class ThreadSafeDict:
     """
@@ -4583,12 +4570,10 @@
     'periodic_reset', 'obfuscate_sensitive_data', 'exponential_smoothing',
     'calculate_distance', 'calculate_distance_percentage', 'memoize',
     'is_higher_timeframe', 'threaded_calculation', 'create_batches',
-<<<<<<< HEAD
     'create_directory', 'create_directory_if_not_exists',
     'compress_data', 'decompress_data', 'pivot_points',
     'get_asset_precision',
     'compress_data', 'decompress_data',
-=======
     'create_directory', 'create_directory_if_not_exists',
 
     'create_directory', 'create_directory_if_not_exists', 'compress_data', 'decompress_data',
@@ -4600,7 +4585,6 @@
     'get_asset_precision',
     'compress_data', 'decompress_data',
 
->>>>>>> ad884869
     'create_directory', 'create_directory_if_not_exists', 'compress_data', 'decompress_data',
 
     'UuidUtils', 'HashUtils', 'SecurityUtils',
