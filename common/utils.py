--- conflicted
+++ resolved
@@ -42,10 +42,8 @@
 from pathlib import Path
 from functools import wraps
 from contextlib import suppress, asynccontextmanager, contextmanager
-<<<<<<< HEAD
 import inspect  # Add this to the imports at the top
 from common.constants import OrderSide, OrderType, TimeInForce
-=======
 from typing import (
     Dict,
     List,
@@ -60,7 +58,6 @@
     Sequence,
 )
 import inspect
->>>>>>> 6ab45cf4
 from common.logger import get_logger, performance_log
 
 # Configure module logger
@@ -2190,16 +2187,7 @@
         return 0
     return reward / risk
 
-
 def calculate_expectancy(win_rate: float,
-<<<<<<< HEAD
-=======
-
-
-def calculate_expectancy(win_rate: float, avg_win: float, avg_loss: float) -> float:
-
-  def calculate_expectancy(win_rate: float,
->>>>>>> 6ab45cf4
                         avg_win: float,
                         avg_loss: float) -> float:
 
@@ -2255,11 +2243,9 @@
     return calculate_expectancy(win_rate, avg_win, avg_loss)
 
 
-<<<<<<< HEAD
 def calculate_kelly_criterion(win_rate: float, 
-=======
+
 def calculate_kelly_criterion(win_rate: float,
->>>>>>> 6ab45cf4
                              avg_win_loss_ratio: float) -> float:
 
     """
@@ -2635,11 +2621,9 @@
         's3': s3
     }
 
-<<<<<<< HEAD
 # Backward compatibility alias
 pivot_points = calculate_pivot_points
 
-=======
 
 def pivot_points(high: float, low: float, close: float) -> Dict[str, float]:
     """Alias for calculate_pivot_points for backward compatibility."""
@@ -2647,10 +2631,6 @@
 
     """Alias for :func:`calculate_pivot_points`."""
     return calculate_pivot_points(high, low, close)
-
-# Backward compatibility alias
-# Backwards compatibility alias
-
 
 # Backward compatibility alias
 def pivot_points(high: float, low: float, close: float) -> Dict[str, float]:
@@ -2663,7 +2643,6 @@
 pivot_points = calculate_pivot_points
 
 
->>>>>>> 6ab45cf4
 def obfuscate_sensitive_data(data: Union[str, Dict, List], level: int = 1) -> Union[str, Dict, List]:
 
     """
@@ -3585,8 +3564,6 @@
     """Create directory if it does not already exist."""
     return create_directory(path, exist_ok=True)
 
-<<<<<<< HEAD
-=======
 
 
 ASSET_PRECISION_MAP = {
@@ -3657,7 +3634,6 @@
     return calculate_pivot_points(high, low, close)
 
 
->>>>>>> 6ab45cf4
 class ThreadSafeDict:
     """
     Thread-safe dictionary implementation using a lock.
@@ -4756,7 +4732,6 @@
     return max(normalized, min_quantity)
 
 
-<<<<<<< HEAD
 __all__ = [
     # Time utilities
     'timestamp_ms', 'current_timestamp', 'current_timestamp_micros', 'current_timestamp_nanos',
@@ -4813,9 +4788,7 @@
     'OrderSide', 'OrderType', 'TimeInForce',
     'ClassRegistry', 'AsyncService', 'Signal', 'SignalBus'
 ]
-=======
-
->>>>>>> 6ab45cf4
+
 
 class SecurityUtils:
     """Utility class for security operations."""
