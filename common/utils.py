#!/usr/bin/env python3
"""
QuantumSpectre Elite Trading System
Core Utility Functions

This module provides a collection of utility functions used throughout the system,
including time handling, data processing, JSON manipulation, validation, and more.
"""

import os
import re
import gzip
import io
import time
import json
import uuid
import hmac
import hashlib
import base64
import pickle
import random
import zlib
import socket
import string
import decimal
import datetime
try:
    from dateutil import parser as date_parser  # type: ignore
    DATEUTIL_AVAILABLE = True
except ImportError:  # pragma: no cover - optional dependency
    DATEUTIL_AVAILABLE = False
    date_parser = None  # type: ignore
import threading
import functools
import itertools
import collections
import urllib.parse
try:
    import numpy as np  # type: ignore
except ImportError:  # pragma: no cover - optional dependency
    class _DummyNumpy:
        ndarray = list
        integer = int
        floating = float

        def __getattr__(self, name: str):
            raise ImportError("NumPy is required for this functionality")

    np = _DummyNumpy()  # type: ignore

try:
    import pandas as pd  # type: ignore
except ImportError:  # pragma: no cover - optional dependency
    class _DummyPandas:
        class Series(list):
            pass

        class DataFrame(dict):
            pass

        class Timestamp:
            pass

        def __getattr__(self, name: str):
            raise ImportError("pandas is required for this functionality")

    pd = _DummyPandas()  # type: ignore
import logging
try:
    import nltk  # type: ignore
    NLTK_AVAILABLE = True
except ImportError:  # pragma: no cover - optional dependency
    nltk = None  # type: ignore
    NLTK_AVAILABLE = False
import sys
import asyncio
import importlib
import pkgutil
import enum
from pathlib import Path
from functools import wraps
from contextlib import suppress, asynccontextmanager, contextmanager
import inspect  # Add this to the imports at the top
from common.constants import OrderSide, OrderType, TimeInForce
from typing import (
    Dict,
    List,
    Any,
    Optional,
    Union,
    Callable,
    Tuple,
    Generator,
    Set,
    Type,
    Sequence,
)
import inspect
from common.logger import get_logger, performance_log
from common.constants import OrderSide, OrderType, TimeInForce

# Configure module logger
logger = get_logger(__name__)

# Constants for time utilities
TIMESTAMP_FORMAT = "%Y-%m-%d %H:%M:%S.%f"
DATE_FORMAT = "%Y-%m-%d"
US_TIMESTAMP_FORMAT = "%Y-%m-%d %I:%M:%S %p"
MILLISECONDS_IN_SECOND = 1000


def merge_deep(source, destination):
    """
    Deep merge two dictionaries.

    The source dictionary values will override destination values if there's a conflict.
    Lists will be combined (not overwritten).

    Args:
        source: Source dictionary
        destination: Destination dictionary

    Returns:
        Merged dictionary
    """
    for key, value in source.items():
        if isinstance(value, dict):
            # Get node or create one
            node = destination.setdefault(key, {})
            if isinstance(node, dict):
                merge_deep(value, node)
            else:
                destination[key] = value
        elif isinstance(value, list):
            if key in destination and isinstance(destination[key], list):
                # Combine lists without duplicates
                destination[key] = list(set(destination[key] + value))
            else:
                destination[key] = value
        else:
            destination[key] = value

    return destination


MICROSECONDS_IN_SECOND = 1000000
NANOSECONDS_IN_SECOND = 1000000000




def import_submodules(package_name):
    """
    Import all submodules of a package, recursively.

    Args:
        package_name (str): The name of the package to import submodules from.

    Returns:
        dict: A dictionary mapping module names to the imported modules.
    """
    if isinstance(package_name, str):
        package = importlib.import_module(package_name)
    else:
        package = package_name
        package_name = package.__name__

    results = {}
    for loader, name, is_pkg in pkgutil.walk_packages(
        package.__path__, package_name + "."
    ):
        try:
            results[name] = importlib.import_module(name)
        except Exception as e:
            logger.exception(f"Failed to import module {name}: {e}")
    return results


# ======================================
# Time and Date Utilities
# ======================================


def timestamp_ms() -> int:
    """
    Get current timestamp in milliseconds.

    Returns:
        int: Current timestamp in milliseconds
    """
    return int(time.time() * MILLISECONDS_IN_SECOND)


def current_timestamp() -> int:
    """
    Get current timestamp in milliseconds.

    Returns:
        int: Current timestamp in milliseconds
    """
    return int(time.time() * MILLISECONDS_IN_SECOND)


def current_timestamp_micros() -> int:
    """
    Get current timestamp in microseconds.

    Returns:
        int: Current timestamp in microseconds
    """
    return int(time.time() * MICROSECONDS_IN_SECOND)


def current_timestamp_nanos() -> int:
    """
    Get current timestamp in nanoseconds.

    Returns:
        int: Current timestamp in nanoseconds
    """
    return int(time.time() * NANOSECONDS_IN_SECOND)


def timestamp_to_datetime(timestamp: Union[int, float]) -> datetime.datetime:
    """
    Convert timestamp to datetime object, auto-detecting format.

    Args:
        timestamp: Timestamp value (seconds, milliseconds, microseconds, or nanoseconds)

    Returns:
        datetime.datetime: Datetime object
    """
    # Detect timestamp resolution based on value magnitude
    if timestamp > 1e18:  # nanoseconds
        return datetime.datetime.fromtimestamp(timestamp / NANOSECONDS_IN_SECOND)
    elif timestamp > 1e15:  # microseconds
        return datetime.datetime.fromtimestamp(timestamp / MICROSECONDS_IN_SECOND)
    elif timestamp > 1e12:  # milliseconds
        return datetime.datetime.fromtimestamp(timestamp / MILLISECONDS_IN_SECOND)
    else:  # seconds
        return datetime.datetime.fromtimestamp(timestamp)


def datetime_to_timestamp(
    dt: Union[datetime.datetime, str], resolution: str = "ms"
) -> int:
    """
    Convert datetime to timestamp with specified resolution.

    Args:
        dt: Datetime object or string
        resolution: Timestamp resolution ('s', 'ms', 'us', or 'ns')

    Returns:
        int: Timestamp in specified resolution
    """
    if isinstance(dt, str):
        dt = parse_datetime(dt)

    ts = dt.timestamp()

    if resolution == "s":
        return int(ts)
    elif resolution == "ms":
        return int(ts * MILLISECONDS_IN_SECOND)
    elif resolution == "us":
        return int(ts * MICROSECONDS_IN_SECOND)
    elif resolution == "ns":
        return int(ts * NANOSECONDS_IN_SECOND)
    else:
        raise ValueError(
            f"Invalid resolution: {resolution}. Use 's', 'ms', 'us', or 'ns'"
        )


def parse_datetime(date_string: str) -> datetime.datetime:
    """
    Parse datetime from string using flexible formats.

    Args:
        date_string: Datetime string in various formats

    Returns:
        datetime.datetime: Parsed datetime object
    """
    try:
        if DATEUTIL_AVAILABLE:
            return date_parser.parse(date_string)  # type: ignore[attr-defined]
        return datetime.datetime.fromisoformat(date_string)
    except (ValueError, TypeError, AttributeError) as e:
        logger.error(f"Failed to parse datetime: {date_string}", exc_info=e)
        raise


def format_datetime(
    dt: Union[datetime.datetime, str, int, float], fmt: str = TIMESTAMP_FORMAT
) -> str:
    """
    Format datetime object to string.

    Args:
        dt: Datetime object, timestamp, or date string
        fmt: Output format string

    Returns:
        str: Formatted datetime string
    """
    if isinstance(dt, (int, float)):
        dt = timestamp_to_datetime(dt)
    elif isinstance(dt, str):
        dt = parse_datetime(dt)

    return dt.strftime(fmt)


def timeframe_to_seconds(timeframe: str) -> int:
    """
    Convert timeframe string to seconds.

    Args:
        timeframe: Timeframe string (e.g., '1m', '5m', '1h', '1d')

    Returns:
        int: Timeframe in seconds
    """
    match = re.match(r"^(\d+)([smhdwM])$", timeframe)
    if not match:
        raise ValueError(f"Invalid timeframe format: {timeframe}")

    value, unit = match.groups()
    value = int(value)

    if unit == "s":
        return value
    elif unit == "m":
        return value * 60
    elif unit == "h":
        return value * 60 * 60
    elif unit == "d":
        return value * 60 * 60 * 24
    elif unit == "w":
        return value * 60 * 60 * 24 * 7
    elif unit == "M":
        return value * 60 * 60 * 24 * 30  # Approximate
    else:
        raise ValueError(f"Invalid timeframe unit: {unit}")


def timeframe_to_timedelta(timeframe: str) -> datetime.timedelta:
    """
    Convert timeframe string to timedelta.

    Args:
        timeframe: Timeframe string (e.g., '1m', '5m', '1h', '1d')

    Returns:
        datetime.timedelta: Timeframe as timedelta
    """
    seconds = timeframe_to_seconds(timeframe)
    return datetime.timedelta(seconds=seconds)


def round_timestamp(
    timestamp: Union[int, float], timeframe: str, resolution: str = "ms"
) -> int:
    """
    Round timestamp to nearest timeframe boundary.

    Args:
        timestamp: Timestamp value
        timeframe: Timeframe string (e.g., '1m', '5m', '1h', '1d')
        resolution: Timestamp resolution ('s', 'ms', 'us', or 'ns')

    Returns:
        int: Rounded timestamp in original resolution
    """
    # Normalize to seconds
    if resolution == "ms":
        ts_seconds = timestamp / MILLISECONDS_IN_SECOND
    elif resolution == "us":
        ts_seconds = timestamp / MICROSECONDS_IN_SECOND
    elif resolution == "ns":
        ts_seconds = timestamp / NANOSECONDS_IN_SECOND
    else:  # 's'
        ts_seconds = timestamp

    # Get timeframe in seconds
    tf_seconds = timeframe_to_seconds(timeframe)

    # Round
    rounded_seconds = int(ts_seconds // tf_seconds * tf_seconds)

    # Convert back to original resolution
    if resolution == "ms":
        return rounded_seconds * MILLISECONDS_IN_SECOND
    elif resolution == "us":
        return rounded_seconds * MICROSECONDS_IN_SECOND
    elif resolution == "ns":
        return rounded_seconds * NANOSECONDS_IN_SECOND
    else:  # 's'
        return rounded_seconds


def generate_timeframes(
    start_dt: Union[datetime.datetime, str, int],
    end_dt: Union[datetime.datetime, str, int],
    timeframe: str,
) -> List[int]:
    """
    Generate a list of timestamp boundaries between start and end.

    Args:
        start_dt: Start datetime (object, string, or timestamp)
        end_dt: End datetime (object, string, or timestamp)
        timeframe: Timeframe string (e.g., '1m', '5m', '1h', '1d')

    Returns:
        List[int]: List of timestamp boundaries in milliseconds
    """
    # Convert inputs to datetime objects
    if isinstance(start_dt, (int, float)):
        start_dt = timestamp_to_datetime(start_dt)
    elif isinstance(start_dt, str):
        start_dt = parse_datetime(start_dt)

    if isinstance(end_dt, (int, float)):
        end_dt = timestamp_to_datetime(end_dt)
    elif isinstance(end_dt, str):
        end_dt = parse_datetime(end_dt)

    # Get timeframe as timedelta
    tf_delta = timeframe_to_timedelta(timeframe)

    # Round start_dt to timeframe boundary
    tf_seconds = timeframe_to_seconds(timeframe)
    start_timestamp = int(start_dt.timestamp())
    rounded_start = int(start_timestamp // tf_seconds * tf_seconds)
    current_dt = datetime.datetime.fromtimestamp(rounded_start)

    # Generate boundaries
    boundaries = []
    while current_dt <= end_dt:
        boundaries.append(int(current_dt.timestamp() * MILLISECONDS_IN_SECOND))
        current_dt += tf_delta

    return boundaries


def create_timeframes(start_dt: Union[datetime.datetime, str, int], end_dt: Union[datetime.datetime, str, int], timeframe: str) -> List[int]:
    """Backward-compatible alias for :func:`generate_timeframes`."""
    return generate_timeframes(start_dt, end_dt, timeframe)


def parse_timeframe(timeframe_str: str) -> Tuple[int, str]:
    """
    Parse a timeframe string into value and unit parts.

    Args:
        timeframe_str: Timeframe string (e.g., '1m', '5m', '1h', '1d')

    Returns:
        Tuple[int, str]: Value and unit parts
    """
    match = re.match(r"^(\d+)([smhdwM])$", timeframe_str)
    if not match:
        raise ValueError(f"Invalid timeframe format: {timeframe_str}")

    value, unit = match.groups()
    return int(value), unit


# ======================================
# Data Handling Utilities
# ======================================


def parse_decimal(value: Union[str, float, int, None]) -> Optional[decimal.Decimal]:
    """
    Parse a value to Decimal with safe handling.

    Args:
        value: Value to parse

    Returns:
        decimal.Decimal or None if input is None
    """
    if value is None:
        return None

    try:
        return decimal.Decimal(str(value))
    except (decimal.InvalidOperation, ValueError, TypeError) as e:
        logger.warning(f"Failed to parse decimal: {value}", exc_info=e)
        return None


def safe_divide(
    numerator: Union[float, int, decimal.Decimal],
    denominator: Union[float, int, decimal.Decimal],
    default: Union[float, int, decimal.Decimal] = 0,
) -> Union[float, decimal.Decimal]:
    """
    Safely divide two numbers, returning a default on division by zero.

    Args:
        numerator: Numerator value
        denominator: Denominator value
        default: Default value to return on error

    Returns:
        Result of division or default on error
    """
    try:
        # Handle division by zero or very small numbers
        if denominator == 0 or (
            isinstance(denominator, float) and abs(denominator) < 1e-10
        ):
            return default
        return numerator / denominator
    except (ZeroDivisionError, TypeError, ValueError) as e:
        logger.debug(f"Division error: {numerator} / {denominator}", exc_info=e)
        return default


def round_to_tick(
    value: Union[float, decimal.Decimal], tick_size: Union[float, decimal.Decimal]
) -> Union[float, decimal.Decimal]:
    """
    Round a value to the nearest tick size.

    Args:
        value: Value to round
        tick_size: Tick size

    Returns:
        Rounded value
    """
    if tick_size == 0:
        return value

    # Determine if we're working with Decimal or float
    if isinstance(value, decimal.Decimal) or isinstance(tick_size, decimal.Decimal):
        value = parse_decimal(value)
        tick_size = parse_decimal(tick_size)
        return (value / tick_size).quantize(
            decimal.Decimal("1"), rounding=decimal.ROUND_HALF_UP
        ) * tick_size
    else:
        # Default float implementation
        return round(value / tick_size) * tick_size


def round_to_tick_size(
    value: Union[float, decimal.Decimal], tick_size: Union[float, decimal.Decimal]
) -> Union[float, decimal.Decimal]:
    """Alias for :func:`round_to_tick` for backward compatibility."""
    return round_to_tick(value, tick_size)


def calculate_change_percent(
    current: Union[float, decimal.Decimal], previous: Union[float, decimal.Decimal]
) -> float:
    """
    Calculate percent change between two values.

    Args:
        current: Current value
        previous: Previous value

    Returns:
        float: Percent change
    """
    return 100.0 * safe_divide(current - previous, previous)


def normalize_value(
    value: float,
    min_value: float,
    max_value: float,
    new_min: float = 0.0,
    new_max: float = 1.0,
) -> float:
    """
    Normalize value to a new range.

    Args:
        value: Value to normalize
        min_value: Minimum value in original range
        max_value: Maximum value in original range
        new_min: Minimum value in new range
        new_max: Maximum value in new range

    Returns:
        float: Normalized value
    """
    if min_value == max_value:
        return (new_min + new_max) / 2

    normalized = (value - min_value) / (max_value - min_value)
    return new_min + normalized * (new_max - new_min)


def moving_average(data: List[Union[float, int]], window: int) -> List[float]:
    """
    Calculate simple moving average.

    Args:
        data: List of numeric values
        window: Moving average window size

    Returns:
        List[float]: List of moving averages
    """
    if not data or window <= 0 or window > len(data):
        return []

    result = []
    cumsum = 0

    for i, value in enumerate(data):
        cumsum += value

        if i >= window:
            cumsum -= data[i - window]

        if i >= window - 1:
            result.append(cumsum / window)

    return result


def exponential_moving_average(data: List[Union[float, int]], span: int) -> List[float]:
    """
    Calculate exponential moving average.

    Args:
        data: List of numeric values
        span: EMA span (like pandas implementation)

    Returns:
        List[float]: List of exponential moving averages
    """
    if not data or span <= 0:
        return []

    alpha = 2 / (span + 1)
    result = []

    # Initialize with SMA
    sma = sum(data[:span]) / span if len(data) >= span else sum(data) / len(data)
    ema = sma
    result.append(ema)

    # Calculate EMA for remaining data
    for value in data[span:]:
        ema = value * alpha + ema * (1 - alpha)
        result.append(ema)

    return result


def rolling_window(sequence, window_size):
    """
    Create rolling windows of data for time series analysis.

    Args:
        sequence: Input sequence (list, numpy array, etc.)
        window_size: Size of the rolling window

    Returns:
        Iterator of sliding windows
    """
    if isinstance(sequence, np.ndarray):
        # Use numpy's stride_tricks for efficient rolling windows
        return np.lib.stride_tricks.sliding_window_view(sequence, window_size)
    else:
        # For other sequence types, use a generator
        if len(sequence) < window_size:
            return []
        return (
            sequence[i : i + window_size]
            for i in range(len(sequence) - window_size + 1)
        )


def efficient_rolling_window(sequence, window_size):
    """
    Alias for rolling_window function.
    Creates efficient rolling windows of data for time series analysis.

    Args:
        sequence: Input sequence (list, numpy array, etc.)
        window_size: Size of the rolling window

    Returns:
        Iterator of sliding windows
    """
    return rolling_window(sequence, window_size)


# ======================================
# String and Data Format Utilities
# ======================================


def camel_to_snake(name: str) -> str:
    """
    Convert camelCase to snake_case.

    Args:
        name: String in camelCase

    Returns:
        str: String in snake_case
    """
    name = re.sub("(.)([A-Z][a-z]+)", r"\1_\2", name)
    return re.sub("([a-z0-9])([A-Z])", r"\1_\2", name).lower()


def snake_to_camel(name: str) -> str:
    """
    Convert snake_case to camelCase.

    Args:
        name: String in snake_case

    Returns:
        str: String in camelCase
    """
    components = name.split("_")
    return components[0] + "".join(x.title() for x in components[1:])


def format_number(
    number: Union[float, int, decimal.Decimal], precision: int = None
) -> str:
    """
    Format number with specified precision and thousands separator.

    Args:
        number: Number to format
        precision: Decimal precision (None for automatic)

    Returns:
        str: Formatted number string
    """
    if number is None:
        return "N/A"

    if precision is None:
        # Use string formatting for automatic precision
        if abs(number) >= 1000:
            return f"{number:,.0f}"
        elif abs(number) >= 100:
            return f"{number:,.1f}"
        elif abs(number) >= 10:
            return f"{number:,.2f}"
        elif abs(number) >= 1:
            return f"{number:,.3f}"
        elif abs(number) >= 0.1:
            return f"{number:,.4f}"
        elif abs(number) >= 0.01:
            return f"{number:,.5f}"
        elif abs(number) >= 0.001:
            return f"{number:,.6f}"
        elif abs(number) >= 0.0001:
            return f"{number:,.7f}"
        else:
            return f"{number:,.8f}"
    else:
        # Use specified precision
        format_str = f"{{:,.{precision}f}}"
        return format_str.format(number)


def format_currency(
    amount: Union[float, int, decimal.Decimal],
    currency: str = "USD",
    precision: int = None,
) -> str:
    """
    Format amount as currency with symbol.

    Args:
        amount: Amount to format
        currency: Currency code
        precision: Decimal precision (None for automatic)

    Returns:
        str: Formatted currency string
    """
    symbols = {"USD": "$", "EUR": "€", "GBP": "£", "JPY": "¥", "BTC": "₿", "ETH": "Ξ"}

    # Get symbol or use currency code
    symbol = symbols.get(currency, f"{currency} ")

    # Format the amount
    formatted_amount = format_number(amount, precision)

    # Combine symbol and amount
    return f"{symbol}{formatted_amount}"


def truncate_string(s: str, max_length: int = 100, suffix: str = "...") -> str:
    """
    Truncate string to max length with optional suffix.

    Args:
        s: String to truncate
        max_length: Maximum length
        suffix: Suffix to append if truncated

    Returns:
        str: Truncated string
    """
    if len(s) <= max_length:
        return s

    return s[: max_length - len(suffix)] + suffix


def pluralize(count: int, singular: str, plural: str = None) -> str:
    """
    Return singular or plural form based on count.

    Args:
        count: Count value
        singular: Singular form
        plural: Plural form (default is singular + 's')

    Returns:
        str: Appropriate form based on count
    """
    if plural is None:
        plural = singular + "s"

    return singular if count == 1 else plural


# ======================================
# JSON and Data Structure Utilities
# ======================================


class EnhancedJSONEncoder(json.JSONEncoder):
    """Extended JSON encoder that handles additional Python types."""

    def default(self, obj):
        # Handle datetime
        if isinstance(obj, (datetime.datetime, datetime.date, datetime.time)):
            return obj.isoformat()

        # Handle Decimal
        if isinstance(obj, decimal.Decimal):
            return float(obj)

        # Handle sets
        if isinstance(obj, set):
            return list(obj)

        # Handle numpy types
        if isinstance(obj, np.integer):
            return int(obj)
        if isinstance(obj, np.floating):
            return float(obj)
        if isinstance(obj, np.ndarray):
            return obj.tolist()

        # Handle pandas Timestamp
        if hasattr(pd, "Timestamp") and isinstance(obj, pd.Timestamp):
            return obj.isoformat()

        # Handle objects with to_json method
        if hasattr(obj, "to_json"):
            return obj.to_json()

        # Handle objects with __dict__ attribute
        if hasattr(obj, "__dict__"):
            return obj.__dict__

        # Let parent class handle or raise TypeError
        return super().default(obj)


class JsonEncoder(json.JSONEncoder):
    """
    Extended JSON encoder for serializing Python objects to JSON.
    This is an alias for EnhancedJSONEncoder with the same functionality.
    """

    def default(self, obj):
        # Handle datetime
        if isinstance(obj, (datetime.datetime, datetime.date, datetime.time)):
            return obj.isoformat()

        # Handle Decimal
        if isinstance(obj, decimal.Decimal):
            return float(obj)

        # Handle sets
        if isinstance(obj, set):
            return list(obj)

        # Handle numpy types
        if isinstance(obj, np.integer):
            return int(obj)
        if isinstance(obj, np.floating):
            return float(obj)
        if isinstance(obj, np.ndarray):
            return obj.tolist()

        # Handle pandas Timestamp
        if hasattr(pd, "Timestamp") and isinstance(obj, pd.Timestamp):
            return obj.isoformat()

        # Handle objects with to_json method
        if hasattr(obj, "to_json"):
            return obj.to_json()

        # Handle objects with __dict__ attribute
        if hasattr(obj, "__dict__"):
            return obj.__dict__

        # Let parent class handle or raise TypeError
        return super().default(obj)


def json_dumps(obj: Any, **kwargs) -> str:
    """
    Enhanced JSON dumps with additional type handling.

    Args:
        obj: Object to serialize
        **kwargs: Additional arguments for json.dumps

    Returns:
        str: JSON string
    """
    return json.dumps(obj, cls=EnhancedJSONEncoder, **kwargs)


def json_loads(s: str, **kwargs) -> Any:
    """
    Safe JSON loads with error handling.

    Args:
        s: JSON string
        **kwargs: Additional arguments for json.loads

    Returns:
        Deserialized object
    """
    try:
        return json.loads(s, **kwargs)
    except json.JSONDecodeError as e:
        # Log the error with truncated string
        logger.error(f"JSON decode error: {e} for string: {truncate_string(s)}")
        raise


def load_json_file(path: str) -> Any:
    """Load JSON data from a file."""
    with open(path, "r", encoding="utf-8") as f:
        return json.load(f)


def save_json_file(data: Any, path: str) -> None:
    """Save JSON data to a file."""
    with open(path, "w", encoding="utf-8") as f:
        json.dump(data, f, indent=2)


def deep_update(original: Dict, update: Dict) -> Dict:
    """
    Recursively update a dictionary.

    Args:
        original: Original dictionary
        update: Dictionary with updates

    Returns:
        Dict: Updated dictionary
    """
    for key, value in update.items():
        if (
            key in original
            and isinstance(original[key], dict)
            and isinstance(value, dict)
        ):
            original[key] = deep_update(original[key], value)
        else:
            original[key] = value

    return original


def deep_get(
    dictionary: Dict,
    keys: Union[str, List[str]],
    default: Any = None,
    separator: str = ".",
) -> Any:
    """
    Get a value from nested dictionary using dot notation or key list.

    Args:
        dictionary: Dictionary to search
        keys: Key path (string with separators or list of keys)
        default: Default value if key not found
        separator: Key separator if keys is a string

    Returns:
        Value at key path or default
    """
    if not dictionary:
        return default

    if isinstance(keys, str):
        keys = keys.split(separator)

    for key in keys:
        try:
            if isinstance(dictionary, dict):
                dictionary = dictionary[key]
            else:
                return default
        except (KeyError, TypeError):
            return default

    return dictionary


def flatten_dict(d: Dict, parent_key: str = "", separator: str = ".") -> Dict:
    """
    Flatten a nested dictionary.

    Args:
        d: Dictionary to flatten
        parent_key: Parent key for recursive calls
        separator: Key separator in flattened keys

    Returns:
        Dict: Flattened dictionary
    """
    items = []
    for k, v in d.items():
        new_key = f"{parent_key}{separator}{k}" if parent_key else k

        if isinstance(v, dict):
            items.extend(flatten_dict(v, new_key, separator).items())
        else:
            items.append((new_key, v))

    return dict(items)


def unflatten_dict(d: Dict, separator: str = ".") -> Dict:
    """
    Restore a flattened dictionary to nested form.

    Args:
        d: Flattened dictionary
        separator: Key separator in flattened keys

    Returns:
        Dict: Nested dictionary
    """
    result = {}
    for key, value in d.items():
        parts = key.split(separator)

        # Start at the root
        current = result

        # Work through the key parts
        for part in parts[:-1]:
            # Create middle dictionaries as needed
            if part not in current:
                current[part] = {}
            current = current[part]

        # Set the value at the leaf
        current[parts[-1]] = value

    return result


def dict_to_object(d: Dict) -> object:
    """
    Convert a dictionary to an object with attributes.

    Args:
        d: Dictionary to convert

    Returns:
        object: Object with attributes from dictionary
    """

    class DictObject:
        def __init__(self, data):
            for key, value in data.items():
                if isinstance(value, dict):
                    value = dict_to_object(value)
                setattr(self, key, value)

        def __repr__(self):
            return str(self.__dict__)

    return DictObject(d)


def dict_to_namedtuple(name: str, data: Dict[str, Any]) -> Any:
    """Convert a dictionary to a namedtuple."""
    if not isinstance(data, dict):
        raise TypeError("data must be a dictionary")
    NT = collections.namedtuple(name, data.keys())
    return NT(**data)


def group_by(items: List[Any], key_func: Callable) -> Dict:
    """
    Group items by key function.

    Args:
        items: List of items to group
        key_func: Function to extract group key

    Returns:
        Dict: Items grouped by key
    """
    result = {}
    for item in items:
        key = key_func(item)
        if key not in result:
            result[key] = []
        result[key].append(item)

    return result


def chunks(lst: List[Any], n: int) -> Generator[List[Any], None, None]:
    """
    Split list into chunks of size n.

    Args:
        lst: List to split
        n: Chunk size

    Returns:
        Generator of list chunks
    """
    for i in range(0, len(lst), n):
        yield lst[i : i + n]


def make_async(func: Callable) -> Callable:
    """Convert a synchronous function into an asynchronous one."""

    async def wrapper(*args: Any, **kwargs: Any) -> Any:
        return func(*args, **kwargs)

    return wrapper


def filter_none_values(d: Dict) -> Dict:
    """
    Remove None values from dictionary.

    Args:
        d: Dictionary to filter

    Returns:
        Dict: Dictionary without None values
    """
    return {k: v for k, v in d.items() if v is not None}


def find_duplicate_items(items: List[Any]) -> List[Any]:
    """
    Find duplicate items in a list.

    Args:
        items: List to check for duplicates

    Returns:
        List: List of duplicate items
    """
    seen = set()
    duplicates = set()

    for item in items:
        if item in seen:
            duplicates.add(item)
        else:
            seen.add(item)

    return list(duplicates)


def merge_lists(list1: List, list2: List, key: str = None) -> List:
    """
    Merge two lists of dictionaries by a common key field.

    Args:
        list1: First list of dictionaries
        list2: Second list of dictionaries
        key: Key field for matching (None to merge by position)

    Returns:
        List: Merged list
    """
    if key is None:
        # Merge by position
        result = []
        for i in range(max(len(list1), len(list2))):
            item = {}
            if i < len(list1):
                item.update(list1[i])
            if i < len(list2):
                item.update(list2[i])
            result.append(item)
        return result
    else:
        # Merge by key
        result = list1.copy()

        # Create lookup for list1
        lookup = {item[key]: i for i, item in enumerate(result) if key in item}

        # Process list2
        for item2 in list2:
            if key in item2 and item2[key] in lookup:
                # Merge with existing item
                i = lookup[item2[key]]
                result[i].update(item2)
            else:
                # Add as new item
                result.append(item2)

        return result


# ======================================
# Security and Validation Utilities
# ======================================


def generate_secure_random_string(length: int = 32) -> str:
    """
    Generate a secure random string.

    Args:
        length: Length of the random string

    Returns:
        str: Secure random string
    """
    # Use all printable characters except whitespace
    chars = string.ascii_letters + string.digits + string.punctuation
    return "".join(random.SystemRandom().choice(chars) for _ in range(length))


def generate_uuid() -> str:
    """
    Generate a UUID string.

    Returns:
        str: UUID string
    """
    return str(uuid.uuid4())


def generate_hmac_signature(key: str, message: str, algorithm: str = "sha256") -> str:
    """
    Generate HMAC signature for a message.

    Args:
        key: Secret key
        message: Message to sign
        algorithm: Hash algorithm

    Returns:
        str: Hex-encoded signature
    """
    if isinstance(key, str):
        key = key.encode()
    if isinstance(message, str):
        message = message.encode()

    if algorithm == "sha256":
        digest = hmac.new(key, message, hashlib.sha256).hexdigest()
    elif algorithm == "sha512":
        digest = hmac.new(key, message, hashlib.sha512).hexdigest()
    else:
        raise ValueError(f"Unsupported algorithm: {algorithm}")

    return digest


def hash_content(content: str, algorithm: str = "sha256") -> str:
    """
    Create a hash of content for deduplication and identification purposes.

    Args:
        content: The content to hash
        algorithm: Hash algorithm to use (default: sha256)

    Returns:
        str: Hexadecimal hash string
    """
    # Convert to bytes if string
    if isinstance(content, str):
        content = content.encode()

    # Create the hash based on specified algorithm
    if algorithm == "sha256":
        hash_obj = hashlib.sha256(content)
    elif algorithm == "md5":
        hash_obj = hashlib.md5(content)
    elif algorithm == "sha1":
        hash_obj = hashlib.sha1(content)
    else:
        # Default to sha256 if unknown algorithm
        hash_obj = hashlib.sha256(content)

    # Return hexadecimal digest
    return hash_obj.hexdigest()


def is_valid_url(url: str) -> bool:
    """
    Check if a URL is valid.

    Args:
        url: URL to check

    Returns:
        bool: True if URL is valid
    """
    try:
        result = urllib.parse.urlparse(url)
        return all([result.scheme, result.netloc])
    except:
        return False


def is_valid_email(email: str) -> bool:
    """
    Check if an email address is valid.

    Args:
        email: Email address to check

    Returns:
        bool: True if email is valid
    """
    pattern = r"^[a-zA-Z0-9._%+-]+@[a-zA-Z0-9.-]+\.[a-zA-Z]{2,}$"
    return bool(re.match(pattern, email))


def sanitize_filename(filename: str) -> str:
    """
    Sanitize a filename to be safe for all operating systems.

    Args:
        filename: Filename to sanitize

    Returns:
        str: Sanitized filename
    """
    # Remove invalid characters
    valid_chars = "-_.() %s%s" % (string.ascii_letters, string.digits)
    sanitized = "".join(c for c in filename if c in valid_chars)

    # Replace spaces with underscores
    sanitized = sanitized.replace(" ", "_")

    # Ensure it's not empty and doesn't start with a dot
    if not sanitized or sanitized.startswith("."):
        sanitized = "f" + sanitized

    return sanitized


def validate_required_keys(d: Dict, required_keys: List[str]) -> List[str]:
    """
    Validate that dictionary contains all required keys.

    Args:
        d: Dictionary to validate
        required_keys: List of required keys

    Returns:
        List[str]: List of missing keys (empty if all present)
    """
    return [key for key in required_keys if key not in d]


def mask_sensitive_data(data: Dict, sensitive_keys: List[str]) -> Dict:
    """
    Mask sensitive data in a dictionary.

    Args:
        data: Dictionary containing sensitive data
        sensitive_keys: List of sensitive key patterns (supports wildcards)

    Returns:
        Dict: Dictionary with masked sensitive data
    """
    result = data.copy()

    def mask_value(value: str) -> str:
        if not value:
            return value
        if len(value) <= 4:
            return "*" * len(value)
        return value[:2] + "*" * (len(value) - 4) + value[-2:]

    for key, value in data.items():
        # Check if this key should be masked
        should_mask = any(
            key == pattern or (pattern.endswith("*") and key.startswith(pattern[:-1]))
            for pattern in sensitive_keys
        )

        if should_mask and isinstance(value, str):
            result[key] = mask_value(value)
        elif isinstance(value, dict):
            result[key] = mask_sensitive_data(value, sensitive_keys)
        elif isinstance(value, list) and value and isinstance(value[0], dict):
            result[key] = [
                (
                    mask_sensitive_data(item, sensitive_keys)
                    if isinstance(item, dict)
                    else item
                )
                for item in value
            ]

    return result


# ======================================
# Network and System Utilities
# ======================================


def get_host_info() -> Dict[str, Any]:
    """
    Get information about the host system.

    Returns:
        Dict: System information
    """
    info = {
        "hostname": socket.gethostname(),
        "ip": socket.gethostbyname(socket.gethostname()),
        "platform": sys.platform,
        "python_version": sys.version,
        "time": datetime.datetime.now().isoformat(),
        "pid": os.getpid(),
    }

    try:
        import psutil

        process = psutil.Process(os.getpid())
        info.update(
            {
                "cpu_count": os.cpu_count(),
                "memory_total": psutil.virtual_memory().total,
                "memory_available": psutil.virtual_memory().available,
                "process_memory": process.memory_info().rss,
                "process_cpu_percent": process.cpu_percent(),
                "disk_usage": psutil.disk_usage("/").percent,
            }
        )
    except ImportError:
        # psutil not available
        pass

    return info


def gpu_info() -> Dict[str, Any]:
    """Return basic GPU information using torch if available."""
    info: Dict[str, Any] = {}
    try:
        import torch  # type: ignore

        if torch.cuda.is_available():
            device_count = torch.cuda.device_count()
            info["device_count"] = device_count
            info["devices"] = []
            for i in range(device_count):
                props = torch.cuda.get_device_properties(i)
                info["devices"].append(
                    {
                        "id": i,
                        "name": props.name,
                        "total_memory": props.total_memory,
                    }
                )
    except Exception:
        pass

    return info


<<<<<<< HEAD
def gpu_stats() -> Dict[str, Any]:
    """Return current GPU usage statistics if available."""
    stats: Dict[str, Any] = {}
    try:
        import torch  # type: ignore

        if torch.cuda.is_available():
            stats["device_count"] = torch.cuda.device_count()
            stats["allocated_mb"] = torch.cuda.memory_allocated() / (1024 * 1024)
            stats["reserved_mb"] = torch.cuda.memory_reserved() / (1024 * 1024)
    except Exception:
        pass

    return stats


=======
>>>>>>> 1727fa52
def is_port_open(host: str, port: int, timeout: float = 2.0) -> bool:
    """
    Check if a network port is open.

    Args:
        host: Host to check
        port: Port to check
        timeout: Connection timeout in seconds

    Returns:
        bool: True if port is open
    """
    try:
        socket.setdefaulttimeout(timeout)
        s = socket.socket(socket.AF_INET, socket.SOCK_STREAM)
        result = s.connect_ex((host, port))
        s.close()
        return result == 0
    except:
        return False


def rate_limit(max_calls: int, period: float, call_limit_reached: Callable = None):
    """
    Decorator for rate limiting function calls.

    Args:
        max_calls: Maximum number of calls in period
        period: Time period in seconds
        call_limit_reached: Function to call when rate limit is reached

    Returns:
        Decorator function
    """

    def decorator(func):
        # Initialize timestamps list
        timestamps = collections.deque(maxlen=max_calls)
        lock = threading.RLock()

        @functools.wraps(func)
        def wrapper(*args, **kwargs):
            with lock:
                now = time.time()

                # Remove expired timestamps
                while timestamps and timestamps[0] < now - period:
                    timestamps.popleft()

                # Check if we're at the limit
                if len(timestamps) >= max_calls:
                    if call_limit_reached:
                        return call_limit_reached(*args, **kwargs)
                    else:
                        # Sleep until we can make another call
                        sleep_time = timestamps[0] - (now - period)
                        if sleep_time > 0:
                            time.sleep(sleep_time)

                # Add current timestamp and call the function
                timestamps.append(time.time())
                return func(*args, **kwargs)

        return wrapper

    return decorator


# Alias for backward compatibility
rate_limited = rate_limit


def retry(
    max_attempts: int = 3,
    retry_delay: float = 1.0,
    backoff_factor: float = 2.0,
    exceptions: Tuple = (Exception,),
):
    """
    Decorator for retrying a function on exception.

    Args:
        max_attempts: Maximum number of attempts
        retry_delay: Initial delay between retries in seconds
        backoff_factor: Delay multiplier for subsequent retries
        exceptions: Tuple of exceptions to catch

    Returns:
        Decorator function
    """

    def decorator(func):
        @functools.wraps(func)
        def wrapper(*args, **kwargs):
            attempt = 0
            delay = retry_delay

            while True:
                attempt += 1
                try:
                    return func(*args, **kwargs)
                except exceptions as e:
                    if attempt >= max_attempts:
                        # Max attempts reached, re-raise
                        logger.warning(
                            f"Max retry attempts ({max_attempts}) reached for {func.__name__}"
                        )
                        raise

                    # Log the exception and retry
                    logger.info(
                        f"Retry {attempt}/{max_attempts} for {func.__name__} in {delay:.2f}s: {str(e)}"
                    )
                    time.sleep(delay)

                    # Increase delay for next retry
                    delay *= backoff_factor

        return wrapper

    return decorator


def timer(func):
    """
    Decorator for timing function execution.

    Args:
        func: Function to time

    Returns:
        Decorated function
    """

    @functools.wraps(func)
    def wrapper(*args, **kwargs):
        start_time = time.time()
        result = func(*args, **kwargs)
        end_time = time.time()
        logger.debug(
            f"Function {func.__name__} took {end_time - start_time:.4f} seconds"
        )
        return result

    return wrapper


class Timer:
    """Context manager for timing code blocks."""

    def __init__(self, name: str = "") -> None:
        self.name = name
        self.start = 0.0
        self.end = 0.0

    def __enter__(self) -> "Timer":
        self.start = time.time()
        return self

    def __exit__(self, exc_type, exc_val, exc_tb) -> None:
        self.end = time.time()
        logger.debug(f"{self.name} took {self.end - self.start:.4f} seconds")


def create_uuid() -> str:
    """Generate a new UUID string."""

    return UuidUtils.generate()


def create_unique_id() -> str:
    """Generate a short unique identifier."""

    return UuidUtils.generate_short()


# Retry with exponential backoff for async functions
async def retry_with_backoff(
    coro,
    max_retries=5,
    base_delay=1.0,
    max_delay=60.0,
    exceptions=(Exception,),
    logger=None,
):
    """
    Retry an async coroutine with exponential backoff.

    Args:
        coro: Async function to retry (as a callable that returns a coroutine)
        max_retries: Maximum number of retry attempts
        base_delay: Initial delay between retries (seconds)
        max_delay: Maximum delay between retries (seconds)
        exceptions: Tuple of exceptions to catch and retry on
        logger: Optional logger for logging retries

    Returns:
        Result of the coroutine if successful

    Raises:
        RuntimeError: If all retry attempts fail
    """
    for attempt in range(max_retries):
        try:
            return await coro()
        except exceptions as e:
            delay = min(max_delay, base_delay * (2**attempt))
            if logger:
                logger.warning(
                    f"Retry {attempt + 1}/{max_retries} failed: {e}. Retrying in {delay:.1f}s"
                )
            await asyncio.sleep(delay)
    raise RuntimeError(f"All {max_retries} retries failed")


def retry_with_backoff_decorator(
    max_retries=5, base_delay=1.0, max_delay=60.0, exceptions=(Exception,), logger=None
):
    """
    Decorator for retrying an async function with exponential backoff.

    Args:
        max_retries: Maximum number of retry attempts
        base_delay: Initial delay between retries (seconds)
        max_delay: Maximum delay between retries (seconds)
        exceptions: Tuple of exceptions to catch and retry on
        logger: Optional logger for logging retries

    Returns:
        Decorated function
    """

    def decorator(func):
        @wraps(func)
        async def wrapper(*args, **kwargs):
            async def _func():
                return await func(*args, **kwargs)

            return await retry_with_backoff(
                _func, max_retries, base_delay, max_delay, exceptions, logger
            )

        return wrapper

    return decorator


def exponential_backoff(base_delay=1.0, max_delay=60.0, factor=2.0):
    """
    Decorator for async functions to retry with exponential backoff.

    Args:
        base_delay: Initial delay between retries (seconds)
        max_delay: Maximum delay between retries (seconds)
        factor: Multiplier for delay after each retry

    Returns:
        Decorated async function
    """

    def decorator(fn):
        @wraps(fn)
        async def wrapper(*args, **kwargs):
            delay = base_delay
            while True:
                try:
                    return await fn(*args, **kwargs)
                except Exception as e:
                    logger.warning(f"Exception: {e}, retrying in {delay:.1f}s")
                    await asyncio.sleep(delay)
                    delay = min(delay * factor, max_delay)

        return wrapper

    return decorator


def time_execution(label):
    """
    Decorator for timing execution of functions.

    Args:
        label: Label to use in log message

    Returns:
        Decorated function
    """

    def decorator(func):
        @wraps(func)
        def wrapper(*args, **kwargs):
            start = time.time()
            result = func(*args, **kwargs)
            end = time.time()
            logger.info(f"{label} took {end - start:.2f}s")
            return result

        return wrapper

    return decorator


def calculate_checksum(data: bytes, method="sha256") -> str:
    """
    Calculate checksum from binary data.

    Args:
        data: Binary data to hash
        method: Hash algorithm to use

    Returns:
        str: Hexadecimal hash string
    """
    if method == "sha256":
        return hashlib.sha256(data).hexdigest()
    elif method == "md5":
        return hashlib.md5(data).hexdigest()
    else:
        raise ValueError(f"Unsupported checksum method: {method}")


def ensure_future(coro_or_future, loop=None, name=None):
    """
    Enhanced version of asyncio.ensure_future with additional functionality.
    Creates a Task from a coroutine or returns the Future directly.

    Args:
        coro_or_future: Coroutine or Future object
        loop: Optional event loop (defaults to current loop)
        name: Optional name for the task

    Returns:
        asyncio.Task or Future object
    """
    if loop is None:
        loop = asyncio.get_event_loop()

    task = asyncio.ensure_future(coro_or_future, loop=loop)

    # Set name if provided and it's a Task (not a Future)
    if name is not None and isinstance(task, asyncio.Task):
        task.set_name(name)

    return task


def create_task_name(prefix="task"):
    """
    Generate a unique name for asyncio tasks.

    Args:
        prefix: Prefix for the task name

    Returns:
        str: Unique task name
    """
    # Use a UUID for uniqueness
    unique_id = str(uuid.uuid4()).split("-")[0]
    timestamp = int(time.time())
    return f"{prefix}_{timestamp}_{unique_id}"


# Thread-safe atomic counter
class AtomicCounter:
    """
    Thread-safe counter for atomic operations.
    Useful for generating unique IDs or keeping track of counts across threads.
    """

    def __init__(self, initial_value=0):
        """
        Initialize the atomic counter.

        Args:
            initial_value: Starting value for the counter (default: 0)
        """
        self._value = initial_value
        self._lock = threading.Lock()

    def increment(self, delta=1):
        """
        Atomically increment the counter and return the new value.

        Args:
            delta: Value to add to the counter (default: 1)

        Returns:
            int: New counter value after incrementing
        """
        with self._lock:
            self._value += delta
            return self._value

    def decrement(self, delta=1):
        """
        Atomically decrement the counter and return the new value.

        Args:
            delta: Value to subtract from the counter (default: 1)

        Returns:
            int: New counter value after decrementing
        """
        with self._lock:
            self._value -= delta
            return self._value

    def get(self):
        """
        Get the current counter value.

        Returns:
            int: Current counter value
        """
        with self._lock:
            return self._value

    def set(self, new_value):
        """
        Set the counter to a new value.

        Args:
            new_value: New value for the counter

        Returns:
            int: New counter value
        """
        with self._lock:
            self._value = new_value
            return self._value

    def __str__(self):
        return str(self.get())

    def __repr__(self):
        return f"AtomicCounter(value={self.get()})"


# SafeDict for missing key handling
class SafeDict(dict):
    def __missing__(self, key):
        return "{" + key + "}"


# ======================================
# Trading-Specific Utilities
# ======================================


def calculate_order_size(
    balance: float,
    price: float,
    risk_percent: float,
    stop_loss_percent: float = None,
    stop_loss_price: float = None,
) -> float:
    """
    Calculate position size based on account balance and risk parameters.

    Args:
        balance: Account balance
        price: Current price
        risk_percent: Percentage of balance to risk (0-100)
        stop_loss_percent: Stop loss percentage from entry (optional)
        stop_loss_price: Specific stop loss price (optional)

    Returns:
        float: Position size in base units
    """
    if not balance or not price or not risk_percent:
        return 0

    risk_amount = balance * (risk_percent / 100)

    if stop_loss_price:
        # Calculate using specific stop price
        price_distance = abs(price - stop_loss_price)
        if price_distance <= 0:
            return 0
        return risk_amount / price_distance
    elif stop_loss_percent:
        # Calculate using stop loss percentage
        price_distance = price * (stop_loss_percent / 100)
        if price_distance <= 0:
            return 0
        return risk_amount / price_distance
    else:
        # Simple percentage of balance at market
        return risk_amount / price


def calculate_position_value(size: float, price: float) -> float:
    """
    Calculate position value.

    Args:
        size: Position size
        price: Price

    Returns:
        float: Position value
    """
    return size * price


def calculate_profit_after_fees(
    entry_price: float,
    exit_price: float,
    position_size: float,
    fee_rate: float,
    is_long: bool = True,
) -> float:
    """
    Calculate the profit or loss after fees for a trade.

    Args:
        entry_price: Entry price of the position
        exit_price: Exit price of the position
        position_size: Size of the position in base units
        fee_rate: Fee rate as a decimal (e.g., 0.001 for 0.1%)
        is_long: Whether this is a long position (True) or short position (False)

    Returns:
        float: Profit or loss after fees
    """
    # Calculate position values
    entry_value = position_size * entry_price
    exit_value = position_size * exit_price

    # Calculate fees
    entry_fee = entry_value * fee_rate
    exit_fee = exit_value * fee_rate
    total_fees = entry_fee + exit_fee

    # Calculate profit/loss
    if is_long:
        profit = exit_value - entry_value
    else:
        profit = entry_value - exit_value

    # Subtract fees
    net_profit = profit - total_fees

    return net_profit


def calculate_pip_value(
    size: float, pip_size: float, price: float, quote_currency_rate: float = 1.0
) -> float:
    """
    Calculate pip value for a position.

    Args:
        size: Position size
        pip_size: Size of 1 pip in decimal
        price: Current price
        quote_currency_rate: Exchange rate to account currency

    Returns:
        float: Pip value in account currency
    """
    pip_value = size * pip_size * quote_currency_rate

    # For currency pairs where base is the account currency
    if "USD/" in price or "/USD" in price:
        if "/USD" in price:  # XXX/USD pairs
            pip_value = size * pip_size
        else:  # USD/XXX pairs
            pip_value = size * pip_size / price

    return pip_value


def calculate_arbitrage_profit(
    buy_price: float,
    sell_price: float,
    quantity: float,
    buy_fee_rate: float = 0.0,
    sell_fee_rate: float = 0.0,
) -> float:
    """Calculate net arbitrage profit after fees."""
    if quantity <= 0:
        return 0.0
    gross = (sell_price - buy_price) * quantity
    fees = (buy_price * buy_fee_rate + sell_price * sell_fee_rate) * quantity
    return gross - fees


def calculate_position_size(
    account_balance: float,
    risk_percent: float,
    stop_loss_percent: float,
) -> float:
    """Basic position sizing using risk percentage and stop loss distance."""
    if account_balance <= 0 or risk_percent <= 0 or stop_loss_percent <= 0:
        return 0.0
    risk_amount = account_balance * risk_percent
    return risk_amount / stop_loss_percent


def calculate_risk_reward(*args: Union[str, float]) -> float:
    """Compute risk-reward ratio for a trade.

    This helper accepts either ``(entry_price, stop_loss, take_profit)`` or
    ``(action, entry_price, stop_loss, take_profit)``. The ``action`` argument
    can be ``"buy"`` or ``"sell"`` and is optional.  The ratio is calculated as
    ``abs(take_profit - entry_price) / abs(entry_price - stop_loss)``.

    Args:
        *args: Arguments as described above.

    Returns:
        float: Risk-reward ratio. ``0`` if inputs are invalid or risk is ``0``.
    """

    if len(args) == 3:
        entry_price, stop_loss, take_profit = args
    elif len(args) == 4:
        _, entry_price, stop_loss, take_profit = args
    else:
        raise ValueError("calculate_risk_reward expects 3 or 4 arguments")

    try:
        risk = abs(entry_price - stop_loss)
        reward = abs(take_profit - entry_price)
    except Exception:
        return 0.0

    if risk == 0:
        return 0.0

    return reward / risk


def calculate_confidence_score(
    votes: Dict[str, float], reasoning_data: Dict[str, Dict[str, Any]]
) -> float:
    """Calculate overall confidence score from council votes.

    Each entry in ``votes`` represents the normalized weight for an action
    (e.g., ``{"buy": 0.6, "sell": 0.4}``). ``reasoning_data`` contains per
    council information with the council's chosen action and confidence.  The
    final score is a weighted average of council confidences using their
    corresponding vote weights.

    Args:
        votes: Normalized vote weights per action.
        reasoning_data: Mapping of council name to action/confidence data.

    Returns:
        float: Confidence score in the range ``0`` to ``1``.
    """

    if not votes or not reasoning_data:
        return 0.0

    weighted_sum = 0.0
    weight_total = 0.0

    for info in reasoning_data.values():
        action = info.get("action")
        confidence = info.get("confidence", 0.0)
        weight = votes.get(action, 0.0)
        weighted_sum += weight * confidence
        weight_total += weight

    if weight_total == 0:
        return 0.0

    return weighted_sum / weight_total


def normalize_probability(value: float) -> float:
    """Normalize a probability value to the ``0-1`` range."""

    if value is None:
        return 0.0

    if value < 0:
        return 0.0
    if value > 1:
        if value <= 100:
            return value / 100.0
        return 1.0
    return float(value)


def weighted_average(values: List[float], weights: List[float]) -> float:
    """Return the weighted average of *values* using *weights*."""

    if not values or not weights or len(values) != len(weights):
        raise ValueError("values and weights must be non-empty and the same length")

    total_weight = sum(weights)
    if total_weight == 0:
        return 0.0

    return sum(v * w for v, w in zip(values, weights)) / total_weight


def time_weighted_average(values: List[float], timestamps: List[float]) -> float:
    """Compute a simple time weighted average for a series."""

    if not values or not timestamps or len(values) != len(timestamps):
        raise ValueError("values and timestamps must be the same length")

    if len(values) == 1:
        return float(values[0])

    durations = [timestamps[i] - timestamps[i - 1] for i in range(1, len(timestamps))]
    durations.insert(0, durations[0])

    total_duration = sum(durations)
    if total_duration == 0:
        return float(np.mean(values))

    return sum(v * d for v, d in zip(values, durations)) / total_duration


def validate_signal(signal: Dict[str, Any]) -> bool:
    """Basic validation for a trading signal dictionary."""

    required = {
        "symbol",
        "action",
        "entry_price",
        "stop_loss",
        "take_profit",
        "confidence",
    }

    if not isinstance(signal, dict):
        return False

    for field in required:
        if field not in signal:
            return False

    if (
        not isinstance(signal["confidence"], (int, float))
        or not 0 <= signal["confidence"] <= 1
    ):
        return False

    numeric_fields = ["entry_price", "stop_loss", "take_profit"]
    for field in numeric_fields:
        if not isinstance(signal[field], (int, float)):
            return False

    return True


def calculate_win_rate(wins: int, losses: int) -> float:
    """
    Calculate win rate.

    Args:
        wins: Number of winning trades
        losses: Number of losing trades

    Returns:
        float: Win rate percentage
    """
    total = wins + losses
    if total == 0:
        return 0
    return (wins / total) * 100


def calculate_success_rate(successes: int, attempts: int) -> float:
    """
    Calculate the success rate as a percentage.

    Args:
        successes: Number of successful outcomes
        attempts: Total number of attempts

    Returns:
        float: Success rate as a percentage (0-100)
    """
    if attempts == 0:
        return 0.0
    return (successes / attempts) * 100.0


def calculate_risk_reward_ratio(risk: float, reward: float) -> float:
    """
    Calculate risk-reward ratio.

    Args:
        risk: Risk amount
        reward: Reward amount

    Returns:
        float: Risk-reward ratio
    """
    if risk <= 0:
        return 0
    return reward / risk


def calculate_expectancy(win_rate: float,
                        avg_win: float,
                        avg_loss: float) -> float:

    """
    Calculate system expectancy.

    Args:
        win_rate: Win rate as percentage (0-100)
        avg_win: Average win amount
        avg_loss: Average loss amount (positive value)

    Returns:
        float: System expectancy
    """
    win_decimal = win_rate / 100
    return (win_decimal * avg_win) - ((1 - win_decimal) * avg_loss)


def calculate_expected_value(trades: List[Union[float, Dict[str, float]]]) -> float:
    """Calculate the expected value from a sequence of trades.

    Each trade can be provided as a numeric profit/loss value or as a dictionary
    containing a ``pnl`` or ``profit`` key. Positive values indicate winning
    trades while negative values indicate losses.

    Args:
        trades: Collection of trade results.

    Returns:
        Expected value per trade.
    """
    if not trades:
        return 0.0

    pnl_values = []
    for trade in trades:
        if isinstance(trade, dict):
            value = trade.get("pnl", trade.get("profit"))
        else:
            value = trade
        if value is None:
            continue
        pnl_values.append(float(value))

    if not pnl_values:
        return 0.0

    wins = [v for v in pnl_values if v > 0]
    losses = [abs(v) for v in pnl_values if v <= 0]
    win_rate = calculate_success_rate(len(wins), len(pnl_values))
    avg_win = sum(wins) / len(wins) if wins else 0.0
    avg_loss = sum(losses) / len(losses) if losses else 0.0
    return calculate_expectancy(win_rate, avg_win, avg_loss)


def calculate_kelly_criterion(win_rate: float,
                             avg_win_loss_ratio: float) -> float:

    """
    Calculate Kelly criterion for optimal position sizing.

    Args:
        win_rate: Win rate as decimal (0-1)
        avg_win_loss_ratio: Ratio of average win to average loss

    Returns:
        float: Kelly percentage as decimal
    """
    # Convert win rate to decimal if it's a percentage
    if win_rate > 1:
        win_rate = win_rate / 100

    lose_rate = 1 - win_rate

    # Full Kelly formula: K = W/A - (1-W)/B where:
    # W = win rate, 1-W = lose rate
    # A = amount lost per trade (as positive number)
    # B = amount won per trade
    # Simplified when expressing as a ratio B/A:
    # K = W - (1-W)/(B/A)

    # Check valid inputs
    if lose_rate == 0 or avg_win_loss_ratio == 0:
        return 0

    kelly = win_rate - (lose_rate / avg_win_loss_ratio)

    # Limit to sensible range
    return max(0, min(kelly, 1))


def calculate_sharpe_ratio(returns: List[float], risk_free_rate: float = 0.0) -> float:
    """
    Calculate Sharpe ratio for a series of returns.

    Args:
        returns: List of period returns (not cumulative)
        risk_free_rate: Risk-free rate for the period

    Returns:
        float: Sharpe ratio
    """
    if not returns:
        return 0

    # Convert to numpy array for calculations
    returns_array = np.array(returns)

    # Calculate excess return
    excess_returns = returns_array - risk_free_rate

    # Calculate mean and standard deviation
    mean_excess_return = np.mean(excess_returns)
    std_excess_return = np.std(excess_returns, ddof=1)  # Use sample std

    if std_excess_return == 0:
        return 0

    # Calculate and return Sharpe ratio
    return mean_excess_return / std_excess_return


def calculate_sharpe(returns: List[float], risk_free_rate: float = 0.0) -> float:
    """Backward-compatible alias for :func:`calculate_sharpe_ratio`."""
    return calculate_sharpe_ratio(returns, risk_free_rate)


def calculate_sortino_ratio(
    returns: List[float], risk_free_rate: float = 0.0, target_return: float = 0.0
) -> float:
    """
    Calculate Sortino ratio for a series of returns.

    Args:
        returns: List of period returns (not cumulative)
        risk_free_rate: Risk-free rate for the period
        target_return: Target return (defaults to 0)

    Returns:
        float: Sortino ratio
    """
    if not returns:
        return 0

    # Convert to numpy array for calculations
    returns_array = np.array(returns)

    # Calculate excess return over risk-free rate
    excess_returns = returns_array - risk_free_rate

    # Calculate mean excess return
    mean_excess_return = np.mean(excess_returns)

    # Calculate downside deviation (only negative returns against target)
    downside_returns = excess_returns[excess_returns < target_return] - target_return

    if len(downside_returns) == 0:
        return float("inf")  # No downside, perfect Sortino

    downside_deviation = np.sqrt(np.mean(np.square(downside_returns)))

    if downside_deviation == 0:
        return 0

    # Calculate and return Sortino ratio
    return mean_excess_return / downside_deviation


def calculate_sortino(returns: List[float], target_return: float = 0.0, risk_free_rate: float = 0.0) -> float:
    """Backward-compatible alias for :func:`calculate_sortino_ratio`."""
    return calculate_sortino_ratio(returns, risk_free_rate, target_return)


def calculate_max_drawdown(equity_curve: List[float]) -> float:
    """
    Calculate maximum drawdown from an equity curve.

    Args:
        equity_curve: List of equity values over time

    Returns:
        float: Maximum drawdown as a percentage
    """
    if not equity_curve:
        return 0

    # Calculate running maximum
    running_max = np.maximum.accumulate(equity_curve)

    # Calculate drawdown in percent terms
    drawdowns = (equity_curve - running_max) / running_max * 100

    # Get the maximum drawdown
    max_drawdown = np.min(drawdowns)

    return abs(max_drawdown)


def calculate_calmar_ratio(annual_return: float, max_drawdown: float) -> float:
    """
    Calculate Calmar ratio.

    Args:
        annual_return: Annual return as a percentage
        max_drawdown: Maximum drawdown as a percentage

    Returns:
        float: Calmar ratio
    """
    if max_drawdown == 0:
        return float("inf")  # No drawdown, perfect Calmar

    return annual_return / max_drawdown


def calculate_volatility(
    prices: Union[pd.Series, List[float]], window: int = 20
) -> float:
    """Calculate historical volatility based on log returns."""
    if isinstance(prices, list):
        prices = pd.Series(prices)
    returns = np.log(prices).diff().dropna()
    if returns.empty:
        return 0.0
    if len(returns) > window:
        returns = returns[-window:]
    return float(returns.std() * np.sqrt(len(returns)))


def calculate_correlation(
    series1: Union[pd.Series, List[float]],
    series2: Union[pd.Series, List[float]],
) -> float:
    """Compute the correlation coefficient between two data series."""
    if isinstance(series1, list):
        series1 = pd.Series(series1)
    if isinstance(series2, list):
        series2 = pd.Series(series2)
    if series1.empty or series2.empty:
        return 0.0
    min_len = min(len(series1), len(series2))
    if min_len == 0:
        return 0.0
    return float(series1[-min_len:].corr(series2[-min_len:]))


def calculate_correlation_matrix(
    symbol_dict: Dict[str, Union[np.ndarray, pd.Series]],
) -> pd.DataFrame:
    """Compute a correlation matrix from closing price data.

    Parameters
    ----------
    symbol_dict : Dict[str, Union[np.ndarray, pd.Series]]
        Mapping of symbols to arrays or Series of closing prices.

    Returns
    -------
    pandas.DataFrame
        Correlation matrix indexed and labeled by symbol.
    """

    if not symbol_dict:
        return pd.DataFrame()

    df = pd.DataFrame({k: pd.Series(v) for k, v in symbol_dict.items()})
    return df.corr()


def calculate_drawdown(
    equity_curve: Union[pd.Series, List[float]],
) -> Tuple[float, float]:
    """Calculate maximum and current drawdown percentages."""
    if isinstance(equity_curve, list):
        equity_curve = pd.Series(equity_curve)
    if equity_curve.empty:
        return 0.0, 0.0
    running_max = equity_curve.cummax()
    drawdowns = (equity_curve - running_max) / running_max * 100
    max_drawdown = drawdowns.min()
    current_drawdown = drawdowns.iloc[-1]
    return abs(float(max_drawdown)), abs(float(current_drawdown))


def calculate_liquidation_price(
    side: Union[str, enum.Enum],
    entry_price: float,
    leverage: float,
    maintenance_margin: float = 0.005,
) -> float:
    """Estimate liquidation price for a leveraged position."""
    if leverage <= 0 or entry_price <= 0:
        return 0.0
    if isinstance(side, enum.Enum):
        side = side.value
    side = str(side).lower()
    if side == "long":
        return entry_price * (1 - 1 / leverage + maintenance_margin)
    return entry_price * (1 + 1 / leverage - maintenance_margin)


def z_score(value: float, mean: float, std_dev: float) -> float:
    """
    Calculate z-score for a value.

    Args:
        value: Value to calculate z-score for
        mean: Mean of the distribution
        std_dev: Standard deviation of the distribution

    Returns:
        float: Z-score
    """
    if std_dev == 0:
        return 0
    return (value - mean) / std_dev


def calculate_z_score(value: float, data_series: List[float]) -> float:
    """
    Calculate the z-score of a value relative to a data series.

    Args:
        value: The value to calculate the z-score for
        data_series: List of historical values to compare against

    Returns:
        float: The z-score (number of standard deviations from the mean)
    """
    if not data_series or len(data_series) < 2:
        return 0.0

    mean = sum(data_series) / len(data_series)
    variance = sum((x - mean) ** 2 for x in data_series) / len(data_series)
    std_dev = variance**0.5

    if std_dev == 0:
        return 0.0

    return (value - mean) / std_dev


def is_price_consolidating(prices: List[float], threshold_percent: float = 2.0) -> bool:
    """
    Check if price is consolidating within a range.

    Args:
        prices: List of prices
        threshold_percent: Maximum percentage difference for consolidation

    Returns:
        bool: True if price is consolidating
    """
    if not prices:
        return False

    price_min = min(prices)
    price_max = max(prices)
    price_range = price_max - price_min
    threshold = price_min * (threshold_percent / 100)

    return price_range <= threshold


def is_breaking_out(
    prices: List[float], lookback: int = 20, threshold_percent: float = 2.0
) -> bool:
    """
    Check if price is breaking out of a consolidation.

    Args:
        prices: List of prices (most recent last)
        lookback: Number of prices to look back for consolidation
        threshold_percent: Minimum percentage change for breakout

    Returns:
        bool: True if price is breaking out
    """
    if len(prices) < lookback + 1:
        return False

    # Get consolidation period prices
    consolidation_prices = prices[-lookback - 1 : -1]
    current_price = prices[-1]

    # Calculate consolidation range
    price_min = min(consolidation_prices)
    price_max = max(consolidation_prices)

    # Check if current price is breaking out
    threshold = price_max * (threshold_percent / 100)

    return (
        current_price > price_max + threshold or current_price < price_min - threshold
    )


def calculate_pivot_points(high: float, low: float, close: float) -> Dict[str, float]:
    """
    Calculate pivot points (floor method).

    Args:
        high: High price
        low: Low price
        close: Close price

    Returns:
        Dict: Calculated pivot points
    """
    pivot = (high + low + close) / 3

    s1 = (2 * pivot) - high
    s2 = pivot - (high - low)
    s3 = low - 2 * (high - pivot)

    r1 = (2 * pivot) - low
    r2 = pivot + (high - low)
    r3 = high + 2 * (pivot - low)

    return {"pivot": pivot, "r1": r1, "r2": r2, "r3": r3, "s1": s1, "s2": s2, "s3": s3}


# Backwards compatibility alias
pivot_points = calculate_pivot_points


def obfuscate_sensitive_data(
    data: Union[str, Dict, List], level: int = 1
) -> Union[str, Dict, List]:


    return {
        'pivot': pivot,
        'r1': r1,
        'r2': r2,
        'r3': r3,
        's1': s1,
        's2': s2,
        's3': s3
    }


# Backward compatibility alias
pivot_points = calculate_pivot_points

# Backward compatibility alias
pivot_points = calculate_pivot_points


def pivot_points(high: float, low: float, close: float) -> Dict[str, float]:
    """Alias for calculate_pivot_points for backward compatibility."""
    return calculate_pivot_points(high, low, close)

    """Alias for :func:`calculate_pivot_points`."""
    return calculate_pivot_points(high, low, close)

# Backward compatibility alias
def pivot_points(high: float, low: float, close: float) -> Dict[str, float]:
    """Alias for :func:`calculate_pivot_points` for backward compatibility."""
    return calculate_pivot_points(high, low, close)

# Backwards compatibility alias


pivot_points = calculate_pivot_points


def obfuscate_sensitive_data(data: Union[str, Dict, List], level: int = 1) -> Union[str, Dict, List]:

    """
    Obfuscate sensitive data to prevent leakage of confidential information.
    Different from mask_sensitive_data, this focuses on scrubbing content rather than masking keys.

    Args:
        data: String, dictionary, or list to obfuscate
        level: Obfuscation level (1-3, higher means more aggressive)

    Returns:
        Obfuscated data in the same format as the input
    """
    if isinstance(data, str):
        # Obfuscate email addresses
        data = re.sub(r"[\w\.-]+@[\w\.-]+", "[EMAIL]", data)

        # Obfuscate phone numbers
        data = re.sub(
            r"\b(\+\d{1,2}\s?)?\(?\d{3}\)?[\s.-]?\d{3}[\s.-]?\d{4}\b", "[PHONE]", data
        )

        # Obfuscate IP addresses
        data = re.sub(r"\b\d{1,3}\.\d{1,3}\.\d{1,3}\.\d{1,3}\b", "[IP]", data)

        # Obfuscate URLs if level > 1
        if level > 1:
            data = re.sub(r"https?://(?:[-\w.]|(?:%[\da-fA-F]{2}))+", "[URL]", data)

        # Obfuscate financial values if level > 2
        if level > 2:
            # Match common currency patterns
            data = re.sub(r"[$€£¥]?\s?\d+(?:,\d{3})*(?:\.\d+)?", "[AMOUNT]", data)

    elif isinstance(data, dict):
        # Recursively process dictionary values
        return {k: obfuscate_sensitive_data(v, level) for k, v in data.items()}

    elif isinstance(data, list):
        # Recursively process list items
        return [obfuscate_sensitive_data(item, level) for item in data]

    return data


def exponential_smoothing(data: List[float], alpha: float = 0.3) -> List[float]:
    """
    Apply simple exponential smoothing to a time series.

    Args:
        data: List of data points (time series)
        alpha: Smoothing factor (0 < alpha < 1)

    Returns:
        List of smoothed values
    """
    if not data:
        return []

    if alpha <= 0 or alpha >= 1:
        raise ValueError("Alpha must be between 0 and 1 (exclusive)")

    smoothed = [data[0]]  # Initialize with first value

    for i in range(1, len(data)):
        # Formula: s_t = alpha * x_t + (1 - alpha) * s_{t-1}
        smoothed_val = alpha * data[i] + (1 - alpha) * smoothed[i - 1]
        smoothed.append(smoothed_val)

    return smoothed


def exponential_smooth(data: List[float], alpha: float = 0.3) -> List[float]:
    """
    Alias for exponential_smoothing with a shorter name.

    Args:
        data: List of values to smooth
        alpha: Smoothing factor (0-1)

    Returns:
        List[float]: Smoothed values
    """
    return exponential_smoothing(data, alpha)


def periodic_reset(interval: float = 3600.0):
    """
    Decorator for functions that need to reset their state periodically.

    Args:
        interval: Time interval in seconds between resets

    Returns:
        Decorator function
    """

    def decorator(func):
        last_reset = {"time": time.time()}

        @functools.wraps(func)
        def wrapper(*args, **kwargs):
            current_time = time.time()

            # Check if it's time to reset
            if current_time - last_reset["time"] >= interval:
                # Reset by calling with reset flag
                if "reset" in inspect.signature(func).parameters:
                    result = func(*args, reset=True, **kwargs)
                else:
                    # For backward compatibility with functions that don't accept reset
                    result = func(*args, **kwargs)

                last_reset["time"] = current_time
                return result
            else:
                # Normal call, no reset
                if "reset" in inspect.signature(func).parameters:
                    return func(*args, reset=False, **kwargs)
                else:
                    return func(*args, **kwargs)

        return wrapper

    return decorator


def async_retry_with_backoff_decorator(
    max_retries=3,
    backoff_factor=2,
    initial_wait=1.0,
    max_wait=60.0,
    retry_exceptions=(Exception,),
):
    """
    Decorator for retrying async functions with exponential backoff.

    Args:
        max_retries: Maximum number of retries
        backoff_factor: Multiplier for each successive backoff
        initial_wait: Initial wait time in seconds
        max_wait: Maximum wait time in seconds
        retry_exceptions: Exceptions to catch and retry on

    Returns:
        Decorated function
    """

    def decorator(func):
        @functools.wraps(func)
        async def wrapper(*args, **kwargs):
            return await async_retry_with_backoff(
                func,
                *args,
                max_retries=max_retries,
                backoff_factor=backoff_factor,
                initial_wait=initial_wait,
                max_wait=max_wait,
                retry_exceptions=retry_exceptions,
                **kwargs,
            )

        return wrapper

    return decorator


# Alias for backward compatibility
async_retry_with_backoff = async_retry_with_backoff_decorator


# Define the interface for external usage
def cache_with_ttl(ttl_seconds=300):
    """
    Decorator for caching function results with a time-to-live (TTL).

    Args:
        ttl_seconds: Time-to-live in seconds (default: 300)

    Returns:
        Decorated function
    """
    import time
    import functools

    def decorator(func):
        cache = {}

        @functools.wraps(func)
        def wrapper(*args, **kwargs):
            # Create a key from the function arguments
            key = str(args) + str(sorted(kwargs.items()))

            # Check if result is in cache and not expired
            current_time = time.time()
            if key in cache:
                result, timestamp = cache[key]
                if current_time - timestamp < ttl_seconds:
                    return result

            # Call the function and cache the result
            result = func(*args, **kwargs)
            cache[key] = (result, current_time)

            # Clean up expired entries
            for k in list(cache.keys()):
                if current_time - cache[k][1] > ttl_seconds:
                    del cache[k]

            return result

        return wrapper

    return decorator


def safe_execute(func, *args, default=None, log_error=True, **kwargs):
    """
    Execute a function safely, catching any exceptions.

    Args:
        func: Function to execute
        *args: Arguments to pass to the function
        default: Default value to return on error
        log_error: Whether to log the error
        **kwargs: Keyword arguments to pass to the function

    Returns:
        Function result or default value on error
    """
    import logging

    try:
        return func(*args, **kwargs)
    except Exception as e:
        if log_error:
            logger = logging.getLogger("utils")
            logger.error(f"Error executing {func.__name__}: {str(e)}")
        return default


def periodic_reset(seconds=None, minutes=None, hours=None, days=None):
    """
    Decorator for functions that should reset their state periodically.

    Args:
        seconds: Reset interval in seconds
        minutes: Reset interval in minutes
        hours: Reset interval in hours
        days: Reset interval in days

    Returns:
        Decorated function
    """
    import time
    import functools

    # Calculate total seconds
    total_seconds = 0
    if seconds:
        total_seconds += seconds
    if minutes:
        total_seconds += minutes * 60
    if hours:
        total_seconds += hours * 3600
    if days:
        total_seconds += days * 86400

    if total_seconds <= 0:
        total_seconds = 3600  # Default: 1 hour

    def decorator(func):
        # Store state
        state = {"last_reset": time.time(), "cache": {}}

        @functools.wraps(func)
        def wrapper(*args, **kwargs):
            # Check if reset is needed
            current_time = time.time()
            if current_time - state["last_reset"] > total_seconds:
                state["cache"] = {}
                state["last_reset"] = current_time

            # Generate cache key
            key = str(args) + str(sorted(kwargs.items()))

            # Check if result is cached
            if key in state["cache"]:
                return state["cache"][key]

            # Call function and cache result
            result = func(*args, **kwargs)
            state["cache"][key] = result
            return result

        return wrapper

    return decorator


# Dictionary to store registered components
_REGISTERED_COMPONENTS = {}


def register_component(name, component):
    """
    Register a component by name for later retrieval.

    Args:
        name: Component name
        component: Component object or class

    Returns:
        The registered component
    """
    _REGISTERED_COMPONENTS[name] = component
    return component


def get_registered_components():
    """
    Get all registered components.

    Returns:
        Dictionary of registered components
    """
    return _REGISTERED_COMPONENTS.copy()


def get_registered_component(name, default=None):
    """
    Get a registered component by name.

    Args:
        name: Component name
        default: Default value if component not found

    Returns:
        The component or default value
    """
    return _REGISTERED_COMPONENTS.get(name, default)


def timeit(func):
    """Decorator for timing function execution."""

    @functools.wraps(func)
    async def async_wrapper(*args, **kwargs):
        start_time = time.time()
        result = await func(*args, **kwargs)
        elapsed_time = time.time() - start_time
        logger.debug(f"Function {func.__name__} took {elapsed_time:.4f} seconds")
        return result

    @functools.wraps(func)
    def sync_wrapper(*args, **kwargs):
        start_time = time.time()
        result = func(*args, **kwargs)
        elapsed_time = time.time() - start_time
        logger.debug(f"Function {func.__name__} took {elapsed_time:.4f} seconds")
        return result

    # Use appropriate wrapper based on whether the function is async or not
    if asyncio.iscoroutinefunction(func):
        return async_wrapper
    else:
        return sync_wrapper


# Alias for backward compatibility
timing_decorator = timeit


def execution_time_ms(func):
    """
    Decorator that measures execution time and returns it along with the result.

    Args:
        func: Function to measure execution time for

    Returns:
        Tuple of (result, execution_time_ms)
    """

    @functools.wraps(func)
    async def async_wrapper(*args, **kwargs):
        start_time = time.time()
        result = await func(*args, **kwargs)
        end_time = time.time()
        execution_time = (end_time - start_time) * 1000  # ms
        return result, execution_time

    @functools.wraps(func)
    def sync_wrapper(*args, **kwargs):
        start_time = time.time()
        result = func(*args, **kwargs)
        end_time = time.time()
        execution_time = (end_time - start_time) * 1000  # ms
        return result, execution_time

    # Use appropriate wrapper based on whether the function is async or not
    if asyncio.iscoroutinefunction(func):
        return async_wrapper
    else:
        return sync_wrapper


def rolling_apply(data, window, func):
    """
    Apply a function to rolling windows of a data series.

    Args:
        data: Data series (list or numpy array)
        window: Window size
        func: Function to apply to each window

    Returns:
        List of results for each window
    """
    if len(data) < window:
        return []

    result = []
    for i in range(len(data) - window + 1):
        window_data = data[i : i + window]
        result.append(func(window_data))

    return result


def numpy_rolling_window(arr, window):
    """
    Create rolling windows of a numpy array.

    Args:
        arr: Numpy array
        window: Window size

    Returns:
        Array of rolling windows
    """
    shape = arr.shape[:-1] + (arr.shape[-1] - window + 1, window)
    strides = arr.strides + (arr.strides[-1],)
    return np.lib.stride_tricks.as_strided(arr, shape=shape, strides=strides)


def parallelize_calculation(func, data_list, num_processes=None):
    """
    Parallelize a calculation across multiple processes.

    Args:
        func: Function to parallelize
        data_list: List of data items to process
        num_processes: Number of processes to use (None = CPU count)

    Returns:
        List of results
    """
    import multiprocessing

    if num_processes is None:
        num_processes = multiprocessing.cpu_count()

    if num_processes <= 1 or len(data_list) <= 1:
        # For small data or requested serial processing, don't use multiprocessing
        return [func(item) for item in data_list]

    with multiprocessing.Pool(processes=num_processes) as pool:
        results = pool.map(func, data_list)

    return results


# Alias for backward compatibility
parallelize = parallelize_calculation


def exponential_decay(values, decay_factor=0.9):
    """
    Apply exponential decay to a series of values.

    Args:
        values: List of values
        decay_factor: Decay factor (0-1)

    Returns:
        List of values with exponential decay applied
    """
    if not values:
        return []

    result = [values[0]]
    for i in range(1, len(values)):
        result.append(values[i] * decay_factor + result[i - 1] * (1 - decay_factor))

    return result


def window_calculation(data, window, func, min_periods=None):
    """
    Apply a function to sliding windows of data.

    Args:
        data: List or numpy array of data
        window: Window size
        func: Function to apply to each window
        min_periods: Minimum number of observations required

    Returns:
        List of results
    """
    if isinstance(data, np.ndarray):
        # Use numpy functions for efficiency
        if min_periods is None:
            min_periods = window

        result = []
        for i in range(len(data)):
            if i < window - 1:
                if i >= min_periods - 1:
                    window_data = data[: i + 1]
                    result.append(func(window_data))
                else:
                    result.append(None)
            else:
                window_data = data[i - window + 1 : i + 1]
                result.append(func(window_data))

        return result
    else:
        # For regular lists
        if min_periods is None:
            min_periods = window

        result = []
        for i in range(len(data)):
            if i < window - 1:
                if i >= min_periods - 1:
                    window_data = data[: i + 1]
                    result.append(func(window_data))
                else:
                    result.append(None)
            else:
                window_data = data[i - window + 1 : i + 1]
                result.append(func(window_data))

        return result


def exponential_decay_weights(window, decay_factor=0.94):
    """
    Generate exponential decay weights for a window.

    Args:
        window: Window size
        decay_factor: Decay factor (0-1)

    Returns:
        Numpy array of weights that sum to 1
    """
    weights = np.array([decay_factor**i for i in range(window)])
    weights = weights[::-1]  # Reverse to give higher weight to recent values
    return weights / weights.sum()  # Normalize to sum to 1


def sigmoid(x):
    """
    Calculate the sigmoid function for the input.

    Args:
        x: Input value

    Returns:
        Sigmoid value
    """
    import numpy as np

    return 1 / (1 + np.exp(-x))


def singleton(cls):
    """
    Decorator to implement the singleton pattern.

    Args:
        cls: Class to make singleton

    Returns:
        Singleton class
    """
    instances = {}

    def get_instance(*args, **kwargs):
        if cls not in instances:
            instances[cls] = cls(*args, **kwargs)
        return instances[cls]

    return get_instance


def setup_event_loop(debug=False, thread_name_prefix="", max_tasks=None):
    """
    Set up an asyncio event loop with proper configuration.

    Args:
        debug: Whether to enable debug mode
        thread_name_prefix: Prefix for thread names in the executor
        max_tasks: Maximum number of tasks in the event loop

    Returns:
        Configured event loop
    """
    import asyncio

    # Create a new event loop
    loop = asyncio.new_event_loop()

    # Configure the loop
    loop.set_debug(debug)

    # Configure thread pool executor
    if thread_name_prefix or max_tasks:
        from concurrent.futures import ThreadPoolExecutor

        executor = ThreadPoolExecutor(
            thread_name_prefix=thread_name_prefix, max_workers=max_tasks
        )
        loop.set_default_executor(executor)

    # Set as the current event loop
    asyncio.set_event_loop(loop)

    return loop


async def cancel_all_tasks(tasks, timeout=10.0):
    """
    Cancel all provided tasks and wait for them to complete.

    Args:
        tasks: Set or list of tasks to cancel
        timeout: Maximum time to wait for tasks to complete cancellation

    Returns:
        Set of tasks that did not complete within the timeout
    """
    import asyncio

    if not tasks:
        return set()

    # Convert to set if it's not already
    tasks = set(tasks)

    # Request cancellation for all tasks
    for task in tasks:
        if not task.done():
            task.cancel()

    # Wait for all tasks to complete cancellation
    pending = tasks
    try:
        # Use wait_for to limit the time we wait
        done, pending = await asyncio.wait(
            tasks, timeout=timeout, return_when=asyncio.ALL_COMPLETED
        )
    except asyncio.CancelledError:
        # If this function itself is cancelled, re-cancel all tasks
        for task in pending:
            if not task.done():
                task.cancel()
        # Re-raise to propagate cancellation
        raise

    # Log warnings for tasks that didn't complete
    if pending:
        logger.warning(
            f"{len(pending)} tasks did not complete cancellation within {timeout}s"
        )

    return pending


async def create_async_task(coro, name=None, logger=None):
    """
    Create and schedule an asyncio task with proper error handling.

    Args:
        coro: Coroutine to schedule as a task
        name: Optional name for the task
        logger: Optional logger for error reporting

    Returns:
        asyncio.Task: The created task
    """
    if name is None:
        name = create_task_name()

    if logger is None:
        logger = get_logger(__name__)

    async def _wrapped_coro():
        try:
            return await coro
        except asyncio.CancelledError:
            logger.debug(f"Task {name} was cancelled")
            raise
        except Exception as e:
            logger.error(f"Error in async task {name}: {str(e)}", exc_info=True)
            raise

    task = asyncio.create_task(_wrapped_coro(), name=name)
    return task


def validate_timeframe(timeframe: str) -> str:
    """
    Validate that a timeframe string is in the correct format.

    Args:
        timeframe: Timeframe string (e.g., '1m', '5m', '1h', '1d')

    Returns:
        str: The validated timeframe string

    Raises:
        ValueError: If the timeframe format is invalid
    """
    match = re.match(r"^(\d+)([smhdwM])$", timeframe)
    if not match:
        raise ValueError(f"Invalid timeframe format: {timeframe}")

    value, unit = match.groups()
    value = int(value)

    # Validate that the value is positive
    if value <= 0:
        raise ValueError(f"Timeframe value must be positive: {timeframe}")

    # Validate the unit
    if unit not in "smhdwM":
        raise ValueError(f"Invalid timeframe unit: {unit}")

    return timeframe


def get_higher_timeframes(timeframe: str, count: int = 3) -> List[str]:
    """
    Generate a list of higher timeframes based on a given timeframe.

    Args:
        timeframe: Base timeframe string (e.g., '1m', '5m', '1h', '1d')
        count: Number of higher timeframes to generate

    Returns:
        List[str]: List of higher timeframe strings
    """
    # Validate the input timeframe
    validate_timeframe(timeframe)

    # Parse the timeframe
    value, unit = parse_timeframe(timeframe)

    # Define the unit progression
    unit_progression = ["m", "h", "d", "w", "M"]

    # Define standard timeframe values for each unit
    standard_values = {
        "s": [1, 5, 15, 30],
        "m": [1, 5, 15, 30],
        "h": [1, 2, 4, 6, 8, 12],
        "d": [1, 3, 7],
        "w": [1, 2],
        "M": [1, 3, 6],
    }

    result = []
    current_unit_idx = unit_progression.index(unit) if unit in unit_progression else -1

    # If the unit is seconds or not in the progression, start with minutes
    if unit == "s" or current_unit_idx == -1:
        current_unit_idx = 0  # Start with minutes

    # Generate higher timeframes
    remaining = count
    current_unit = unit

    while remaining > 0 and current_unit_idx < len(unit_progression):
        current_unit = unit_progression[current_unit_idx]

        # If we're still on the same unit as the input timeframe,
        # only consider values higher than the input value
        values_to_consider = [
            v
            for v in standard_values[current_unit]
            if current_unit != unit or v > value
        ]

        # If no higher values in this unit, move to the next unit
        if not values_to_consider:
            current_unit_idx += 1
            continue

        # Add timeframes from this unit
        for val in values_to_consider:
            if remaining <= 0:
                break

            result.append(f"{val}{current_unit}")
            remaining -= 1

        # Move to the next unit
        current_unit_idx += 1

    return result


def calculate_rolling_correlation(series1, series2, window=20):
    """
    Calculate rolling correlation between two series.

    Args:
        series1: First data series
        series2: Second data series
        window: Rolling window size

    Returns:
        List of correlation values
    """
    if len(series1) != len(series2):
        raise ValueError("Series must be of equal length")

    if len(series1) < window:
        return []

    correlations = []
    for i in range(window, len(series1) + 1):
        window_s1 = series1[i - window : i]
        window_s2 = series2[i - window : i]

        # Calculate correlation
        mean_s1 = sum(window_s1) / window
        mean_s2 = sum(window_s2) / window

        num = sum(
            (window_s1[j] - mean_s1) * (window_s2[j] - mean_s2) for j in range(window)
        )
        den1 = sum((window_s1[j] - mean_s1) ** 2 for j in range(window))
        den2 = sum((window_s2[j] - mean_s2) ** 2 for j in range(window))

        if den1 == 0 or den2 == 0:
            correlations.append(0)
        else:
            correlations.append(num / ((den1 * den2) ** 0.5))

    return correlations


def get_submodules(package_name):
    """
    Get all submodules of a package.

    Args:
        package_name: Name of the package

    Returns:
        List of submodule names
    """
    if isinstance(package_name, str):
        package = importlib.import_module(package_name)
    else:
        package = package_name
        package_name = package.__name__

    submodules = []
    for _, name, is_pkg in pkgutil.iter_modules(package.__path__, package_name + "."):
        submodules.append(name)
        if is_pkg:
            submodules.extend(get_submodules(name))

    return submodules



def compress_data(data: bytes) -> bytes:
    """Compress binary data using gzip."""
    buffer = io.BytesIO()
    with gzip.GzipFile(fileobj=buffer, mode='wb') as f:
        f.write(data)
    return buffer.getvalue()


def decompress_data(data: bytes) -> bytes:
    """Decompress gzip-compressed binary data."""
    with gzip.GzipFile(fileobj=io.BytesIO(data), mode='rb') as f:
        return f.read()


def create_directory(path, exist_ok=True):
    """
    Create a directory and any necessary parent directories.

    Args:
        path: Directory path to create
        exist_ok: If True, don't raise an error if directory already exists

    Returns:
        Path to the created directory
    """
    try:
        os.makedirs(path, exist_ok=exist_ok)
        return path
    except Exception as e:
        logger.error(f"Failed to create directory {path}: {str(e)}")
        raise


def create_directory_if_not_exists(path: str) -> str:
    """Create directory if it does not already exist."""
    return create_directory(path, exist_ok=True)



ASSET_PRECISION_MAP = {
    'BTC': 8,
    'ETH': 8,
    'USDT': 2,
}


def get_asset_precision(symbol: str) -> int:
    """Return decimal precision for a trading symbol."""
    return ASSET_PRECISION_MAP.get(symbol.upper(), 2)


def calculate_zscore(data: Sequence[float]) -> float:
    """Calculate the z-score of the latest data point."""
    series = np.asarray(data, dtype=float)
    return (series[-1] - series.mean()) / (series.std() + 1e-10)


def detect_outliers(data: Sequence[float], threshold: float = 3.0) -> List[int]:
    """Return indices of values beyond ``threshold`` standard deviations."""
    series = np.asarray(data, dtype=float)
    mean = series.mean()
    std = series.std() + 1e-10
    return [i for i, x in enumerate(series) if abs(x - mean) > threshold * std]


def exponential_backoff(attempt: int, base_delay: float = 1.0, max_delay: float = 60.0) -> float:
    """Calculate exponential backoff delay."""
    return min(base_delay * (2 ** attempt), max_delay)

def safe_nltk_download(resource: str, quiet: bool = True) -> bool:
    """Check for an NLTK resource without downloading.

    If the resource is not found locally, log a warning and return ``False``
    instead of attempting a network download. This prevents network timeouts
    when running in restricted environments.

    Args:
        resource: Name of the NLTK resource (e.g. ``'vader_lexicon'``).
        quiet: Unused, maintained for API compatibility.

    Returns:
        ``True`` if the resource is available locally, otherwise ``False``.
    """
    try:
        nltk.data.find(resource)
        return True
    except LookupError:
        logger = logging.getLogger(__name__)
        logger.warning("NLTK resource '%s' not available; skipping download", resource)
        return False


def compress_object(data: Any) -> bytes:
    """Serialize and gzip-compress arbitrary Python objects."""
    serialized = pickle.dumps(data)
    return gzip.compress(serialized)


def calculate_metrics(y_true: Sequence[Any], y_pred: Sequence[Any]) -> Dict[str, float]:
    """Compute basic classification metrics using scikit-learn."""
    from sklearn.metrics import accuracy_score, precision_score, recall_score, f1_score

    return {
        "accuracy": accuracy_score(y_true, y_pred),
        "precision": precision_score(y_true, y_pred, zero_division=0),
        "recall": recall_score(y_true, y_pred, zero_division=0),
        "f1": f1_score(y_true, y_pred, zero_division=0),
    }


def decompress_object(data: bytes) -> Any:
    """Decompress and deserialize data produced by :func:`compress_object`."""
    decompressed = gzip.decompress(data)
    return pickle.loads(decompressed)


def save_to_file(obj: Any, path: str) -> None:
    """Serialize an object to a binary file using ``pickle``."""
    with open(path, "wb") as f:
        pickle.dump(obj, f)


def load_from_file(path: str) -> Any:
    """Load a serialized object from a binary file."""
    with open(path, "rb") as f:
        return pickle.load(f)


def validate_data(data: pd.DataFrame) -> pd.DataFrame:
    """Basic validation placeholder returning the input."""
    return data
def pivot_points(high: float, low: float, close: float) -> Dict[str, float]:
    """Backward-compatible alias for calculate_pivot_points."""
    return calculate_pivot_points(high, low, close)


class ThreadSafeDict:
    """
    Thread-safe dictionary implementation using a lock.
    """

    def __init__(self, initial_data=None):
        """
        Initialize the thread-safe dictionary.

        Args:
            initial_data: Optional initial dictionary data
        """
        self._dict = initial_data.copy() if initial_data else {}
        self._lock = threading.RLock()

    def __getitem__(self, key):
        """Get item with thread safety."""
        with self._lock:
            return self._dict[key]

    def __setitem__(self, key, value):
        """Set item with thread safety."""
        with self._lock:
            self._dict[key] = value

    def __delitem__(self, key):
        """Delete item with thread safety."""
        with self._lock:
            del self._dict[key]

    def __contains__(self, key):
        """Check if key exists with thread safety."""
        with self._lock:
            return key in self._dict

    def __len__(self):
        """Get dictionary length with thread safety."""
        with self._lock:
            return len(self._dict)

    def __iter__(self):
        """Iterate over keys with thread safety."""
        with self._lock:
            return iter(self._dict.copy())

    def get(self, key, default=None):
        """Get item with default value and thread safety."""
        with self._lock:
            return self._dict.get(key, default)

    def pop(self, key, default=None):
        """Pop item with thread safety."""
        with self._lock:
            return self._dict.pop(key, default)

    def clear(self):
        """Clear dictionary with thread safety."""
        with self._lock:
            self._dict.clear()

    def update(self, other=None, **kwargs):
        """Update dictionary with thread safety."""
        with self._lock:
            if other:
                self._dict.update(other)
            if kwargs:
                self._dict.update(kwargs)

    def items(self):
        """Get items with thread safety."""
        with self._lock:
            return list(self._dict.items())

    def keys(self):
        """Get keys with thread safety."""
        with self._lock:
            return list(self._dict.keys())

    def values(self):
        """Get values with thread safety."""
        with self._lock:
            return list(self._dict.values())

    def copy(self):
        """Get a copy of the dictionary with thread safety."""
        with self._lock:
            return self._dict.copy()


class ClassRegistry:
    """Simple registry for dynamically loaded classes."""

    def __init__(self) -> None:
        # Mapping of class name to the actual class reference
        self._classes: Dict[str, type] = {}

    def register(self, cls: Type) -> None:
        """Register a class reference using its ``__name__``."""
        self._classes[cls.__name__] = cls

    def get(self, name: str) -> type:
        """Retrieve a previously registered class by name.

        Raises:
            KeyError: If ``name`` is not registered.
        """
        try:
            return self._classes[name]
        except KeyError as exc:
            raise KeyError(f"{name!r} not registered") from exc

    def get_all(self) -> List[type]:
        """Return all registered class references."""
        return list(self._classes.values())


class AsyncService:
    """Minimal async service base class used by services throughout the system."""

    def __init__(
        self,
        name: str = "",
        config: Optional[Any] = None,
        signal_bus: Optional["SignalBus"] = None,
    ) -> None:
        self.name = name
        self.config = config or {}
        self.signal_bus = signal_bus or SignalBus()

    async def start(self) -> None:
        """Start the service.  Subclasses should override."""
        return None

    async def stop(self) -> None:
        """Stop the service.  Subclasses should override."""
        return None


class Signal(str, enum.Enum):
    """Enumeration of basic system-wide events for the signal bus."""

    ACCOUNT_BALANCE_UPDATED = "account_balance_updated"
    MARKET_DATA_UPDATED = "market_data_updated"
    TRADE_EXECUTED = "trade_executed"
    TRADE_CLOSED = "trade_closed"
    POSITION_SIZE_REQUESTED = "position_size_requested"
    POSITION_SIZE_RESPONSE = "position_size_response"
    STOP_LOSS_REQUESTED = "stop_loss_requested"
    STOP_LOSS_RESPONSE = "stop_loss_response"
    TAKE_PROFIT_REQUESTED = "take_profit_requested"
    TAKE_PROFIT_RESPONSE = "take_profit_response"
    RISK_ASSESSMENT_REQUESTED = "risk_assessment_requested"
    RISK_ASSESSMENT_RESPONSE = "risk_assessment_response"
    MARKET_REGIME_CHANGED = "market_regime_changed"
    VOLATILITY_SPIKE_DETECTED = "volatility_spike_detected"
    CIRCUIT_BREAKER_ACTIVATED = "circuit_breaker_activated"
    CIRCUIT_BREAKER_DEACTIVATED = "circuit_breaker_deactivated"
    RISK_LEVEL_CHANGED = "risk_level_changed"
    DRAWDOWN_PROTECTION_ACTIVATED = "drawdown_protection_activated"
    ADJUST_STOP_LOSS = "adjust_stop_loss"
    SERVICE_STARTED = "service_started"
    SERVICE_STOPPED = "service_stopped"


class SignalBus:
    """Simple synchronous signal bus for decoupled communication."""

    def __init__(self) -> None:
        self._subscribers: Dict[Signal, List[Callable]] = {}

    def register(self, signal: Signal, callback: Callable) -> None:
        """Register a callback for the given signal."""
        self._subscribers.setdefault(signal, []).append(callback)

    def emit(self, signal: Signal, *args: Any, **kwargs: Any) -> None:
        """Invoke callbacks registered for the given signal."""
        for cb in list(self._subscribers.get(signal, [])):
            if asyncio.iscoroutinefunction(cb):
                asyncio.create_task(cb(*args, **kwargs))
            else:
                cb(*args, **kwargs)

    # ``get_signal`` for backward compatibility with previous API
    def get_signal(self, name: str) -> "Signal":
        return Signal(name)

    # ``get`` is kept for backwards compatibility
    get = get_signal


# Additional utility functions needed by intelligence modules


def create_event_loop(debug=False, thread_name_prefix="", max_tasks=None):
    """
    Create and configure an asyncio event loop.

    This is a wrapper around setup_event_loop for backward compatibility.

    Args:
        debug: Enable asyncio debug mode
        thread_name_prefix: Prefix for thread names
        max_tasks: Maximum number of tasks

    Returns:
        Configured asyncio event loop
    """
    return setup_event_loop(debug, thread_name_prefix, max_tasks)


def run_in_executor(loop, executor, func, *args, **kwargs):
    """
    Run a function in an executor.

    Args:
        loop: Asyncio event loop
        executor: Executor to run the function in
        func: Function to run
        *args: Arguments to pass to the function
        **kwargs: Keyword arguments to pass to the function

    Returns:
        Future representing the execution of the function
    """
    if loop is None:
        loop = asyncio.get_event_loop()
    return loop.run_in_executor(executor, lambda: func(*args, **kwargs))


def benchmark(func):
    """
    Decorator to benchmark function execution time.

    Args:
        func: Function to benchmark

    Returns:
        Wrapped function that logs execution time
    """

    @functools.wraps(func)
    async def async_wrapper(*args, **kwargs):
        start_time = time.time()
        result = await func(*args, **kwargs)
        end_time = time.time()
        logger.debug(
            f"Function {func.__name__} took {(end_time - start_time) * 1000:.2f}ms to execute"
        )
        return result

    @functools.wraps(func)
    def sync_wrapper(*args, **kwargs):
        start_time = time.time()
        result = func(*args, **kwargs)
        end_time = time.time()
        logger.debug(
            f"Function {func.__name__} took {(end_time - start_time) * 1000:.2f}ms to execute"
        )
        return result

    if asyncio.iscoroutinefunction(func):
        return async_wrapper
    return sync_wrapper


def serialize_numpy(obj):
    """
    Serialize numpy arrays and other objects for JSON serialization.

    Args:
        obj: Object to serialize

    Returns:
        JSON-serializable representation of the object
    """
    if isinstance(obj, np.ndarray):
        return {
            "__type__": "numpy.ndarray",
            "data": obj.tolist(),
            "dtype": str(obj.dtype),
        }
    elif isinstance(obj, np.integer):
        return int(obj)
    elif isinstance(obj, np.floating):
        return float(obj)
    elif isinstance(obj, np.bool_):
        return bool(obj)
    elif isinstance(obj, (datetime.datetime, datetime.date)):
        return obj.isoformat()
    elif isinstance(obj, pd.DataFrame):
        return {
            "__type__": "pandas.DataFrame",
            "data": obj.to_dict(orient="records"),
            "index": (
                obj.index.tolist() if not isinstance(obj.index, pd.RangeIndex) else None
            ),
        }
    elif isinstance(obj, pd.Series):
        return {
            "__type__": "pandas.Series",
            "data": obj.tolist(),
            "index": (
                obj.index.tolist() if not isinstance(obj.index, pd.RangeIndex) else None
            ),
            "name": obj.name,
        }
    return obj


def serialize_dict(d: Dict[str, Any], exclude_keys: List[str] = None) -> str:
    """
    Serialize a dictionary to a JSON string with special handling for numpy types.

    Args:
        d: Dictionary to serialize
        exclude_keys: Optional list of keys to exclude from serialization

    Returns:
        str: JSON string representation of the dictionary
    """
    if exclude_keys:
        d = {k: v for k, v in d.items() if k not in exclude_keys}

    return json.dumps(d, cls=EnhancedJSONEncoder)


def deserialize_dict(s: str) -> Dict[str, Any]:
    """
    Deserialize a JSON string back to a dictionary.

    Args:
        s: JSON string to deserialize

    Returns:
        Dict[str, Any]: Deserialized dictionary
    """
    if not s:
        return {}

    try:
        return json.loads(s, object_hook=deserialize_numpy)
    except json.JSONDecodeError as e:
        logger.error(f"Failed to deserialize dictionary: {str(e)}")
        return {}


def deserialize_numpy(obj):
    """
    Deserialize objects serialized by serialize_numpy.

    Args:
        obj: Serialized object

    Returns:
        Deserialized object
    """
    if isinstance(obj, dict) and "__type__" in obj:
        if obj["__type__"] == "numpy.ndarray":
            return np.array(obj["data"], dtype=obj["dtype"] if "dtype" in obj else None)
        elif obj["__type__"] == "pandas.DataFrame":
            df = pd.DataFrame(obj["data"])
            if obj.get("index") is not None:
                df.index = obj["index"]
            return df
        elif obj["__type__"] == "pandas.Series":
            s = pd.Series(obj["data"], name=obj.get("name"))
            if obj.get("index") is not None:
                s.index = obj["index"]
            return s
    return obj


class TimeFrame(enum.Enum):
    """
    Enum for standard timeframes.
    This is an alias for the Timeframe enum for backward compatibility.
    """

    M1 = "1m"  # 1 minute
    M5 = "5m"  # 5 minutes
    M15 = "15m"  # 15 minutes
    M30 = "30m"  # 30 minutes
    H1 = "1h"  # 1 hour
    H4 = "4h"  # 4 hours
    D1 = "1d"  # 1 day
    W1 = "1w"  # 1 week
    MN1 = "1M"  # 1 month


def calculate_body_size(open_price, close_price):
    """
    Calculate the body size of a candlestick.

    Args:
        open_price: Opening price
        close_price: Closing price

    Returns:
        Absolute size of the candlestick body
    """
    return abs(close_price - open_price)


def get_timestamp():
    """
    Get current timestamp in milliseconds.
    Alias for current_timestamp for backward compatibility.

    Returns:
        int: Current timestamp in milliseconds
    """
    return current_timestamp()


def get_current_time():
    """
    Get current time as a datetime object.

    Returns:
        datetime.datetime: Current time
    """
    return datetime.datetime.now()


def calculate_shadow_size(open_price, close_price, high_price, low_price):
    """
    Calculate the upper and lower shadow sizes of a candlestick.

    Args:
        open_price: Opening price
        close_price: Closing price
        high_price: Highest price
        low_price: Lowest price

    Returns:
        tuple: (upper_shadow_size, lower_shadow_size)
    """
    body_high = max(open_price, close_price)
    body_low = min(open_price, close_price)

    upper_shadow = high_price - body_high
    lower_shadow = body_low - low_price

    return upper_shadow, lower_shadow


def calculate_vwap(
    prices: List[float], volumes: List[float], window: int = None
) -> List[float]:
    """
    Calculate Volume Weighted Average Price (VWAP).

    Args:
        prices: List of prices (typically (high+low+close)/3)
        volumes: List of volumes
        window: Optional rolling window size (None for cumulative VWAP)

    Returns:
        List[float]: VWAP values
    """
    if len(prices) != len(volumes):
        raise ValueError("Prices and volumes must have the same length")

    if not prices:
        return []

    # Calculate price * volume
    pv = [p * v for p, v in zip(prices, volumes)]

    if window is None:
        # Cumulative VWAP
        cum_pv = np.cumsum(pv)
        cum_volume = np.cumsum(volumes)

        # Avoid division by zero
        cum_volume = np.where(cum_volume == 0, 1, cum_volume)

        vwap = cum_pv / cum_volume
    else:
        # Rolling VWAP
        window_pv = np.convolve(pv, np.ones(window), "valid") / window
        window_volume = np.convolve(volumes, np.ones(window), "valid") / window

        # Avoid division by zero
        window_volume = np.where(window_volume == 0, 1, window_volume)

        vwap = window_pv / window_volume

        # Pad the beginning to match input length
        padding = len(prices) - len(vwap)
        vwap = np.pad(vwap, (padding, 0), "constant", constant_values=np.nan)

    return vwap.tolist()


def calculate_distance_percentage(price1: float, price2: float) -> float:
    """
    Calculate the percentage distance between two price points.

    Args:
        price1: First price point
        price2: Second price point

    Returns:
        float: Percentage distance between prices (absolute value)
    """
    if price1 == 0 or price2 == 0:
        return 0.0

    # Use average of two prices as the base to calculate percentage
    avg_price = (price1 + price2) / 2

    # Calculate absolute percentage difference
    distance_pct = abs(price1 - price2) / avg_price * 100.0

    return distance_pct


def calculate_distance(
    point1: Tuple[float, float], point2: Tuple[float, float]
) -> float:
    """
    Calculate Euclidean distance between two points.

    Args:
        point1: First point as (x, y) tuple
        point2: Second point as (x, y) tuple

    Returns:
        float: Euclidean distance between points
    """
    return np.sqrt((point2[0] - point1[0]) ** 2 + (point2[1] - point1[1]) ** 2)


def float_round(value: float, precision: int = 2) -> float:
    """Round a floating point number to a given precision."""
    return round(float(value), precision)


def calculate_trade_imbalance(buy_volumes: List[float], sell_volumes: List[float]) -> float:
    """Compute normalized trade imbalance between buys and sells."""
    total_buy = sum(buy_volumes)
    total_sell = sum(sell_volumes)
    if total_buy + total_sell == 0:
        return 0.0
    return (total_buy - total_sell) / (total_buy + total_sell)


def is_higher_timeframe(higher_tf: str, lower_tf: str) -> bool:
    """
    Check if one timeframe is higher than another.

    Args:
        higher_tf: Potentially higher timeframe (e.g., '1h')
        lower_tf: Potentially lower timeframe (e.g., '5m')

    Returns:
        bool: True if higher_tf is actually higher than lower_tf
    """
    tf_seconds = {
        "s": 1,
        "m": 60,
        "h": 3600,
        "d": 86400,
        "w": 604800,
        "M": 2592000,  # Approximate month
    }

    # Parse timeframes
    higher_match = re.match(r"^(\d+)([smhdwM])$", higher_tf)
    lower_match = re.match(r"^(\d+)([smhdwM])$", lower_tf)

    if not higher_match or not lower_match:
        raise ValueError(f"Invalid timeframe format: {higher_tf} or {lower_tf}")

    higher_value, higher_unit = int(higher_match.group(1)), higher_match.group(2)
    lower_value, lower_unit = int(lower_match.group(1)), lower_match.group(2)

    higher_seconds = higher_value * tf_seconds[higher_unit]
    lower_seconds = lower_value * tf_seconds[lower_unit]

    return higher_seconds > lower_seconds


def calculate_imbalance(
    bids: List[Tuple[float, float]], asks: List[Tuple[float, float]], depth: int = 10
) -> float:
    """
    Calculate order book imbalance ratio.

    Args:
        bids: List of (price, volume) tuples for bids
        asks: List of (price, volume) tuples for asks
        depth: Depth of order book to consider

    Returns:
        Imbalance ratio (-1 to 1, negative means more asks, positive means more bids)
    """
    if not bids or not asks:
        return 0.0

    # Limit to specified depth
    bids = bids[:depth] if len(bids) > depth else bids
    asks = asks[:depth] if len(asks) > depth else asks

    # Calculate total volume
    bid_volume = sum(vol for _, vol in bids)
    ask_volume = sum(vol for _, vol in asks)

    total_volume = bid_volume + ask_volume

    # Avoid division by zero
    if total_volume == 0:
        return 0.0

    # Calculate imbalance ratio
    imbalance = (bid_volume - ask_volume) / total_volume

    return imbalance


def get_market_hours(exchange: str, asset_class: str = None) -> Dict[str, Any]:
    """
    Get market hours for a specific exchange and asset class.

    Args:
        exchange: Exchange name (e.g., 'binance', 'deriv')
        asset_class: Optional asset class (e.g., 'crypto', 'forex')

    Returns:
        Dict with market hours information:
            - is_open: Whether market is currently open
            - open_time: Daily opening time (UTC)
            - close_time: Daily closing time (UTC)
            - timezone: Timezone of the exchange
            - is_24h: Whether market is open 24/7
    """
    # Default to 24/7 for crypto exchanges
    if exchange.lower() in ["binance", "coinbase", "kraken", "kucoin"]:
        return {
            "is_open": True,
            "open_time": "00:00:00",
            "close_time": "00:00:00",
            "timezone": "UTC",
            "is_24h": True,
        }

    # Forex markets
    if asset_class and asset_class.lower() == "forex":
        # Check if current time is in forex trading hours (approx. Sunday 5PM ET to Friday 5PM ET)
        now_utc = datetime.datetime.utcnow()
        weekday = now_utc.weekday()  # 0=Monday, 6=Sunday

        # Forex is closed from Friday 5PM to Sunday 5PM ET (approx. 9PM-9PM UTC)
        is_weekend_closure = (
            (weekday == 4 and now_utc.hour >= 21)
            or weekday == 5
            or (weekday == 6 and now_utc.hour < 21)
        )

        return {
            "is_open": not is_weekend_closure,
            "open_time": "21:00:00" if weekday == 6 else "00:00:00",
            "close_time": "21:00:00" if weekday == 4 else "00:00:00",
            "timezone": "UTC",
            "is_24h": False,
        }

    # Default for other markets (conservative estimate)
    return {
        "is_open": True,  # Assume open by default
        "open_time": "00:00:00",
        "close_time": "00:00:00",
        "timezone": "UTC",
        "is_24h": True,
    }


def threaded_calculation(func, items, max_workers=None, *args, **kwargs):
    """
    Execute a function on multiple items using thread pool.

    Args:
        func: Function to execute
        items: List of items to process
        max_workers: Maximum number of worker threads
        *args, **kwargs: Additional arguments to pass to func

    Returns:
        List of results in the same order as items
    """
    if not items:
        return []

    if max_workers is None:
        max_workers = min(32, os.cpu_count() * 4)

    with ThreadPoolExecutor(max_workers=max_workers) as executor:
        futures = [executor.submit(func, item, *args, **kwargs) for item in items]
        return [future.result() for future in futures]


def create_batches(items, batch_size):
    """
    Split a list of items into batches of specified size.

    Args:
        items: List of items to batch
        batch_size: Size of each batch

    Returns:
        List of batches, where each batch is a list of items
    """
    return [items[i : i + batch_size] for i in range(0, len(items), batch_size)]


class UuidUtils:
    """Utility class for UUID operations."""

    @staticmethod
    def generate() -> str:
        """Generate a new UUID string."""
        return str(uuid.uuid4())

    @staticmethod
    def generate_short() -> str:
        """Generate a shorter UUID (first 8 chars)."""
        return str(uuid.uuid4())[:8]

    @staticmethod
    def is_valid(uuid_str: str) -> bool:
        """Check if a string is a valid UUID."""
        try:
            uuid.UUID(uuid_str)
            return True
        except ValueError:
            return False

    @staticmethod
    def generate_deterministic(namespace: str, name: str) -> str:
        """Generate a deterministic UUID based on namespace and name."""
        return str(uuid.uuid5(uuid.NAMESPACE_DNS, f"{namespace}:{name}"))


class HashUtils:
    """Utility class for hashing operations."""

    @staticmethod
    def md5(data: Union[str, bytes]) -> str:
        """Generate MD5 hash of data."""
        if isinstance(data, str):
            data = data.encode("utf-8")
        return hashlib.md5(data).hexdigest()

    @staticmethod
    def sha1(data: Union[str, bytes]) -> str:
        """Generate SHA1 hash of data."""
        if isinstance(data, str):
            data = data.encode("utf-8")
        return hashlib.sha1(data).hexdigest()

    @staticmethod
    def sha256(data: Union[str, bytes]) -> str:
        """Generate SHA256 hash of data."""
        if isinstance(data, str):
            data = data.encode("utf-8")
        return hashlib.sha256(data).hexdigest()

    @staticmethod
    def file_hash(filepath: str, algorithm: str = "sha256") -> str:
        """Generate hash of file contents."""
        hash_func = getattr(hashlib, algorithm)()
        with open(filepath, "rb") as f:
            for chunk in iter(lambda: f.read(4096), b""):
                hash_func.update(chunk)
        return hash_func.hexdigest()


def generate_uid(prefix: str = "uid") -> str:
    """
    Generate a unique identifier with optional prefix.

    Args:
        prefix: Optional prefix for the UID

    Returns:
        str: Unique identifier string
    """
    unique_id = str(uuid.uuid4())
    timestamp = int(time.time() * 1000)
    return f"{prefix}_{timestamp}_{unique_id[:8]}"


def generate_id(prefix: str = "id") -> str:
    """
    Generate a unique identifier with optional prefix.
    Alias for generate_uid for backward compatibility.

    Args:
        prefix: Optional prefix for the ID

    Returns:
        str: Unique identifier string
    """
    return generate_uid(prefix)


def memoize(func):
    """
    Decorator to memoize function results for faster repeated calls.

    Args:
        func: Function to memoize

    Returns:
        Wrapped function with memoization
    """
    cache = {}

    @functools.wraps(func)
    def wrapper(*args, **kwargs):
        # Create a key from the function arguments
        key = str(args) + str(sorted(kwargs.items()))

        if key not in cache:
            cache[key] = func(*args, **kwargs)
        return cache[key]

    # Add a clear_cache method to the wrapper function
    wrapper.clear_cache = lambda: cache.clear()

    return wrapper


class TimestampUtils:
    """Utility class for timestamp operations and conversions."""

    @staticmethod
    def to_milliseconds(dt: Union[datetime, str, int, float]) -> int:
        """Convert various time formats to millisecond timestamp."""
        if isinstance(dt, datetime):
            return int(dt.timestamp() * 1000)
        elif isinstance(dt, str):
            return int(parse_datetime(dt).timestamp() * 1000)
        elif isinstance(dt, (int, float)):
            # If already a timestamp, ensure it's in milliseconds
            if dt > 1e16:  # nanoseconds
                return int(dt / 1000000)
            elif dt > 1e13:  # microseconds
                return int(dt / 1000)
            elif dt > 1e10:  # milliseconds
                return int(dt)
            else:  # seconds
                return int(dt * 1000)
        else:
            raise ValueError(f"Unsupported timestamp format: {type(dt)}")

    @staticmethod
    def from_milliseconds(ms: int) -> datetime:
        """Convert millisecond timestamp to datetime object."""
        return datetime.fromtimestamp(ms / 1000)

    @staticmethod
    def now_ms() -> int:
        """Get current time in milliseconds."""
        return int(time.time() * 1000)

    @staticmethod
    def format_ms(ms: int, fmt: str = "%Y-%m-%d %H:%M:%S") -> str:
        """Convert milliseconds timestamp to formatted string."""
        dt = datetime.datetime.fromtimestamp(ms / 1000)
        return dt.strftime(fmt)


# Trading-specific utility functions
def calculate_price_precision(symbol: str, exchange: str = None) -> int:
    """
    Calculate the price precision for a given symbol and exchange.

    Args:
        symbol: Trading symbol (e.g., 'BTC/USDT')
        exchange: Exchange name (optional)

    Returns:
        int: Number of decimal places for price
    """
    # Default precisions for common symbols
    default_precisions = {
        "BTC": 2,
        "ETH": 2,
        "LTC": 2,
        "XRP": 5,
        "ADA": 6,
        "DOT": 4,
        "BNB": 3,
        "SOL": 3,
        "DOGE": 7,
        "USDT": 2,
        "USDC": 2,
        "DEFAULT": 8,
    }

    # Extract base currency from symbol
    base = symbol.split("/")[0] if "/" in symbol else symbol

    # Return default precision for the base currency or DEFAULT if not found
    return default_precisions.get(base, default_precisions["DEFAULT"])


def calculate_quantity_precision(symbol: str, exchange: str = None) -> int:
    """
    Calculate the quantity precision for a given symbol and exchange.

    Args:
        symbol: Trading symbol (e.g., 'BTC/USDT')
        exchange: Exchange name (optional)

    Returns:
        int: Number of decimal places for quantity
    """
    # Default precisions for common symbols
    default_precisions = {
        "BTC": 6,
        "ETH": 5,
        "LTC": 4,
        "XRP": 1,
        "ADA": 1,
        "DOT": 2,
        "BNB": 3,
        "SOL": 2,
        "DOGE": 0,
        "USDT": 2,
        "USDC": 2,
        "DEFAULT": 8,
    }

    # Extract base currency from symbol
    base = symbol.split("/")[0] if "/" in symbol else symbol

    # Return default precision for the base currency or DEFAULT if not found
    return default_precisions.get(base, default_precisions["DEFAULT"])


def get_asset_precision(asset: str) -> int:
    """Return precision for an asset symbol."""
    return calculate_quantity_precision(asset)


def round_to_precision(value: float, precision: int) -> float:
    """
    Round a value to a specific number of decimal places.

    Args:
        value: Value to round
        precision: Number of decimal places

    Returns:
        float: Rounded value
    """
    factor = 10**precision
    return round(value * factor) / factor


def convert_timeframe(timeframe: str, to_format: str = "seconds") -> Union[int, str]:
    """
    Convert a timeframe string to different formats.

    Args:
        timeframe: Timeframe string (e.g., '1m', '5m', '1h', '1d')
        to_format: Target format ('seconds', 'minutes', 'hours', 'days', or 'pandas')

    Returns:
        Union[int, str]: Converted timeframe
    """
    # Parse timeframe
    match = re.match(r"^(\d+)([smhdwM])$", timeframe)
    if not match:
        raise ValueError(f"Invalid timeframe format: {timeframe}")

    value, unit = match.groups()
    value = int(value)

    # Convert to seconds first
    if unit == "s":
        seconds = value
    elif unit == "m":
        seconds = value * 60
    elif unit == "h":
        seconds = value * 60 * 60
    elif unit == "d":
        seconds = value * 60 * 60 * 24
    elif unit == "w":
        seconds = value * 60 * 60 * 24 * 7
    elif unit == "M":
        seconds = value * 60 * 60 * 24 * 30  # Approximate
    else:
        raise ValueError(f"Invalid timeframe unit: {unit}")

    # Convert to target format
    if to_format == "seconds":
        return seconds
    elif to_format == "minutes":
        return seconds / 60
    elif to_format == "hours":
        return seconds / (60 * 60)
    elif to_format == "days":
        return seconds / (60 * 60 * 24)
    elif to_format == "pandas":
        # Convert to pandas frequency string
        if unit == "s":
            return f"{value}S"
        elif unit == "m":
            return f"{value}T"
        elif unit == "h":
            return f"{value}H"
        elif unit == "d":
            return f"{value}D"
        elif unit == "w":
            return f"{value}W"
        elif unit == "M":
            return f"{value}M"
    else:
        raise ValueError(f"Invalid target format: {to_format}")


def calculate_order_cost(
    price: float, quantity: float, fee_rate: float = 0.001
) -> float:
    """
    Calculate the total cost of an order including fees.

    Args:
        price: Order price
        quantity: Order quantity
        fee_rate: Fee rate as a decimal (default: 0.1%)

    Returns:
        float: Total order cost
    """
    base_cost = price * quantity
    fee = base_cost * fee_rate
    return base_cost + fee


def calculate_order_risk(
    price: float, stop_loss: float, quantity: float, account_balance: float
) -> float:
    """
    Calculate the risk percentage of an order relative to account balance.

    Args:
        price: Entry price
        stop_loss: Stop loss price
        quantity: Order quantity
        account_balance: Total account balance

    Returns:
        float: Risk as a percentage of account balance
    """
    if price <= 0 or account_balance <= 0:
        return 0.0

    # Calculate potential loss
    loss_per_unit = abs(price - stop_loss)
    total_loss = loss_per_unit * quantity

    # Calculate risk percentage
    risk_percentage = (total_loss / account_balance) * 100

    return risk_percentage


def normalize_price(price: float, tick_size: float) -> float:
    """
    Normalize a price to comply with exchange tick size requirements.

    Args:
        price: Raw price
        tick_size: Minimum price increment

    Returns:
        float: Normalized price
    """
    if tick_size <= 0:
        return price

    return round(price / tick_size) * tick_size


def normalize_quantity(
    quantity: float, step_size: float, min_quantity: float = 0
) -> float:
    """
    Normalize a quantity to comply with exchange step size requirements.

    Args:
        quantity: Raw quantity
        step_size: Minimum quantity increment
        min_quantity: Minimum allowed quantity

    Returns:
        float: Normalized quantity
    """
    if step_size <= 0:
        return max(quantity, min_quantity)

    normalized = round(quantity / step_size) * step_size

    # Ensure the quantity is at least the minimum
    return max(normalized, min_quantity)


def create_timeframes(start: datetime.datetime, end: datetime.datetime, freq: str = '1D') -> List[pd.Timestamp]:
    """Generate a list of timestamps between start and end at the given frequency."""
    if pd is None:  # pragma: no cover - optional dependency
        raise ImportError('pandas is required for create_timeframes')
    return list(pd.date_range(start=start, end=end, freq=freq))


def calculate_metrics(y_true: Sequence[float], y_pred: Sequence[float]) -> Dict[str, float]:
    """Calculate simple MAE and MSE metrics."""
    if np is None:  # pragma: no cover - optional dependency
        raise ImportError('NumPy is required for calculate_metrics')
    y_true_arr = np.asarray(y_true)
    y_pred_arr = np.asarray(y_pred)
    mse = float(np.mean((y_true_arr - y_pred_arr) ** 2))
    mae = float(np.mean(np.abs(y_true_arr - y_pred_arr)))
    return {'mse': mse, 'mae': mae}


def validate_data(df: pd.DataFrame) -> pd.DataFrame:
    """Drop rows with NaN values and ensure DataFrame input."""
    if pd is None:  # pragma: no cover - optional dependency
        raise ImportError('pandas is required for validate_data')
    if not isinstance(df, pd.DataFrame):
        raise TypeError('validate_data expects a pandas DataFrame')
    return df.dropna()


__all__ = [
    # Time utilities
    'timestamp_ms', 'current_timestamp', 'current_timestamp_micros', 'current_timestamp_nanos',
    'timestamp_to_datetime', 'datetime_to_timestamp', 'parse_datetime',
    'format_datetime', 'timeframe_to_seconds', 'timeframe_to_timedelta',
    'round_timestamp', 'generate_timeframes', 'create_timeframes', 'parse_timeframe', 'validate_timeframe',
    'get_higher_timeframes', 'TimestampUtils',
    
    # Data handling and trading utilities
    'calculate_price_precision', 'calculate_quantity_precision',
    'round_to_precision', 'convert_timeframe', 'calculate_order_cost',
    'calculate_order_risk', 'normalize_price', 'normalize_quantity',
    'parse_decimal', 'safe_divide', 'round_to_tick', 'round_to_tick_size', 'calculate_change_percent',
    'normalize_value', 'moving_average', 'exponential_moving_average', 'rolling_window',
    
    # String and format
    'camel_to_snake', 'snake_to_camel', 'format_number', 'format_currency', 'truncate_string',
    'pluralize',
    
    # JSON and data structures
    'EnhancedJSONEncoder', 'JsonEncoder', 'json_dumps', 'json_loads', 'deep_update', 'deep_get',
    'flatten_dict', 'unflatten_dict', 'dict_to_object', 'dict_to_namedtuple', 'group_by', 'chunks',
    'filter_none_values', 'find_duplicate_items', 'merge_lists',
    
    # Security and validation
    'generate_secure_random_string', 'generate_uuid', 'generate_hmac_signature',
    'is_valid_url', 'is_valid_email', 'sanitize_filename', 'validate_required_keys',
    'mask_sensitive_data', 'hash_content', 'generate_uid',
    
    # Network and system
    'get_host_info', 'is_port_open', 'rate_limit', 'rate_limited', 'retry', 'timer',
    'retry_with_backoff', 'exponential_backoff', 'time_execution', 'calculate_checksum',
    
    # Async utilities
    'ensure_future', 'create_task_name',
    
    # Thread-safe utilities
    'AtomicCounter', 'SafeDict',
    
    # Trading-specific
    'calculate_order_size', 'calculate_position_value', 'calculate_pip_value', 'calculate_arbitrage_profit',
    'calculate_position_size', 'calculate_volatility', 'calculate_correlation', 'calculate_drawdown',
    'calculate_liquidation_price', 'calculate_risk_reward', 'calculate_win_rate',
    'calculate_risk_reward_ratio', 'calculate_confidence_score', 'normalize_probability',
    'weighted_average', 'time_weighted_average', 'validate_signal', 'validate_data', 'calculate_expectancy',
    'calculate_kelly_criterion', 'calculate_sharpe_ratio', 'calculate_sortino_ratio', 'calculate_metrics',
    'calculate_max_drawdown', 'calculate_calmar_ratio', 'z_score',

    'is_price_consolidating', 'is_breaking_out', 'calculate_pivot_points',
    'pivot_points',
    'periodic_reset', 'obfuscate_sensitive_data', 'exponential_smoothing',
    'calculate_distance', 'calculate_distance_percentage', 'memoize',
    'is_higher_timeframe', 'threaded_calculation', 'create_batches',
    'create_directory', 'create_directory_if_not_exists',
    'UuidUtils', 'HashUtils', 'SecurityUtils',
    'OrderSide', 'OrderType', 'TimeInForce',
    'UuidUtils', 'HashUtils', 'SecurityUtils',

    'UuidUtils', 'HashUtils', 'SecurityUtils',
    'OrderSide', 'OrderType', 'TimeInForce',
    'ClassRegistry', 'AsyncService', 'Signal', 'SignalBus'
]


class SecurityUtils:
    """Utility class for security operations."""

    @staticmethod
    def encrypt(data: str, key: str) -> str:
        """
        Encrypt data using a key.

        Args:
            data: Data to encrypt
            key: Encryption key

        Returns:
            str: Encrypted data in base64 format
        """
        if not data:
            return ""

        # Create a simple encryption using HMAC and base64
        if isinstance(data, str):
            data = data.encode("utf-8")
        if isinstance(key, str):
            key = key.encode("utf-8")

        h = hmac.new(key, data, hashlib.sha256)
        signature = h.digest()

        # Combine data and signature and encode
        result = base64.b64encode(data + signature).decode("utf-8")
        return result

    @staticmethod
    def decrypt(encrypted_data: str, key: str) -> str:
        """
        Decrypt data using a key.

        Args:
            encrypted_data: Encrypted data in base64 format
            key: Decryption key

        Returns:
            str: Decrypted data
        """
        if not encrypted_data:
            return ""

        try:
            # Decode from base64
            if isinstance(key, str):
                key = key.encode("utf-8")

            decoded = base64.b64decode(encrypted_data)

            # Extract data and signature
            data = decoded[:-32]  # SHA256 digest is 32 bytes
            signature = decoded[-32:]

            # Verify signature
            h = hmac.new(key, data, hashlib.sha256)
            calculated_signature = h.digest()

            if not hmac.compare_digest(signature, calculated_signature):
                raise ValueError("Invalid signature, data may be tampered")

            # Return decrypted data
            return data.decode("utf-8")
        except Exception as e:
            logger.error(f"Decryption error: {str(e)}")
            return ""

    @staticmethod
    def hash_password(password: str, salt: str = None) -> Tuple[str, str]:
        """
        Hash a password with optional salt.

        Args:
            password: Password to hash
            salt: Optional salt (generated if not provided)

        Returns:
            Tuple[str, str]: (hashed_password, salt)
        """
        if salt is None:
            salt = os.urandom(16).hex()

        if isinstance(password, str):
            password = password.encode("utf-8")
        if isinstance(salt, str):
            salt = salt.encode("utf-8")

        # Use PBKDF2 for password hashing
        key = hashlib.pbkdf2_hmac("sha256", password, salt, 100000)
        hashed = base64.b64encode(key).decode("utf-8")

        return hashed, salt.decode("utf-8") if isinstance(salt, bytes) else salt

    @staticmethod
    def verify_password(password: str, hashed_password: str, salt: str) -> bool:
        """
        Verify a password against a hash.

        Args:
            password: Password to verify
            hashed_password: Stored hash
            salt: Salt used for hashing

        Returns:
            bool: True if password matches
        """
        if isinstance(password, str):
            password = password.encode("utf-8")
        if isinstance(salt, str):
            salt = salt.encode("utf-8")

        # Hash the input password with the same salt
        key = hashlib.pbkdf2_hmac("sha256", password, salt, 100000)
        calculated_hash = base64.b64encode(key).decode("utf-8")

        # Compare hashes
        return hashed_password == calculated_hash


__all__ = sorted(
    name
    for name, obj in globals().items()
    if not name.startswith("_") and (callable(obj) or isinstance(obj, type))
)<|MERGE_RESOLUTION|>--- conflicted
+++ resolved
@@ -1508,7 +1508,6 @@
     return info
 
 
-<<<<<<< HEAD
 def gpu_stats() -> Dict[str, Any]:
     """Return current GPU usage statistics if available."""
     stats: Dict[str, Any] = {}
@@ -1524,9 +1523,6 @@
 
     return stats
 
-
-=======
->>>>>>> 1727fa52
 def is_port_open(host: str, port: int, timeout: float = 2.0) -> bool:
     """
     Check if a network port is open.
