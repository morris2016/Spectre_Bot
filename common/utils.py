--- conflicted
+++ resolved
@@ -47,7 +47,6 @@
 import io
 import gzip
 import enum
-<<<<<<< HEAD
 from typing import (
     Dict,
     List,
@@ -60,9 +59,8 @@
     Set,
     Type,
 )
-=======
+
 from typing import Dict, List, Any, Optional, Union, Callable, Tuple, Generator, Set, Type, Sequence
->>>>>>> 911ae9aa
 from pathlib import Path
 from functools import wraps
 from contextlib import suppress, asynccontextmanager, contextmanager
@@ -118,8 +116,7 @@
 NANOSECONDS_IN_SECOND = 1000000000
 
 
-<<<<<<< HEAD
-=======
+
 def safe_nltk_download(resource: str) -> None:
     """Attempt to download an NLTK resource gracefully."""
     try:
@@ -135,7 +132,6 @@
                 resource,
             )
 
->>>>>>> 911ae9aa
 def import_submodules(package_name):
     """
     Import all submodules of a package, recursively.
@@ -2214,13 +2210,13 @@
     return reward / risk
 
 
-<<<<<<< HEAD
+
 def calculate_expectancy(win_rate: float, avg_win: float, avg_loss: float) -> float:
-=======
+
 def calculate_expectancy(win_rate: float,
                         avg_win: float,
                         avg_loss: float) -> float:
->>>>>>> 911ae9aa
+
     """
     Calculate system expectancy.
 
@@ -2273,12 +2269,12 @@
     return calculate_expectancy(win_rate, avg_win, avg_loss)
 
 
-<<<<<<< HEAD
+
 def calculate_kelly_criterion(win_rate: float, avg_win_loss_ratio: float) -> float:
-=======
+
 def calculate_kelly_criterion(win_rate: float, 
                              avg_win_loss_ratio: float) -> float:
->>>>>>> 911ae9aa
+
     """
     Calculate Kelly criterion for optimal position sizing.
 
@@ -2629,7 +2625,6 @@
     r1 = (2 * pivot) - low
     r2 = pivot + (high - low)
     r3 = high + 2 * (pivot - low)
-<<<<<<< HEAD
 
     return {"pivot": pivot, "r1": r1, "r2": r2, "r3": r3, "s1": s1, "s2": s2, "s3": s3}
 
@@ -2641,7 +2636,7 @@
 def obfuscate_sensitive_data(
     data: Union[str, Dict, List], level: int = 1
 ) -> Union[str, Dict, List]:
-=======
+
 
     return {
         'pivot': pivot,
@@ -2673,7 +2668,7 @@
 pivot_points = calculate_pivot_points
 
 def obfuscate_sensitive_data(data: Union[str, Dict, List], level: int = 1) -> Union[str, Dict, List]:
->>>>>>> 911ae9aa
+
     """
     Obfuscate sensitive data to prevent leakage of confidential information.
     Different from mask_sensitive_data, this focuses on scrubbing content rather than masking keys.
@@ -3555,8 +3550,7 @@
     return submodules
 
 
-<<<<<<< HEAD
-=======
+
 def compress_data(data: bytes) -> bytes:
     """Compress binary data using gzip."""
     buffer = io.BytesIO()
@@ -3570,7 +3564,7 @@
     with gzip.GzipFile(fileobj=io.BytesIO(data), mode='rb') as f:
         return f.read()
 
->>>>>>> 911ae9aa
+
 def create_directory(path, exist_ok=True):
     """
     Create a directory and any necessary parent directories.
@@ -3595,8 +3589,7 @@
     return create_directory(path, exist_ok=True)
 
 
-<<<<<<< HEAD
-=======
+
 ASSET_PRECISION_MAP = {
     'BTC': 8,
     'ETH': 8,
@@ -3718,7 +3711,7 @@
         raise
 
 
->>>>>>> 911ae9aa
+
 class ThreadSafeDict:
     """
     Thread-safe dictionary implementation using a lock.
@@ -4836,7 +4829,6 @@
     "get_higher_timeframes",
     "TimestampUtils",
     # Data handling and trading utilities
-<<<<<<< HEAD
     "calculate_price_precision",
     "calculate_quantity_precision",
     "round_to_precision",
@@ -4854,14 +4846,13 @@
     "moving_average",
     "exponential_moving_average",
     "rolling_window",
-=======
+
     'calculate_price_precision', 'calculate_quantity_precision', 'get_asset_precision',
     'round_to_precision', 'convert_timeframe', 'calculate_order_cost',
     'calculate_order_risk', 'normalize_price', 'normalize_quantity',
     'parse_decimal', 'safe_divide', 'round_to_tick', 'round_to_tick_size', 'calculate_change_percent',
     'normalize_value', 'moving_average', 'exponential_moving_average', 'rolling_window',
     
->>>>>>> 911ae9aa
     # String and format
     "camel_to_snake",
     "snake_to_camel",
@@ -4914,7 +4905,6 @@
     "AtomicCounter",
     "SafeDict",
     # Trading-specific
-<<<<<<< HEAD
     "calculate_order_size",
     "calculate_position_value",
     "calculate_pip_value",
@@ -4961,7 +4951,7 @@
     "AsyncService",
     "Signal",
     "SignalBus",
-=======
+
     'calculate_order_size', 'calculate_position_value', 'calculate_pip_value', 'calculate_arbitrage_profit',
     'calculate_position_size', 'calculate_volatility', 'calculate_correlation', 'calculate_drawdown',
     'calculate_liquidation_price', 'calculate_risk_reward', 'calculate_win_rate',
@@ -5024,7 +5014,7 @@
 
     'UuidUtils', 'HashUtils', 'SecurityUtils',
     'ClassRegistry', 'AsyncService', 'Signal', 'SignalBus'
->>>>>>> 911ae9aa
+
 ]
 
 
