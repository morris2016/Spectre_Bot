--- conflicted
+++ resolved
@@ -2210,14 +2210,12 @@
     return reward / risk
 
 
-<<<<<<< HEAD
 def calculate_expectancy(win_rate: float,
-=======
+
 
 def calculate_expectancy(win_rate: float, avg_win: float, avg_loss: float) -> float:
 
   def calculate_expectancy(win_rate: float,
->>>>>>> da3dac68
                         avg_win: float,
                         avg_loss: float) -> float:
 
@@ -2273,12 +2271,9 @@
     return calculate_expectancy(win_rate, avg_win, avg_loss)
 
 
-<<<<<<< HEAD
-=======
 
 def calculate_kelly_criterion(win_rate: float, avg_win_loss_ratio: float) -> float:
 
->>>>>>> da3dac68
 def calculate_kelly_criterion(win_rate: float, 
                              avg_win_loss_ratio: float) -> float:
 
@@ -3599,8 +3594,6 @@
     """Create directory if it does not already exist."""
     return create_directory(path, exist_ok=True)
 
-<<<<<<< HEAD
-=======
 
 
 ASSET_PRECISION_MAP = {
@@ -3723,7 +3716,6 @@
         logger.error(f"Failed to decompress data: {str(e)}")
         raise
 
->>>>>>> da3dac68
 class ThreadSafeDict:
     """
     Thread-safe dictionary implementation using a lock.
@@ -4999,8 +4991,6 @@
     'calculate_distance', 'calculate_distance_percentage', 'memoize',
     'is_higher_timeframe', 'threaded_calculation', 'create_batches',
     'create_directory', 'create_directory_if_not_exists',
-<<<<<<< HEAD
-=======
 
 
     'create_directory', 'create_directory_if_not_exists',
@@ -5026,7 +5016,6 @@
 
     'create_directory', 'create_directory_if_not_exists', 'compress_data', 'decompress_data',
 
->>>>>>> da3dac68
     'UuidUtils', 'HashUtils', 'SecurityUtils',
     'ClassRegistry', 'AsyncService', 'Signal', 'SignalBus'
 
