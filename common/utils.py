#!/usr/bin/env python3
"""
QuantumSpectre Elite Trading System
Core Utility Functions

This module provides a collection of utility functions used throughout the system,
including time handling, data processing, JSON manipulation, validation, and more.
"""

import os
import re
import gzip
import io
import time
import json
import io
import gzip
import uuid
import hmac
import hashlib
import base64
import gzip

import pickle
import random
import pickle
import zlib
import socket
import string
import decimal
import datetime
import dateutil.parser
import threading
import functools
import itertools
import collections
import urllib.parse
import numpy as np
import pandas as pd
import logging
import nltk
import gzip
import sys
import asyncio
import importlib
import pkgutil
import io
import gzip
import enum
from typing import (
    Dict,
    List,
    Any,
    Optional,
    Union,
    Callable,
    Tuple,
    Generator,
    Set,
    Type,
)

from typing import Dict, List, Any, Optional, Union, Callable, Tuple, Generator, Set, Type, Sequence
from pathlib import Path
from functools import wraps
from contextlib import suppress, asynccontextmanager, contextmanager
import inspect  # Add this to the imports at the top
import nltk
from common.logger import get_logger, performance_log

# Configure module logger
logger = get_logger(__name__)

# Constants for time utilities
TIMESTAMP_FORMAT = "%Y-%m-%d %H:%M:%S.%f"
DATE_FORMAT = "%Y-%m-%d"
US_TIMESTAMP_FORMAT = "%Y-%m-%d %I:%M:%S %p"
MILLISECONDS_IN_SECOND = 1000


def merge_deep(source, destination):
    """
    Deep merge two dictionaries.

    The source dictionary values will override destination values if there's a conflict.
    Lists will be combined (not overwritten).

    Args:
        source: Source dictionary
        destination: Destination dictionary

    Returns:
        Merged dictionary
    """
    for key, value in source.items():
        if isinstance(value, dict):
            # Get node or create one
            node = destination.setdefault(key, {})
            if isinstance(node, dict):
                merge_deep(value, node)
            else:
                destination[key] = value
        elif isinstance(value, list):
            if key in destination and isinstance(destination[key], list):
                # Combine lists without duplicates
                destination[key] = list(set(destination[key] + value))
            else:
                destination[key] = value
        else:
            destination[key] = value

    return destination


MICROSECONDS_IN_SECOND = 1000000
NANOSECONDS_IN_SECOND = 1000000000



def safe_nltk_download(resource: str) -> None:
    """Attempt to download an NLTK resource gracefully."""
    try:
        nltk.data.find(resource)
    except LookupError:
        # Try common paths before attempting a download
        alt_path = f"tokenizers/{resource}"
        try:
            nltk.data.find(alt_path)
        except LookupError:
            logger.warning(
                "NLTK resource %s not available and cannot be downloaded in offline mode",
                resource,
            )

def import_submodules(package_name):
    """
    Import all submodules of a package, recursively.

    Args:
        package_name (str): The name of the package to import submodules from.

    Returns:
        dict: A dictionary mapping module names to the imported modules.
    """
    if isinstance(package_name, str):
        package = importlib.import_module(package_name)
    else:
        package = package_name
        package_name = package.__name__

    results = {}
    for loader, name, is_pkg in pkgutil.walk_packages(
        package.__path__, package_name + "."
    ):
        try:
            results[name] = importlib.import_module(name)
        except Exception as e:
            logger.exception(f"Failed to import module {name}: {e}")
    return results


# ======================================
# Time and Date Utilities
# ======================================


def timestamp_ms() -> int:
    """
    Get current timestamp in milliseconds.

    Returns:
        int: Current timestamp in milliseconds
    """
    return int(time.time() * MILLISECONDS_IN_SECOND)


def current_timestamp() -> int:
    """
    Get current timestamp in milliseconds.

    Returns:
        int: Current timestamp in milliseconds
    """
    return int(time.time() * MILLISECONDS_IN_SECOND)


def current_timestamp_micros() -> int:
    """
    Get current timestamp in microseconds.

    Returns:
        int: Current timestamp in microseconds
    """
    return int(time.time() * MICROSECONDS_IN_SECOND)


def current_timestamp_nanos() -> int:
    """
    Get current timestamp in nanoseconds.

    Returns:
        int: Current timestamp in nanoseconds
    """
    return int(time.time() * NANOSECONDS_IN_SECOND)


def timestamp_to_datetime(timestamp: Union[int, float]) -> datetime.datetime:
    """
    Convert timestamp to datetime object, auto-detecting format.

    Args:
        timestamp: Timestamp value (seconds, milliseconds, microseconds, or nanoseconds)

    Returns:
        datetime.datetime: Datetime object
    """
    # Detect timestamp resolution based on value magnitude
    if timestamp > 1e18:  # nanoseconds
        return datetime.datetime.fromtimestamp(timestamp / NANOSECONDS_IN_SECOND)
    elif timestamp > 1e15:  # microseconds
        return datetime.datetime.fromtimestamp(timestamp / MICROSECONDS_IN_SECOND)
    elif timestamp > 1e12:  # milliseconds
        return datetime.datetime.fromtimestamp(timestamp / MILLISECONDS_IN_SECOND)
    else:  # seconds
        return datetime.datetime.fromtimestamp(timestamp)


def datetime_to_timestamp(
    dt: Union[datetime.datetime, str], resolution: str = "ms"
) -> int:
    """
    Convert datetime to timestamp with specified resolution.

    Args:
        dt: Datetime object or string
        resolution: Timestamp resolution ('s', 'ms', 'us', or 'ns')

    Returns:
        int: Timestamp in specified resolution
    """
    if isinstance(dt, str):
        dt = parse_datetime(dt)

    ts = dt.timestamp()

    if resolution == "s":
        return int(ts)
    elif resolution == "ms":
        return int(ts * MILLISECONDS_IN_SECOND)
    elif resolution == "us":
        return int(ts * MICROSECONDS_IN_SECOND)
    elif resolution == "ns":
        return int(ts * NANOSECONDS_IN_SECOND)
    else:
        raise ValueError(
            f"Invalid resolution: {resolution}. Use 's', 'ms', 'us', or 'ns'"
        )


def parse_datetime(date_string: str) -> datetime.datetime:
    """
    Parse datetime from string using flexible formats.

    Args:
        date_string: Datetime string in various formats

    Returns:
        datetime.datetime: Parsed datetime object
    """
    try:
        return dateutil.parser.parse(date_string)
    except (ValueError, TypeError) as e:
        logger.error(f"Failed to parse datetime: {date_string}", exc_info=e)
        raise


def format_datetime(
    dt: Union[datetime.datetime, str, int, float], fmt: str = TIMESTAMP_FORMAT
) -> str:
    """
    Format datetime object to string.

    Args:
        dt: Datetime object, timestamp, or date string
        fmt: Output format string

    Returns:
        str: Formatted datetime string
    """
    if isinstance(dt, (int, float)):
        dt = timestamp_to_datetime(dt)
    elif isinstance(dt, str):
        dt = parse_datetime(dt)

    return dt.strftime(fmt)


def timeframe_to_seconds(timeframe: str) -> int:
    """
    Convert timeframe string to seconds.

    Args:
        timeframe: Timeframe string (e.g., '1m', '5m', '1h', '1d')

    Returns:
        int: Timeframe in seconds
    """
    match = re.match(r"^(\d+)([smhdwM])$", timeframe)
    if not match:
        raise ValueError(f"Invalid timeframe format: {timeframe}")

    value, unit = match.groups()
    value = int(value)

    if unit == "s":
        return value
    elif unit == "m":
        return value * 60
    elif unit == "h":
        return value * 60 * 60
    elif unit == "d":
        return value * 60 * 60 * 24
    elif unit == "w":
        return value * 60 * 60 * 24 * 7
    elif unit == "M":
        return value * 60 * 60 * 24 * 30  # Approximate
    else:
        raise ValueError(f"Invalid timeframe unit: {unit}")


def timeframe_to_timedelta(timeframe: str) -> datetime.timedelta:
    """
    Convert timeframe string to timedelta.

    Args:
        timeframe: Timeframe string (e.g., '1m', '5m', '1h', '1d')

    Returns:
        datetime.timedelta: Timeframe as timedelta
    """
    seconds = timeframe_to_seconds(timeframe)
    return datetime.timedelta(seconds=seconds)


def round_timestamp(
    timestamp: Union[int, float], timeframe: str, resolution: str = "ms"
) -> int:
    """
    Round timestamp to nearest timeframe boundary.

    Args:
        timestamp: Timestamp value
        timeframe: Timeframe string (e.g., '1m', '5m', '1h', '1d')
        resolution: Timestamp resolution ('s', 'ms', 'us', or 'ns')

    Returns:
        int: Rounded timestamp in original resolution
    """
    # Normalize to seconds
    if resolution == "ms":
        ts_seconds = timestamp / MILLISECONDS_IN_SECOND
    elif resolution == "us":
        ts_seconds = timestamp / MICROSECONDS_IN_SECOND
    elif resolution == "ns":
        ts_seconds = timestamp / NANOSECONDS_IN_SECOND
    else:  # 's'
        ts_seconds = timestamp

    # Get timeframe in seconds
    tf_seconds = timeframe_to_seconds(timeframe)

    # Round
    rounded_seconds = int(ts_seconds // tf_seconds * tf_seconds)

    # Convert back to original resolution
    if resolution == "ms":
        return rounded_seconds * MILLISECONDS_IN_SECOND
    elif resolution == "us":
        return rounded_seconds * MICROSECONDS_IN_SECOND
    elif resolution == "ns":
        return rounded_seconds * NANOSECONDS_IN_SECOND
    else:  # 's'
        return rounded_seconds


def generate_timeframes(
    start_dt: Union[datetime.datetime, str, int],
    end_dt: Union[datetime.datetime, str, int],
    timeframe: str,
) -> List[int]:
    """
    Generate a list of timestamp boundaries between start and end.

    Args:
        start_dt: Start datetime (object, string, or timestamp)
        end_dt: End datetime (object, string, or timestamp)
        timeframe: Timeframe string (e.g., '1m', '5m', '1h', '1d')

    Returns:
        List[int]: List of timestamp boundaries in milliseconds
    """
    # Convert inputs to datetime objects
    if isinstance(start_dt, (int, float)):
        start_dt = timestamp_to_datetime(start_dt)
    elif isinstance(start_dt, str):
        start_dt = parse_datetime(start_dt)

    if isinstance(end_dt, (int, float)):
        end_dt = timestamp_to_datetime(end_dt)
    elif isinstance(end_dt, str):
        end_dt = parse_datetime(end_dt)

    # Get timeframe as timedelta
    tf_delta = timeframe_to_timedelta(timeframe)

    # Round start_dt to timeframe boundary
    tf_seconds = timeframe_to_seconds(timeframe)
    start_timestamp = int(start_dt.timestamp())
    rounded_start = int(start_timestamp // tf_seconds * tf_seconds)
    current_dt = datetime.datetime.fromtimestamp(rounded_start)

    # Generate boundaries
    boundaries = []
    while current_dt <= end_dt:
        boundaries.append(int(current_dt.timestamp() * MILLISECONDS_IN_SECOND))
        current_dt += tf_delta

    return boundaries


def parse_timeframe(timeframe_str: str) -> Tuple[int, str]:
    """
    Parse a timeframe string into value and unit parts.

    Args:
        timeframe_str: Timeframe string (e.g., '1m', '5m', '1h', '1d')

    Returns:
        Tuple[int, str]: Value and unit parts
    """
    match = re.match(r"^(\d+)([smhdwM])$", timeframe_str)
    if not match:
        raise ValueError(f"Invalid timeframe format: {timeframe_str}")

    value, unit = match.groups()
    return int(value), unit


# ======================================
# Data Handling Utilities
# ======================================


def parse_decimal(value: Union[str, float, int, None]) -> Optional[decimal.Decimal]:
    """
    Parse a value to Decimal with safe handling.

    Args:
        value: Value to parse

    Returns:
        decimal.Decimal or None if input is None
    """
    if value is None:
        return None

    try:
        return decimal.Decimal(str(value))
    except (decimal.InvalidOperation, ValueError, TypeError) as e:
        logger.warning(f"Failed to parse decimal: {value}", exc_info=e)
        return None


def safe_divide(
    numerator: Union[float, int, decimal.Decimal],
    denominator: Union[float, int, decimal.Decimal],
    default: Union[float, int, decimal.Decimal] = 0,
) -> Union[float, decimal.Decimal]:
    """
    Safely divide two numbers, returning a default on division by zero.

    Args:
        numerator: Numerator value
        denominator: Denominator value
        default: Default value to return on error

    Returns:
        Result of division or default on error
    """
    try:
        # Handle division by zero or very small numbers
        if denominator == 0 or (
            isinstance(denominator, float) and abs(denominator) < 1e-10
        ):
            return default
        return numerator / denominator
    except (ZeroDivisionError, TypeError, ValueError) as e:
        logger.debug(f"Division error: {numerator} / {denominator}", exc_info=e)
        return default


def round_to_tick(
    value: Union[float, decimal.Decimal], tick_size: Union[float, decimal.Decimal]
) -> Union[float, decimal.Decimal]:
    """
    Round a value to the nearest tick size.

    Args:
        value: Value to round
        tick_size: Tick size

    Returns:
        Rounded value
    """
    if tick_size == 0:
        return value

    # Determine if we're working with Decimal or float
    if isinstance(value, decimal.Decimal) or isinstance(tick_size, decimal.Decimal):
        value = parse_decimal(value)
        tick_size = parse_decimal(tick_size)
        return (value / tick_size).quantize(
            decimal.Decimal("1"), rounding=decimal.ROUND_HALF_UP
        ) * tick_size
    else:
        # Default float implementation
        return round(value / tick_size) * tick_size


def round_to_tick_size(
    value: Union[float, decimal.Decimal], tick_size: Union[float, decimal.Decimal]
) -> Union[float, decimal.Decimal]:
    """Alias for :func:`round_to_tick` for backward compatibility."""
    return round_to_tick(value, tick_size)


def calculate_change_percent(
    current: Union[float, decimal.Decimal], previous: Union[float, decimal.Decimal]
) -> float:
    """
    Calculate percent change between two values.

    Args:
        current: Current value
        previous: Previous value

    Returns:
        float: Percent change
    """
    return 100.0 * safe_divide(current - previous, previous)


def normalize_value(
    value: float,
    min_value: float,
    max_value: float,
    new_min: float = 0.0,
    new_max: float = 1.0,
) -> float:
    """
    Normalize value to a new range.

    Args:
        value: Value to normalize
        min_value: Minimum value in original range
        max_value: Maximum value in original range
        new_min: Minimum value in new range
        new_max: Maximum value in new range

    Returns:
        float: Normalized value
    """
    if min_value == max_value:
        return (new_min + new_max) / 2

    normalized = (value - min_value) / (max_value - min_value)
    return new_min + normalized * (new_max - new_min)


def moving_average(data: List[Union[float, int]], window: int) -> List[float]:
    """
    Calculate simple moving average.

    Args:
        data: List of numeric values
        window: Moving average window size

    Returns:
        List[float]: List of moving averages
    """
    if not data or window <= 0 or window > len(data):
        return []

    result = []
    cumsum = 0

    for i, value in enumerate(data):
        cumsum += value

        if i >= window:
            cumsum -= data[i - window]

        if i >= window - 1:
            result.append(cumsum / window)

    return result


def exponential_moving_average(data: List[Union[float, int]], span: int) -> List[float]:
    """
    Calculate exponential moving average.

    Args:
        data: List of numeric values
        span: EMA span (like pandas implementation)

    Returns:
        List[float]: List of exponential moving averages
    """
    if not data or span <= 0:
        return []

    alpha = 2 / (span + 1)
    result = []

    # Initialize with SMA
    sma = sum(data[:span]) / span if len(data) >= span else sum(data) / len(data)
    ema = sma
    result.append(ema)

    # Calculate EMA for remaining data
    for value in data[span:]:
        ema = value * alpha + ema * (1 - alpha)
        result.append(ema)

    return result


def rolling_window(sequence, window_size):
    """
    Create rolling windows of data for time series analysis.

    Args:
        sequence: Input sequence (list, numpy array, etc.)
        window_size: Size of the rolling window

    Returns:
        Iterator of sliding windows
    """
    if isinstance(sequence, np.ndarray):
        # Use numpy's stride_tricks for efficient rolling windows
        return np.lib.stride_tricks.sliding_window_view(sequence, window_size)
    else:
        # For other sequence types, use a generator
        if len(sequence) < window_size:
            return []
        return (
            sequence[i : i + window_size]
            for i in range(len(sequence) - window_size + 1)
        )


def efficient_rolling_window(sequence, window_size):
    """
    Alias for rolling_window function.
    Creates efficient rolling windows of data for time series analysis.

    Args:
        sequence: Input sequence (list, numpy array, etc.)
        window_size: Size of the rolling window

    Returns:
        Iterator of sliding windows
    """
    return rolling_window(sequence, window_size)


# ======================================
# String and Data Format Utilities
# ======================================


def camel_to_snake(name: str) -> str:
    """
    Convert camelCase to snake_case.

    Args:
        name: String in camelCase

    Returns:
        str: String in snake_case
    """
    name = re.sub("(.)([A-Z][a-z]+)", r"\1_\2", name)
    return re.sub("([a-z0-9])([A-Z])", r"\1_\2", name).lower()


def snake_to_camel(name: str) -> str:
    """
    Convert snake_case to camelCase.

    Args:
        name: String in snake_case

    Returns:
        str: String in camelCase
    """
    components = name.split("_")
    return components[0] + "".join(x.title() for x in components[1:])


def format_number(
    number: Union[float, int, decimal.Decimal], precision: int = None
) -> str:
    """
    Format number with specified precision and thousands separator.

    Args:
        number: Number to format
        precision: Decimal precision (None for automatic)

    Returns:
        str: Formatted number string
    """
    if number is None:
        return "N/A"

    if precision is None:
        # Use string formatting for automatic precision
        if abs(number) >= 1000:
            return f"{number:,.0f}"
        elif abs(number) >= 100:
            return f"{number:,.1f}"
        elif abs(number) >= 10:
            return f"{number:,.2f}"
        elif abs(number) >= 1:
            return f"{number:,.3f}"
        elif abs(number) >= 0.1:
            return f"{number:,.4f}"
        elif abs(number) >= 0.01:
            return f"{number:,.5f}"
        elif abs(number) >= 0.001:
            return f"{number:,.6f}"
        elif abs(number) >= 0.0001:
            return f"{number:,.7f}"
        else:
            return f"{number:,.8f}"
    else:
        # Use specified precision
        format_str = f"{{:,.{precision}f}}"
        return format_str.format(number)


def format_currency(
    amount: Union[float, int, decimal.Decimal],
    currency: str = "USD",
    precision: int = None,
) -> str:
    """
    Format amount as currency with symbol.

    Args:
        amount: Amount to format
        currency: Currency code
        precision: Decimal precision (None for automatic)

    Returns:
        str: Formatted currency string
    """
    symbols = {"USD": "$", "EUR": "€", "GBP": "£", "JPY": "¥", "BTC": "₿", "ETH": "Ξ"}

    # Get symbol or use currency code
    symbol = symbols.get(currency, f"{currency} ")

    # Format the amount
    formatted_amount = format_number(amount, precision)

    # Combine symbol and amount
    return f"{symbol}{formatted_amount}"


def truncate_string(s: str, max_length: int = 100, suffix: str = "...") -> str:
    """
    Truncate string to max length with optional suffix.

    Args:
        s: String to truncate
        max_length: Maximum length
        suffix: Suffix to append if truncated

    Returns:
        str: Truncated string
    """
    if len(s) <= max_length:
        return s

    return s[: max_length - len(suffix)] + suffix


def pluralize(count: int, singular: str, plural: str = None) -> str:
    """
    Return singular or plural form based on count.

    Args:
        count: Count value
        singular: Singular form
        plural: Plural form (default is singular + 's')

    Returns:
        str: Appropriate form based on count
    """
    if plural is None:
        plural = singular + "s"

    return singular if count == 1 else plural


# ======================================
# JSON and Data Structure Utilities
# ======================================


class EnhancedJSONEncoder(json.JSONEncoder):
    """Extended JSON encoder that handles additional Python types."""

    def default(self, obj):
        # Handle datetime
        if isinstance(obj, (datetime.datetime, datetime.date, datetime.time)):
            return obj.isoformat()

        # Handle Decimal
        if isinstance(obj, decimal.Decimal):
            return float(obj)

        # Handle sets
        if isinstance(obj, set):
            return list(obj)

        # Handle numpy types
        if isinstance(obj, np.integer):
            return int(obj)
        if isinstance(obj, np.floating):
            return float(obj)
        if isinstance(obj, np.ndarray):
            return obj.tolist()

        # Handle pandas Timestamp
        if hasattr(pd, "Timestamp") and isinstance(obj, pd.Timestamp):
            return obj.isoformat()

        # Handle objects with to_json method
        if hasattr(obj, "to_json"):
            return obj.to_json()

        # Handle objects with __dict__ attribute
        if hasattr(obj, "__dict__"):
            return obj.__dict__

        # Let parent class handle or raise TypeError
        return super().default(obj)


class JsonEncoder(json.JSONEncoder):
    """
    Extended JSON encoder for serializing Python objects to JSON.
    This is an alias for EnhancedJSONEncoder with the same functionality.
    """

    def default(self, obj):
        # Handle datetime
        if isinstance(obj, (datetime.datetime, datetime.date, datetime.time)):
            return obj.isoformat()

        # Handle Decimal
        if isinstance(obj, decimal.Decimal):
            return float(obj)

        # Handle sets
        if isinstance(obj, set):
            return list(obj)

        # Handle numpy types
        if isinstance(obj, np.integer):
            return int(obj)
        if isinstance(obj, np.floating):
            return float(obj)
        if isinstance(obj, np.ndarray):
            return obj.tolist()

        # Handle pandas Timestamp
        if hasattr(pd, "Timestamp") and isinstance(obj, pd.Timestamp):
            return obj.isoformat()

        # Handle objects with to_json method
        if hasattr(obj, "to_json"):
            return obj.to_json()

        # Handle objects with __dict__ attribute
        if hasattr(obj, "__dict__"):
            return obj.__dict__

        # Let parent class handle or raise TypeError
        return super().default(obj)


def json_dumps(obj: Any, **kwargs) -> str:
    """
    Enhanced JSON dumps with additional type handling.

    Args:
        obj: Object to serialize
        **kwargs: Additional arguments for json.dumps

    Returns:
        str: JSON string
    """
    return json.dumps(obj, cls=EnhancedJSONEncoder, **kwargs)


def json_loads(s: str, **kwargs) -> Any:
    """
    Safe JSON loads with error handling.

    Args:
        s: JSON string
        **kwargs: Additional arguments for json.loads

    Returns:
        Deserialized object
    """
    try:
        return json.loads(s, **kwargs)
    except json.JSONDecodeError as e:
        # Log the error with truncated string
        logger.error(f"JSON decode error: {e} for string: {truncate_string(s)}")
        raise


def deep_update(original: Dict, update: Dict) -> Dict:
    """
    Recursively update a dictionary.

    Args:
        original: Original dictionary
        update: Dictionary with updates

    Returns:
        Dict: Updated dictionary
    """
    for key, value in update.items():
        if (
            key in original
            and isinstance(original[key], dict)
            and isinstance(value, dict)
        ):
            original[key] = deep_update(original[key], value)
        else:
            original[key] = value

    return original


def deep_get(
    dictionary: Dict,
    keys: Union[str, List[str]],
    default: Any = None,
    separator: str = ".",
) -> Any:
    """
    Get a value from nested dictionary using dot notation or key list.

    Args:
        dictionary: Dictionary to search
        keys: Key path (string with separators or list of keys)
        default: Default value if key not found
        separator: Key separator if keys is a string

    Returns:
        Value at key path or default
    """
    if not dictionary:
        return default

    if isinstance(keys, str):
        keys = keys.split(separator)

    for key in keys:
        try:
            if isinstance(dictionary, dict):
                dictionary = dictionary[key]
            else:
                return default
        except (KeyError, TypeError):
            return default

    return dictionary


def flatten_dict(d: Dict, parent_key: str = "", separator: str = ".") -> Dict:
    """
    Flatten a nested dictionary.

    Args:
        d: Dictionary to flatten
        parent_key: Parent key for recursive calls
        separator: Key separator in flattened keys

    Returns:
        Dict: Flattened dictionary
    """
    items = []
    for k, v in d.items():
        new_key = f"{parent_key}{separator}{k}" if parent_key else k

        if isinstance(v, dict):
            items.extend(flatten_dict(v, new_key, separator).items())
        else:
            items.append((new_key, v))

    return dict(items)


def unflatten_dict(d: Dict, separator: str = ".") -> Dict:
    """
    Restore a flattened dictionary to nested form.

    Args:
        d: Flattened dictionary
        separator: Key separator in flattened keys

    Returns:
        Dict: Nested dictionary
    """
    result = {}
    for key, value in d.items():
        parts = key.split(separator)

        # Start at the root
        current = result

        # Work through the key parts
        for part in parts[:-1]:
            # Create middle dictionaries as needed
            if part not in current:
                current[part] = {}
            current = current[part]

        # Set the value at the leaf
        current[parts[-1]] = value

    return result


def dict_to_object(d: Dict) -> object:
    """
    Convert a dictionary to an object with attributes.

    Args:
        d: Dictionary to convert

    Returns:
        object: Object with attributes from dictionary
    """

    class DictObject:
        def __init__(self, data):
            for key, value in data.items():
                if isinstance(value, dict):
                    value = dict_to_object(value)
                setattr(self, key, value)

        def __repr__(self):
            return str(self.__dict__)

    return DictObject(d)


def dict_to_namedtuple(name: str, data: Dict[str, Any]) -> Any:
    """Convert a dictionary to a namedtuple."""
    if not isinstance(data, dict):
        raise TypeError("data must be a dictionary")
    NT = collections.namedtuple(name, data.keys())
    return NT(**data)


def group_by(items: List[Any], key_func: Callable) -> Dict:
    """
    Group items by key function.

    Args:
        items: List of items to group
        key_func: Function to extract group key

    Returns:
        Dict: Items grouped by key
    """
    result = {}
    for item in items:
        key = key_func(item)
        if key not in result:
            result[key] = []
        result[key].append(item)

    return result


def chunks(lst: List[Any], n: int) -> Generator[List[Any], None, None]:
    """
    Split list into chunks of size n.

    Args:
        lst: List to split
        n: Chunk size

    Returns:
        Generator of list chunks
    """
    for i in range(0, len(lst), n):
        yield lst[i : i + n]


def filter_none_values(d: Dict) -> Dict:
    """
    Remove None values from dictionary.

    Args:
        d: Dictionary to filter

    Returns:
        Dict: Dictionary without None values
    """
    return {k: v for k, v in d.items() if v is not None}


def find_duplicate_items(items: List[Any]) -> List[Any]:
    """
    Find duplicate items in a list.

    Args:
        items: List to check for duplicates

    Returns:
        List: List of duplicate items
    """
    seen = set()
    duplicates = set()

    for item in items:
        if item in seen:
            duplicates.add(item)
        else:
            seen.add(item)

    return list(duplicates)


def merge_lists(list1: List, list2: List, key: str = None) -> List:
    """
    Merge two lists of dictionaries by a common key field.

    Args:
        list1: First list of dictionaries
        list2: Second list of dictionaries
        key: Key field for matching (None to merge by position)

    Returns:
        List: Merged list
    """
    if key is None:
        # Merge by position
        result = []
        for i in range(max(len(list1), len(list2))):
            item = {}
            if i < len(list1):
                item.update(list1[i])
            if i < len(list2):
                item.update(list2[i])
            result.append(item)
        return result
    else:
        # Merge by key
        result = list1.copy()

        # Create lookup for list1
        lookup = {item[key]: i for i, item in enumerate(result) if key in item}

        # Process list2
        for item2 in list2:
            if key in item2 and item2[key] in lookup:
                # Merge with existing item
                i = lookup[item2[key]]
                result[i].update(item2)
            else:
                # Add as new item
                result.append(item2)

        return result


# ======================================
# Security and Validation Utilities
# ======================================


def generate_secure_random_string(length: int = 32) -> str:
    """
    Generate a secure random string.

    Args:
        length: Length of the random string

    Returns:
        str: Secure random string
    """
    # Use all printable characters except whitespace
    chars = string.ascii_letters + string.digits + string.punctuation
    return "".join(random.SystemRandom().choice(chars) for _ in range(length))


def generate_uuid() -> str:
    """
    Generate a UUID string.

    Returns:
        str: UUID string
    """
    return str(uuid.uuid4())


def generate_hmac_signature(key: str, message: str, algorithm: str = "sha256") -> str:
    """
    Generate HMAC signature for a message.

    Args:
        key: Secret key
        message: Message to sign
        algorithm: Hash algorithm

    Returns:
        str: Hex-encoded signature
    """
    if isinstance(key, str):
        key = key.encode()
    if isinstance(message, str):
        message = message.encode()

    if algorithm == "sha256":
        digest = hmac.new(key, message, hashlib.sha256).hexdigest()
    elif algorithm == "sha512":
        digest = hmac.new(key, message, hashlib.sha512).hexdigest()
    else:
        raise ValueError(f"Unsupported algorithm: {algorithm}")

    return digest


def hash_content(content: str, algorithm: str = "sha256") -> str:
    """
    Create a hash of content for deduplication and identification purposes.

    Args:
        content: The content to hash
        algorithm: Hash algorithm to use (default: sha256)

    Returns:
        str: Hexadecimal hash string
    """
    # Convert to bytes if string
    if isinstance(content, str):
        content = content.encode()

    # Create the hash based on specified algorithm
    if algorithm == "sha256":
        hash_obj = hashlib.sha256(content)
    elif algorithm == "md5":
        hash_obj = hashlib.md5(content)
    elif algorithm == "sha1":
        hash_obj = hashlib.sha1(content)
    else:
        # Default to sha256 if unknown algorithm
        hash_obj = hashlib.sha256(content)

    # Return hexadecimal digest
    return hash_obj.hexdigest()


def is_valid_url(url: str) -> bool:
    """
    Check if a URL is valid.

    Args:
        url: URL to check

    Returns:
        bool: True if URL is valid
    """
    try:
        result = urllib.parse.urlparse(url)
        return all([result.scheme, result.netloc])
    except:
        return False


def is_valid_email(email: str) -> bool:
    """
    Check if an email address is valid.

    Args:
        email: Email address to check

    Returns:
        bool: True if email is valid
    """
    pattern = r"^[a-zA-Z0-9._%+-]+@[a-zA-Z0-9.-]+\.[a-zA-Z]{2,}$"
    return bool(re.match(pattern, email))


def sanitize_filename(filename: str) -> str:
    """
    Sanitize a filename to be safe for all operating systems.

    Args:
        filename: Filename to sanitize

    Returns:
        str: Sanitized filename
    """
    # Remove invalid characters
    valid_chars = "-_.() %s%s" % (string.ascii_letters, string.digits)
    sanitized = "".join(c for c in filename if c in valid_chars)

    # Replace spaces with underscores
    sanitized = sanitized.replace(" ", "_")

    # Ensure it's not empty and doesn't start with a dot
    if not sanitized or sanitized.startswith("."):
        sanitized = "f" + sanitized

    return sanitized


def validate_required_keys(d: Dict, required_keys: List[str]) -> List[str]:
    """
    Validate that dictionary contains all required keys.

    Args:
        d: Dictionary to validate
        required_keys: List of required keys

    Returns:
        List[str]: List of missing keys (empty if all present)
    """
    return [key for key in required_keys if key not in d]


def mask_sensitive_data(data: Dict, sensitive_keys: List[str]) -> Dict:
    """
    Mask sensitive data in a dictionary.

    Args:
        data: Dictionary containing sensitive data
        sensitive_keys: List of sensitive key patterns (supports wildcards)

    Returns:
        Dict: Dictionary with masked sensitive data
    """
    result = data.copy()

    def mask_value(value: str) -> str:
        if not value:
            return value
        if len(value) <= 4:
            return "*" * len(value)
        return value[:2] + "*" * (len(value) - 4) + value[-2:]

    for key, value in data.items():
        # Check if this key should be masked
        should_mask = any(
            key == pattern or (pattern.endswith("*") and key.startswith(pattern[:-1]))
            for pattern in sensitive_keys
        )

        if should_mask and isinstance(value, str):
            result[key] = mask_value(value)
        elif isinstance(value, dict):
            result[key] = mask_sensitive_data(value, sensitive_keys)
        elif isinstance(value, list) and value and isinstance(value[0], dict):
            result[key] = [
                (
                    mask_sensitive_data(item, sensitive_keys)
                    if isinstance(item, dict)
                    else item
                )
                for item in value
            ]

    return result


# ======================================
# Network and System Utilities
# ======================================


def get_host_info() -> Dict[str, Any]:
    """
    Get information about the host system.

    Returns:
        Dict: System information
    """
    info = {
        "hostname": socket.gethostname(),
        "ip": socket.gethostbyname(socket.gethostname()),
        "platform": sys.platform,
        "python_version": sys.version,
        "time": datetime.datetime.now().isoformat(),
        "pid": os.getpid(),
    }

    try:
        import psutil

        process = psutil.Process(os.getpid())
        info.update(
            {
                "cpu_count": os.cpu_count(),
                "memory_total": psutil.virtual_memory().total,
                "memory_available": psutil.virtual_memory().available,
                "process_memory": process.memory_info().rss,
                "process_cpu_percent": process.cpu_percent(),
                "disk_usage": psutil.disk_usage("/").percent,
            }
        )
    except ImportError:
        # psutil not available
        pass

    return info


def is_port_open(host: str, port: int, timeout: float = 2.0) -> bool:
    """
    Check if a network port is open.

    Args:
        host: Host to check
        port: Port to check
        timeout: Connection timeout in seconds

    Returns:
        bool: True if port is open
    """
    try:
        socket.setdefaulttimeout(timeout)
        s = socket.socket(socket.AF_INET, socket.SOCK_STREAM)
        result = s.connect_ex((host, port))
        s.close()
        return result == 0
    except:
        return False


def rate_limit(max_calls: int, period: float, call_limit_reached: Callable = None):
    """
    Decorator for rate limiting function calls.

    Args:
        max_calls: Maximum number of calls in period
        period: Time period in seconds
        call_limit_reached: Function to call when rate limit is reached

    Returns:
        Decorator function
    """

    def decorator(func):
        # Initialize timestamps list
        timestamps = collections.deque(maxlen=max_calls)
        lock = threading.RLock()

        @functools.wraps(func)
        def wrapper(*args, **kwargs):
            with lock:
                now = time.time()

                # Remove expired timestamps
                while timestamps and timestamps[0] < now - period:
                    timestamps.popleft()

                # Check if we're at the limit
                if len(timestamps) >= max_calls:
                    if call_limit_reached:
                        return call_limit_reached(*args, **kwargs)
                    else:
                        # Sleep until we can make another call
                        sleep_time = timestamps[0] - (now - period)
                        if sleep_time > 0:
                            time.sleep(sleep_time)

                # Add current timestamp and call the function
                timestamps.append(time.time())
                return func(*args, **kwargs)

        return wrapper

    return decorator


# Alias for backward compatibility
rate_limited = rate_limit


def retry(
    max_attempts: int = 3,
    retry_delay: float = 1.0,
    backoff_factor: float = 2.0,
    exceptions: Tuple = (Exception,),
):
    """
    Decorator for retrying a function on exception.

    Args:
        max_attempts: Maximum number of attempts
        retry_delay: Initial delay between retries in seconds
        backoff_factor: Delay multiplier for subsequent retries
        exceptions: Tuple of exceptions to catch

    Returns:
        Decorator function
    """

    def decorator(func):
        @functools.wraps(func)
        def wrapper(*args, **kwargs):
            attempt = 0
            delay = retry_delay

            while True:
                attempt += 1
                try:
                    return func(*args, **kwargs)
                except exceptions as e:
                    if attempt >= max_attempts:
                        # Max attempts reached, re-raise
                        logger.warning(
                            f"Max retry attempts ({max_attempts}) reached for {func.__name__}"
                        )
                        raise

                    # Log the exception and retry
                    logger.info(
                        f"Retry {attempt}/{max_attempts} for {func.__name__} in {delay:.2f}s: {str(e)}"
                    )
                    time.sleep(delay)

                    # Increase delay for next retry
                    delay *= backoff_factor

        return wrapper

    return decorator


def timer(func):
    """
    Decorator for timing function execution.

    Args:
        func: Function to time

    Returns:
        Decorated function
    """

    @functools.wraps(func)
    def wrapper(*args, **kwargs):
        start_time = time.time()
        result = func(*args, **kwargs)
        end_time = time.time()
        logger.debug(
            f"Function {func.__name__} took {end_time - start_time:.4f} seconds"
        )
        return result

    return wrapper


# Retry with exponential backoff for async functions
async def retry_with_backoff(
    coro,
    max_retries=5,
    base_delay=1.0,
    max_delay=60.0,
    exceptions=(Exception,),
    logger=None,
):
    """
    Retry an async coroutine with exponential backoff.

    Args:
        coro: Async function to retry (as a callable that returns a coroutine)
        max_retries: Maximum number of retry attempts
        base_delay: Initial delay between retries (seconds)
        max_delay: Maximum delay between retries (seconds)
        exceptions: Tuple of exceptions to catch and retry on
        logger: Optional logger for logging retries

    Returns:
        Result of the coroutine if successful

    Raises:
        RuntimeError: If all retry attempts fail
    """
    for attempt in range(max_retries):
        try:
            return await coro()
        except exceptions as e:
            delay = min(max_delay, base_delay * (2**attempt))
            if logger:
                logger.warning(
                    f"Retry {attempt + 1}/{max_retries} failed: {e}. Retrying in {delay:.1f}s"
                )
            await asyncio.sleep(delay)
    raise RuntimeError(f"All {max_retries} retries failed")


def retry_with_backoff_decorator(
    max_retries=5, base_delay=1.0, max_delay=60.0, exceptions=(Exception,), logger=None
):
    """
    Decorator for retrying an async function with exponential backoff.

    Args:
        max_retries: Maximum number of retry attempts
        base_delay: Initial delay between retries (seconds)
        max_delay: Maximum delay between retries (seconds)
        exceptions: Tuple of exceptions to catch and retry on
        logger: Optional logger for logging retries

    Returns:
        Decorated function
    """

    def decorator(func):
        @wraps(func)
        async def wrapper(*args, **kwargs):
            async def _func():
                return await func(*args, **kwargs)

            return await retry_with_backoff(
                _func, max_retries, base_delay, max_delay, exceptions, logger
            )

        return wrapper

    return decorator


def exponential_backoff(base_delay=1.0, max_delay=60.0, factor=2.0):
    """
    Decorator for async functions to retry with exponential backoff.

    Args:
        base_delay: Initial delay between retries (seconds)
        max_delay: Maximum delay between retries (seconds)
        factor: Multiplier for delay after each retry

    Returns:
        Decorated async function
    """

    def decorator(fn):
        @wraps(fn)
        async def wrapper(*args, **kwargs):
            delay = base_delay
            while True:
                try:
                    return await fn(*args, **kwargs)
                except Exception as e:
                    logger.warning(f"Exception: {e}, retrying in {delay:.1f}s")
                    await asyncio.sleep(delay)
                    delay = min(delay * factor, max_delay)

        return wrapper

    return decorator


def time_execution(label):
    """
    Decorator for timing execution of functions.

    Args:
        label: Label to use in log message

    Returns:
        Decorated function
    """

    def decorator(func):
        @wraps(func)
        def wrapper(*args, **kwargs):
            start = time.time()
            result = func(*args, **kwargs)
            end = time.time()
            logger.info(f"{label} took {end - start:.2f}s")
            return result

        return wrapper

    return decorator


def calculate_checksum(data: bytes, method="sha256") -> str:
    """
    Calculate checksum from binary data.

    Args:
        data: Binary data to hash
        method: Hash algorithm to use

    Returns:
        str: Hexadecimal hash string
    """
    if method == "sha256":
        return hashlib.sha256(data).hexdigest()
    elif method == "md5":
        return hashlib.md5(data).hexdigest()
    else:
        raise ValueError(f"Unsupported checksum method: {method}")


def ensure_future(coro_or_future, loop=None, name=None):
    """
    Enhanced version of asyncio.ensure_future with additional functionality.
    Creates a Task from a coroutine or returns the Future directly.

    Args:
        coro_or_future: Coroutine or Future object
        loop: Optional event loop (defaults to current loop)
        name: Optional name for the task

    Returns:
        asyncio.Task or Future object
    """
    if loop is None:
        loop = asyncio.get_event_loop()

    task = asyncio.ensure_future(coro_or_future, loop=loop)

    # Set name if provided and it's a Task (not a Future)
    if name is not None and isinstance(task, asyncio.Task):
        task.set_name(name)

    return task


def create_task_name(prefix="task"):
    """
    Generate a unique name for asyncio tasks.

    Args:
        prefix: Prefix for the task name

    Returns:
        str: Unique task name
    """
    # Use a UUID for uniqueness
    unique_id = str(uuid.uuid4()).split("-")[0]
    timestamp = int(time.time())
    return f"{prefix}_{timestamp}_{unique_id}"


# Thread-safe atomic counter
class AtomicCounter:
    """
    Thread-safe counter for atomic operations.
    Useful for generating unique IDs or keeping track of counts across threads.
    """

    def __init__(self, initial_value=0):
        """
        Initialize the atomic counter.

        Args:
            initial_value: Starting value for the counter (default: 0)
        """
        self._value = initial_value
        self._lock = threading.Lock()

    def increment(self, delta=1):
        """
        Atomically increment the counter and return the new value.

        Args:
            delta: Value to add to the counter (default: 1)

        Returns:
            int: New counter value after incrementing
        """
        with self._lock:
            self._value += delta
            return self._value

    def decrement(self, delta=1):
        """
        Atomically decrement the counter and return the new value.

        Args:
            delta: Value to subtract from the counter (default: 1)

        Returns:
            int: New counter value after decrementing
        """
        with self._lock:
            self._value -= delta
            return self._value

    def get(self):
        """
        Get the current counter value.

        Returns:
            int: Current counter value
        """
        with self._lock:
            return self._value

    def set(self, new_value):
        """
        Set the counter to a new value.

        Args:
            new_value: New value for the counter

        Returns:
            int: New counter value
        """
        with self._lock:
            self._value = new_value
            return self._value

    def __str__(self):
        return str(self.get())

    def __repr__(self):
        return f"AtomicCounter(value={self.get()})"


# SafeDict for missing key handling
class SafeDict(dict):
    def __missing__(self, key):
        return "{" + key + "}"


# ======================================
# Trading-Specific Utilities
# ======================================


def calculate_order_size(
    balance: float,
    price: float,
    risk_percent: float,
    stop_loss_percent: float = None,
    stop_loss_price: float = None,
) -> float:
    """
    Calculate position size based on account balance and risk parameters.

    Args:
        balance: Account balance
        price: Current price
        risk_percent: Percentage of balance to risk (0-100)
        stop_loss_percent: Stop loss percentage from entry (optional)
        stop_loss_price: Specific stop loss price (optional)

    Returns:
        float: Position size in base units
    """
    if not balance or not price or not risk_percent:
        return 0

    risk_amount = balance * (risk_percent / 100)

    if stop_loss_price:
        # Calculate using specific stop price
        price_distance = abs(price - stop_loss_price)
        if price_distance <= 0:
            return 0
        return risk_amount / price_distance
    elif stop_loss_percent:
        # Calculate using stop loss percentage
        price_distance = price * (stop_loss_percent / 100)
        if price_distance <= 0:
            return 0
        return risk_amount / price_distance
    else:
        # Simple percentage of balance at market
        return risk_amount / price


def calculate_position_value(size: float, price: float) -> float:
    """
    Calculate position value.

    Args:
        size: Position size
        price: Price

    Returns:
        float: Position value
    """
    return size * price


def calculate_profit_after_fees(
    entry_price: float,
    exit_price: float,
    position_size: float,
    fee_rate: float,
    is_long: bool = True,
) -> float:
    """
    Calculate the profit or loss after fees for a trade.

    Args:
        entry_price: Entry price of the position
        exit_price: Exit price of the position
        position_size: Size of the position in base units
        fee_rate: Fee rate as a decimal (e.g., 0.001 for 0.1%)
        is_long: Whether this is a long position (True) or short position (False)

    Returns:
        float: Profit or loss after fees
    """
    # Calculate position values
    entry_value = position_size * entry_price
    exit_value = position_size * exit_price

    # Calculate fees
    entry_fee = entry_value * fee_rate
    exit_fee = exit_value * fee_rate
    total_fees = entry_fee + exit_fee

    # Calculate profit/loss
    if is_long:
        profit = exit_value - entry_value
    else:
        profit = entry_value - exit_value

    # Subtract fees
    net_profit = profit - total_fees

    return net_profit


def calculate_pip_value(
    size: float, pip_size: float, price: float, quote_currency_rate: float = 1.0
) -> float:
    """
    Calculate pip value for a position.

    Args:
        size: Position size
        pip_size: Size of 1 pip in decimal
        price: Current price
        quote_currency_rate: Exchange rate to account currency

    Returns:
        float: Pip value in account currency
    """
    pip_value = size * pip_size * quote_currency_rate

    # For currency pairs where base is the account currency
    if "USD/" in price or "/USD" in price:
        if "/USD" in price:  # XXX/USD pairs
            pip_value = size * pip_size
        else:  # USD/XXX pairs
            pip_value = size * pip_size / price

    return pip_value


def calculate_arbitrage_profit(
    buy_price: float,
    sell_price: float,
    quantity: float,
    buy_fee_rate: float = 0.0,
    sell_fee_rate: float = 0.0,
) -> float:
    """Calculate net arbitrage profit after fees."""
    if quantity <= 0:
        return 0.0
    gross = (sell_price - buy_price) * quantity
    fees = (buy_price * buy_fee_rate + sell_price * sell_fee_rate) * quantity
    return gross - fees


def calculate_position_size(
    account_balance: float,
    risk_percent: float,
    stop_loss_percent: float,
) -> float:
    """Basic position sizing using risk percentage and stop loss distance."""
    if account_balance <= 0 or risk_percent <= 0 or stop_loss_percent <= 0:
        return 0.0
    risk_amount = account_balance * risk_percent
    return risk_amount / stop_loss_percent


def calculate_risk_reward(*args: Union[str, float]) -> float:
    """Compute risk-reward ratio for a trade.

    This helper accepts either ``(entry_price, stop_loss, take_profit)`` or
    ``(action, entry_price, stop_loss, take_profit)``. The ``action`` argument
    can be ``"buy"`` or ``"sell"`` and is optional.  The ratio is calculated as
    ``abs(take_profit - entry_price) / abs(entry_price - stop_loss)``.

    Args:
        *args: Arguments as described above.

    Returns:
        float: Risk-reward ratio. ``0`` if inputs are invalid or risk is ``0``.
    """

    if len(args) == 3:
        entry_price, stop_loss, take_profit = args
    elif len(args) == 4:
        _, entry_price, stop_loss, take_profit = args
    else:
        raise ValueError("calculate_risk_reward expects 3 or 4 arguments")

    try:
        risk = abs(entry_price - stop_loss)
        reward = abs(take_profit - entry_price)
    except Exception:
        return 0.0

    if risk == 0:
        return 0.0

    return reward / risk


def calculate_confidence_score(
    votes: Dict[str, float], reasoning_data: Dict[str, Dict[str, Any]]
) -> float:
    """Calculate overall confidence score from council votes.

    Each entry in ``votes`` represents the normalized weight for an action
    (e.g., ``{"buy": 0.6, "sell": 0.4}``). ``reasoning_data`` contains per
    council information with the council's chosen action and confidence.  The
    final score is a weighted average of council confidences using their
    corresponding vote weights.

    Args:
        votes: Normalized vote weights per action.
        reasoning_data: Mapping of council name to action/confidence data.

    Returns:
        float: Confidence score in the range ``0`` to ``1``.
    """

    if not votes or not reasoning_data:
        return 0.0

    weighted_sum = 0.0
    weight_total = 0.0

    for info in reasoning_data.values():
        action = info.get("action")
        confidence = info.get("confidence", 0.0)
        weight = votes.get(action, 0.0)
        weighted_sum += weight * confidence
        weight_total += weight

    if weight_total == 0:
        return 0.0

    return weighted_sum / weight_total


def normalize_probability(value: float) -> float:
    """Normalize a probability value to the ``0-1`` range."""

    if value is None:
        return 0.0

    if value < 0:
        return 0.0
    if value > 1:
        if value <= 100:
            return value / 100.0
        return 1.0
    return float(value)


def weighted_average(values: List[float], weights: List[float]) -> float:
    """Return the weighted average of *values* using *weights*."""

    if not values or not weights or len(values) != len(weights):
        raise ValueError("values and weights must be non-empty and the same length")

    total_weight = sum(weights)
    if total_weight == 0:
        return 0.0

    return sum(v * w for v, w in zip(values, weights)) / total_weight


def time_weighted_average(values: List[float], timestamps: List[float]) -> float:
    """Compute a simple time weighted average for a series."""

    if not values or not timestamps or len(values) != len(timestamps):
        raise ValueError("values and timestamps must be the same length")

    if len(values) == 1:
        return float(values[0])

    durations = [timestamps[i] - timestamps[i - 1] for i in range(1, len(timestamps))]
    durations.insert(0, durations[0])

    total_duration = sum(durations)
    if total_duration == 0:
        return float(np.mean(values))

    return sum(v * d for v, d in zip(values, durations)) / total_duration


def validate_signal(signal: Dict[str, Any]) -> bool:
    """Basic validation for a trading signal dictionary."""

    required = {
        "symbol",
        "action",
        "entry_price",
        "stop_loss",
        "take_profit",
        "confidence",
    }

    if not isinstance(signal, dict):
        return False

    for field in required:
        if field not in signal:
            return False

    if (
        not isinstance(signal["confidence"], (int, float))
        or not 0 <= signal["confidence"] <= 1
    ):
        return False

    numeric_fields = ["entry_price", "stop_loss", "take_profit"]
    for field in numeric_fields:
        if not isinstance(signal[field], (int, float)):
            return False

    return True


def calculate_win_rate(wins: int, losses: int) -> float:
    """
    Calculate win rate.

    Args:
        wins: Number of winning trades
        losses: Number of losing trades

    Returns:
        float: Win rate percentage
    """
    total = wins + losses
    if total == 0:
        return 0
    return (wins / total) * 100


def calculate_success_rate(successes: int, attempts: int) -> float:
    """
    Calculate the success rate as a percentage.

    Args:
        successes: Number of successful outcomes
        attempts: Total number of attempts

    Returns:
        float: Success rate as a percentage (0-100)
    """
    if attempts == 0:
        return 0.0
    return (successes / attempts) * 100.0


def calculate_risk_reward_ratio(risk: float, reward: float) -> float:
    """
    Calculate risk-reward ratio.

    Args:
        risk: Risk amount
        reward: Reward amount

    Returns:
        float: Risk-reward ratio
    """
    if risk <= 0:
        return 0
    return reward / risk


<<<<<<< HEAD
=======

def calculate_expectancy(win_rate: float, avg_win: float, avg_loss: float) -> float:

>>>>>>> f029e731
def calculate_expectancy(win_rate: float,
                        avg_win: float,
                        avg_loss: float) -> float:

    """
    Calculate system expectancy.

    Args:
        win_rate: Win rate as percentage (0-100)
        avg_win: Average win amount
        avg_loss: Average loss amount (positive value)

    Returns:
        float: System expectancy
    """
    win_decimal = win_rate / 100
    return (win_decimal * avg_win) - ((1 - win_decimal) * avg_loss)


def calculate_expected_value(trades: List[Union[float, Dict[str, float]]]) -> float:
    """Calculate the expected value from a sequence of trades.

    Each trade can be provided as a numeric profit/loss value or as a dictionary
    containing a ``pnl`` or ``profit`` key. Positive values indicate winning
    trades while negative values indicate losses.

    Args:
        trades: Collection of trade results.

    Returns:
        Expected value per trade.
    """
    if not trades:
        return 0.0

    pnl_values = []
    for trade in trades:
        if isinstance(trade, dict):
            value = trade.get("pnl", trade.get("profit"))
        else:
            value = trade
        if value is None:
            continue
        pnl_values.append(float(value))

    if not pnl_values:
        return 0.0

    wins = [v for v in pnl_values if v > 0]
    losses = [abs(v) for v in pnl_values if v <= 0]
    win_rate = calculate_success_rate(len(wins), len(pnl_values))
    avg_win = sum(wins) / len(wins) if wins else 0.0
    avg_loss = sum(losses) / len(losses) if losses else 0.0
    return calculate_expectancy(win_rate, avg_win, avg_loss)


<<<<<<< HEAD
=======

def calculate_kelly_criterion(win_rate: float, avg_win_loss_ratio: float) -> float:

>>>>>>> f029e731
def calculate_kelly_criterion(win_rate: float, 
                             avg_win_loss_ratio: float) -> float:

    """
    Calculate Kelly criterion for optimal position sizing.

    Args:
        win_rate: Win rate as decimal (0-1)
        avg_win_loss_ratio: Ratio of average win to average loss

    Returns:
        float: Kelly percentage as decimal
    """
    # Convert win rate to decimal if it's a percentage
    if win_rate > 1:
        win_rate = win_rate / 100

    lose_rate = 1 - win_rate

    # Full Kelly formula: K = W/A - (1-W)/B where:
    # W = win rate, 1-W = lose rate
    # A = amount lost per trade (as positive number)
    # B = amount won per trade
    # Simplified when expressing as a ratio B/A:
    # K = W - (1-W)/(B/A)

    # Check valid inputs
    if lose_rate == 0 or avg_win_loss_ratio == 0:
        return 0

    kelly = win_rate - (lose_rate / avg_win_loss_ratio)

    # Limit to sensible range
    return max(0, min(kelly, 1))


def calculate_sharpe_ratio(returns: List[float], risk_free_rate: float = 0.0) -> float:
    """
    Calculate Sharpe ratio for a series of returns.

    Args:
        returns: List of period returns (not cumulative)
        risk_free_rate: Risk-free rate for the period

    Returns:
        float: Sharpe ratio
    """
    if not returns:
        return 0

    # Convert to numpy array for calculations
    returns_array = np.array(returns)

    # Calculate excess return
    excess_returns = returns_array - risk_free_rate

    # Calculate mean and standard deviation
    mean_excess_return = np.mean(excess_returns)
    std_excess_return = np.std(excess_returns, ddof=1)  # Use sample std

    if std_excess_return == 0:
        return 0

    # Calculate and return Sharpe ratio
    return mean_excess_return / std_excess_return


def calculate_sortino_ratio(
    returns: List[float], risk_free_rate: float = 0.0, target_return: float = 0.0
) -> float:
    """
    Calculate Sortino ratio for a series of returns.

    Args:
        returns: List of period returns (not cumulative)
        risk_free_rate: Risk-free rate for the period
        target_return: Target return (defaults to 0)

    Returns:
        float: Sortino ratio
    """
    if not returns:
        return 0

    # Convert to numpy array for calculations
    returns_array = np.array(returns)

    # Calculate excess return over risk-free rate
    excess_returns = returns_array - risk_free_rate

    # Calculate mean excess return
    mean_excess_return = np.mean(excess_returns)

    # Calculate downside deviation (only negative returns against target)
    downside_returns = excess_returns[excess_returns < target_return] - target_return

    if len(downside_returns) == 0:
        return float("inf")  # No downside, perfect Sortino

    downside_deviation = np.sqrt(np.mean(np.square(downside_returns)))

    if downside_deviation == 0:
        return 0

    # Calculate and return Sortino ratio
    return mean_excess_return / downside_deviation


def calculate_max_drawdown(equity_curve: List[float]) -> float:
    """
    Calculate maximum drawdown from an equity curve.

    Args:
        equity_curve: List of equity values over time

    Returns:
        float: Maximum drawdown as a percentage
    """
    if not equity_curve:
        return 0

    # Calculate running maximum
    running_max = np.maximum.accumulate(equity_curve)

    # Calculate drawdown in percent terms
    drawdowns = (equity_curve - running_max) / running_max * 100

    # Get the maximum drawdown
    max_drawdown = np.min(drawdowns)

    return abs(max_drawdown)


def calculate_calmar_ratio(annual_return: float, max_drawdown: float) -> float:
    """
    Calculate Calmar ratio.

    Args:
        annual_return: Annual return as a percentage
        max_drawdown: Maximum drawdown as a percentage

    Returns:
        float: Calmar ratio
    """
    if max_drawdown == 0:
        return float("inf")  # No drawdown, perfect Calmar

    return annual_return / max_drawdown


def calculate_volatility(
    prices: Union[pd.Series, List[float]], window: int = 20
) -> float:
    """Calculate historical volatility based on log returns."""
    if isinstance(prices, list):
        prices = pd.Series(prices)
    returns = np.log(prices).diff().dropna()
    if returns.empty:
        return 0.0
    if len(returns) > window:
        returns = returns[-window:]
    return float(returns.std() * np.sqrt(len(returns)))


def calculate_correlation(
    series1: Union[pd.Series, List[float]],
    series2: Union[pd.Series, List[float]],
) -> float:
    """Compute the correlation coefficient between two data series."""
    if isinstance(series1, list):
        series1 = pd.Series(series1)
    if isinstance(series2, list):
        series2 = pd.Series(series2)
    if series1.empty or series2.empty:
        return 0.0
    min_len = min(len(series1), len(series2))
    if min_len == 0:
        return 0.0
    return float(series1[-min_len:].corr(series2[-min_len:]))


def calculate_correlation_matrix(
    symbol_dict: Dict[str, Union[np.ndarray, pd.Series]],
) -> pd.DataFrame:
    """Compute a correlation matrix from closing price data.

    Parameters
    ----------
    symbol_dict : Dict[str, Union[np.ndarray, pd.Series]]
        Mapping of symbols to arrays or Series of closing prices.

    Returns
    -------
    pandas.DataFrame
        Correlation matrix indexed and labeled by symbol.
    """

    if not symbol_dict:
        return pd.DataFrame()

    df = pd.DataFrame({k: pd.Series(v) for k, v in symbol_dict.items()})
    return df.corr()


def calculate_drawdown(
    equity_curve: Union[pd.Series, List[float]],
) -> Tuple[float, float]:
    """Calculate maximum and current drawdown percentages."""
    if isinstance(equity_curve, list):
        equity_curve = pd.Series(equity_curve)
    if equity_curve.empty:
        return 0.0, 0.0
    running_max = equity_curve.cummax()
    drawdowns = (equity_curve - running_max) / running_max * 100
    max_drawdown = drawdowns.min()
    current_drawdown = drawdowns.iloc[-1]
    return abs(float(max_drawdown)), abs(float(current_drawdown))


def calculate_liquidation_price(
    side: Union[str, enum.Enum],
    entry_price: float,
    leverage: float,
    maintenance_margin: float = 0.005,
) -> float:
    """Estimate liquidation price for a leveraged position."""
    if leverage <= 0 or entry_price <= 0:
        return 0.0
    if isinstance(side, enum.Enum):
        side = side.value
    side = str(side).lower()
    if side == "long":
        return entry_price * (1 - 1 / leverage + maintenance_margin)
    return entry_price * (1 + 1 / leverage - maintenance_margin)


def z_score(value: float, mean: float, std_dev: float) -> float:
    """
    Calculate z-score for a value.

    Args:
        value: Value to calculate z-score for
        mean: Mean of the distribution
        std_dev: Standard deviation of the distribution

    Returns:
        float: Z-score
    """
    if std_dev == 0:
        return 0
    return (value - mean) / std_dev


def calculate_z_score(value: float, data_series: List[float]) -> float:
    """
    Calculate the z-score of a value relative to a data series.

    Args:
        value: The value to calculate the z-score for
        data_series: List of historical values to compare against

    Returns:
        float: The z-score (number of standard deviations from the mean)
    """
    if not data_series or len(data_series) < 2:
        return 0.0

    mean = sum(data_series) / len(data_series)
    variance = sum((x - mean) ** 2 for x in data_series) / len(data_series)
    std_dev = variance**0.5

    if std_dev == 0:
        return 0.0

    return (value - mean) / std_dev


def is_price_consolidating(prices: List[float], threshold_percent: float = 2.0) -> bool:
    """
    Check if price is consolidating within a range.

    Args:
        prices: List of prices
        threshold_percent: Maximum percentage difference for consolidation

    Returns:
        bool: True if price is consolidating
    """
    if not prices:
        return False

    price_min = min(prices)
    price_max = max(prices)
    price_range = price_max - price_min
    threshold = price_min * (threshold_percent / 100)

    return price_range <= threshold


def is_breaking_out(
    prices: List[float], lookback: int = 20, threshold_percent: float = 2.0
) -> bool:
    """
    Check if price is breaking out of a consolidation.

    Args:
        prices: List of prices (most recent last)
        lookback: Number of prices to look back for consolidation
        threshold_percent: Minimum percentage change for breakout

    Returns:
        bool: True if price is breaking out
    """
    if len(prices) < lookback + 1:
        return False

    # Get consolidation period prices
    consolidation_prices = prices[-lookback - 1 : -1]
    current_price = prices[-1]

    # Calculate consolidation range
    price_min = min(consolidation_prices)
    price_max = max(consolidation_prices)

    # Check if current price is breaking out
    threshold = price_max * (threshold_percent / 100)

    return (
        current_price > price_max + threshold or current_price < price_min - threshold
    )


def calculate_pivot_points(high: float, low: float, close: float) -> Dict[str, float]:
    """
    Calculate pivot points (floor method).

    Args:
        high: High price
        low: Low price
        close: Close price

    Returns:
        Dict: Calculated pivot points
    """
    pivot = (high + low + close) / 3

    s1 = (2 * pivot) - high
    s2 = pivot - (high - low)
    s3 = low - 2 * (high - pivot)

    r1 = (2 * pivot) - low
    r2 = pivot + (high - low)
    r3 = high + 2 * (pivot - low)

    return {"pivot": pivot, "r1": r1, "r2": r2, "r3": r3, "s1": s1, "s2": s2, "s3": s3}


# Backwards compatibility alias
pivot_points = calculate_pivot_points


def obfuscate_sensitive_data(
    data: Union[str, Dict, List], level: int = 1
) -> Union[str, Dict, List]:


    return {
        'pivot': pivot,
        'r1': r1,
        'r2': r2,
        'r3': r3,
        's1': s1,
        's2': s2,
        's3': s3
    }


def pivot_points(high: float, low: float, close: float) -> Dict[str, float]:
<<<<<<< HEAD
    """Alias for calculate_pivot_points for backward compatibility."""
    return calculate_pivot_points(high, low, close)

=======
    """Alias for :func:`calculate_pivot_points`."""
    return calculate_pivot_points(high, low, close)

# Backward compatibility alias
# Backwards compatibility alias


# Backward compatibility alias
def pivot_points(high: float, low: float, close: float) -> Dict[str, float]:
    """Alias for :func:`calculate_pivot_points` for backward compatibility."""
    return calculate_pivot_points(high, low, close)

# Backwards compatibility alias


pivot_points = calculate_pivot_points

>>>>>>> f029e731
def obfuscate_sensitive_data(data: Union[str, Dict, List], level: int = 1) -> Union[str, Dict, List]:

    """
    Obfuscate sensitive data to prevent leakage of confidential information.
    Different from mask_sensitive_data, this focuses on scrubbing content rather than masking keys.

    Args:
        data: String, dictionary, or list to obfuscate
        level: Obfuscation level (1-3, higher means more aggressive)

    Returns:
        Obfuscated data in the same format as the input
    """
    if isinstance(data, str):
        # Obfuscate email addresses
        data = re.sub(r"[\w\.-]+@[\w\.-]+", "[EMAIL]", data)

        # Obfuscate phone numbers
        data = re.sub(
            r"\b(\+\d{1,2}\s?)?\(?\d{3}\)?[\s.-]?\d{3}[\s.-]?\d{4}\b", "[PHONE]", data
        )

        # Obfuscate IP addresses
        data = re.sub(r"\b\d{1,3}\.\d{1,3}\.\d{1,3}\.\d{1,3}\b", "[IP]", data)

        # Obfuscate URLs if level > 1
        if level > 1:
            data = re.sub(r"https?://(?:[-\w.]|(?:%[\da-fA-F]{2}))+", "[URL]", data)

        # Obfuscate financial values if level > 2
        if level > 2:
            # Match common currency patterns
            data = re.sub(r"[$€£¥]?\s?\d+(?:,\d{3})*(?:\.\d+)?", "[AMOUNT]", data)

    elif isinstance(data, dict):
        # Recursively process dictionary values
        return {k: obfuscate_sensitive_data(v, level) for k, v in data.items()}

    elif isinstance(data, list):
        # Recursively process list items
        return [obfuscate_sensitive_data(item, level) for item in data]

    return data


def exponential_smoothing(data: List[float], alpha: float = 0.3) -> List[float]:
    """
    Apply simple exponential smoothing to a time series.

    Args:
        data: List of data points (time series)
        alpha: Smoothing factor (0 < alpha < 1)

    Returns:
        List of smoothed values
    """
    if not data:
        return []

    if alpha <= 0 or alpha >= 1:
        raise ValueError("Alpha must be between 0 and 1 (exclusive)")

    smoothed = [data[0]]  # Initialize with first value

    for i in range(1, len(data)):
        # Formula: s_t = alpha * x_t + (1 - alpha) * s_{t-1}
        smoothed_val = alpha * data[i] + (1 - alpha) * smoothed[i - 1]
        smoothed.append(smoothed_val)

    return smoothed


def exponential_smooth(data: List[float], alpha: float = 0.3) -> List[float]:
    """
    Alias for exponential_smoothing with a shorter name.

    Args:
        data: List of values to smooth
        alpha: Smoothing factor (0-1)

    Returns:
        List[float]: Smoothed values
    """
    return exponential_smoothing(data, alpha)


def periodic_reset(interval: float = 3600.0):
    """
    Decorator for functions that need to reset their state periodically.

    Args:
        interval: Time interval in seconds between resets

    Returns:
        Decorator function
    """

    def decorator(func):
        last_reset = {"time": time.time()}

        @functools.wraps(func)
        def wrapper(*args, **kwargs):
            current_time = time.time()

            # Check if it's time to reset
            if current_time - last_reset["time"] >= interval:
                # Reset by calling with reset flag
                if "reset" in inspect.signature(func).parameters:
                    result = func(*args, reset=True, **kwargs)
                else:
                    # For backward compatibility with functions that don't accept reset
                    result = func(*args, **kwargs)

                last_reset["time"] = current_time
                return result
            else:
                # Normal call, no reset
                if "reset" in inspect.signature(func).parameters:
                    return func(*args, reset=False, **kwargs)
                else:
                    return func(*args, **kwargs)

        return wrapper

    return decorator


def async_retry_with_backoff_decorator(
    max_retries=3,
    backoff_factor=2,
    initial_wait=1.0,
    max_wait=60.0,
    retry_exceptions=(Exception,),
):
    """
    Decorator for retrying async functions with exponential backoff.

    Args:
        max_retries: Maximum number of retries
        backoff_factor: Multiplier for each successive backoff
        initial_wait: Initial wait time in seconds
        max_wait: Maximum wait time in seconds
        retry_exceptions: Exceptions to catch and retry on

    Returns:
        Decorated function
    """

    def decorator(func):
        @functools.wraps(func)
        async def wrapper(*args, **kwargs):
            return await async_retry_with_backoff(
                func,
                *args,
                max_retries=max_retries,
                backoff_factor=backoff_factor,
                initial_wait=initial_wait,
                max_wait=max_wait,
                retry_exceptions=retry_exceptions,
                **kwargs,
            )

        return wrapper

    return decorator


# Alias for backward compatibility
async_retry_with_backoff = async_retry_with_backoff_decorator


# Define the interface for external usage
def cache_with_ttl(ttl_seconds=300):
    """
    Decorator for caching function results with a time-to-live (TTL).

    Args:
        ttl_seconds: Time-to-live in seconds (default: 300)

    Returns:
        Decorated function
    """
    import time
    import functools

    def decorator(func):
        cache = {}

        @functools.wraps(func)
        def wrapper(*args, **kwargs):
            # Create a key from the function arguments
            key = str(args) + str(sorted(kwargs.items()))

            # Check if result is in cache and not expired
            current_time = time.time()
            if key in cache:
                result, timestamp = cache[key]
                if current_time - timestamp < ttl_seconds:
                    return result

            # Call the function and cache the result
            result = func(*args, **kwargs)
            cache[key] = (result, current_time)

            # Clean up expired entries
            for k in list(cache.keys()):
                if current_time - cache[k][1] > ttl_seconds:
                    del cache[k]

            return result

        return wrapper

    return decorator


def safe_execute(func, *args, default=None, log_error=True, **kwargs):
    """
    Execute a function safely, catching any exceptions.

    Args:
        func: Function to execute
        *args: Arguments to pass to the function
        default: Default value to return on error
        log_error: Whether to log the error
        **kwargs: Keyword arguments to pass to the function

    Returns:
        Function result or default value on error
    """
    import logging

    try:
        return func(*args, **kwargs)
    except Exception as e:
        if log_error:
            logger = logging.getLogger("utils")
            logger.error(f"Error executing {func.__name__}: {str(e)}")
        return default


def periodic_reset(seconds=None, minutes=None, hours=None, days=None):
    """
    Decorator for functions that should reset their state periodically.

    Args:
        seconds: Reset interval in seconds
        minutes: Reset interval in minutes
        hours: Reset interval in hours
        days: Reset interval in days

    Returns:
        Decorated function
    """
    import time
    import functools

    # Calculate total seconds
    total_seconds = 0
    if seconds:
        total_seconds += seconds
    if minutes:
        total_seconds += minutes * 60
    if hours:
        total_seconds += hours * 3600
    if days:
        total_seconds += days * 86400

    if total_seconds <= 0:
        total_seconds = 3600  # Default: 1 hour

    def decorator(func):
        # Store state
        state = {"last_reset": time.time(), "cache": {}}

        @functools.wraps(func)
        def wrapper(*args, **kwargs):
            # Check if reset is needed
            current_time = time.time()
            if current_time - state["last_reset"] > total_seconds:
                state["cache"] = {}
                state["last_reset"] = current_time

            # Generate cache key
            key = str(args) + str(sorted(kwargs.items()))

            # Check if result is cached
            if key in state["cache"]:
                return state["cache"][key]

            # Call function and cache result
            result = func(*args, **kwargs)
            state["cache"][key] = result
            return result

        return wrapper

    return decorator


# Dictionary to store registered components
_REGISTERED_COMPONENTS = {}


def register_component(name, component):
    """
    Register a component by name for later retrieval.

    Args:
        name: Component name
        component: Component object or class

    Returns:
        The registered component
    """
    _REGISTERED_COMPONENTS[name] = component
    return component


def get_registered_components():
    """
    Get all registered components.

    Returns:
        Dictionary of registered components
    """
    return _REGISTERED_COMPONENTS.copy()


def get_registered_component(name, default=None):
    """
    Get a registered component by name.

    Args:
        name: Component name
        default: Default value if component not found

    Returns:
        The component or default value
    """
    return _REGISTERED_COMPONENTS.get(name, default)


def timeit(func):
    """Decorator for timing function execution."""

    @functools.wraps(func)
    async def async_wrapper(*args, **kwargs):
        start_time = time.time()
        result = await func(*args, **kwargs)
        elapsed_time = time.time() - start_time
        logger.debug(f"Function {func.__name__} took {elapsed_time:.4f} seconds")
        return result

    @functools.wraps(func)
    def sync_wrapper(*args, **kwargs):
        start_time = time.time()
        result = func(*args, **kwargs)
        elapsed_time = time.time() - start_time
        logger.debug(f"Function {func.__name__} took {elapsed_time:.4f} seconds")
        return result

    # Use appropriate wrapper based on whether the function is async or not
    if asyncio.iscoroutinefunction(func):
        return async_wrapper
    else:
        return sync_wrapper


# Alias for backward compatibility
timing_decorator = timeit


def execution_time_ms(func):
    """
    Decorator that measures execution time and returns it along with the result.

    Args:
        func: Function to measure execution time for

    Returns:
        Tuple of (result, execution_time_ms)
    """

    @functools.wraps(func)
    async def async_wrapper(*args, **kwargs):
        start_time = time.time()
        result = await func(*args, **kwargs)
        end_time = time.time()
        execution_time = (end_time - start_time) * 1000  # ms
        return result, execution_time

    @functools.wraps(func)
    def sync_wrapper(*args, **kwargs):
        start_time = time.time()
        result = func(*args, **kwargs)
        end_time = time.time()
        execution_time = (end_time - start_time) * 1000  # ms
        return result, execution_time

    # Use appropriate wrapper based on whether the function is async or not
    if asyncio.iscoroutinefunction(func):
        return async_wrapper
    else:
        return sync_wrapper


def rolling_apply(data, window, func):
    """
    Apply a function to rolling windows of a data series.

    Args:
        data: Data series (list or numpy array)
        window: Window size
        func: Function to apply to each window

    Returns:
        List of results for each window
    """
    if len(data) < window:
        return []

    result = []
    for i in range(len(data) - window + 1):
        window_data = data[i : i + window]
        result.append(func(window_data))

    return result


def numpy_rolling_window(arr, window):
    """
    Create rolling windows of a numpy array.

    Args:
        arr: Numpy array
        window: Window size

    Returns:
        Array of rolling windows
    """
    shape = arr.shape[:-1] + (arr.shape[-1] - window + 1, window)
    strides = arr.strides + (arr.strides[-1],)
    return np.lib.stride_tricks.as_strided(arr, shape=shape, strides=strides)


def parallelize_calculation(func, data_list, num_processes=None):
    """
    Parallelize a calculation across multiple processes.

    Args:
        func: Function to parallelize
        data_list: List of data items to process
        num_processes: Number of processes to use (None = CPU count)

    Returns:
        List of results
    """
    import multiprocessing

    if num_processes is None:
        num_processes = multiprocessing.cpu_count()

    if num_processes <= 1 or len(data_list) <= 1:
        # For small data or requested serial processing, don't use multiprocessing
        return [func(item) for item in data_list]

    with multiprocessing.Pool(processes=num_processes) as pool:
        results = pool.map(func, data_list)

    return results


# Alias for backward compatibility
parallelize = parallelize_calculation


def exponential_decay(values, decay_factor=0.9):
    """
    Apply exponential decay to a series of values.

    Args:
        values: List of values
        decay_factor: Decay factor (0-1)

    Returns:
        List of values with exponential decay applied
    """
    if not values:
        return []

    result = [values[0]]
    for i in range(1, len(values)):
        result.append(values[i] * decay_factor + result[i - 1] * (1 - decay_factor))

    return result


def window_calculation(data, window, func, min_periods=None):
    """
    Apply a function to sliding windows of data.

    Args:
        data: List or numpy array of data
        window: Window size
        func: Function to apply to each window
        min_periods: Minimum number of observations required

    Returns:
        List of results
    """
    if isinstance(data, np.ndarray):
        # Use numpy functions for efficiency
        if min_periods is None:
            min_periods = window

        result = []
        for i in range(len(data)):
            if i < window - 1:
                if i >= min_periods - 1:
                    window_data = data[: i + 1]
                    result.append(func(window_data))
                else:
                    result.append(None)
            else:
                window_data = data[i - window + 1 : i + 1]
                result.append(func(window_data))

        return result
    else:
        # For regular lists
        if min_periods is None:
            min_periods = window

        result = []
        for i in range(len(data)):
            if i < window - 1:
                if i >= min_periods - 1:
                    window_data = data[: i + 1]
                    result.append(func(window_data))
                else:
                    result.append(None)
            else:
                window_data = data[i - window + 1 : i + 1]
                result.append(func(window_data))

        return result


def exponential_decay_weights(window, decay_factor=0.94):
    """
    Generate exponential decay weights for a window.

    Args:
        window: Window size
        decay_factor: Decay factor (0-1)

    Returns:
        Numpy array of weights that sum to 1
    """
    weights = np.array([decay_factor**i for i in range(window)])
    weights = weights[::-1]  # Reverse to give higher weight to recent values
    return weights / weights.sum()  # Normalize to sum to 1


def sigmoid(x):
    """
    Calculate the sigmoid function for the input.

    Args:
        x: Input value

    Returns:
        Sigmoid value
    """
    import numpy as np

    return 1 / (1 + np.exp(-x))


def singleton(cls):
    """
    Decorator to implement the singleton pattern.

    Args:
        cls: Class to make singleton

    Returns:
        Singleton class
    """
    instances = {}

    def get_instance(*args, **kwargs):
        if cls not in instances:
            instances[cls] = cls(*args, **kwargs)
        return instances[cls]

    return get_instance


def setup_event_loop(debug=False, thread_name_prefix="", max_tasks=None):
    """
    Set up an asyncio event loop with proper configuration.

    Args:
        debug: Whether to enable debug mode
        thread_name_prefix: Prefix for thread names in the executor
        max_tasks: Maximum number of tasks in the event loop

    Returns:
        Configured event loop
    """
    import asyncio

    # Create a new event loop
    loop = asyncio.new_event_loop()

    # Configure the loop
    loop.set_debug(debug)

    # Configure thread pool executor
    if thread_name_prefix or max_tasks:
        from concurrent.futures import ThreadPoolExecutor

        executor = ThreadPoolExecutor(
            thread_name_prefix=thread_name_prefix, max_workers=max_tasks
        )
        loop.set_default_executor(executor)

    # Set as the current event loop
    asyncio.set_event_loop(loop)

    return loop


async def cancel_all_tasks(tasks, timeout=10.0):
    """
    Cancel all provided tasks and wait for them to complete.

    Args:
        tasks: Set or list of tasks to cancel
        timeout: Maximum time to wait for tasks to complete cancellation

    Returns:
        Set of tasks that did not complete within the timeout
    """
    import asyncio

    if not tasks:
        return set()

    # Convert to set if it's not already
    tasks = set(tasks)

    # Request cancellation for all tasks
    for task in tasks:
        if not task.done():
            task.cancel()

    # Wait for all tasks to complete cancellation
    pending = tasks
    try:
        # Use wait_for to limit the time we wait
        done, pending = await asyncio.wait(
            tasks, timeout=timeout, return_when=asyncio.ALL_COMPLETED
        )
    except asyncio.CancelledError:
        # If this function itself is cancelled, re-cancel all tasks
        for task in pending:
            if not task.done():
                task.cancel()
        # Re-raise to propagate cancellation
        raise

    # Log warnings for tasks that didn't complete
    if pending:
        logger.warning(
            f"{len(pending)} tasks did not complete cancellation within {timeout}s"
        )

    return pending


async def create_async_task(coro, name=None, logger=None):
    """
    Create and schedule an asyncio task with proper error handling.

    Args:
        coro: Coroutine to schedule as a task
        name: Optional name for the task
        logger: Optional logger for error reporting

    Returns:
        asyncio.Task: The created task
    """
    if name is None:
        name = create_task_name()

    if logger is None:
        logger = get_logger(__name__)

    async def _wrapped_coro():
        try:
            return await coro
        except asyncio.CancelledError:
            logger.debug(f"Task {name} was cancelled")
            raise
        except Exception as e:
            logger.error(f"Error in async task {name}: {str(e)}", exc_info=True)
            raise

    task = asyncio.create_task(_wrapped_coro(), name=name)
    return task


def validate_timeframe(timeframe: str) -> str:
    """
    Validate that a timeframe string is in the correct format.

    Args:
        timeframe: Timeframe string (e.g., '1m', '5m', '1h', '1d')

    Returns:
        str: The validated timeframe string

    Raises:
        ValueError: If the timeframe format is invalid
    """
    match = re.match(r"^(\d+)([smhdwM])$", timeframe)
    if not match:
        raise ValueError(f"Invalid timeframe format: {timeframe}")

    value, unit = match.groups()
    value = int(value)

    # Validate that the value is positive
    if value <= 0:
        raise ValueError(f"Timeframe value must be positive: {timeframe}")

    # Validate the unit
    if unit not in "smhdwM":
        raise ValueError(f"Invalid timeframe unit: {unit}")

    return timeframe


def get_higher_timeframes(timeframe: str, count: int = 3) -> List[str]:
    """
    Generate a list of higher timeframes based on a given timeframe.

    Args:
        timeframe: Base timeframe string (e.g., '1m', '5m', '1h', '1d')
        count: Number of higher timeframes to generate

    Returns:
        List[str]: List of higher timeframe strings
    """
    # Validate the input timeframe
    validate_timeframe(timeframe)

    # Parse the timeframe
    value, unit = parse_timeframe(timeframe)

    # Define the unit progression
    unit_progression = ["m", "h", "d", "w", "M"]

    # Define standard timeframe values for each unit
    standard_values = {
        "s": [1, 5, 15, 30],
        "m": [1, 5, 15, 30],
        "h": [1, 2, 4, 6, 8, 12],
        "d": [1, 3, 7],
        "w": [1, 2],
        "M": [1, 3, 6],
    }

    result = []
    current_unit_idx = unit_progression.index(unit) if unit in unit_progression else -1

    # If the unit is seconds or not in the progression, start with minutes
    if unit == "s" or current_unit_idx == -1:
        current_unit_idx = 0  # Start with minutes

    # Generate higher timeframes
    remaining = count
    current_unit = unit

    while remaining > 0 and current_unit_idx < len(unit_progression):
        current_unit = unit_progression[current_unit_idx]

        # If we're still on the same unit as the input timeframe,
        # only consider values higher than the input value
        values_to_consider = [
            v
            for v in standard_values[current_unit]
            if current_unit != unit or v > value
        ]

        # If no higher values in this unit, move to the next unit
        if not values_to_consider:
            current_unit_idx += 1
            continue

        # Add timeframes from this unit
        for val in values_to_consider:
            if remaining <= 0:
                break

            result.append(f"{val}{current_unit}")
            remaining -= 1

        # Move to the next unit
        current_unit_idx += 1

    return result


def calculate_rolling_correlation(series1, series2, window=20):
    """
    Calculate rolling correlation between two series.

    Args:
        series1: First data series
        series2: Second data series
        window: Rolling window size

    Returns:
        List of correlation values
    """
    if len(series1) != len(series2):
        raise ValueError("Series must be of equal length")

    if len(series1) < window:
        return []

    correlations = []
    for i in range(window, len(series1) + 1):
        window_s1 = series1[i - window : i]
        window_s2 = series2[i - window : i]

        # Calculate correlation
        mean_s1 = sum(window_s1) / window
        mean_s2 = sum(window_s2) / window

        num = sum(
            (window_s1[j] - mean_s1) * (window_s2[j] - mean_s2) for j in range(window)
        )
        den1 = sum((window_s1[j] - mean_s1) ** 2 for j in range(window))
        den2 = sum((window_s2[j] - mean_s2) ** 2 for j in range(window))

        if den1 == 0 or den2 == 0:
            correlations.append(0)
        else:
            correlations.append(num / ((den1 * den2) ** 0.5))

    return correlations


def get_submodules(package_name):
    """
    Get all submodules of a package.

    Args:
        package_name: Name of the package

    Returns:
        List of submodule names
    """
    if isinstance(package_name, str):
        package = importlib.import_module(package_name)
    else:
        package = package_name
        package_name = package.__name__

    submodules = []
    for _, name, is_pkg in pkgutil.iter_modules(package.__path__, package_name + "."):
        submodules.append(name)
        if is_pkg:
            submodules.extend(get_submodules(name))

    return submodules



def compress_data(data: bytes) -> bytes:
    """Compress binary data using gzip."""
    buffer = io.BytesIO()
    with gzip.GzipFile(fileobj=buffer, mode='wb') as f:
        f.write(data)
    return buffer.getvalue()


def decompress_data(data: bytes) -> bytes:
    """Decompress gzip-compressed binary data."""
    with gzip.GzipFile(fileobj=io.BytesIO(data), mode='rb') as f:
        return f.read()


def create_directory(path, exist_ok=True):
    """
    Create a directory and any necessary parent directories.

    Args:
        path: Directory path to create
        exist_ok: If True, don't raise an error if directory already exists

    Returns:
        Path to the created directory
    """
    try:
        os.makedirs(path, exist_ok=exist_ok)
        return path
    except Exception as e:
        logger.error(f"Failed to create directory {path}: {str(e)}")
        raise


def create_directory_if_not_exists(path: str) -> str:
    """Create directory if it does not already exist."""
    return create_directory(path, exist_ok=True)

<<<<<<< HEAD
=======


ASSET_PRECISION_MAP = {
    'BTC': 8,
    'ETH': 8,
    'USDT': 2,
}


def get_asset_precision(symbol: str) -> int:
    """Return decimal precision for a trading symbol."""
    return ASSET_PRECISION_MAP.get(symbol.upper(), 2)


def calculate_zscore(data: Sequence[float]) -> float:
    """Calculate the z-score of the latest data point."""
    series = np.asarray(data, dtype=float)
    return (series[-1] - series.mean()) / (series.std() + 1e-10)


def detect_outliers(data: Sequence[float], threshold: float = 3.0) -> List[int]:
    """Return indices of values beyond ``threshold`` standard deviations."""
    series = np.asarray(data, dtype=float)
    mean = series.mean()
    std = series.std() + 1e-10
    return [i for i, x in enumerate(series) if abs(x - mean) > threshold * std]


def exponential_backoff(attempt: int, base_delay: float = 1.0, max_delay: float = 60.0) -> float:
    """Calculate exponential backoff delay."""
    return min(base_delay * (2 ** attempt), max_delay)

def safe_nltk_download(resource: str, quiet: bool = True) -> bool:
    """Check for an NLTK resource without downloading.

    If the resource is not found locally, log a warning and return ``False``
    instead of attempting a network download. This prevents network timeouts
    when running in restricted environments.

def compress_object(data: Any) -> bytes:
    """Serialize and gzip-compress arbitrary Python objects."""
    serialized = pickle.dumps(data)
    return gzip.compress(serialized)


def decompress_object(data: bytes) -> Any:
    """Decompress and deserialize data produced by :func:`compress_object`."""
    decompressed = gzip.decompress(data)
    return pickle.loads(decompressed)

    Args:
        resource: Name of the NLTK resource (e.g. ``'vader_lexicon'``).
        quiet: Unused, maintained for API compatibility.

    Returns:
        ``True`` if the resource is available locally, otherwise ``False``.
    """
    try:
        nltk.data.find(resource)
        return True
    except LookupError:
        logger = logging.getLogger(__name__)
        logger.warning("NLTK resource '%s' not available; skipping download", resource)
        return False
def compress_data(data: bytes) -> bytes:
    """Compress binary data using gzip."""
    out = io.BytesIO()
    with gzip.GzipFile(fileobj=out, mode="wb") as f:
        f.write(data)
    return out.getvalue()
    if not data:
        return b""
    return gzip.compress(data)


def decompress_data(data: bytes) -> bytes:
    """Decompress gzip-compressed binary data."""
    if not data:
        return b""
    return gzip.decompress(data)
def pivot_points(high: float, low: float, close: float) -> Dict[str, float]:
    """Backward-compatible alias for calculate_pivot_points."""
    return calculate_pivot_points(high, low, close)

def compress_data(data: Union[str, bytes]) -> bytes:
    """Compress data using gzip."""
    if isinstance(data, str):
        data = data.encode("utf-8")
    return gzip.compress(data)


def decompress_data(data: bytes) -> str:
    """Decompress gzip-compressed data."""
    return gzip.decompress(data).decode("utf-8")


def create_directory_if_not_exists(path: str) -> str:
    """Create directory if it does not already exist."""
    return create_directory(path, exist_ok=True)

def compress_data(data: Any) -> bytes:
    """Serialize and gzip-compress arbitrary Python data."""
    try:
        serialized = pickle.dumps(data)
        return gzip.compress(serialized)
    except Exception as exc:  # pragma: no cover - best effort
        logger.error("Failed to compress data: %s", exc)
        raise


def decompress_data(data: bytes) -> Any:
    """Decompress and deserialize data produced by :func:`compress_data`."""
    try:
        decompressed = gzip.decompress(data)
        return pickle.loads(decompressed)
    except Exception as exc:  # pragma: no cover - best effort
        logger.error("Failed to decompress data: %s", exc)
        return pickle.loads(zlib.decompress(data))
    except Exception as e:
        logger.error(f"Failed to decompress data: {str(e)}")
        raise



>>>>>>> f029e731
class ThreadSafeDict:
    """
    Thread-safe dictionary implementation using a lock.
    """

    def __init__(self, initial_data=None):
        """
        Initialize the thread-safe dictionary.

        Args:
            initial_data: Optional initial dictionary data
        """
        self._dict = initial_data.copy() if initial_data else {}
        self._lock = threading.RLock()

    def __getitem__(self, key):
        """Get item with thread safety."""
        with self._lock:
            return self._dict[key]

    def __setitem__(self, key, value):
        """Set item with thread safety."""
        with self._lock:
            self._dict[key] = value

    def __delitem__(self, key):
        """Delete item with thread safety."""
        with self._lock:
            del self._dict[key]

    def __contains__(self, key):
        """Check if key exists with thread safety."""
        with self._lock:
            return key in self._dict

    def __len__(self):
        """Get dictionary length with thread safety."""
        with self._lock:
            return len(self._dict)

    def __iter__(self):
        """Iterate over keys with thread safety."""
        with self._lock:
            return iter(self._dict.copy())

    def get(self, key, default=None):
        """Get item with default value and thread safety."""
        with self._lock:
            return self._dict.get(key, default)

    def pop(self, key, default=None):
        """Pop item with thread safety."""
        with self._lock:
            return self._dict.pop(key, default)

    def clear(self):
        """Clear dictionary with thread safety."""
        with self._lock:
            self._dict.clear()

    def update(self, other=None, **kwargs):
        """Update dictionary with thread safety."""
        with self._lock:
            if other:
                self._dict.update(other)
            if kwargs:
                self._dict.update(kwargs)

    def items(self):
        """Get items with thread safety."""
        with self._lock:
            return list(self._dict.items())

    def keys(self):
        """Get keys with thread safety."""
        with self._lock:
            return list(self._dict.keys())

    def values(self):
        """Get values with thread safety."""
        with self._lock:
            return list(self._dict.values())

    def copy(self):
        """Get a copy of the dictionary with thread safety."""
        with self._lock:
            return self._dict.copy()


class ClassRegistry:
    """Simple registry for dynamically loaded classes."""

    def __init__(self) -> None:
        # Mapping of class name to the actual class reference
        self._classes: Dict[str, type] = {}

    def register(self, cls: Type) -> None:
        """Register a class reference using its ``__name__``."""
        self._classes[cls.__name__] = cls

    def get(self, name: str) -> type:
        """Retrieve a previously registered class by name.

        Raises:
            KeyError: If ``name`` is not registered.
        """
        try:
            return self._classes[name]
        except KeyError as exc:
            raise KeyError(f"{name!r} not registered") from exc

    def get_all(self) -> List[type]:
        """Return all registered class references."""
        return list(self._classes.values())


class AsyncService:
    """Minimal async service base class used by services throughout the system."""

    def __init__(
        self,
        name: str = "",
        config: Optional[Any] = None,
        signal_bus: Optional["SignalBus"] = None,
    ) -> None:
        self.name = name
        self.config = config or {}
        self.signal_bus = signal_bus or SignalBus()

    async def start(self) -> None:
        """Start the service.  Subclasses should override."""
        return None

    async def stop(self) -> None:
        """Stop the service.  Subclasses should override."""
        return None


class Signal(str, enum.Enum):
    """Enumeration of basic system-wide events for the signal bus."""

    ACCOUNT_BALANCE_UPDATED = "account_balance_updated"
    MARKET_DATA_UPDATED = "market_data_updated"
    TRADE_EXECUTED = "trade_executed"
    TRADE_CLOSED = "trade_closed"
    POSITION_SIZE_REQUESTED = "position_size_requested"
    POSITION_SIZE_RESPONSE = "position_size_response"
    STOP_LOSS_REQUESTED = "stop_loss_requested"
    STOP_LOSS_RESPONSE = "stop_loss_response"
    TAKE_PROFIT_REQUESTED = "take_profit_requested"
    TAKE_PROFIT_RESPONSE = "take_profit_response"
    RISK_ASSESSMENT_REQUESTED = "risk_assessment_requested"
    RISK_ASSESSMENT_RESPONSE = "risk_assessment_response"
    MARKET_REGIME_CHANGED = "market_regime_changed"
    VOLATILITY_SPIKE_DETECTED = "volatility_spike_detected"
    CIRCUIT_BREAKER_ACTIVATED = "circuit_breaker_activated"
    CIRCUIT_BREAKER_DEACTIVATED = "circuit_breaker_deactivated"
    RISK_LEVEL_CHANGED = "risk_level_changed"
    DRAWDOWN_PROTECTION_ACTIVATED = "drawdown_protection_activated"
    ADJUST_STOP_LOSS = "adjust_stop_loss"
    SERVICE_STARTED = "service_started"
    SERVICE_STOPPED = "service_stopped"


class SignalBus:
    """Simple synchronous signal bus for decoupled communication."""

    def __init__(self) -> None:
        self._subscribers: Dict[Signal, List[Callable]] = {}

    def register(self, signal: Signal, callback: Callable) -> None:
        """Register a callback for the given signal."""
        self._subscribers.setdefault(signal, []).append(callback)

    def emit(self, signal: Signal, *args: Any, **kwargs: Any) -> None:
        """Invoke callbacks registered for the given signal."""
        for cb in list(self._subscribers.get(signal, [])):
            if asyncio.iscoroutinefunction(cb):
                asyncio.create_task(cb(*args, **kwargs))
            else:
                cb(*args, **kwargs)

    # ``get_signal`` for backward compatibility with previous API
    def get_signal(self, name: str) -> "Signal":
        return Signal(name)

    # ``get`` is kept for backwards compatibility
    get = get_signal


# Additional utility functions needed by intelligence modules


def create_event_loop(debug=False, thread_name_prefix="", max_tasks=None):
    """
    Create and configure an asyncio event loop.

    This is a wrapper around setup_event_loop for backward compatibility.

    Args:
        debug: Enable asyncio debug mode
        thread_name_prefix: Prefix for thread names
        max_tasks: Maximum number of tasks

    Returns:
        Configured asyncio event loop
    """
    return setup_event_loop(debug, thread_name_prefix, max_tasks)


def run_in_executor(loop, executor, func, *args, **kwargs):
    """
    Run a function in an executor.

    Args:
        loop: Asyncio event loop
        executor: Executor to run the function in
        func: Function to run
        *args: Arguments to pass to the function
        **kwargs: Keyword arguments to pass to the function

    Returns:
        Future representing the execution of the function
    """
    if loop is None:
        loop = asyncio.get_event_loop()
    return loop.run_in_executor(executor, lambda: func(*args, **kwargs))


def benchmark(func):
    """
    Decorator to benchmark function execution time.

    Args:
        func: Function to benchmark

    Returns:
        Wrapped function that logs execution time
    """

    @functools.wraps(func)
    async def async_wrapper(*args, **kwargs):
        start_time = time.time()
        result = await func(*args, **kwargs)
        end_time = time.time()
        logger.debug(
            f"Function {func.__name__} took {(end_time - start_time) * 1000:.2f}ms to execute"
        )
        return result

    @functools.wraps(func)
    def sync_wrapper(*args, **kwargs):
        start_time = time.time()
        result = func(*args, **kwargs)
        end_time = time.time()
        logger.debug(
            f"Function {func.__name__} took {(end_time - start_time) * 1000:.2f}ms to execute"
        )
        return result

    if asyncio.iscoroutinefunction(func):
        return async_wrapper
    return sync_wrapper


def serialize_numpy(obj):
    """
    Serialize numpy arrays and other objects for JSON serialization.

    Args:
        obj: Object to serialize

    Returns:
        JSON-serializable representation of the object
    """
    if isinstance(obj, np.ndarray):
        return {
            "__type__": "numpy.ndarray",
            "data": obj.tolist(),
            "dtype": str(obj.dtype),
        }
    elif isinstance(obj, np.integer):
        return int(obj)
    elif isinstance(obj, np.floating):
        return float(obj)
    elif isinstance(obj, np.bool_):
        return bool(obj)
    elif isinstance(obj, (datetime.datetime, datetime.date)):
        return obj.isoformat()
    elif isinstance(obj, pd.DataFrame):
        return {
            "__type__": "pandas.DataFrame",
            "data": obj.to_dict(orient="records"),
            "index": (
                obj.index.tolist() if not isinstance(obj.index, pd.RangeIndex) else None
            ),
        }
    elif isinstance(obj, pd.Series):
        return {
            "__type__": "pandas.Series",
            "data": obj.tolist(),
            "index": (
                obj.index.tolist() if not isinstance(obj.index, pd.RangeIndex) else None
            ),
            "name": obj.name,
        }
    return obj


def serialize_dict(d: Dict[str, Any], exclude_keys: List[str] = None) -> str:
    """
    Serialize a dictionary to a JSON string with special handling for numpy types.

    Args:
        d: Dictionary to serialize
        exclude_keys: Optional list of keys to exclude from serialization

    Returns:
        str: JSON string representation of the dictionary
    """
    if exclude_keys:
        d = {k: v for k, v in d.items() if k not in exclude_keys}

    return json.dumps(d, cls=EnhancedJSONEncoder)


def deserialize_dict(s: str) -> Dict[str, Any]:
    """
    Deserialize a JSON string back to a dictionary.

    Args:
        s: JSON string to deserialize

    Returns:
        Dict[str, Any]: Deserialized dictionary
    """
    if not s:
        return {}

    try:
        return json.loads(s, object_hook=deserialize_numpy)
    except json.JSONDecodeError as e:
        logger.error(f"Failed to deserialize dictionary: {str(e)}")
        return {}


def deserialize_numpy(obj):
    """
    Deserialize objects serialized by serialize_numpy.

    Args:
        obj: Serialized object

    Returns:
        Deserialized object
    """
    if isinstance(obj, dict) and "__type__" in obj:
        if obj["__type__"] == "numpy.ndarray":
            return np.array(obj["data"], dtype=obj["dtype"] if "dtype" in obj else None)
        elif obj["__type__"] == "pandas.DataFrame":
            df = pd.DataFrame(obj["data"])
            if obj.get("index") is not None:
                df.index = obj["index"]
            return df
        elif obj["__type__"] == "pandas.Series":
            s = pd.Series(obj["data"], name=obj.get("name"))
            if obj.get("index") is not None:
                s.index = obj["index"]
            return s
    return obj


class TimeFrame(enum.Enum):
    """
    Enum for standard timeframes.
    This is an alias for the Timeframe enum for backward compatibility.
    """

    M1 = "1m"  # 1 minute
    M5 = "5m"  # 5 minutes
    M15 = "15m"  # 15 minutes
    M30 = "30m"  # 30 minutes
    H1 = "1h"  # 1 hour
    H4 = "4h"  # 4 hours
    D1 = "1d"  # 1 day
    W1 = "1w"  # 1 week
    MN1 = "1M"  # 1 month


def calculate_body_size(open_price, close_price):
    """
    Calculate the body size of a candlestick.

    Args:
        open_price: Opening price
        close_price: Closing price

    Returns:
        Absolute size of the candlestick body
    """
    return abs(close_price - open_price)


def get_timestamp():
    """
    Get current timestamp in milliseconds.
    Alias for current_timestamp for backward compatibility.

    Returns:
        int: Current timestamp in milliseconds
    """
    return current_timestamp()


def get_current_time():
    """
    Get current time as a datetime object.

    Returns:
        datetime.datetime: Current time
    """
    return datetime.datetime.now()


def calculate_shadow_size(open_price, close_price, high_price, low_price):
    """
    Calculate the upper and lower shadow sizes of a candlestick.

    Args:
        open_price: Opening price
        close_price: Closing price
        high_price: Highest price
        low_price: Lowest price

    Returns:
        tuple: (upper_shadow_size, lower_shadow_size)
    """
    body_high = max(open_price, close_price)
    body_low = min(open_price, close_price)

    upper_shadow = high_price - body_high
    lower_shadow = body_low - low_price

    return upper_shadow, lower_shadow


def calculate_vwap(
    prices: List[float], volumes: List[float], window: int = None
) -> List[float]:
    """
    Calculate Volume Weighted Average Price (VWAP).

    Args:
        prices: List of prices (typically (high+low+close)/3)
        volumes: List of volumes
        window: Optional rolling window size (None for cumulative VWAP)

    Returns:
        List[float]: VWAP values
    """
    if len(prices) != len(volumes):
        raise ValueError("Prices and volumes must have the same length")

    if not prices:
        return []

    # Calculate price * volume
    pv = [p * v for p, v in zip(prices, volumes)]

    if window is None:
        # Cumulative VWAP
        cum_pv = np.cumsum(pv)
        cum_volume = np.cumsum(volumes)

        # Avoid division by zero
        cum_volume = np.where(cum_volume == 0, 1, cum_volume)

        vwap = cum_pv / cum_volume
    else:
        # Rolling VWAP
        window_pv = np.convolve(pv, np.ones(window), "valid") / window
        window_volume = np.convolve(volumes, np.ones(window), "valid") / window

        # Avoid division by zero
        window_volume = np.where(window_volume == 0, 1, window_volume)

        vwap = window_pv / window_volume

        # Pad the beginning to match input length
        padding = len(prices) - len(vwap)
        vwap = np.pad(vwap, (padding, 0), "constant", constant_values=np.nan)

    return vwap.tolist()


def calculate_distance_percentage(price1: float, price2: float) -> float:
    """
    Calculate the percentage distance between two price points.

    Args:
        price1: First price point
        price2: Second price point

    Returns:
        float: Percentage distance between prices (absolute value)
    """
    if price1 == 0 or price2 == 0:
        return 0.0

    # Use average of two prices as the base to calculate percentage
    avg_price = (price1 + price2) / 2

    # Calculate absolute percentage difference
    distance_pct = abs(price1 - price2) / avg_price * 100.0

    return distance_pct


def calculate_distance(
    point1: Tuple[float, float], point2: Tuple[float, float]
) -> float:
    """
    Calculate Euclidean distance between two points.

    Args:
        point1: First point as (x, y) tuple
        point2: Second point as (x, y) tuple

    Returns:
        float: Euclidean distance between points
    """
    return np.sqrt((point2[0] - point1[0]) ** 2 + (point2[1] - point1[1]) ** 2)


def is_higher_timeframe(higher_tf: str, lower_tf: str) -> bool:
    """
    Check if one timeframe is higher than another.

    Args:
        higher_tf: Potentially higher timeframe (e.g., '1h')
        lower_tf: Potentially lower timeframe (e.g., '5m')

    Returns:
        bool: True if higher_tf is actually higher than lower_tf
    """
    tf_seconds = {
        "s": 1,
        "m": 60,
        "h": 3600,
        "d": 86400,
        "w": 604800,
        "M": 2592000,  # Approximate month
    }

    # Parse timeframes
    higher_match = re.match(r"^(\d+)([smhdwM])$", higher_tf)
    lower_match = re.match(r"^(\d+)([smhdwM])$", lower_tf)

    if not higher_match or not lower_match:
        raise ValueError(f"Invalid timeframe format: {higher_tf} or {lower_tf}")

    higher_value, higher_unit = int(higher_match.group(1)), higher_match.group(2)
    lower_value, lower_unit = int(lower_match.group(1)), lower_match.group(2)

    higher_seconds = higher_value * tf_seconds[higher_unit]
    lower_seconds = lower_value * tf_seconds[lower_unit]

    return higher_seconds > lower_seconds


def calculate_imbalance(
    bids: List[Tuple[float, float]], asks: List[Tuple[float, float]], depth: int = 10
) -> float:
    """
    Calculate order book imbalance ratio.

    Args:
        bids: List of (price, volume) tuples for bids
        asks: List of (price, volume) tuples for asks
        depth: Depth of order book to consider

    Returns:
        Imbalance ratio (-1 to 1, negative means more asks, positive means more bids)
    """
    if not bids or not asks:
        return 0.0

    # Limit to specified depth
    bids = bids[:depth] if len(bids) > depth else bids
    asks = asks[:depth] if len(asks) > depth else asks

    # Calculate total volume
    bid_volume = sum(vol for _, vol in bids)
    ask_volume = sum(vol for _, vol in asks)

    total_volume = bid_volume + ask_volume

    # Avoid division by zero
    if total_volume == 0:
        return 0.0

    # Calculate imbalance ratio
    imbalance = (bid_volume - ask_volume) / total_volume

    return imbalance


def get_market_hours(exchange: str, asset_class: str = None) -> Dict[str, Any]:
    """
    Get market hours for a specific exchange and asset class.

    Args:
        exchange: Exchange name (e.g., 'binance', 'deriv')
        asset_class: Optional asset class (e.g., 'crypto', 'forex')

    Returns:
        Dict with market hours information:
            - is_open: Whether market is currently open
            - open_time: Daily opening time (UTC)
            - close_time: Daily closing time (UTC)
            - timezone: Timezone of the exchange
            - is_24h: Whether market is open 24/7
    """
    # Default to 24/7 for crypto exchanges
    if exchange.lower() in ["binance", "coinbase", "kraken", "kucoin"]:
        return {
            "is_open": True,
            "open_time": "00:00:00",
            "close_time": "00:00:00",
            "timezone": "UTC",
            "is_24h": True,
        }

    # Forex markets
    if asset_class and asset_class.lower() == "forex":
        # Check if current time is in forex trading hours (approx. Sunday 5PM ET to Friday 5PM ET)
        now_utc = datetime.datetime.utcnow()
        weekday = now_utc.weekday()  # 0=Monday, 6=Sunday

        # Forex is closed from Friday 5PM to Sunday 5PM ET (approx. 9PM-9PM UTC)
        is_weekend_closure = (
            (weekday == 4 and now_utc.hour >= 21)
            or weekday == 5
            or (weekday == 6 and now_utc.hour < 21)
        )

        return {
            "is_open": not is_weekend_closure,
            "open_time": "21:00:00" if weekday == 6 else "00:00:00",
            "close_time": "21:00:00" if weekday == 4 else "00:00:00",
            "timezone": "UTC",
            "is_24h": False,
        }

    # Default for other markets (conservative estimate)
    return {
        "is_open": True,  # Assume open by default
        "open_time": "00:00:00",
        "close_time": "00:00:00",
        "timezone": "UTC",
        "is_24h": True,
    }


def threaded_calculation(func, items, max_workers=None, *args, **kwargs):
    """
    Execute a function on multiple items using thread pool.

    Args:
        func: Function to execute
        items: List of items to process
        max_workers: Maximum number of worker threads
        *args, **kwargs: Additional arguments to pass to func

    Returns:
        List of results in the same order as items
    """
    if not items:
        return []

    if max_workers is None:
        max_workers = min(32, os.cpu_count() * 4)

    with ThreadPoolExecutor(max_workers=max_workers) as executor:
        futures = [executor.submit(func, item, *args, **kwargs) for item in items]
        return [future.result() for future in futures]


def create_batches(items, batch_size):
    """
    Split a list of items into batches of specified size.

    Args:
        items: List of items to batch
        batch_size: Size of each batch

    Returns:
        List of batches, where each batch is a list of items
    """
    return [items[i : i + batch_size] for i in range(0, len(items), batch_size)]


class UuidUtils:
    """Utility class for UUID operations."""

    @staticmethod
    def generate() -> str:
        """Generate a new UUID string."""
        return str(uuid.uuid4())

    @staticmethod
    def generate_short() -> str:
        """Generate a shorter UUID (first 8 chars)."""
        return str(uuid.uuid4())[:8]

    @staticmethod
    def is_valid(uuid_str: str) -> bool:
        """Check if a string is a valid UUID."""
        try:
            uuid.UUID(uuid_str)
            return True
        except ValueError:
            return False

    @staticmethod
    def generate_deterministic(namespace: str, name: str) -> str:
        """Generate a deterministic UUID based on namespace and name."""
        return str(uuid.uuid5(uuid.NAMESPACE_DNS, f"{namespace}:{name}"))


class HashUtils:
    """Utility class for hashing operations."""

    @staticmethod
    def md5(data: Union[str, bytes]) -> str:
        """Generate MD5 hash of data."""
        if isinstance(data, str):
            data = data.encode("utf-8")
        return hashlib.md5(data).hexdigest()

    @staticmethod
    def sha1(data: Union[str, bytes]) -> str:
        """Generate SHA1 hash of data."""
        if isinstance(data, str):
            data = data.encode("utf-8")
        return hashlib.sha1(data).hexdigest()

    @staticmethod
    def sha256(data: Union[str, bytes]) -> str:
        """Generate SHA256 hash of data."""
        if isinstance(data, str):
            data = data.encode("utf-8")
        return hashlib.sha256(data).hexdigest()

    @staticmethod
    def file_hash(filepath: str, algorithm: str = "sha256") -> str:
        """Generate hash of file contents."""
        hash_func = getattr(hashlib, algorithm)()
        with open(filepath, "rb") as f:
            for chunk in iter(lambda: f.read(4096), b""):
                hash_func.update(chunk)
        return hash_func.hexdigest()


def generate_uid(prefix: str = "uid") -> str:
    """
    Generate a unique identifier with optional prefix.

    Args:
        prefix: Optional prefix for the UID

    Returns:
        str: Unique identifier string
    """
    unique_id = str(uuid.uuid4())
    timestamp = int(time.time() * 1000)
    return f"{prefix}_{timestamp}_{unique_id[:8]}"


def generate_id(prefix: str = "id") -> str:
    """
    Generate a unique identifier with optional prefix.
    Alias for generate_uid for backward compatibility.

    Args:
        prefix: Optional prefix for the ID

    Returns:
        str: Unique identifier string
    """
    return generate_uid(prefix)


def memoize(func):
    """
    Decorator to memoize function results for faster repeated calls.

    Args:
        func: Function to memoize

    Returns:
        Wrapped function with memoization
    """
    cache = {}

    @functools.wraps(func)
    def wrapper(*args, **kwargs):
        # Create a key from the function arguments
        key = str(args) + str(sorted(kwargs.items()))

        if key not in cache:
            cache[key] = func(*args, **kwargs)
        return cache[key]

    # Add a clear_cache method to the wrapper function
    wrapper.clear_cache = lambda: cache.clear()

    return wrapper


class TimestampUtils:
    """Utility class for timestamp operations and conversions."""

    @staticmethod
    def to_milliseconds(dt: Union[datetime, str, int, float]) -> int:
        """Convert various time formats to millisecond timestamp."""
        if isinstance(dt, datetime):
            return int(dt.timestamp() * 1000)
        elif isinstance(dt, str):
            return int(parse_datetime(dt).timestamp() * 1000)
        elif isinstance(dt, (int, float)):
            # If already a timestamp, ensure it's in milliseconds
            if dt > 1e16:  # nanoseconds
                return int(dt / 1000000)
            elif dt > 1e13:  # microseconds
                return int(dt / 1000)
            elif dt > 1e10:  # milliseconds
                return int(dt)
            else:  # seconds
                return int(dt * 1000)
        else:
            raise ValueError(f"Unsupported timestamp format: {type(dt)}")

    @staticmethod
    def from_milliseconds(ms: int) -> datetime:
        """Convert millisecond timestamp to datetime object."""
        return datetime.fromtimestamp(ms / 1000)

    @staticmethod
    def now_ms() -> int:
        """Get current time in milliseconds."""
        return int(time.time() * 1000)

    @staticmethod
    def format_ms(ms: int, fmt: str = "%Y-%m-%d %H:%M:%S") -> str:
        """Convert milliseconds timestamp to formatted string."""
        dt = datetime.datetime.fromtimestamp(ms / 1000)
        return dt.strftime(fmt)


# Trading-specific utility functions
def calculate_price_precision(symbol: str, exchange: str = None) -> int:
    """
    Calculate the price precision for a given symbol and exchange.

    Args:
        symbol: Trading symbol (e.g., 'BTC/USDT')
        exchange: Exchange name (optional)

    Returns:
        int: Number of decimal places for price
    """
    # Default precisions for common symbols
    default_precisions = {
        "BTC": 2,
        "ETH": 2,
        "LTC": 2,
        "XRP": 5,
        "ADA": 6,
        "DOT": 4,
        "BNB": 3,
        "SOL": 3,
        "DOGE": 7,
        "USDT": 2,
        "USDC": 2,
        "DEFAULT": 8,
    }

    # Extract base currency from symbol
    base = symbol.split("/")[0] if "/" in symbol else symbol

    # Return default precision for the base currency or DEFAULT if not found
    return default_precisions.get(base, default_precisions["DEFAULT"])


def calculate_quantity_precision(symbol: str, exchange: str = None) -> int:
    """
    Calculate the quantity precision for a given symbol and exchange.

    Args:
        symbol: Trading symbol (e.g., 'BTC/USDT')
        exchange: Exchange name (optional)

    Returns:
        int: Number of decimal places for quantity
    """
    # Default precisions for common symbols
    default_precisions = {
        "BTC": 6,
        "ETH": 5,
        "LTC": 4,
        "XRP": 1,
        "ADA": 1,
        "DOT": 2,
        "BNB": 3,
        "SOL": 2,
        "DOGE": 0,
        "USDT": 2,
        "USDC": 2,
        "DEFAULT": 8,
    }

    # Extract base currency from symbol
    base = symbol.split("/")[0] if "/" in symbol else symbol

    # Return default precision for the base currency or DEFAULT if not found
    return default_precisions.get(base, default_precisions["DEFAULT"])


def get_asset_precision(asset: str) -> int:
    """Return precision for an asset symbol."""
    return calculate_quantity_precision(asset)


def round_to_precision(value: float, precision: int) -> float:
    """
    Round a value to a specific number of decimal places.

    Args:
        value: Value to round
        precision: Number of decimal places

    Returns:
        float: Rounded value
    """
    factor = 10**precision
    return round(value * factor) / factor


def convert_timeframe(timeframe: str, to_format: str = "seconds") -> Union[int, str]:
    """
    Convert a timeframe string to different formats.

    Args:
        timeframe: Timeframe string (e.g., '1m', '5m', '1h', '1d')
        to_format: Target format ('seconds', 'minutes', 'hours', 'days', or 'pandas')

    Returns:
        Union[int, str]: Converted timeframe
    """
    # Parse timeframe
    match = re.match(r"^(\d+)([smhdwM])$", timeframe)
    if not match:
        raise ValueError(f"Invalid timeframe format: {timeframe}")

    value, unit = match.groups()
    value = int(value)

    # Convert to seconds first
    if unit == "s":
        seconds = value
    elif unit == "m":
        seconds = value * 60
    elif unit == "h":
        seconds = value * 60 * 60
    elif unit == "d":
        seconds = value * 60 * 60 * 24
    elif unit == "w":
        seconds = value * 60 * 60 * 24 * 7
    elif unit == "M":
        seconds = value * 60 * 60 * 24 * 30  # Approximate
    else:
        raise ValueError(f"Invalid timeframe unit: {unit}")

    # Convert to target format
    if to_format == "seconds":
        return seconds
    elif to_format == "minutes":
        return seconds / 60
    elif to_format == "hours":
        return seconds / (60 * 60)
    elif to_format == "days":
        return seconds / (60 * 60 * 24)
    elif to_format == "pandas":
        # Convert to pandas frequency string
        if unit == "s":
            return f"{value}S"
        elif unit == "m":
            return f"{value}T"
        elif unit == "h":
            return f"{value}H"
        elif unit == "d":
            return f"{value}D"
        elif unit == "w":
            return f"{value}W"
        elif unit == "M":
            return f"{value}M"
    else:
        raise ValueError(f"Invalid target format: {to_format}")


def calculate_order_cost(
    price: float, quantity: float, fee_rate: float = 0.001
) -> float:
    """
    Calculate the total cost of an order including fees.

    Args:
        price: Order price
        quantity: Order quantity
        fee_rate: Fee rate as a decimal (default: 0.1%)

    Returns:
        float: Total order cost
    """
    base_cost = price * quantity
    fee = base_cost * fee_rate
    return base_cost + fee


def calculate_order_risk(
    price: float, stop_loss: float, quantity: float, account_balance: float
) -> float:
    """
    Calculate the risk percentage of an order relative to account balance.

    Args:
        price: Entry price
        stop_loss: Stop loss price
        quantity: Order quantity
        account_balance: Total account balance

    Returns:
        float: Risk as a percentage of account balance
    """
    if price <= 0 or account_balance <= 0:
        return 0.0

    # Calculate potential loss
    loss_per_unit = abs(price - stop_loss)
    total_loss = loss_per_unit * quantity

    # Calculate risk percentage
    risk_percentage = (total_loss / account_balance) * 100

    return risk_percentage


def normalize_price(price: float, tick_size: float) -> float:
    """
    Normalize a price to comply with exchange tick size requirements.

    Args:
        price: Raw price
        tick_size: Minimum price increment

    Returns:
        float: Normalized price
    """
    if tick_size <= 0:
        return price

    return round(price / tick_size) * tick_size


def normalize_quantity(
    quantity: float, step_size: float, min_quantity: float = 0
) -> float:
    """
    Normalize a quantity to comply with exchange step size requirements.

    Args:
        quantity: Raw quantity
        step_size: Minimum quantity increment
        min_quantity: Minimum allowed quantity

    Returns:
        float: Normalized quantity
    """
    if step_size <= 0:
        return max(quantity, min_quantity)

    normalized = round(quantity / step_size) * step_size

    # Ensure the quantity is at least the minimum
    return max(normalized, min_quantity)


__all__ = [
    # Time utilities
    "timestamp_ms",
    "current_timestamp",
    "current_timestamp_micros",
    "current_timestamp_nanos",
    "timestamp_to_datetime",
    "datetime_to_timestamp",
    "parse_datetime",
    "format_datetime",
    "timeframe_to_seconds",
    "timeframe_to_timedelta",
    "round_timestamp",
    "generate_timeframes",
    "parse_timeframe",
    "validate_timeframe",
    "get_higher_timeframes",
    "TimestampUtils",
    # Data handling and trading utilities
    "calculate_price_precision",
    "calculate_quantity_precision",
    "round_to_precision",
    "convert_timeframe",
    "calculate_order_cost",
    "calculate_order_risk",
    "normalize_price",
    "normalize_quantity",
    "parse_decimal",
    "safe_divide",
    "round_to_tick",
    "round_to_tick_size",
    "calculate_change_percent",
    "normalize_value",
    "moving_average",
    "exponential_moving_average",
    "rolling_window",

    'calculate_price_precision', 'calculate_quantity_precision', 'get_asset_precision',
    'round_to_precision', 'convert_timeframe', 'calculate_order_cost',
    'calculate_order_risk', 'normalize_price', 'normalize_quantity',
    'parse_decimal', 'safe_divide', 'round_to_tick', 'round_to_tick_size', 'calculate_change_percent',
    'normalize_value', 'moving_average', 'exponential_moving_average', 'rolling_window',
    
    # String and format
    "camel_to_snake",
    "snake_to_camel",
    "format_number",
    "format_currency",
    "truncate_string",
    "pluralize",
    # JSON and data structures
    "EnhancedJSONEncoder",
    "JsonEncoder",
    "json_dumps",
    "json_loads",
    "deep_update",
    "deep_get",
    "flatten_dict",
    "unflatten_dict",
    "dict_to_object",
    "dict_to_namedtuple",
    "group_by",
    "chunks",
    "filter_none_values",
    "find_duplicate_items",
    "merge_lists",
    # Security and validation
    "generate_secure_random_string",
    "generate_uuid",
    "generate_hmac_signature",
    "is_valid_url",
    "is_valid_email",
    "sanitize_filename",
    "validate_required_keys",
    "mask_sensitive_data",
    "hash_content",
    "generate_uid",
    # Network and system
    "get_host_info",
    "is_port_open",
    "rate_limit",
    "rate_limited",
    "retry",
    "timer",
    "retry_with_backoff",
    "exponential_backoff",
    "time_execution",
    "calculate_checksum",
    # Async utilities
    "ensure_future",
    "create_task_name",
    # Thread-safe utilities
    "AtomicCounter",
    "SafeDict",
    # Trading-specific
    "calculate_order_size",
    "calculate_position_value",
    "calculate_pip_value",
    "calculate_arbitrage_profit",
    "calculate_position_size",
    "calculate_volatility",
    "calculate_correlation",
    "calculate_drawdown",
    "calculate_liquidation_price",
    "calculate_risk_reward",
    "calculate_win_rate",
    "calculate_risk_reward_ratio",
    "calculate_confidence_score",
    "normalize_probability",
    "weighted_average",
    "time_weighted_average",
    "validate_signal",
    "calculate_expectancy",
    "calculate_kelly_criterion",
    "calculate_sharpe_ratio",
    "calculate_sortino_ratio",
    "calculate_max_drawdown",
    "calculate_calmar_ratio",
    "z_score",
    "is_price_consolidating",
    "is_breaking_out",
    "calculate_pivot_points",
    "pivot_points",
    "periodic_reset",
    "obfuscate_sensitive_data",
    "exponential_smoothing",
    "calculate_distance",
    "calculate_distance_percentage",
    "memoize",
    "is_higher_timeframe",
    "threaded_calculation",
    "create_batches",
    "create_directory",
    "create_directory_if_not_exists",
    "UuidUtils",
    "HashUtils",
    "SecurityUtils",
    "ClassRegistry",
    "AsyncService",
    "Signal",
    "SignalBus",

    'calculate_order_size', 'calculate_position_value', 'calculate_pip_value', 'calculate_arbitrage_profit',
    'calculate_position_size', 'calculate_volatility', 'calculate_correlation', 'calculate_drawdown',
    'calculate_liquidation_price', 'calculate_risk_reward', 'calculate_win_rate',
    'calculate_risk_reward_ratio', 'calculate_confidence_score', 'normalize_probability',
    'weighted_average', 'time_weighted_average', 'validate_signal', 'calculate_expectancy',
    'calculate_kelly_criterion', 'calculate_sharpe_ratio', 'calculate_sortino_ratio',
    'calculate_max_drawdown', 'calculate_calmar_ratio', 'z_score',
    'is_price_consolidating', 'is_breaking_out', 'calculate_pivot_points', 'pivot_points',
<<<<<<< HEAD
=======
    'periodic_reset', 'obfuscate_sensitive_data', 'exponential_smoothing',
    'calculate_distance', 'calculate_distance_percentage', 'memoize',
    'is_higher_timeframe', 'threaded_calculation', 'create_batches',
    'create_directory', 'create_directory_if_not_exists', 'get_asset_precision',
    'calculate_zscore', 'detect_outliers', 'exponential_backoff',

    'periodic_reset', 'obfuscate_sensitive_data', 'exponential_smoothing',
    'calculate_distance', 'calculate_distance_percentage', 'memoize',
    'is_higher_timeframe', 'threaded_calculation', 'create_batches',
    'create_directory', 'create_directory_if_not_exists',
    'compress_data', 'decompress_data',

    'periodic_reset', 'obfuscate_sensitive_data', 'exponential_smoothing',
    'calculate_distance', 'calculate_distance_percentage', 'memoize',
    'is_higher_timeframe', 'threaded_calculation', 'create_batches',
    'create_directory', 'create_directory_if_not_exists', 'safe_nltk_download',

    'periodic_reset', 'obfuscate_sensitive_data', 'exponential_smoothing',
    'calculate_distance', 'calculate_distance_percentage', 'memoize',
    'is_higher_timeframe', 'threaded_calculation', 'create_batches',
    'create_directory', 'create_directory_if_not_exists', 'compress_data', 'decompress_data',
    'is_price_consolidating', 'is_breaking_out', 'calculate_pivot_points',
    'pivot_points',
>>>>>>> f029e731
    'periodic_reset', 'obfuscate_sensitive_data', 'exponential_smoothing',
    'calculate_distance', 'calculate_distance_percentage', 'memoize',
    'is_higher_timeframe', 'threaded_calculation', 'create_batches',
    'create_directory', 'create_directory_if_not_exists',
<<<<<<< HEAD
=======

    'create_directory', 'create_directory_if_not_exists',
    'create_directory', 'create_directory_if_not_exists', 'safe_nltk_download',
    'create_directory', 'create_directory_if_not_exists',
    'compress_data', 'decompress_data',

    'create_directory', 'create_directory_if_not_exists', 'compress_data', 'decompress_data',
    'create_directory', 'create_directory_if_not_exists',
    'compress_data', 'decompress_data', 'pivot_points',
    'get_asset_precision',
    'compress_data', 'decompress_data',
    'create_directory', 'create_directory_if_not_exists',

    'create_directory', 'create_directory_if_not_exists', 'compress_data', 'decompress_data',


    'create_directory', 'create_directory_if_not_exists',
    'compress_data', 'decompress_data', 'pivot_points',

    'get_asset_precision',
    'compress_data', 'decompress_data',

    'create_directory', 'create_directory_if_not_exists', 'compress_data', 'decompress_data',


>>>>>>> f029e731
    'UuidUtils', 'HashUtils', 'SecurityUtils',
    'ClassRegistry', 'AsyncService', 'Signal', 'SignalBus'

]


class SecurityUtils:
    """Utility class for security operations."""

    @staticmethod
    def encrypt(data: str, key: str) -> str:
        """
        Encrypt data using a key.

        Args:
            data: Data to encrypt
            key: Encryption key

        Returns:
            str: Encrypted data in base64 format
        """
        if not data:
            return ""

        # Create a simple encryption using HMAC and base64
        if isinstance(data, str):
            data = data.encode("utf-8")
        if isinstance(key, str):
            key = key.encode("utf-8")

        h = hmac.new(key, data, hashlib.sha256)
        signature = h.digest()

        # Combine data and signature and encode
        result = base64.b64encode(data + signature).decode("utf-8")
        return result

    @staticmethod
    def decrypt(encrypted_data: str, key: str) -> str:
        """
        Decrypt data using a key.

        Args:
            encrypted_data: Encrypted data in base64 format
            key: Decryption key

        Returns:
            str: Decrypted data
        """
        if not encrypted_data:
            return ""

        try:
            # Decode from base64
            if isinstance(key, str):
                key = key.encode("utf-8")

            decoded = base64.b64decode(encrypted_data)

            # Extract data and signature
            data = decoded[:-32]  # SHA256 digest is 32 bytes
            signature = decoded[-32:]

            # Verify signature
            h = hmac.new(key, data, hashlib.sha256)
            calculated_signature = h.digest()

            if not hmac.compare_digest(signature, calculated_signature):
                raise ValueError("Invalid signature, data may be tampered")

            # Return decrypted data
            return data.decode("utf-8")
        except Exception as e:
            logger.error(f"Decryption error: {str(e)}")
            return ""

    @staticmethod
    def hash_password(password: str, salt: str = None) -> Tuple[str, str]:
        """
        Hash a password with optional salt.

        Args:
            password: Password to hash
            salt: Optional salt (generated if not provided)

        Returns:
            Tuple[str, str]: (hashed_password, salt)
        """
        if salt is None:
            salt = os.urandom(16).hex()

        if isinstance(password, str):
            password = password.encode("utf-8")
        if isinstance(salt, str):
            salt = salt.encode("utf-8")

        # Use PBKDF2 for password hashing
        key = hashlib.pbkdf2_hmac("sha256", password, salt, 100000)
        hashed = base64.b64encode(key).decode("utf-8")

        return hashed, salt.decode("utf-8") if isinstance(salt, bytes) else salt

    @staticmethod
    def verify_password(password: str, hashed_password: str, salt: str) -> bool:
        """
        Verify a password against a hash.

        Args:
            password: Password to verify
            hashed_password: Stored hash
            salt: Salt used for hashing

        Returns:
            bool: True if password matches
        """
        if isinstance(password, str):
            password = password.encode("utf-8")
        if isinstance(salt, str):
            salt = salt.encode("utf-8")

        # Hash the input password with the same salt
        key = hashlib.pbkdf2_hmac("sha256", password, salt, 100000)
        calculated_hash = base64.b64encode(key).decode("utf-8")

        # Compare hashes
        return hashed_password == calculated_hash<|MERGE_RESOLUTION|>--- conflicted
+++ resolved
@@ -2210,13 +2210,10 @@
     return reward / risk
 
 
-<<<<<<< HEAD
-=======
 
 def calculate_expectancy(win_rate: float, avg_win: float, avg_loss: float) -> float:
 
->>>>>>> f029e731
-def calculate_expectancy(win_rate: float,
+  def calculate_expectancy(win_rate: float,
                         avg_win: float,
                         avg_loss: float) -> float:
 
@@ -2272,12 +2269,9 @@
     return calculate_expectancy(win_rate, avg_win, avg_loss)
 
 
-<<<<<<< HEAD
-=======
 
 def calculate_kelly_criterion(win_rate: float, avg_win_loss_ratio: float) -> float:
 
->>>>>>> f029e731
 def calculate_kelly_criterion(win_rate: float, 
                              avg_win_loss_ratio: float) -> float:
 
@@ -2656,11 +2650,9 @@
 
 
 def pivot_points(high: float, low: float, close: float) -> Dict[str, float]:
-<<<<<<< HEAD
     """Alias for calculate_pivot_points for backward compatibility."""
     return calculate_pivot_points(high, low, close)
 
-=======
     """Alias for :func:`calculate_pivot_points`."""
     return calculate_pivot_points(high, low, close)
 
@@ -2678,7 +2670,7 @@
 
 pivot_points = calculate_pivot_points
 
->>>>>>> f029e731
+
 def obfuscate_sensitive_data(data: Union[str, Dict, List], level: int = 1) -> Union[str, Dict, List]:
 
     """
@@ -3600,8 +3592,6 @@
     """Create directory if it does not already exist."""
     return create_directory(path, exist_ok=True)
 
-<<<<<<< HEAD
-=======
 
 
 ASSET_PRECISION_MAP = {
@@ -3724,9 +3714,6 @@
         logger.error(f"Failed to decompress data: {str(e)}")
         raise
 
-
-
->>>>>>> f029e731
 class ThreadSafeDict:
     """
     Thread-safe dictionary implementation using a lock.
@@ -4975,8 +4962,6 @@
     'calculate_kelly_criterion', 'calculate_sharpe_ratio', 'calculate_sortino_ratio',
     'calculate_max_drawdown', 'calculate_calmar_ratio', 'z_score',
     'is_price_consolidating', 'is_breaking_out', 'calculate_pivot_points', 'pivot_points',
-<<<<<<< HEAD
-=======
     'periodic_reset', 'obfuscate_sensitive_data', 'exponential_smoothing',
     'calculate_distance', 'calculate_distance_percentage', 'memoize',
     'is_higher_timeframe', 'threaded_calculation', 'create_batches',
@@ -5000,13 +4985,11 @@
     'create_directory', 'create_directory_if_not_exists', 'compress_data', 'decompress_data',
     'is_price_consolidating', 'is_breaking_out', 'calculate_pivot_points',
     'pivot_points',
->>>>>>> f029e731
     'periodic_reset', 'obfuscate_sensitive_data', 'exponential_smoothing',
     'calculate_distance', 'calculate_distance_percentage', 'memoize',
     'is_higher_timeframe', 'threaded_calculation', 'create_batches',
     'create_directory', 'create_directory_if_not_exists',
-<<<<<<< HEAD
-=======
+
 
     'create_directory', 'create_directory_if_not_exists',
     'create_directory', 'create_directory_if_not_exists', 'safe_nltk_download',
@@ -5031,8 +5014,6 @@
 
     'create_directory', 'create_directory_if_not_exists', 'compress_data', 'decompress_data',
 
-
->>>>>>> f029e731
     'UuidUtils', 'HashUtils', 'SecurityUtils',
     'ClassRegistry', 'AsyncService', 'Signal', 'SignalBus'
 
