--- conflicted
+++ resolved
@@ -3403,7 +3403,6 @@
     instead of attempting a network download. This prevents network timeouts
     when running in restricted environments.
 
-<<<<<<< HEAD
 def compress_object(data: Any) -> bytes:
     """Serialize and gzip-compress arbitrary Python objects."""
     serialized = pickle.dumps(data)
@@ -3414,7 +3413,7 @@
     """Decompress and deserialize data produced by :func:`compress_object`."""
     decompressed = gzip.decompress(data)
     return pickle.loads(decompressed)
-=======
+
     Args:
         resource: Name of the NLTK resource (e.g. ``'vader_lexicon'``).
         quiet: Unused, maintained for API compatibility.
@@ -3449,9 +3448,6 @@
     """Backward-compatible alias for calculate_pivot_points."""
     return calculate_pivot_points(high, low, close)
 
-
-
-
 def compress_data(data: Union[str, bytes]) -> bytes:
     """Compress data using gzip."""
     if isinstance(data, str):
@@ -3489,7 +3485,6 @@
     except Exception as e:
         logger.error(f"Failed to decompress data: {str(e)}")
         raise
->>>>>>> 987802b3
 
 class ThreadSafeDict:
     """
