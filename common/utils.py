#!/usr/bin/env python3
"""
QuantumSpectre Elite Trading System
Core Utility Functions

This module provides a collection of utility functions used throughout the system,
including time handling, data processing, JSON manipulation, validation, and more.
"""

import os
import re
import gzip
import io
import time
import json
import io
import gzip
import uuid
import hmac
import hashlib
import base64
import gzip

import pickle
import random
import pickle
import zlib
import socket
import string
import decimal
import datetime
import dateutil.parser
import threading
import functools
import itertools
import collections
import urllib.parse
import numpy as np
import pandas as pd
import logging
import nltk
import gzip
import sys
import asyncio
import importlib
import pkgutil
import io
import gzip
import enum
from typing import Dict, List, Any, Optional, Union, Callable, Tuple, Generator, Set, Type, Sequence
from pathlib import Path
from functools import wraps
from contextlib import suppress, asynccontextmanager, contextmanager
import inspect  # Add this to the imports at the top
import nltk
from common.logger import get_logger, performance_log

# Configure module logger
logger = get_logger(__name__)

# Constants for time utilities
TIMESTAMP_FORMAT = "%Y-%m-%d %H:%M:%S.%f"
DATE_FORMAT = "%Y-%m-%d"
US_TIMESTAMP_FORMAT = "%Y-%m-%d %I:%M:%S %p"
MILLISECONDS_IN_SECOND = 1000

def merge_deep(source, destination):
    """
    Deep merge two dictionaries.
    
    The source dictionary values will override destination values if there's a conflict.
    Lists will be combined (not overwritten).
    
    Args:
        source: Source dictionary
        destination: Destination dictionary
        
    Returns:
        Merged dictionary
    """
    for key, value in source.items():
        if isinstance(value, dict):
            # Get node or create one
            node = destination.setdefault(key, {})
            if isinstance(node, dict):
                merge_deep(value, node)
            else:
                destination[key] = value
        elif isinstance(value, list):
            if key in destination and isinstance(destination[key], list):
                # Combine lists without duplicates
                destination[key] = list(set(destination[key] + value))
            else:
                destination[key] = value
        else:
            destination[key] = value
            
    return destination
MICROSECONDS_IN_SECOND = 1000000
NANOSECONDS_IN_SECOND = 1000000000


def safe_nltk_download(resource: str) -> None:
    """Attempt to download an NLTK resource gracefully."""
    try:
        nltk.data.find(resource)
    except LookupError:
        # Try common paths before attempting a download
        alt_path = f"tokenizers/{resource}"
        try:
            nltk.data.find(alt_path)
        except LookupError:
            logger.warning(
                "NLTK resource %s not available and cannot be downloaded in offline mode",
                resource,
            )

def import_submodules(package_name):
    """
    Import all submodules of a package, recursively.

    Args:
        package_name (str): The name of the package to import submodules from.

    Returns:
        dict: A dictionary mapping module names to the imported modules.
    """
    if isinstance(package_name, str):
        package = importlib.import_module(package_name)
    else:
        package = package_name
        package_name = package.__name__

    results = {}
    for loader, name, is_pkg in pkgutil.walk_packages(package.__path__, package_name + '.'):
        try:
            results[name] = importlib.import_module(name)
        except Exception as e:
            logger.exception(f"Failed to import module {name}: {e}")
    return results

#======================================
# Time and Date Utilities
#======================================

def timestamp_ms() -> int:
    """
    Get current timestamp in milliseconds.
    
    Returns:
        int: Current timestamp in milliseconds
    """
    return int(time.time() * MILLISECONDS_IN_SECOND)


def current_timestamp() -> int:
    """
    Get current timestamp in milliseconds.
    
    Returns:
        int: Current timestamp in milliseconds
    """
    return int(time.time() * MILLISECONDS_IN_SECOND)


def current_timestamp_micros() -> int:
    """
    Get current timestamp in microseconds.
    
    Returns:
        int: Current timestamp in microseconds
    """
    return int(time.time() * MICROSECONDS_IN_SECOND)


def current_timestamp_nanos() -> int:
    """
    Get current timestamp in nanoseconds.
    
    Returns:
        int: Current timestamp in nanoseconds
    """
    return int(time.time() * NANOSECONDS_IN_SECOND)


def timestamp_to_datetime(timestamp: Union[int, float]) -> datetime.datetime:
    """
    Convert timestamp to datetime object, auto-detecting format.
    
    Args:
        timestamp: Timestamp value (seconds, milliseconds, microseconds, or nanoseconds)
        
    Returns:
        datetime.datetime: Datetime object
    """
    # Detect timestamp resolution based on value magnitude
    if timestamp > 1e18:  # nanoseconds
        return datetime.datetime.fromtimestamp(timestamp / NANOSECONDS_IN_SECOND)
    elif timestamp > 1e15:  # microseconds
        return datetime.datetime.fromtimestamp(timestamp / MICROSECONDS_IN_SECOND)
    elif timestamp > 1e12:  # milliseconds
        return datetime.datetime.fromtimestamp(timestamp / MILLISECONDS_IN_SECOND)
    else:  # seconds
        return datetime.datetime.fromtimestamp(timestamp)


def datetime_to_timestamp(dt: Union[datetime.datetime, str], resolution: str = 'ms') -> int:
    """
    Convert datetime to timestamp with specified resolution.
    
    Args:
        dt: Datetime object or string
        resolution: Timestamp resolution ('s', 'ms', 'us', or 'ns')
        
    Returns:
        int: Timestamp in specified resolution
    """
    if isinstance(dt, str):
        dt = parse_datetime(dt)
        
    ts = dt.timestamp()
    
    if resolution == 's':
        return int(ts)
    elif resolution == 'ms':
        return int(ts * MILLISECONDS_IN_SECOND)
    elif resolution == 'us':
        return int(ts * MICROSECONDS_IN_SECOND)
    elif resolution == 'ns':
        return int(ts * NANOSECONDS_IN_SECOND)
    else:
        raise ValueError(f"Invalid resolution: {resolution}. Use 's', 'ms', 'us', or 'ns'")


def parse_datetime(date_string: str) -> datetime.datetime:
    """
    Parse datetime from string using flexible formats.
    
    Args:
        date_string: Datetime string in various formats
        
    Returns:
        datetime.datetime: Parsed datetime object
    """
    try:
        return dateutil.parser.parse(date_string)
    except (ValueError, TypeError) as e:
        logger.error(f"Failed to parse datetime: {date_string}", exc_info=e)
        raise


def format_datetime(dt: Union[datetime.datetime, str, int, float], 
                   fmt: str = TIMESTAMP_FORMAT) -> str:
    """
    Format datetime object to string.
    
    Args:
        dt: Datetime object, timestamp, or date string
        fmt: Output format string
        
    Returns:
        str: Formatted datetime string
    """
    if isinstance(dt, (int, float)):
        dt = timestamp_to_datetime(dt)
    elif isinstance(dt, str):
        dt = parse_datetime(dt)
        
    return dt.strftime(fmt)


def timeframe_to_seconds(timeframe: str) -> int:
    """
    Convert timeframe string to seconds.
    
    Args:
        timeframe: Timeframe string (e.g., '1m', '5m', '1h', '1d')
        
    Returns:
        int: Timeframe in seconds
    """
    match = re.match(r'^(\d+)([smhdwM])$', timeframe)
    if not match:
        raise ValueError(f"Invalid timeframe format: {timeframe}")
        
    value, unit = match.groups()
    value = int(value)
    
    if unit == 's':
        return value
    elif unit == 'm':
        return value * 60
    elif unit == 'h':
        return value * 60 * 60
    elif unit == 'd':
        return value * 60 * 60 * 24
    elif unit == 'w':
        return value * 60 * 60 * 24 * 7
    elif unit == 'M':
        return value * 60 * 60 * 24 * 30  # Approximate
    else:
        raise ValueError(f"Invalid timeframe unit: {unit}")


def timeframe_to_timedelta(timeframe: str) -> datetime.timedelta:
    """
    Convert timeframe string to timedelta.
    
    Args:
        timeframe: Timeframe string (e.g., '1m', '5m', '1h', '1d')
        
    Returns:
        datetime.timedelta: Timeframe as timedelta
    """
    seconds = timeframe_to_seconds(timeframe)
    return datetime.timedelta(seconds=seconds)


def round_timestamp(timestamp: Union[int, float], 
                    timeframe: str, 
                    resolution: str = 'ms') -> int:
    """
    Round timestamp to nearest timeframe boundary.
    
    Args:
        timestamp: Timestamp value
        timeframe: Timeframe string (e.g., '1m', '5m', '1h', '1d')
        resolution: Timestamp resolution ('s', 'ms', 'us', or 'ns')
        
    Returns:
        int: Rounded timestamp in original resolution
    """
    # Normalize to seconds
    if resolution == 'ms':
        ts_seconds = timestamp / MILLISECONDS_IN_SECOND
    elif resolution == 'us':
        ts_seconds = timestamp / MICROSECONDS_IN_SECOND
    elif resolution == 'ns':
        ts_seconds = timestamp / NANOSECONDS_IN_SECOND
    else:  # 's'
        ts_seconds = timestamp
        
    # Get timeframe in seconds
    tf_seconds = timeframe_to_seconds(timeframe)
    
    # Round
    rounded_seconds = int(ts_seconds // tf_seconds * tf_seconds)
    
    # Convert back to original resolution
    if resolution == 'ms':
        return rounded_seconds * MILLISECONDS_IN_SECOND
    elif resolution == 'us':
        return rounded_seconds * MICROSECONDS_IN_SECOND
    elif resolution == 'ns':
        return rounded_seconds * NANOSECONDS_IN_SECOND
    else:  # 's'
        return rounded_seconds


def generate_timeframes(start_dt: Union[datetime.datetime, str, int],
                       end_dt: Union[datetime.datetime, str, int],
                       timeframe: str) -> List[int]:
    """
    Generate a list of timestamp boundaries between start and end.
    
    Args:
        start_dt: Start datetime (object, string, or timestamp)
        end_dt: End datetime (object, string, or timestamp)
        timeframe: Timeframe string (e.g., '1m', '5m', '1h', '1d')
        
    Returns:
        List[int]: List of timestamp boundaries in milliseconds
    """
    # Convert inputs to datetime objects
    if isinstance(start_dt, (int, float)):
        start_dt = timestamp_to_datetime(start_dt)
    elif isinstance(start_dt, str):
        start_dt = parse_datetime(start_dt)
        
    if isinstance(end_dt, (int, float)):
        end_dt = timestamp_to_datetime(end_dt)
    elif isinstance(end_dt, str):
        end_dt = parse_datetime(end_dt)
        
    # Get timeframe as timedelta
    tf_delta = timeframe_to_timedelta(timeframe)
    
    # Round start_dt to timeframe boundary
    tf_seconds = timeframe_to_seconds(timeframe)
    start_timestamp = int(start_dt.timestamp())
    rounded_start = int(start_timestamp // tf_seconds * tf_seconds)
    current_dt = datetime.datetime.fromtimestamp(rounded_start)
    
    # Generate boundaries
    boundaries = []
    while current_dt <= end_dt:
        boundaries.append(int(current_dt.timestamp() * MILLISECONDS_IN_SECOND))
        current_dt += tf_delta
        
    return boundaries


def parse_timeframe(timeframe_str: str) -> Tuple[int, str]:
    """
    Parse a timeframe string into value and unit parts.
    
    Args:
        timeframe_str: Timeframe string (e.g., '1m', '5m', '1h', '1d')
        
    Returns:
        Tuple[int, str]: Value and unit parts
    """
    match = re.match(r'^(\d+)([smhdwM])$', timeframe_str)
    if not match:
        raise ValueError(f"Invalid timeframe format: {timeframe_str}")
    
    value, unit = match.groups()
    return int(value), unit


#======================================
# Data Handling Utilities
#======================================

def parse_decimal(value: Union[str, float, int, None]) -> Optional[decimal.Decimal]:
    """
    Parse a value to Decimal with safe handling.
    
    Args:
        value: Value to parse
        
    Returns:
        decimal.Decimal or None if input is None
    """
    if value is None:
        return None
        
    try:
        return decimal.Decimal(str(value))
    except (decimal.InvalidOperation, ValueError, TypeError) as e:
        logger.warning(f"Failed to parse decimal: {value}", exc_info=e)
        return None


def safe_divide(numerator: Union[float, int, decimal.Decimal], 
               denominator: Union[float, int, decimal.Decimal], 
               default: Union[float, int, decimal.Decimal] = 0) -> Union[float, decimal.Decimal]:
    """
    Safely divide two numbers, returning a default on division by zero.
    
    Args:
        numerator: Numerator value
        denominator: Denominator value
        default: Default value to return on error
        
    Returns:
        Result of division or default on error
    """
    try:
        # Handle division by zero or very small numbers
        if denominator == 0 or (isinstance(denominator, float) and abs(denominator) < 1e-10):
            return default
        return numerator / denominator
    except (ZeroDivisionError, TypeError, ValueError) as e:
        logger.debug(f"Division error: {numerator} / {denominator}", exc_info=e)
        return default


def round_to_tick(value: Union[float, decimal.Decimal],
                 tick_size: Union[float, decimal.Decimal]) -> Union[float, decimal.Decimal]:
    """
    Round a value to the nearest tick size.
    
    Args:
        value: Value to round
        tick_size: Tick size
        
    Returns:
        Rounded value
    """
    if tick_size == 0:
        return value
        
    # Determine if we're working with Decimal or float
    if isinstance(value, decimal.Decimal) or isinstance(tick_size, decimal.Decimal):
        value = parse_decimal(value)
        tick_size = parse_decimal(tick_size)
        return (value / tick_size).quantize(decimal.Decimal('1'), 
                                          rounding=decimal.ROUND_HALF_UP) * tick_size
    else:
        # Default float implementation
        return round(value / tick_size) * tick_size


def round_to_tick_size(value: Union[float, decimal.Decimal],
                       tick_size: Union[float, decimal.Decimal]) -> Union[float, decimal.Decimal]:
    """Alias for :func:`round_to_tick` for backward compatibility."""
    return round_to_tick(value, tick_size)


def calculate_change_percent(current: Union[float, decimal.Decimal], 
                           previous: Union[float, decimal.Decimal]) -> float:
    """
    Calculate percent change between two values.
    
    Args:
        current: Current value
        previous: Previous value
        
    Returns:
        float: Percent change
    """
    return 100.0 * safe_divide(current - previous, previous)


def normalize_value(value: float, 
                   min_value: float, 
                   max_value: float, 
                   new_min: float = 0.0, 
                   new_max: float = 1.0) -> float:
    """
    Normalize value to a new range.
    
    Args:
        value: Value to normalize
        min_value: Minimum value in original range
        max_value: Maximum value in original range
        new_min: Minimum value in new range
        new_max: Maximum value in new range
        
    Returns:
        float: Normalized value
    """
    if min_value == max_value:
        return (new_min + new_max) / 2
        
    normalized = (value - min_value) / (max_value - min_value)
    return new_min + normalized * (new_max - new_min)


def moving_average(data: List[Union[float, int]], window: int) -> List[float]:
    """
    Calculate simple moving average.
    
    Args:
        data: List of numeric values
        window: Moving average window size
        
    Returns:
        List[float]: List of moving averages
    """
    if not data or window <= 0 or window > len(data):
        return []
        
    result = []
    cumsum = 0
    
    for i, value in enumerate(data):
        cumsum += value
        
        if i >= window:
            cumsum -= data[i - window]
            
        if i >= window - 1:
            result.append(cumsum / window)
            
    return result


def exponential_moving_average(data: List[Union[float, int]], span: int) -> List[float]:
    """
    Calculate exponential moving average.
    
    Args:
        data: List of numeric values
        span: EMA span (like pandas implementation)
        
    Returns:
        List[float]: List of exponential moving averages
    """
    if not data or span <= 0:
        return []
        
    alpha = 2 / (span + 1)
    result = []
    
    # Initialize with SMA
    sma = sum(data[:span]) / span if len(data) >= span else sum(data) / len(data)
    ema = sma
    result.append(ema)
    
    # Calculate EMA for remaining data
    for value in data[span:]:
        ema = value * alpha + ema * (1 - alpha)
        result.append(ema)
        
    return result


def rolling_window(sequence, window_size):
    """
    Create rolling windows of data for time series analysis.
    
    Args:
        sequence: Input sequence (list, numpy array, etc.)
        window_size: Size of the rolling window
        
    Returns:
        Iterator of sliding windows
    """
    if isinstance(sequence, np.ndarray):
        # Use numpy's stride_tricks for efficient rolling windows
        return np.lib.stride_tricks.sliding_window_view(sequence, window_size)
    else:
        # For other sequence types, use a generator
        if len(sequence) < window_size:
            return []
        return (sequence[i:i+window_size] for i in range(len(sequence) - window_size + 1))


def efficient_rolling_window(sequence, window_size):
    """
    Alias for rolling_window function.
    Creates efficient rolling windows of data for time series analysis.
    
    Args:
        sequence: Input sequence (list, numpy array, etc.)
        window_size: Size of the rolling window
        
    Returns:
        Iterator of sliding windows
    """
    return rolling_window(sequence, window_size)


#======================================
# String and Data Format Utilities
#======================================

def camel_to_snake(name: str) -> str:
    """
    Convert camelCase to snake_case.
    
    Args:
        name: String in camelCase
        
    Returns:
        str: String in snake_case
    """
    name = re.sub('(.)([A-Z][a-z]+)', r'\1_\2', name)
    return re.sub('([a-z0-9])([A-Z])', r'\1_\2', name).lower()


def snake_to_camel(name: str) -> str:
    """
    Convert snake_case to camelCase.
    
    Args:
        name: String in snake_case
        
    Returns:
        str: String in camelCase
    """
    components = name.split('_')
    return components[0] + ''.join(x.title() for x in components[1:])


def format_number(number: Union[float, int, decimal.Decimal], 
                 precision: int = None) -> str:
    """
    Format number with specified precision and thousands separator.
    
    Args:
        number: Number to format
        precision: Decimal precision (None for automatic)
        
    Returns:
        str: Formatted number string
    """
    if number is None:
        return 'N/A'
        
    if precision is None:
        # Use string formatting for automatic precision
        if abs(number) >= 1000:
            return f"{number:,.0f}"
        elif abs(number) >= 100:
            return f"{number:,.1f}"
        elif abs(number) >= 10:
            return f"{number:,.2f}"
        elif abs(number) >= 1:
            return f"{number:,.3f}"
        elif abs(number) >= 0.1:
            return f"{number:,.4f}"
        elif abs(number) >= 0.01:
            return f"{number:,.5f}"
        elif abs(number) >= 0.001:
            return f"{number:,.6f}"
        elif abs(number) >= 0.0001:
            return f"{number:,.7f}"
        else:
            return f"{number:,.8f}"
    else:
        # Use specified precision
        format_str = f"{{:,.{precision}f}}"
        return format_str.format(number)


def format_currency(amount: Union[float, int, decimal.Decimal],
                   currency: str = 'USD',
                   precision: int = None) -> str:
    """
    Format amount as currency with symbol.
    
    Args:
        amount: Amount to format
        currency: Currency code
        precision: Decimal precision (None for automatic)
        
    Returns:
        str: Formatted currency string
    """
    symbols = {
        'USD': '$',
        'EUR': '€',
        'GBP': '£',
        'JPY': '¥',
        'BTC': '₿',
        'ETH': 'Ξ'
    }
    
    # Get symbol or use currency code
    symbol = symbols.get(currency, f"{currency} ")
    
    # Format the amount
    formatted_amount = format_number(amount, precision)
    
    # Combine symbol and amount
    return f"{symbol}{formatted_amount}"


def truncate_string(s: str, max_length: int = 100, suffix: str = '...') -> str:
    """
    Truncate string to max length with optional suffix.
    
    Args:
        s: String to truncate
        max_length: Maximum length
        suffix: Suffix to append if truncated
        
    Returns:
        str: Truncated string
    """
    if len(s) <= max_length:
        return s
        
    return s[:max_length - len(suffix)] + suffix


def pluralize(count: int, singular: str, plural: str = None) -> str:
    """
    Return singular or plural form based on count.
    
    Args:
        count: Count value
        singular: Singular form
        plural: Plural form (default is singular + 's')
        
    Returns:
        str: Appropriate form based on count
    """
    if plural is None:
        plural = singular + 's'
        
    return singular if count == 1 else plural


#======================================
# JSON and Data Structure Utilities
#======================================

class EnhancedJSONEncoder(json.JSONEncoder):
    """Extended JSON encoder that handles additional Python types."""
    
    def default(self, obj):
        # Handle datetime
        if isinstance(obj, (datetime.datetime, datetime.date, datetime.time)):
            return obj.isoformat()
            
        # Handle Decimal
        if isinstance(obj, decimal.Decimal):
            return float(obj)
            
        # Handle sets
        if isinstance(obj, set):
            return list(obj)
            
        # Handle numpy types
        if isinstance(obj, np.integer):
            return int(obj)
        if isinstance(obj, np.floating):
            return float(obj)
        if isinstance(obj, np.ndarray):
            return obj.tolist()
            
        # Handle pandas Timestamp
        if hasattr(pd, 'Timestamp') and isinstance(obj, pd.Timestamp):
            return obj.isoformat()
            
        # Handle objects with to_json method
        if hasattr(obj, 'to_json'):
            return obj.to_json()
            
        # Handle objects with __dict__ attribute
        if hasattr(obj, '__dict__'):
            return obj.__dict__
            
        # Let parent class handle or raise TypeError
        return super().default(obj)


class JsonEncoder(json.JSONEncoder):
    """
    Extended JSON encoder for serializing Python objects to JSON.
    This is an alias for EnhancedJSONEncoder with the same functionality.
    """
    def default(self, obj):
        # Handle datetime
        if isinstance(obj, (datetime.datetime, datetime.date, datetime.time)):
            return obj.isoformat()
            
        # Handle Decimal
        if isinstance(obj, decimal.Decimal):
            return float(obj)
            
        # Handle sets
        if isinstance(obj, set):
            return list(obj)
            
        # Handle numpy types
        if isinstance(obj, np.integer):
            return int(obj)
        if isinstance(obj, np.floating):
            return float(obj)
        if isinstance(obj, np.ndarray):
            return obj.tolist()
            
        # Handle pandas Timestamp
        if hasattr(pd, 'Timestamp') and isinstance(obj, pd.Timestamp):
            return obj.isoformat()
            
        # Handle objects with to_json method
        if hasattr(obj, 'to_json'):
            return obj.to_json()
            
        # Handle objects with __dict__ attribute
        if hasattr(obj, '__dict__'):
            return obj.__dict__
            
        # Let parent class handle or raise TypeError
        return super().default(obj)


def json_dumps(obj: Any, **kwargs) -> str:
    """
    Enhanced JSON dumps with additional type handling.
    
    Args:
        obj: Object to serialize
        **kwargs: Additional arguments for json.dumps
        
    Returns:
        str: JSON string
    """
    return json.dumps(obj, cls=EnhancedJSONEncoder, **kwargs)


def json_loads(s: str, **kwargs) -> Any:
    """
    Safe JSON loads with error handling.
    
    Args:
        s: JSON string
        **kwargs: Additional arguments for json.loads
        
    Returns:
        Deserialized object
    """
    try:
        return json.loads(s, **kwargs)
    except json.JSONDecodeError as e:
        # Log the error with truncated string
        logger.error(f"JSON decode error: {e} for string: {truncate_string(s)}")
        raise


def deep_update(original: Dict, update: Dict) -> Dict:
    """
    Recursively update a dictionary.
    
    Args:
        original: Original dictionary
        update: Dictionary with updates
        
    Returns:
        Dict: Updated dictionary
    """
    for key, value in update.items():
        if key in original and isinstance(original[key], dict) and isinstance(value, dict):
            original[key] = deep_update(original[key], value)
        else:
            original[key] = value
            
    return original


def deep_get(dictionary: Dict, 
            keys: Union[str, List[str]], 
            default: Any = None,
            separator: str = '.') -> Any:
    """
    Get a value from nested dictionary using dot notation or key list.
    
    Args:
        dictionary: Dictionary to search
        keys: Key path (string with separators or list of keys)
        default: Default value if key not found
        separator: Key separator if keys is a string
        
    Returns:
        Value at key path or default
    """
    if not dictionary:
        return default
        
    if isinstance(keys, str):
        keys = keys.split(separator)
        
    for key in keys:
        try:
            if isinstance(dictionary, dict):
                dictionary = dictionary[key]
            else:
                return default
        except (KeyError, TypeError):
            return default
            
    return dictionary


def flatten_dict(d: Dict, 
                parent_key: str = '', 
                separator: str = '.') -> Dict:
    """
    Flatten a nested dictionary.
    
    Args:
        d: Dictionary to flatten
        parent_key: Parent key for recursive calls
        separator: Key separator in flattened keys
        
    Returns:
        Dict: Flattened dictionary
    """
    items = []
    for k, v in d.items():
        new_key = f"{parent_key}{separator}{k}" if parent_key else k
        
        if isinstance(v, dict):
            items.extend(flatten_dict(v, new_key, separator).items())
        else:
            items.append((new_key, v))
            
    return dict(items)


def unflatten_dict(d: Dict, separator: str = '.') -> Dict:
    """
    Restore a flattened dictionary to nested form.
    
    Args:
        d: Flattened dictionary
        separator: Key separator in flattened keys
        
    Returns:
        Dict: Nested dictionary
    """
    result = {}
    for key, value in d.items():
        parts = key.split(separator)
        
        # Start at the root
        current = result
        
        # Work through the key parts
        for part in parts[:-1]:
            # Create middle dictionaries as needed
            if part not in current:
                current[part] = {}
            current = current[part]
            
        # Set the value at the leaf
        current[parts[-1]] = value
        
    return result


def dict_to_object(d: Dict) -> object:
    """
    Convert a dictionary to an object with attributes.
    
    Args:
        d: Dictionary to convert
        
    Returns:
        object: Object with attributes from dictionary
    """
    class DictObject:
        def __init__(self, data):
            for key, value in data.items():
                if isinstance(value, dict):
                    value = dict_to_object(value)
                setattr(self, key, value)
                
        def __repr__(self):
            return str(self.__dict__)
                
    return DictObject(d)


def dict_to_namedtuple(name: str, data: Dict[str, Any]) -> Any:
    """Convert a dictionary to a namedtuple."""
    if not isinstance(data, dict):
        raise TypeError("data must be a dictionary")
    NT = collections.namedtuple(name, data.keys())
    return NT(**data)


def group_by(items: List[Any], key_func: Callable) -> Dict:
    """
    Group items by key function.
    
    Args:
        items: List of items to group
        key_func: Function to extract group key
        
    Returns:
        Dict: Items grouped by key
    """
    result = {}
    for item in items:
        key = key_func(item)
        if key not in result:
            result[key] = []
        result[key].append(item)
        
    return result


def chunks(lst: List[Any], n: int) -> Generator[List[Any], None, None]:
    """
    Split list into chunks of size n.
    
    Args:
        lst: List to split
        n: Chunk size
        
    Returns:
        Generator of list chunks
    """
    for i in range(0, len(lst), n):
        yield lst[i:i + n]


def filter_none_values(d: Dict) -> Dict:
    """
    Remove None values from dictionary.
    
    Args:
        d: Dictionary to filter
        
    Returns:
        Dict: Dictionary without None values
    """
    return {k: v for k, v in d.items() if v is not None}


def find_duplicate_items(items: List[Any]) -> List[Any]:
    """
    Find duplicate items in a list.
    
    Args:
        items: List to check for duplicates
        
    Returns:
        List: List of duplicate items
    """
    seen = set()
    duplicates = set()
    
    for item in items:
        if item in seen:
            duplicates.add(item)
        else:
            seen.add(item)
            
    return list(duplicates)


def merge_lists(list1: List, list2: List, key: str = None) -> List:
    """
    Merge two lists of dictionaries by a common key field.
    
    Args:
        list1: First list of dictionaries
        list2: Second list of dictionaries
        key: Key field for matching (None to merge by position)
        
    Returns:
        List: Merged list
    """
    if key is None:
        # Merge by position
        result = []
        for i in range(max(len(list1), len(list2))):
            item = {}
            if i < len(list1):
                item.update(list1[i])
            if i < len(list2):
                item.update(list2[i])
            result.append(item)
        return result
    else:
        # Merge by key
        result = list1.copy()
        
        # Create lookup for list1
        lookup = {item[key]: i for i, item in enumerate(result) if key in item}
        
        # Process list2
        for item2 in list2:
            if key in item2 and item2[key] in lookup:
                # Merge with existing item
                i = lookup[item2[key]]
                result[i].update(item2)
            else:
                # Add as new item
                result.append(item2)
                
        return result


#======================================
# Security and Validation Utilities
#======================================

def generate_secure_random_string(length: int = 32) -> str:
    """
    Generate a secure random string.
    
    Args:
        length: Length of the random string
        
    Returns:
        str: Secure random string
    """
    # Use all printable characters except whitespace
    chars = string.ascii_letters + string.digits + string.punctuation
    return ''.join(random.SystemRandom().choice(chars) for _ in range(length))


def generate_uuid() -> str:
    """
    Generate a UUID string.
    
    Returns:
        str: UUID string
    """
    return str(uuid.uuid4())


def generate_hmac_signature(key: str, message: str, algorithm: str = 'sha256') -> str:
    """
    Generate HMAC signature for a message.
    
    Args:
        key: Secret key
        message: Message to sign
        algorithm: Hash algorithm
        
    Returns:
        str: Hex-encoded signature
    """
    if isinstance(key, str):
        key = key.encode()
    if isinstance(message, str):
        message = message.encode()
        
    if algorithm == 'sha256':
        digest = hmac.new(key, message, hashlib.sha256).hexdigest()
    elif algorithm == 'sha512':
        digest = hmac.new(key, message, hashlib.sha512).hexdigest()
    else:
        raise ValueError(f"Unsupported algorithm: {algorithm}")
        
    return digest


def hash_content(content: str, algorithm: str = 'sha256') -> str:
    """
    Create a hash of content for deduplication and identification purposes.
    
    Args:
        content: The content to hash
        algorithm: Hash algorithm to use (default: sha256)
        
    Returns:
        str: Hexadecimal hash string
    """
    # Convert to bytes if string
    if isinstance(content, str):
        content = content.encode()
    
    # Create the hash based on specified algorithm
    if algorithm == 'sha256':
        hash_obj = hashlib.sha256(content)
    elif algorithm == 'md5':
        hash_obj = hashlib.md5(content)
    elif algorithm == 'sha1':
        hash_obj = hashlib.sha1(content)
    else:
        # Default to sha256 if unknown algorithm
        hash_obj = hashlib.sha256(content)
    
    # Return hexadecimal digest
    return hash_obj.hexdigest()


def is_valid_url(url: str) -> bool:
    """
    Check if a URL is valid.
    
    Args:
        url: URL to check
        
    Returns:
        bool: True if URL is valid
    """
    try:
        result = urllib.parse.urlparse(url)
        return all([result.scheme, result.netloc])
    except:
        return False


def is_valid_email(email: str) -> bool:
    """
    Check if an email address is valid.
    
    Args:
        email: Email address to check
        
    Returns:
        bool: True if email is valid
    """
    pattern = r'^[a-zA-Z0-9._%+-]+@[a-zA-Z0-9.-]+\.[a-zA-Z]{2,}$'
    return bool(re.match(pattern, email))


def sanitize_filename(filename: str) -> str:
    """
    Sanitize a filename to be safe for all operating systems.
    
    Args:
        filename: Filename to sanitize
        
    Returns:
        str: Sanitized filename
    """
    # Remove invalid characters
    valid_chars = "-_.() %s%s" % (string.ascii_letters, string.digits)
    sanitized = ''.join(c for c in filename if c in valid_chars)
    
    # Replace spaces with underscores
    sanitized = sanitized.replace(' ', '_')
    
    # Ensure it's not empty and doesn't start with a dot
    if not sanitized or sanitized.startswith('.'):
        sanitized = 'f' + sanitized
        
    return sanitized


def validate_required_keys(d: Dict, required_keys: List[str]) -> List[str]:
    """
    Validate that dictionary contains all required keys.
    
    Args:
        d: Dictionary to validate
        required_keys: List of required keys
        
    Returns:
        List[str]: List of missing keys (empty if all present)
    """
    return [key for key in required_keys if key not in d]


def mask_sensitive_data(data: Dict, sensitive_keys: List[str]) -> Dict:
    """
    Mask sensitive data in a dictionary.
    
    Args:
        data: Dictionary containing sensitive data
        sensitive_keys: List of sensitive key patterns (supports wildcards)
        
    Returns:
        Dict: Dictionary with masked sensitive data
    """
    result = data.copy()
    
    def mask_value(value: str) -> str:
        if not value:
            return value
        if len(value) <= 4:
            return '*' * len(value)
        return value[:2] + '*' * (len(value) - 4) + value[-2:]
    
    for key, value in data.items():
        # Check if this key should be masked
        should_mask = any(
            key == pattern or 
            (pattern.endswith('*') and key.startswith(pattern[:-1])) 
            for pattern in sensitive_keys
        )
        
        if should_mask and isinstance(value, str):
            result[key] = mask_value(value)
        elif isinstance(value, dict):
            result[key] = mask_sensitive_data(value, sensitive_keys)
        elif isinstance(value, list) and value and isinstance(value[0], dict):
            result[key] = [mask_sensitive_data(item, sensitive_keys) 
                          if isinstance(item, dict) else item 
                          for item in value]
            
    return result


#======================================
# Network and System Utilities
#======================================

def get_host_info() -> Dict[str, Any]:
    """
    Get information about the host system.
    
    Returns:
        Dict: System information
    """
    info = {
        'hostname': socket.gethostname(),
        'ip': socket.gethostbyname(socket.gethostname()),
        'platform': sys.platform,
        'python_version': sys.version,
        'time': datetime.datetime.now().isoformat(),
        'pid': os.getpid()
    }
    
    try:
        import psutil
        process = psutil.Process(os.getpid())
        info.update({
            'cpu_count': os.cpu_count(),
            'memory_total': psutil.virtual_memory().total,
            'memory_available': psutil.virtual_memory().available,
            'process_memory': process.memory_info().rss,
            'process_cpu_percent': process.cpu_percent(),
            'disk_usage': psutil.disk_usage('/').percent
        })
    except ImportError:
        # psutil not available
        pass
        
    return info


def is_port_open(host: str, port: int, timeout: float = 2.0) -> bool:
    """
    Check if a network port is open.
    
    Args:
        host: Host to check
        port: Port to check
        timeout: Connection timeout in seconds
        
    Returns:
        bool: True if port is open
    """
    try:
        socket.setdefaulttimeout(timeout)
        s = socket.socket(socket.AF_INET, socket.SOCK_STREAM)
        result = s.connect_ex((host, port))
        s.close()
        return result == 0
    except:
        return False


def rate_limit(max_calls: int, period: float, call_limit_reached: Callable = None):
    """
    Decorator for rate limiting function calls.
    
    Args:
        max_calls: Maximum number of calls in period
        period: Time period in seconds
        call_limit_reached: Function to call when rate limit is reached
        
    Returns:
        Decorator function
    """
    def decorator(func):
        # Initialize timestamps list
        timestamps = collections.deque(maxlen=max_calls)
        lock = threading.RLock()
        
        @functools.wraps(func)
        def wrapper(*args, **kwargs):
            with lock:
                now = time.time()
                
                # Remove expired timestamps
                while timestamps and timestamps[0] < now - period:
                    timestamps.popleft()
                    
                # Check if we're at the limit
                if len(timestamps) >= max_calls:
                    if call_limit_reached:
                        return call_limit_reached(*args, **kwargs)
                    else:
                        # Sleep until we can make another call
                        sleep_time = timestamps[0] - (now - period)
                        if sleep_time > 0:
                            time.sleep(sleep_time)
                
                # Add current timestamp and call the function
                timestamps.append(time.time())
                return func(*args, **kwargs)
                
        return wrapper
    return decorator


# Alias for backward compatibility
rate_limited = rate_limit


def retry(max_attempts: int = 3, 
         retry_delay: float = 1.0,
         backoff_factor: float = 2.0,
         exceptions: Tuple = (Exception,)):
    """
    Decorator for retrying a function on exception.
    
    Args:
        max_attempts: Maximum number of attempts
        retry_delay: Initial delay between retries in seconds
        backoff_factor: Delay multiplier for subsequent retries
        exceptions: Tuple of exceptions to catch
        
    Returns:
        Decorator function
    """
    def decorator(func):
        @functools.wraps(func)
        def wrapper(*args, **kwargs):
            attempt = 0
            delay = retry_delay
            
            while True:
                attempt += 1
                try:
                    return func(*args, **kwargs)
                except exceptions as e:
                    if attempt >= max_attempts:
                        # Max attempts reached, re-raise
                        logger.warning(f"Max retry attempts ({max_attempts}) reached for {func.__name__}")
                        raise
                        
                    # Log the exception and retry
                    logger.info(f"Retry {attempt}/{max_attempts} for {func.__name__} in {delay:.2f}s: {str(e)}")
                    time.sleep(delay)
                    
                    # Increase delay for next retry
                    delay *= backoff_factor
                    
        return wrapper
    return decorator


def timer(func):
    """
    Decorator for timing function execution.
    
    Args:
        func: Function to time
        
    Returns:
        Decorated function
    """
    @functools.wraps(func)
    def wrapper(*args, **kwargs):
        start_time = time.time()
        result = func(*args, **kwargs)
        end_time = time.time()
        logger.debug(f"Function {func.__name__} took {end_time - start_time:.4f} seconds")
        return result
    return wrapper


# Retry with exponential backoff for async functions
async def retry_with_backoff(coro, max_retries=5, base_delay=1.0, max_delay=60.0, exceptions=(Exception,), logger=None):
    """
    Retry an async coroutine with exponential backoff.
    
    Args:
        coro: Async function to retry (as a callable that returns a coroutine)
        max_retries: Maximum number of retry attempts
        base_delay: Initial delay between retries (seconds)
        max_delay: Maximum delay between retries (seconds)
        exceptions: Tuple of exceptions to catch and retry on
        logger: Optional logger for logging retries
        
    Returns:
        Result of the coroutine if successful
        
    Raises:
        RuntimeError: If all retry attempts fail
    """
    for attempt in range(max_retries):
        try:
            return await coro()
        except exceptions as e:
            delay = min(max_delay, base_delay * (2 ** attempt))
            if logger:
                logger.warning(f"Retry {attempt + 1}/{max_retries} failed: {e}. Retrying in {delay:.1f}s")
            await asyncio.sleep(delay)
    raise RuntimeError(f"All {max_retries} retries failed")


def retry_with_backoff_decorator(max_retries=5, base_delay=1.0, max_delay=60.0, exceptions=(Exception,), logger=None):
    """
    Decorator for retrying an async function with exponential backoff.
    
    Args:
        max_retries: Maximum number of retry attempts
        base_delay: Initial delay between retries (seconds)
        max_delay: Maximum delay between retries (seconds)
        exceptions: Tuple of exceptions to catch and retry on
        logger: Optional logger for logging retries
        
    Returns:
        Decorated function
    """
    def decorator(func):
        @wraps(func)
        async def wrapper(*args, **kwargs):
            async def _func():
                return await func(*args, **kwargs)
            return await retry_with_backoff(_func, max_retries, base_delay, max_delay, exceptions, logger)
        return wrapper
    return decorator

def exponential_backoff(base_delay=1.0, max_delay=60.0, factor=2.0):
    """
    Decorator for async functions to retry with exponential backoff.
    
    Args:
        base_delay: Initial delay between retries (seconds)
        max_delay: Maximum delay between retries (seconds)
        factor: Multiplier for delay after each retry
        
    Returns:
        Decorated async function
    """
    def decorator(fn):
        @wraps(fn)
        async def wrapper(*args, **kwargs):
            delay = base_delay
            while True:
                try:
                    return await fn(*args, **kwargs)
                except Exception as e:
                    logger.warning(f"Exception: {e}, retrying in {delay:.1f}s")
                    await asyncio.sleep(delay)
                    delay = min(delay * factor, max_delay)
        return wrapper
    return decorator


def time_execution(label):
    """
    Decorator for timing execution of functions.
    
    Args:
        label: Label to use in log message
        
    Returns:
        Decorated function
    """
    def decorator(func):
        @wraps(func)
        def wrapper(*args, **kwargs):
            start = time.time()
            result = func(*args, **kwargs)
            end = time.time()
            logger.info(f"{label} took {end - start:.2f}s")
            return result
        return wrapper
    return decorator


def calculate_checksum(data: bytes, method='sha256') -> str:
    """
    Calculate checksum from binary data.
    
    Args:
        data: Binary data to hash
        method: Hash algorithm to use
        
    Returns:
        str: Hexadecimal hash string
    """
    if method == 'sha256':
        return hashlib.sha256(data).hexdigest()
    elif method == 'md5':
        return hashlib.md5(data).hexdigest()
    else:
        raise ValueError(f"Unsupported checksum method: {method}")


def ensure_future(coro_or_future, loop=None, name=None):
    """
    Enhanced version of asyncio.ensure_future with additional functionality.
    Creates a Task from a coroutine or returns the Future directly.
    
    Args:
        coro_or_future: Coroutine or Future object
        loop: Optional event loop (defaults to current loop)
        name: Optional name for the task
        
    Returns:
        asyncio.Task or Future object
    """
    if loop is None:
        loop = asyncio.get_event_loop()
    
    task = asyncio.ensure_future(coro_or_future, loop=loop)
    
    # Set name if provided and it's a Task (not a Future)
    if name is not None and isinstance(task, asyncio.Task):
        task.set_name(name)
    
    return task


def create_task_name(prefix="task"):
    """
    Generate a unique name for asyncio tasks.
    
    Args:
        prefix: Prefix for the task name
        
    Returns:
        str: Unique task name
    """
    # Use a UUID for uniqueness
    unique_id = str(uuid.uuid4()).split('-')[0]
    timestamp = int(time.time())
    return f"{prefix}_{timestamp}_{unique_id}"


# Thread-safe atomic counter
class AtomicCounter:
    """
    Thread-safe counter for atomic operations.
    Useful for generating unique IDs or keeping track of counts across threads.
    """
    def __init__(self, initial_value=0):
        """
        Initialize the atomic counter.
        
        Args:
            initial_value: Starting value for the counter (default: 0)
        """
        self._value = initial_value
        self._lock = threading.Lock()
        
    def increment(self, delta=1):
        """
        Atomically increment the counter and return the new value.
        
        Args:
            delta: Value to add to the counter (default: 1)
            
        Returns:
            int: New counter value after incrementing
        """
        with self._lock:
            self._value += delta
            return self._value
            
    def decrement(self, delta=1):
        """
        Atomically decrement the counter and return the new value.
        
        Args:
            delta: Value to subtract from the counter (default: 1)
            
        Returns:
            int: New counter value after decrementing
        """
        with self._lock:
            self._value -= delta
            return self._value
    
    def get(self):
        """
        Get the current counter value.
        
        Returns:
            int: Current counter value
        """
        with self._lock:
            return self._value
    
    def set(self, new_value):
        """
        Set the counter to a new value.
        
        Args:
            new_value: New value for the counter
            
        Returns:
            int: New counter value
        """
        with self._lock:
            self._value = new_value
            return self._value
    
    def __str__(self):
        return str(self.get())
    
    def __repr__(self):
        return f"AtomicCounter(value={self.get()})"


# SafeDict for missing key handling
class SafeDict(dict):
    def __missing__(self, key):
        return '{' + key + '}'


#======================================
# Trading-Specific Utilities
#======================================

def calculate_order_size(balance: float, 
                        price: float, 
                        risk_percent: float,
                        stop_loss_percent: float = None,
                        stop_loss_price: float = None) -> float:
    """
    Calculate position size based on account balance and risk parameters.
    
    Args:
        balance: Account balance
        price: Current price
        risk_percent: Percentage of balance to risk (0-100)
        stop_loss_percent: Stop loss percentage from entry (optional)
        stop_loss_price: Specific stop loss price (optional)
        
    Returns:
        float: Position size in base units
    """
    if not balance or not price or not risk_percent:
        return 0
        
    risk_amount = balance * (risk_percent / 100)
    
    if stop_loss_price:
        # Calculate using specific stop price
        price_distance = abs(price - stop_loss_price)
        if price_distance <= 0:
            return 0
        return risk_amount / price_distance
    elif stop_loss_percent:
        # Calculate using stop loss percentage
        price_distance = price * (stop_loss_percent / 100)
        if price_distance <= 0:
            return 0
        return risk_amount / price_distance
    else:
        # Simple percentage of balance at market
        return risk_amount / price


def calculate_position_value(size: float, price: float) -> float:
    """
    Calculate position value.
    
    Args:
        size: Position size
        price: Price
        
    Returns:
        float: Position value
    """
    return size * price


def calculate_profit_after_fees(entry_price: float, exit_price: float,
                               position_size: float, fee_rate: float,
                               is_long: bool = True) -> float:
    """
    Calculate the profit or loss after fees for a trade.
    
    Args:
        entry_price: Entry price of the position
        exit_price: Exit price of the position
        position_size: Size of the position in base units
        fee_rate: Fee rate as a decimal (e.g., 0.001 for 0.1%)
        is_long: Whether this is a long position (True) or short position (False)
        
    Returns:
        float: Profit or loss after fees
    """
    # Calculate position values
    entry_value = position_size * entry_price
    exit_value = position_size * exit_price
    
    # Calculate fees
    entry_fee = entry_value * fee_rate
    exit_fee = exit_value * fee_rate
    total_fees = entry_fee + exit_fee
    
    # Calculate profit/loss
    if is_long:
        profit = exit_value - entry_value
    else:
        profit = entry_value - exit_value
        
    # Subtract fees
    net_profit = profit - total_fees
    
    return net_profit


def calculate_pip_value(size: float, pip_size: float, price: float,
                      quote_currency_rate: float = 1.0) -> float:
    """
    Calculate pip value for a position.
    
    Args:
        size: Position size
        pip_size: Size of 1 pip in decimal
        price: Current price
        quote_currency_rate: Exchange rate to account currency
        
    Returns:
        float: Pip value in account currency
    """
    pip_value = size * pip_size * quote_currency_rate
    
    # For currency pairs where base is the account currency
    if "USD/" in price or "/USD" in price:
        if "/USD" in price:  # XXX/USD pairs
            pip_value = size * pip_size
        else:  # USD/XXX pairs
            pip_value = size * pip_size / price
            
    return pip_value


def calculate_arbitrage_profit(
    buy_price: float,
    sell_price: float,
    quantity: float,
    buy_fee_rate: float = 0.0,
    sell_fee_rate: float = 0.0,
) -> float:
    """Calculate net arbitrage profit after fees."""
    if quantity <= 0:
        return 0.0
    gross = (sell_price - buy_price) * quantity
    fees = (buy_price * buy_fee_rate + sell_price * sell_fee_rate) * quantity
    return gross - fees


def calculate_position_size(
    account_balance: float,
    risk_percent: float,
    stop_loss_percent: float,
) -> float:
    """Basic position sizing using risk percentage and stop loss distance."""
    if account_balance <= 0 or risk_percent <= 0 or stop_loss_percent <= 0:
        return 0.0
    risk_amount = account_balance * risk_percent
    return risk_amount / stop_loss_percent


def calculate_risk_reward(
    *args: Union[str, float]
) -> float:
    """Compute risk-reward ratio for a trade.

    This helper accepts either ``(entry_price, stop_loss, take_profit)`` or
    ``(action, entry_price, stop_loss, take_profit)``. The ``action`` argument
    can be ``"buy"`` or ``"sell"`` and is optional.  The ratio is calculated as
    ``abs(take_profit - entry_price) / abs(entry_price - stop_loss)``.

    Args:
        *args: Arguments as described above.

    Returns:
        float: Risk-reward ratio. ``0`` if inputs are invalid or risk is ``0``.
    """

    if len(args) == 3:
        entry_price, stop_loss, take_profit = args
    elif len(args) == 4:
        _, entry_price, stop_loss, take_profit = args
    else:
        raise ValueError("calculate_risk_reward expects 3 or 4 arguments")

    try:
        risk = abs(entry_price - stop_loss)
        reward = abs(take_profit - entry_price)
    except Exception:
        return 0.0

    if risk == 0:
        return 0.0

    return reward / risk


def calculate_confidence_score(
    votes: Dict[str, float], reasoning_data: Dict[str, Dict[str, Any]]
) -> float:
    """Calculate overall confidence score from council votes.

    Each entry in ``votes`` represents the normalized weight for an action
    (e.g., ``{"buy": 0.6, "sell": 0.4}``). ``reasoning_data`` contains per
    council information with the council's chosen action and confidence.  The
    final score is a weighted average of council confidences using their
    corresponding vote weights.

    Args:
        votes: Normalized vote weights per action.
        reasoning_data: Mapping of council name to action/confidence data.

    Returns:
        float: Confidence score in the range ``0`` to ``1``.
    """

    if not votes or not reasoning_data:
        return 0.0

    weighted_sum = 0.0
    weight_total = 0.0

    for info in reasoning_data.values():
        action = info.get("action")
        confidence = info.get("confidence", 0.0)
        weight = votes.get(action, 0.0)
        weighted_sum += weight * confidence
        weight_total += weight

    if weight_total == 0:
        return 0.0

    return weighted_sum / weight_total


def normalize_probability(value: float) -> float:
    """Normalize a probability value to the ``0-1`` range."""

    if value is None:
        return 0.0

    if value < 0:
        return 0.0
    if value > 1:
        if value <= 100:
            return value / 100.0
        return 1.0
    return float(value)


def weighted_average(values: List[float], weights: List[float]) -> float:
    """Return the weighted average of *values* using *weights*."""

    if not values or not weights or len(values) != len(weights):
        raise ValueError("values and weights must be non-empty and the same length")

    total_weight = sum(weights)
    if total_weight == 0:
        return 0.0

    return sum(v * w for v, w in zip(values, weights)) / total_weight


def time_weighted_average(values: List[float], timestamps: List[float]) -> float:
    """Compute a simple time weighted average for a series."""

    if not values or not timestamps or len(values) != len(timestamps):
        raise ValueError("values and timestamps must be the same length")

    if len(values) == 1:
        return float(values[0])

    durations = [timestamps[i] - timestamps[i - 1] for i in range(1, len(timestamps))]
    durations.insert(0, durations[0])

    total_duration = sum(durations)
    if total_duration == 0:
        return float(np.mean(values))

    return sum(v * d for v, d in zip(values, durations)) / total_duration


def validate_signal(signal: Dict[str, Any]) -> bool:
    """Basic validation for a trading signal dictionary."""

    required = {"symbol", "action", "entry_price", "stop_loss", "take_profit", "confidence"}

    if not isinstance(signal, dict):
        return False

    for field in required:
        if field not in signal:
            return False

    if not isinstance(signal["confidence"], (int, float)) or not 0 <= signal["confidence"] <= 1:
        return False

    numeric_fields = ["entry_price", "stop_loss", "take_profit"]
    for field in numeric_fields:
        if not isinstance(signal[field], (int, float)):
            return False

    return True


def calculate_win_rate(wins: int, losses: int) -> float:
    """
    Calculate win rate.
    
    Args:
        wins: Number of winning trades
        losses: Number of losing trades
        
    Returns:
        float: Win rate percentage
    """
    total = wins + losses
    if total == 0:
        return 0
    return (wins / total) * 100


def calculate_success_rate(successes: int, attempts: int) -> float:
    """
    Calculate the success rate as a percentage.
    
    Args:
        successes: Number of successful outcomes
        attempts: Total number of attempts
        
    Returns:
        float: Success rate as a percentage (0-100)
    """
    if attempts == 0:
        return 0.0
    return (successes / attempts) * 100.0


def calculate_risk_reward_ratio(risk: float, reward: float) -> float:
    """
    Calculate risk-reward ratio.
    
    Args:
        risk: Risk amount
        reward: Reward amount
        
    Returns:
        float: Risk-reward ratio
    """
    if risk <= 0:
        return 0
    return reward / risk


def calculate_expectancy(win_rate: float,
                        avg_win: float,
                        avg_loss: float) -> float:
    """
    Calculate system expectancy.
    
    Args:
        win_rate: Win rate as percentage (0-100)
        avg_win: Average win amount
        avg_loss: Average loss amount (positive value)
        
    Returns:
        float: System expectancy
    """
    win_decimal = win_rate / 100
    return (win_decimal * avg_win) - ((1 - win_decimal) * avg_loss)


def calculate_expected_value(trades: List[Union[float, Dict[str, float]]]) -> float:
    """Calculate the expected value from a sequence of trades.

    Each trade can be provided as a numeric profit/loss value or as a dictionary
    containing a ``pnl`` or ``profit`` key. Positive values indicate winning
    trades while negative values indicate losses.

    Args:
        trades: Collection of trade results.

    Returns:
        Expected value per trade.
    """
    if not trades:
        return 0.0

    pnl_values = []
    for trade in trades:
        if isinstance(trade, dict):
            value = trade.get("pnl", trade.get("profit"))
        else:
            value = trade
        if value is None:
            continue
        pnl_values.append(float(value))

    if not pnl_values:
        return 0.0

    wins = [v for v in pnl_values if v > 0]
    losses = [abs(v) for v in pnl_values if v <= 0]
    win_rate = calculate_success_rate(len(wins), len(pnl_values))
    avg_win = sum(wins) / len(wins) if wins else 0.0
    avg_loss = sum(losses) / len(losses) if losses else 0.0
    return calculate_expectancy(win_rate, avg_win, avg_loss)


def calculate_kelly_criterion(win_rate: float, 
                             avg_win_loss_ratio: float) -> float:
    """
    Calculate Kelly criterion for optimal position sizing.
    
    Args:
        win_rate: Win rate as decimal (0-1)
        avg_win_loss_ratio: Ratio of average win to average loss
        
    Returns:
        float: Kelly percentage as decimal
    """
    # Convert win rate to decimal if it's a percentage
    if win_rate > 1:
        win_rate = win_rate / 100
        
    lose_rate = 1 - win_rate
    
    # Full Kelly formula: K = W/A - (1-W)/B where:
    # W = win rate, 1-W = lose rate
    # A = amount lost per trade (as positive number)
    # B = amount won per trade
    # Simplified when expressing as a ratio B/A:
    # K = W - (1-W)/(B/A)
    
    # Check valid inputs
    if lose_rate == 0 or avg_win_loss_ratio == 0:
        return 0
        
    kelly = win_rate - (lose_rate / avg_win_loss_ratio)
    
    # Limit to sensible range
    return max(0, min(kelly, 1))


def calculate_sharpe_ratio(returns: List[float], 
                         risk_free_rate: float = 0.0) -> float:
    """
    Calculate Sharpe ratio for a series of returns.
    
    Args:
        returns: List of period returns (not cumulative)
        risk_free_rate: Risk-free rate for the period
        
    Returns:
        float: Sharpe ratio
    """
    if not returns:
        return 0
        
    # Convert to numpy array for calculations
    returns_array = np.array(returns)
    
    # Calculate excess return
    excess_returns = returns_array - risk_free_rate
    
    # Calculate mean and standard deviation
    mean_excess_return = np.mean(excess_returns)
    std_excess_return = np.std(excess_returns, ddof=1)  # Use sample std
    
    if std_excess_return == 0:
        return 0
        
    # Calculate and return Sharpe ratio
    return mean_excess_return / std_excess_return


def calculate_sortino_ratio(returns: List[float], 
                          risk_free_rate: float = 0.0,
                          target_return: float = 0.0) -> float:
    """
    Calculate Sortino ratio for a series of returns.
    
    Args:
        returns: List of period returns (not cumulative)
        risk_free_rate: Risk-free rate for the period
        target_return: Target return (defaults to 0)
        
    Returns:
        float: Sortino ratio
    """
    if not returns:
        return 0
        
    # Convert to numpy array for calculations
    returns_array = np.array(returns)
    
    # Calculate excess return over risk-free rate
    excess_returns = returns_array - risk_free_rate
    
    # Calculate mean excess return
    mean_excess_return = np.mean(excess_returns)
    
    # Calculate downside deviation (only negative returns against target)
    downside_returns = excess_returns[excess_returns < target_return] - target_return
    
    if len(downside_returns) == 0:
        return float('inf')  # No downside, perfect Sortino
        
    downside_deviation = np.sqrt(np.mean(np.square(downside_returns)))
    
    if downside_deviation == 0:
        return 0
        
    # Calculate and return Sortino ratio
    return mean_excess_return / downside_deviation


def calculate_max_drawdown(equity_curve: List[float]) -> float:
    """
    Calculate maximum drawdown from an equity curve.
    
    Args:
        equity_curve: List of equity values over time
        
    Returns:
        float: Maximum drawdown as a percentage
    """
    if not equity_curve:
        return 0
        
    # Calculate running maximum
    running_max = np.maximum.accumulate(equity_curve)
    
    # Calculate drawdown in percent terms
    drawdowns = (equity_curve - running_max) / running_max * 100
    
    # Get the maximum drawdown
    max_drawdown = np.min(drawdowns)
    
    return abs(max_drawdown)


def calculate_calmar_ratio(annual_return: float, max_drawdown: float) -> float:
    """
    Calculate Calmar ratio.
    
    Args:
        annual_return: Annual return as a percentage
        max_drawdown: Maximum drawdown as a percentage
        
    Returns:
        float: Calmar ratio
    """
    if max_drawdown == 0:
        return float('inf')  # No drawdown, perfect Calmar
        
    return annual_return / max_drawdown


def calculate_volatility(prices: Union[pd.Series, List[float]], window: int = 20) -> float:
    """Calculate historical volatility based on log returns."""
    if isinstance(prices, list):
        prices = pd.Series(prices)
    returns = np.log(prices).diff().dropna()
    if returns.empty:
        return 0.0
    if len(returns) > window:
        returns = returns[-window:]
    return float(returns.std() * np.sqrt(len(returns)))


def calculate_correlation(
    series1: Union[pd.Series, List[float]],
    series2: Union[pd.Series, List[float]],
) -> float:
    """Compute the correlation coefficient between two data series."""
    if isinstance(series1, list):
        series1 = pd.Series(series1)
    if isinstance(series2, list):
        series2 = pd.Series(series2)
    if series1.empty or series2.empty:
        return 0.0
    min_len = min(len(series1), len(series2))
    if min_len == 0:
        return 0.0
    return float(series1[-min_len:].corr(series2[-min_len:]))


def calculate_correlation_matrix(
    symbol_dict: Dict[str, Union[np.ndarray, pd.Series]]
) -> pd.DataFrame:
    """Compute a correlation matrix from closing price data.

    Parameters
    ----------
    symbol_dict : Dict[str, Union[np.ndarray, pd.Series]]
        Mapping of symbols to arrays or Series of closing prices.

    Returns
    -------
    pandas.DataFrame
        Correlation matrix indexed and labeled by symbol.
    """

    if not symbol_dict:
        return pd.DataFrame()

    df = pd.DataFrame({k: pd.Series(v) for k, v in symbol_dict.items()})
    return df.corr()


def calculate_drawdown(
    equity_curve: Union[pd.Series, List[float]],
) -> Tuple[float, float]:
    """Calculate maximum and current drawdown percentages."""
    if isinstance(equity_curve, list):
        equity_curve = pd.Series(equity_curve)
    if equity_curve.empty:
        return 0.0, 0.0
    running_max = equity_curve.cummax()
    drawdowns = (equity_curve - running_max) / running_max * 100
    max_drawdown = drawdowns.min()
    current_drawdown = drawdowns.iloc[-1]
    return abs(float(max_drawdown)), abs(float(current_drawdown))


def calculate_liquidation_price(
    side: Union[str, enum.Enum],
    entry_price: float,
    leverage: float,
    maintenance_margin: float = 0.005,
) -> float:
    """Estimate liquidation price for a leveraged position."""
    if leverage <= 0 or entry_price <= 0:
        return 0.0
    if isinstance(side, enum.Enum):
        side = side.value
    side = str(side).lower()
    if side == "long":
        return entry_price * (1 - 1 / leverage + maintenance_margin)
    return entry_price * (1 + 1 / leverage - maintenance_margin)


def z_score(value: float, mean: float, std_dev: float) -> float:
    """
    Calculate z-score for a value.
    
    Args:
        value: Value to calculate z-score for
        mean: Mean of the distribution
        std_dev: Standard deviation of the distribution
        
    Returns:
        float: Z-score
    """
    if std_dev == 0:
        return 0
    return (value - mean) / std_dev


def calculate_z_score(value: float, data_series: List[float]) -> float:
    """
    Calculate the z-score of a value relative to a data series.
    
    Args:
        value: The value to calculate the z-score for
        data_series: List of historical values to compare against
        
    Returns:
        float: The z-score (number of standard deviations from the mean)
    """
    if not data_series or len(data_series) < 2:
        return 0.0
        
    mean = sum(data_series) / len(data_series)
    variance = sum((x - mean) ** 2 for x in data_series) / len(data_series)
    std_dev = variance ** 0.5
    
    if std_dev == 0:
        return 0.0
        
    return (value - mean) / std_dev


def is_price_consolidating(prices: List[float],
                         threshold_percent: float = 2.0) -> bool:
    """
    Check if price is consolidating within a range.
    
    Args:
        prices: List of prices
        threshold_percent: Maximum percentage difference for consolidation
        
    Returns:
        bool: True if price is consolidating
    """
    if not prices:
        return False
        
    price_min = min(prices)
    price_max = max(prices)
    price_range = price_max - price_min
    threshold = price_min * (threshold_percent / 100)
    
    return price_range <= threshold


def is_breaking_out(prices: List[float], 
                  lookback: int = 20,
                  threshold_percent: float = 2.0) -> bool:
    """
    Check if price is breaking out of a consolidation.
    
    Args:
        prices: List of prices (most recent last)
        lookback: Number of prices to look back for consolidation
        threshold_percent: Minimum percentage change for breakout
        
    Returns:
        bool: True if price is breaking out
    """
    if len(prices) < lookback + 1:
        return False
        
    # Get consolidation period prices
    consolidation_prices = prices[-lookback-1:-1]
    current_price = prices[-1]
    
    # Calculate consolidation range
    price_min = min(consolidation_prices)
    price_max = max(consolidation_prices)
    
    # Check if current price is breaking out
    threshold = price_max * (threshold_percent / 100)
    
    return (current_price > price_max + threshold or 
            current_price < price_min - threshold)


def calculate_pivot_points(high: float, low: float, close: float) -> Dict[str, float]:
    """
    Calculate pivot points (floor method).
    
    Args:
        high: High price
        low: Low price
        close: Close price
        
    Returns:
        Dict: Calculated pivot points
    """
    pivot = (high + low + close) / 3
    
    s1 = (2 * pivot) - high
    s2 = pivot - (high - low)
    s3 = low - 2 * (high - pivot)
    
    r1 = (2 * pivot) - low
    r2 = pivot + (high - low)
    r3 = high + 2 * (pivot - low)

    return {
        'pivot': pivot,
        'r1': r1,
        'r2': r2,
        'r3': r3,
        's1': s1,
        's2': s2,
        's3': s3
    }


def pivot_points(high: float, low: float, close: float) -> Dict[str, float]:
    """Alias for :func:`calculate_pivot_points`."""
    return calculate_pivot_points(high, low, close)

# Backward compatibility alias
# Backwards compatibility alias


# Backward compatibility alias
def pivot_points(high: float, low: float, close: float) -> Dict[str, float]:
    """Alias for :func:`calculate_pivot_points` for backward compatibility."""
    return calculate_pivot_points(high, low, close)

# Backwards compatibility alias


pivot_points = calculate_pivot_points

def obfuscate_sensitive_data(data: Union[str, Dict, List], level: int = 1) -> Union[str, Dict, List]:
    """
    Obfuscate sensitive data to prevent leakage of confidential information.
    Different from mask_sensitive_data, this focuses on scrubbing content rather than masking keys.
    
    Args:
        data: String, dictionary, or list to obfuscate
        level: Obfuscation level (1-3, higher means more aggressive)
        
    Returns:
        Obfuscated data in the same format as the input
    """
    if isinstance(data, str):
        # Obfuscate email addresses
        data = re.sub(r'[\w\.-]+@[\w\.-]+', '[EMAIL]', data)
        
        # Obfuscate phone numbers
        data = re.sub(r'\b(\+\d{1,2}\s?)?\(?\d{3}\)?[\s.-]?\d{3}[\s.-]?\d{4}\b', '[PHONE]', data)
        
        # Obfuscate IP addresses
        data = re.sub(r'\b\d{1,3}\.\d{1,3}\.\d{1,3}\.\d{1,3}\b', '[IP]', data)
        
        # Obfuscate URLs if level > 1
        if level > 1:
            data = re.sub(r'https?://(?:[-\w.]|(?:%[\da-fA-F]{2}))+', '[URL]', data)
        
        # Obfuscate financial values if level > 2
        if level > 2:
            # Match common currency patterns
            data = re.sub(r'[$€£¥]?\s?\d+(?:,\d{3})*(?:\.\d+)?', '[AMOUNT]', data)
            
    elif isinstance(data, dict):
        # Recursively process dictionary values
        return {k: obfuscate_sensitive_data(v, level) for k, v in data.items()}
        
    elif isinstance(data, list):
        # Recursively process list items
        return [obfuscate_sensitive_data(item, level) for item in data]
    
    return data


def exponential_smoothing(data: List[float], alpha: float = 0.3) -> List[float]:
    """
    Apply simple exponential smoothing to a time series.
    
    Args:
        data: List of data points (time series)
        alpha: Smoothing factor (0 < alpha < 1)
        
    Returns:
        List of smoothed values
    """
    if not data:
        return []
        
    if alpha <= 0 or alpha >= 1:
        raise ValueError("Alpha must be between 0 and 1 (exclusive)")
        
    smoothed = [data[0]]  # Initialize with first value
    
    for i in range(1, len(data)):
        # Formula: s_t = alpha * x_t + (1 - alpha) * s_{t-1}
        smoothed_val = alpha * data[i] + (1 - alpha) * smoothed[i-1]
        smoothed.append(smoothed_val)
        
    return smoothed

def exponential_smooth(data: List[float], alpha: float = 0.3) -> List[float]:
    """
    Alias for exponential_smoothing with a shorter name.
    
    Args:
        data: List of values to smooth
        alpha: Smoothing factor (0-1)
        
    Returns:
        List[float]: Smoothed values
    """
    return exponential_smoothing(data, alpha)

def periodic_reset(interval: float = 3600.0):
    """
    Decorator for functions that need to reset their state periodically.
    
    Args:
        interval: Time interval in seconds between resets
        
    Returns:
        Decorator function
    """
    def decorator(func):
        last_reset = {"time": time.time()}
        
        @functools.wraps(func)
        def wrapper(*args, **kwargs):
            current_time = time.time()
            
            # Check if it's time to reset
            if current_time - last_reset["time"] >= interval:
                # Reset by calling with reset flag
                if "reset" in inspect.signature(func).parameters:
                    result = func(*args, reset=True, **kwargs)
                else:
                    # For backward compatibility with functions that don't accept reset
                    result = func(*args, **kwargs)
                    
                last_reset["time"] = current_time
                return result
            else:
                # Normal call, no reset
                if "reset" in inspect.signature(func).parameters:
                    return func(*args, reset=False, **kwargs)
                else:
                    return func(*args, **kwargs)
                    
        return wrapper
    return decorator

def async_retry_with_backoff_decorator(max_retries=3, 
                                    backoff_factor=2, 
                                    initial_wait=1.0,
                                    max_wait=60.0,
                                    retry_exceptions=(Exception,)):
    """
    Decorator for retrying async functions with exponential backoff.
    
    Args:
        max_retries: Maximum number of retries
        backoff_factor: Multiplier for each successive backoff
        initial_wait: Initial wait time in seconds
        max_wait: Maximum wait time in seconds
        retry_exceptions: Exceptions to catch and retry on
        
    Returns:
        Decorated function
    """
    def decorator(func):
        @functools.wraps(func)
        async def wrapper(*args, **kwargs):
            return await async_retry_with_backoff(
                func, *args,
                max_retries=max_retries,
                backoff_factor=backoff_factor,
                initial_wait=initial_wait,
                max_wait=max_wait,
                retry_exceptions=retry_exceptions,
                **kwargs
            )
        return wrapper
    return decorator

# Alias for backward compatibility
async_retry_with_backoff = async_retry_with_backoff_decorator

# Define the interface for external usage
def cache_with_ttl(ttl_seconds=300):
    """
    Decorator for caching function results with a time-to-live (TTL).
    
    Args:
        ttl_seconds: Time-to-live in seconds (default: 300)
        
    Returns:
        Decorated function
    """
    import time
    import functools
    
    def decorator(func):
        cache = {}
        
        @functools.wraps(func)
        def wrapper(*args, **kwargs):
            # Create a key from the function arguments
            key = str(args) + str(sorted(kwargs.items()))
            
            # Check if result is in cache and not expired
            current_time = time.time()
            if key in cache:
                result, timestamp = cache[key]
                if current_time - timestamp < ttl_seconds:
                    return result
            
            # Call the function and cache the result
            result = func(*args, **kwargs)
            cache[key] = (result, current_time)
            
            # Clean up expired entries
            for k in list(cache.keys()):
                if current_time - cache[k][1] > ttl_seconds:
                    del cache[k]
                    
            return result
            
        return wrapper
        
    return decorator

def safe_execute(func, *args, default=None, log_error=True, **kwargs):
    """
    Execute a function safely, catching any exceptions.
    
    Args:
        func: Function to execute
        *args: Arguments to pass to the function
        default: Default value to return on error
        log_error: Whether to log the error
        **kwargs: Keyword arguments to pass to the function
        
    Returns:
        Function result or default value on error
    """
    import logging
    try:
        return func(*args, **kwargs)
    except Exception as e:
        if log_error:
            logger = logging.getLogger("utils")
            logger.error(f"Error executing {func.__name__}: {str(e)}")
        return default


def periodic_reset(seconds=None, minutes=None, hours=None, days=None):
    """
    Decorator for functions that should reset their state periodically.
    
    Args:
        seconds: Reset interval in seconds
        minutes: Reset interval in minutes
        hours: Reset interval in hours
        days: Reset interval in days
        
    Returns:
        Decorated function
    """
    import time
    import functools
    
    # Calculate total seconds
    total_seconds = 0
    if seconds:
        total_seconds += seconds
    if minutes:
        total_seconds += minutes * 60
    if hours:
        total_seconds += hours * 3600
    if days:
        total_seconds += days * 86400
        
    if total_seconds <= 0:
        total_seconds = 3600  # Default: 1 hour
    
    def decorator(func):
        # Store state
        state = {
            'last_reset': time.time(),
            'cache': {}
        }
        
        @functools.wraps(func)
        def wrapper(*args, **kwargs):
            # Check if reset is needed
            current_time = time.time()
            if current_time - state['last_reset'] > total_seconds:
                state['cache'] = {}
                state['last_reset'] = current_time
                
            # Generate cache key
            key = str(args) + str(sorted(kwargs.items()))
            
            # Check if result is cached
            if key in state['cache']:
                return state['cache'][key]
                
            # Call function and cache result
            result = func(*args, **kwargs)
            state['cache'][key] = result
            return result
            
        return wrapper
        
    return decorator


# Dictionary to store registered components
_REGISTERED_COMPONENTS = {}

def register_component(name, component):
    """
    Register a component by name for later retrieval.
    
    Args:
        name: Component name
        component: Component object or class
        
    Returns:
        The registered component
    """
    _REGISTERED_COMPONENTS[name] = component
    return component

def get_registered_components():
    """
    Get all registered components.
    
    Returns:
        Dictionary of registered components
    """
    return _REGISTERED_COMPONENTS.copy()

def get_registered_component(name, default=None):
    """
    Get a registered component by name.
    
    Args:
        name: Component name
        default: Default value if component not found
        
    Returns:
        The component or default value
    """
    return _REGISTERED_COMPONENTS.get(name, default)

def timeit(func):
    """Decorator for timing function execution."""
    @functools.wraps(func)
    async def async_wrapper(*args, **kwargs):
        start_time = time.time()
        result = await func(*args, **kwargs)
        elapsed_time = time.time() - start_time
        logger.debug(f"Function {func.__name__} took {elapsed_time:.4f} seconds")
        return result
        
    @functools.wraps(func)
    def sync_wrapper(*args, **kwargs):
        start_time = time.time()
        result = func(*args, **kwargs)
        elapsed_time = time.time() - start_time
        logger.debug(f"Function {func.__name__} took {elapsed_time:.4f} seconds")
        return result
        
    # Use appropriate wrapper based on whether the function is async or not
    if asyncio.iscoroutinefunction(func):
        return async_wrapper
    else:
        return sync_wrapper

# Alias for backward compatibility
timing_decorator = timeit

def execution_time_ms(func):
    """
    Decorator that measures execution time and returns it along with the result.
    
    Args:
        func: Function to measure execution time for
        
    Returns:
        Tuple of (result, execution_time_ms)
    """
    @functools.wraps(func)
    async def async_wrapper(*args, **kwargs):
        start_time = time.time()
        result = await func(*args, **kwargs)
        end_time = time.time()
        execution_time = (end_time - start_time) * 1000  # ms
        return result, execution_time
        
    @functools.wraps(func)
    def sync_wrapper(*args, **kwargs):
        start_time = time.time()
        result = func(*args, **kwargs)
        end_time = time.time()
        execution_time = (end_time - start_time) * 1000  # ms
        return result, execution_time
        
    # Use appropriate wrapper based on whether the function is async or not
    if asyncio.iscoroutinefunction(func):
        return async_wrapper
    else:
        return sync_wrapper

def rolling_apply(data, window, func):
    """
    Apply a function to rolling windows of a data series.
    
    Args:
        data: Data series (list or numpy array)
        window: Window size
        func: Function to apply to each window
        
    Returns:
        List of results for each window
    """
    if len(data) < window:
        return []
        
    result = []
    for i in range(len(data) - window + 1):
        window_data = data[i:i+window]
        result.append(func(window_data))
        
    return result

def numpy_rolling_window(arr, window):
    """
    Create rolling windows of a numpy array.
    
    Args:
        arr: Numpy array
        window: Window size
        
    Returns:
        Array of rolling windows
    """
    shape = arr.shape[:-1] + (arr.shape[-1] - window + 1, window)
    strides = arr.strides + (arr.strides[-1],)
    return np.lib.stride_tricks.as_strided(arr, shape=shape, strides=strides)

def parallelize_calculation(func, data_list, num_processes=None):
    """
    Parallelize a calculation across multiple processes.
    
    Args:
        func: Function to parallelize
        data_list: List of data items to process
        num_processes: Number of processes to use (None = CPU count)
        
    Returns:
        List of results
    """
    import multiprocessing
    
    if num_processes is None:
        num_processes = multiprocessing.cpu_count()
    
    if num_processes <= 1 or len(data_list) <= 1:
        # For small data or requested serial processing, don't use multiprocessing
        return [func(item) for item in data_list]
    
    with multiprocessing.Pool(processes=num_processes) as pool:
        results = pool.map(func, data_list)
    
    return results

# Alias for backward compatibility
parallelize = parallelize_calculation

def exponential_decay(values, decay_factor=0.9):
    """
    Apply exponential decay to a series of values.
    
    Args:
        values: List of values
        decay_factor: Decay factor (0-1)
        
    Returns:
        List of values with exponential decay applied
    """
    if not values:
        return []
    
    result = [values[0]]
    for i in range(1, len(values)):
        result.append(values[i] * decay_factor + result[i-1] * (1 - decay_factor))
    
    return result

def window_calculation(data, window, func, min_periods=None):
    """
    Apply a function to sliding windows of data.
    
    Args:
        data: List or numpy array of data
        window: Window size
        func: Function to apply to each window
        min_periods: Minimum number of observations required
        
    Returns:
        List of results
    """
    if isinstance(data, np.ndarray):
        # Use numpy functions for efficiency
        if min_periods is None:
            min_periods = window
        
        result = []
        for i in range(len(data)):
            if i < window - 1:
                if i >= min_periods - 1:
                    window_data = data[:i+1]
                    result.append(func(window_data))
                else:
                    result.append(None)
            else:
                window_data = data[i-window+1:i+1]
                result.append(func(window_data))
        
        return result
    else:
        # For regular lists
        if min_periods is None:
            min_periods = window
            
        result = []
        for i in range(len(data)):
            if i < window - 1:
                if i >= min_periods - 1:
                    window_data = data[:i+1]
                    result.append(func(window_data))
                else:
                    result.append(None)
            else:
                window_data = data[i-window+1:i+1]
                result.append(func(window_data))
                
        return result

def exponential_decay_weights(window, decay_factor=0.94):
    """
    Generate exponential decay weights for a window.
    
    Args:
        window: Window size
        decay_factor: Decay factor (0-1)
        
    Returns:
        Numpy array of weights that sum to 1
    """
    weights = np.array([decay_factor ** i for i in range(window)])
    weights = weights[::-1]  # Reverse to give higher weight to recent values
    return weights / weights.sum()  # Normalize to sum to 1

def sigmoid(x):
    """
    Calculate the sigmoid function for the input.
    
    Args:
        x: Input value
        
    Returns:
        Sigmoid value
    """
    import numpy as np
    return 1 / (1 + np.exp(-x))

def singleton(cls):
    """
    Decorator to implement the singleton pattern.
    
    Args:
        cls: Class to make singleton
        
    Returns:
        Singleton class
    """
    instances = {}
    
    def get_instance(*args, **kwargs):
        if cls not in instances:
            instances[cls] = cls(*args, **kwargs)
        return instances[cls]
    
    return get_instance

def setup_event_loop(debug=False, thread_name_prefix="", max_tasks=None):
    """
    Set up an asyncio event loop with proper configuration.
    
    Args:
        debug: Whether to enable debug mode
        thread_name_prefix: Prefix for thread names in the executor
        max_tasks: Maximum number of tasks in the event loop
        
    Returns:
        Configured event loop
    """
    import asyncio
    
    # Create a new event loop
    loop = asyncio.new_event_loop()
    
    # Configure the loop
    loop.set_debug(debug)
    
    # Configure thread pool executor
    if thread_name_prefix or max_tasks:
        from concurrent.futures import ThreadPoolExecutor
        executor = ThreadPoolExecutor(
            thread_name_prefix=thread_name_prefix,
            max_workers=max_tasks
        )
        loop.set_default_executor(executor)
    
    # Set as the current event loop
    asyncio.set_event_loop(loop)
    
    return loop

async def cancel_all_tasks(tasks, timeout=10.0):
    """
    Cancel all provided tasks and wait for them to complete.
    
    Args:
        tasks: Set or list of tasks to cancel
        timeout: Maximum time to wait for tasks to complete cancellation
        
    Returns:
        Set of tasks that did not complete within the timeout
    """
    import asyncio
    
    if not tasks:
        return set()
    
    # Convert to set if it's not already
    tasks = set(tasks)
    
    # Request cancellation for all tasks
    for task in tasks:
        if not task.done():
            task.cancel()
    
    # Wait for all tasks to complete cancellation
    pending = tasks
    try:
        # Use wait_for to limit the time we wait
        done, pending = await asyncio.wait(
            tasks, 
            timeout=timeout,
            return_when=asyncio.ALL_COMPLETED
        )
    except asyncio.CancelledError:
        # If this function itself is cancelled, re-cancel all tasks
        for task in pending:
            if not task.done():
                task.cancel()
        # Re-raise to propagate cancellation
        raise
    
    # Log warnings for tasks that didn't complete
    if pending:
        logger.warning(f"{len(pending)} tasks did not complete cancellation within {timeout}s")
    
    return pending
    
async def create_async_task(coro, name=None, logger=None):
    """
    Create and schedule an asyncio task with proper error handling.
    
    Args:
        coro: Coroutine to schedule as a task
        name: Optional name for the task
        logger: Optional logger for error reporting
        
    Returns:
        asyncio.Task: The created task
    """
    if name is None:
        name = create_task_name()
        
    if logger is None:
        logger = get_logger(__name__)
    
    async def _wrapped_coro():
        try:
            return await coro
        except asyncio.CancelledError:
            logger.debug(f"Task {name} was cancelled")
            raise
        except Exception as e:
            logger.error(f"Error in async task {name}: {str(e)}", exc_info=True)
            raise
    
    task = asyncio.create_task(_wrapped_coro(), name=name)
    return task


def validate_timeframe(timeframe: str) -> str:
    """
    Validate that a timeframe string is in the correct format.
    
    Args:
        timeframe: Timeframe string (e.g., '1m', '5m', '1h', '1d')
        
    Returns:
        str: The validated timeframe string
        
    Raises:
        ValueError: If the timeframe format is invalid
    """
    match = re.match(r'^(\d+)([smhdwM])$', timeframe)
    if not match:
        raise ValueError(f"Invalid timeframe format: {timeframe}")
        
    value, unit = match.groups()
    value = int(value)
    
    # Validate that the value is positive
    if value <= 0:
        raise ValueError(f"Timeframe value must be positive: {timeframe}")
        
    # Validate the unit
    if unit not in 'smhdwM':
        raise ValueError(f"Invalid timeframe unit: {unit}")
        
    return timeframe


def get_higher_timeframes(timeframe: str, count: int = 3) -> List[str]:
    """
    Generate a list of higher timeframes based on a given timeframe.
    
    Args:
        timeframe: Base timeframe string (e.g., '1m', '5m', '1h', '1d')
        count: Number of higher timeframes to generate
        
    Returns:
        List[str]: List of higher timeframe strings
    """
    # Validate the input timeframe
    validate_timeframe(timeframe)
    
    # Parse the timeframe
    value, unit = parse_timeframe(timeframe)
    
    # Define the unit progression
    unit_progression = ['m', 'h', 'd', 'w', 'M']
    
    # Define standard timeframe values for each unit
    standard_values = {
        's': [1, 5, 15, 30],
        'm': [1, 5, 15, 30],
        'h': [1, 2, 4, 6, 8, 12],
        'd': [1, 3, 7],
        'w': [1, 2],
        'M': [1, 3, 6]
    }
    
    result = []
    current_unit_idx = unit_progression.index(unit) if unit in unit_progression else -1
    
    # If the unit is seconds or not in the progression, start with minutes
    if unit == 's' or current_unit_idx == -1:
        current_unit_idx = 0  # Start with minutes
        
    # Generate higher timeframes
    remaining = count
    current_unit = unit
    
    while remaining > 0 and current_unit_idx < len(unit_progression):
        current_unit = unit_progression[current_unit_idx]
        
        # If we're still on the same unit as the input timeframe,
        # only consider values higher than the input value
        values_to_consider = [v for v in standard_values[current_unit]
                             if current_unit != unit or v > value]
        
        # If no higher values in this unit, move to the next unit
        if not values_to_consider:
            current_unit_idx += 1
            continue
            
        # Add timeframes from this unit
        for val in values_to_consider:
            if remaining <= 0:
                break
                
            result.append(f"{val}{current_unit}")
            remaining -= 1
            
        # Move to the next unit
        current_unit_idx += 1
    
    return result


def calculate_rolling_correlation(series1, series2, window=20):
    """
    Calculate rolling correlation between two series.
    
    Args:
        series1: First data series
        series2: Second data series
        window: Rolling window size
        
    Returns:
        List of correlation values
    """
    if len(series1) != len(series2):
        raise ValueError("Series must be of equal length")
        
    if len(series1) < window:
        return []
        
    correlations = []
    for i in range(window, len(series1) + 1):
        window_s1 = series1[i-window:i]
        window_s2 = series2[i-window:i]
        
        # Calculate correlation
        mean_s1 = sum(window_s1) / window
        mean_s2 = sum(window_s2) / window
        
        num = sum((window_s1[j] - mean_s1) * (window_s2[j] - mean_s2) for j in range(window))
        den1 = sum((window_s1[j] - mean_s1) ** 2 for j in range(window))
        den2 = sum((window_s2[j] - mean_s2) ** 2 for j in range(window))
        
        if den1 == 0 or den2 == 0:
            correlations.append(0)
        else:
            correlations.append(num / ((den1 * den2) ** 0.5))
            
    return correlations

def get_submodules(package_name):
    """
    Get all submodules of a package.
    
    Args:
        package_name: Name of the package
        
    Returns:
        List of submodule names
    """
    if isinstance(package_name, str):
        package = importlib.import_module(package_name)
    else:
        package = package_name
        package_name = package.__name__
    
    submodules = []
    for _, name, is_pkg in pkgutil.iter_modules(package.__path__, package_name + '.'):
        submodules.append(name)
        if is_pkg:
            submodules.extend(get_submodules(name))

    return submodules


def compress_data(data: bytes) -> bytes:
    """Compress binary data using gzip."""
    buffer = io.BytesIO()
    with gzip.GzipFile(fileobj=buffer, mode='wb') as f:
        f.write(data)
    return buffer.getvalue()


def decompress_data(data: bytes) -> bytes:
    """Decompress gzip-compressed binary data."""
    with gzip.GzipFile(fileobj=io.BytesIO(data), mode='rb') as f:
        return f.read()

def create_directory(path, exist_ok=True):
    """
    Create a directory and any necessary parent directories.
    
    Args:
        path: Directory path to create
        exist_ok: If True, don't raise an error if directory already exists
        
    Returns:
        Path to the created directory
    """
    try:
        os.makedirs(path, exist_ok=exist_ok)
        return path
    except Exception as e:
        logger.error(f"Failed to create directory {path}: {str(e)}")
        raise


def create_directory_if_not_exists(path: str) -> str:
    """Create directory if it does not already exist."""
    return create_directory(path, exist_ok=True)

<<<<<<< HEAD
=======


ASSET_PRECISION_MAP = {
    'BTC': 8,
    'ETH': 8,
    'USDT': 2,
}


def get_asset_precision(symbol: str) -> int:
    """Return decimal precision for a trading symbol."""
    return ASSET_PRECISION_MAP.get(symbol.upper(), 2)


def calculate_zscore(data: Sequence[float]) -> float:
    """Calculate the z-score of the latest data point."""
    series = np.asarray(data, dtype=float)
    return (series[-1] - series.mean()) / (series.std() + 1e-10)


def detect_outliers(data: Sequence[float], threshold: float = 3.0) -> List[int]:
    """Return indices of values beyond ``threshold`` standard deviations."""
    series = np.asarray(data, dtype=float)
    mean = series.mean()
    std = series.std() + 1e-10
    return [i for i, x in enumerate(series) if abs(x - mean) > threshold * std]


def exponential_backoff(attempt: int, base_delay: float = 1.0, max_delay: float = 60.0) -> float:
    """Calculate exponential backoff delay."""
    return min(base_delay * (2 ** attempt), max_delay)

def safe_nltk_download(resource: str, quiet: bool = True) -> bool:
    """Check for an NLTK resource without downloading.

    If the resource is not found locally, log a warning and return ``False``
    instead of attempting a network download. This prevents network timeouts
    when running in restricted environments.

def compress_object(data: Any) -> bytes:
    """Serialize and gzip-compress arbitrary Python objects."""
    serialized = pickle.dumps(data)
    return gzip.compress(serialized)


def decompress_object(data: bytes) -> Any:
    """Decompress and deserialize data produced by :func:`compress_object`."""
    decompressed = gzip.decompress(data)
    return pickle.loads(decompressed)

    Args:
        resource: Name of the NLTK resource (e.g. ``'vader_lexicon'``).
        quiet: Unused, maintained for API compatibility.

    Returns:
        ``True`` if the resource is available locally, otherwise ``False``.
    """
    try:
        nltk.data.find(resource)
        return True
    except LookupError:
        logger = logging.getLogger(__name__)
        logger.warning("NLTK resource '%s' not available; skipping download", resource)
        return False
def compress_data(data: bytes) -> bytes:
    """Compress binary data using gzip."""
    out = io.BytesIO()
    with gzip.GzipFile(fileobj=out, mode="wb") as f:
        f.write(data)
    return out.getvalue()
    if not data:
        return b""
    return gzip.compress(data)


def decompress_data(data: bytes) -> bytes:
    """Decompress gzip-compressed binary data."""
    if not data:
        return b""
    return gzip.decompress(data)
def pivot_points(high: float, low: float, close: float) -> Dict[str, float]:
    """Backward-compatible alias for calculate_pivot_points."""
    return calculate_pivot_points(high, low, close)

def compress_data(data: Union[str, bytes]) -> bytes:
    """Compress data using gzip."""
    if isinstance(data, str):
        data = data.encode("utf-8")
    return gzip.compress(data)


def decompress_data(data: bytes) -> str:
    """Decompress gzip-compressed data."""
    return gzip.decompress(data).decode("utf-8")


def create_directory_if_not_exists(path: str) -> str:
    """Create directory if it does not already exist."""
    return create_directory(path, exist_ok=True)

def compress_data(data: Any) -> bytes:
    """Serialize and gzip-compress arbitrary Python data."""
    try:
        serialized = pickle.dumps(data)
        return gzip.compress(serialized)
    except Exception as exc:  # pragma: no cover - best effort
        logger.error("Failed to compress data: %s", exc)
        raise


def decompress_data(data: bytes) -> Any:
    """Decompress and deserialize data produced by :func:`compress_data`."""
    try:
        decompressed = gzip.decompress(data)
        return pickle.loads(decompressed)
    except Exception as exc:  # pragma: no cover - best effort
        logger.error("Failed to decompress data: %s", exc)
        return pickle.loads(zlib.decompress(data))
    except Exception as e:
        logger.error(f"Failed to decompress data: {str(e)}")
        raise

>>>>>>> 6865dead
class ThreadSafeDict:
    """
    Thread-safe dictionary implementation using a lock.
    """
    
    def __init__(self, initial_data=None):
        """
        Initialize the thread-safe dictionary.
        
        Args:
            initial_data: Optional initial dictionary data
        """
        self._dict = initial_data.copy() if initial_data else {}
        self._lock = threading.RLock()
    
    def __getitem__(self, key):
        """Get item with thread safety."""
        with self._lock:
            return self._dict[key]
    
    def __setitem__(self, key, value):
        """Set item with thread safety."""
        with self._lock:
            self._dict[key] = value
    
    def __delitem__(self, key):
        """Delete item with thread safety."""
        with self._lock:
            del self._dict[key]
    
    def __contains__(self, key):
        """Check if key exists with thread safety."""
        with self._lock:
            return key in self._dict
    
    def __len__(self):
        """Get dictionary length with thread safety."""
        with self._lock:
            return len(self._dict)
    
    def __iter__(self):
        """Iterate over keys with thread safety."""
        with self._lock:
            return iter(self._dict.copy())
    
    def get(self, key, default=None):
        """Get item with default value and thread safety."""
        with self._lock:
            return self._dict.get(key, default)
    
    def pop(self, key, default=None):
        """Pop item with thread safety."""
        with self._lock:
            return self._dict.pop(key, default)
    
    def clear(self):
        """Clear dictionary with thread safety."""
        with self._lock:
            self._dict.clear()
    
    def update(self, other=None, **kwargs):
        """Update dictionary with thread safety."""
        with self._lock:
            if other:
                self._dict.update(other)
            if kwargs:
                self._dict.update(kwargs)
    
    def items(self):
        """Get items with thread safety."""
        with self._lock:
            return list(self._dict.items())
    
    def keys(self):
        """Get keys with thread safety."""
        with self._lock:
            return list(self._dict.keys())
    
    def values(self):
        """Get values with thread safety."""
        with self._lock:
            return list(self._dict.values())
    
    def copy(self):
        """Get a copy of the dictionary with thread safety."""
        with self._lock:
            return self._dict.copy()


class ClassRegistry:
    """Simple registry for dynamically loaded classes."""

    def __init__(self) -> None:
        # Mapping of class name to the actual class reference
        self._classes: Dict[str, type] = {}

    def register(self, cls: Type) -> None:
        """Register a class reference using its ``__name__``."""
        self._classes[cls.__name__] = cls

    def get(self, name: str) -> type:
        """Retrieve a previously registered class by name.

        Raises:
            KeyError: If ``name`` is not registered.
        """
        try:
            return self._classes[name]
        except KeyError as exc:
            raise KeyError(f"{name!r} not registered") from exc

    def get_all(self) -> List[type]:
        """Return all registered class references."""
        return list(self._classes.values())


class AsyncService:
    """Minimal async service base class used by services throughout the system."""

    def __init__(
        self,
        name: str = "",
        config: Optional[Any] = None,
        signal_bus: Optional["SignalBus"] = None,
    ) -> None:
        self.name = name
        self.config = config or {}
        self.signal_bus = signal_bus or SignalBus()

    async def start(self) -> None:
        """Start the service.  Subclasses should override."""
        return None

    async def stop(self) -> None:
        """Stop the service.  Subclasses should override."""
        return None


class Signal(str, enum.Enum):
    """Enumeration of basic system-wide events for the signal bus."""

    ACCOUNT_BALANCE_UPDATED = "account_balance_updated"
    MARKET_DATA_UPDATED = "market_data_updated"
    TRADE_EXECUTED = "trade_executed"
    TRADE_CLOSED = "trade_closed"
    POSITION_SIZE_REQUESTED = "position_size_requested"
    POSITION_SIZE_RESPONSE = "position_size_response"
    STOP_LOSS_REQUESTED = "stop_loss_requested"
    STOP_LOSS_RESPONSE = "stop_loss_response"
    TAKE_PROFIT_REQUESTED = "take_profit_requested"
    TAKE_PROFIT_RESPONSE = "take_profit_response"
    RISK_ASSESSMENT_REQUESTED = "risk_assessment_requested"
    RISK_ASSESSMENT_RESPONSE = "risk_assessment_response"
    MARKET_REGIME_CHANGED = "market_regime_changed"
    VOLATILITY_SPIKE_DETECTED = "volatility_spike_detected"
    CIRCUIT_BREAKER_ACTIVATED = "circuit_breaker_activated"
    CIRCUIT_BREAKER_DEACTIVATED = "circuit_breaker_deactivated"
    RISK_LEVEL_CHANGED = "risk_level_changed"
    DRAWDOWN_PROTECTION_ACTIVATED = "drawdown_protection_activated"
    ADJUST_STOP_LOSS = "adjust_stop_loss"
    SERVICE_STARTED = "service_started"
    SERVICE_STOPPED = "service_stopped"


class SignalBus:
    """Simple synchronous signal bus for decoupled communication."""

    def __init__(self) -> None:
        self._subscribers: Dict[Signal, List[Callable]] = {}

    def register(self, signal: Signal, callback: Callable) -> None:
        """Register a callback for the given signal."""
        self._subscribers.setdefault(signal, []).append(callback)

    def emit(self, signal: Signal, *args: Any, **kwargs: Any) -> None:
        """Invoke callbacks registered for the given signal."""
        for cb in list(self._subscribers.get(signal, [])):
            if asyncio.iscoroutinefunction(cb):
                asyncio.create_task(cb(*args, **kwargs))
            else:
                cb(*args, **kwargs)

    # ``get_signal`` for backward compatibility with previous API
    def get_signal(self, name: str) -> "Signal":
        return Signal(name)

    # ``get`` is kept for backwards compatibility
    get = get_signal



# Additional utility functions needed by intelligence modules

def create_event_loop(debug=False, thread_name_prefix="", max_tasks=None):
    """
    Create and configure an asyncio event loop.
    
    This is a wrapper around setup_event_loop for backward compatibility.
    
    Args:
        debug: Enable asyncio debug mode
        thread_name_prefix: Prefix for thread names
        max_tasks: Maximum number of tasks
        
    Returns:
        Configured asyncio event loop
    """
    return setup_event_loop(debug, thread_name_prefix, max_tasks)

def run_in_executor(loop, executor, func, *args, **kwargs):
    """
    Run a function in an executor.
    
    Args:
        loop: Asyncio event loop
        executor: Executor to run the function in
        func: Function to run
        *args: Arguments to pass to the function
        **kwargs: Keyword arguments to pass to the function
        
    Returns:
        Future representing the execution of the function
    """
    if loop is None:
        loop = asyncio.get_event_loop()
    return loop.run_in_executor(executor, lambda: func(*args, **kwargs))

def benchmark(func):
    """
    Decorator to benchmark function execution time.
    
    Args:
        func: Function to benchmark
        
    Returns:
        Wrapped function that logs execution time
    """
    @functools.wraps(func)
    async def async_wrapper(*args, **kwargs):
        start_time = time.time()
        result = await func(*args, **kwargs)
        end_time = time.time()
        logger.debug(f"Function {func.__name__} took {(end_time - start_time) * 1000:.2f}ms to execute")
        return result
        
    @functools.wraps(func)
    def sync_wrapper(*args, **kwargs):
        start_time = time.time()
        result = func(*args, **kwargs)
        end_time = time.time()
        logger.debug(f"Function {func.__name__} took {(end_time - start_time) * 1000:.2f}ms to execute")
        return result
        
    if asyncio.iscoroutinefunction(func):
        return async_wrapper
    return sync_wrapper

def serialize_numpy(obj):
    """
    Serialize numpy arrays and other objects for JSON serialization.
    
    Args:
        obj: Object to serialize
        
    Returns:
        JSON-serializable representation of the object
    """
    if isinstance(obj, np.ndarray):
        return {
            "__type__": "numpy.ndarray",
            "data": obj.tolist(),
            "dtype": str(obj.dtype)
        }
    elif isinstance(obj, np.integer):
        return int(obj)
    elif isinstance(obj, np.floating):
        return float(obj)
    elif isinstance(obj, np.bool_):
        return bool(obj)
    elif isinstance(obj, (datetime.datetime, datetime.date)):
        return obj.isoformat()
    elif isinstance(obj, pd.DataFrame):
        return {
            "__type__": "pandas.DataFrame",
            "data": obj.to_dict(orient="records"),
            "index": obj.index.tolist() if not isinstance(obj.index, pd.RangeIndex) else None
        }
    elif isinstance(obj, pd.Series):
        return {
            "__type__": "pandas.Series",
            "data": obj.tolist(),
            "index": obj.index.tolist() if not isinstance(obj.index, pd.RangeIndex) else None,
            "name": obj.name
        }
    return obj

def serialize_dict(d: Dict[str, Any], exclude_keys: List[str] = None) -> str:
    """
    Serialize a dictionary to a JSON string with special handling for numpy types.
    
    Args:
        d: Dictionary to serialize
        exclude_keys: Optional list of keys to exclude from serialization
        
    Returns:
        str: JSON string representation of the dictionary
    """
    if exclude_keys:
        d = {k: v for k, v in d.items() if k not in exclude_keys}
        
    return json.dumps(d, cls=EnhancedJSONEncoder)

def deserialize_dict(s: str) -> Dict[str, Any]:
    """
    Deserialize a JSON string back to a dictionary.
    
    Args:
        s: JSON string to deserialize
        
    Returns:
        Dict[str, Any]: Deserialized dictionary
    """
    if not s:
        return {}
        
    try:
        return json.loads(s, object_hook=deserialize_numpy)
    except json.JSONDecodeError as e:
        logger.error(f"Failed to deserialize dictionary: {str(e)}")
        return {}

def deserialize_numpy(obj):
    """
    Deserialize objects serialized by serialize_numpy.
    
    Args:
        obj: Serialized object
        
    Returns:
        Deserialized object
    """
    if isinstance(obj, dict) and "__type__" in obj:
        if obj["__type__"] == "numpy.ndarray":
            return np.array(obj["data"], dtype=obj["dtype"] if "dtype" in obj else None)
        elif obj["__type__"] == "pandas.DataFrame":
            df = pd.DataFrame(obj["data"])
            if obj.get("index") is not None:
                df.index = obj["index"]
            return df
        elif obj["__type__"] == "pandas.Series":
            s = pd.Series(obj["data"], name=obj.get("name"))
            if obj.get("index") is not None:
                s.index = obj["index"]
            return s
    return obj

class TimeFrame(enum.Enum):
    """
    Enum for standard timeframes.
    This is an alias for the Timeframe enum for backward compatibility.
    """
    M1 = "1m"     # 1 minute
    M5 = "5m"     # 5 minutes
    M15 = "15m"   # 15 minutes
    M30 = "30m"   # 30 minutes
    H1 = "1h"     # 1 hour
    H4 = "4h"     # 4 hours
    D1 = "1d"     # 1 day
    W1 = "1w"     # 1 week
    MN1 = "1M"    # 1 month

def calculate_body_size(open_price, close_price):
    """
    Calculate the body size of a candlestick.
    
    Args:
        open_price: Opening price
        close_price: Closing price
        
    Returns:
        Absolute size of the candlestick body
    """
    return abs(close_price - open_price)

def get_timestamp():
    """
    Get current timestamp in milliseconds.
    Alias for current_timestamp for backward compatibility.
    
    Returns:
        int: Current timestamp in milliseconds
    """
    return current_timestamp()

def get_current_time():
    """
    Get current time as a datetime object.
    
    Returns:
        datetime.datetime: Current time
    """
    return datetime.datetime.now()

def calculate_shadow_size(open_price, close_price, high_price, low_price):
    """
    Calculate the upper and lower shadow sizes of a candlestick.
    
    Args:
        open_price: Opening price
        close_price: Closing price
        high_price: Highest price
        low_price: Lowest price
        
    Returns:
        tuple: (upper_shadow_size, lower_shadow_size)
    """
    body_high = max(open_price, close_price)
    body_low = min(open_price, close_price)
    
    upper_shadow = high_price - body_high
    lower_shadow = body_low - low_price
    
    return upper_shadow, lower_shadow
    
def calculate_vwap(prices: List[float], volumes: List[float], window: int = None) -> List[float]:
    """
    Calculate Volume Weighted Average Price (VWAP).
    
    Args:
        prices: List of prices (typically (high+low+close)/3)
        volumes: List of volumes
        window: Optional rolling window size (None for cumulative VWAP)
        
    Returns:
        List[float]: VWAP values
    """
    if len(prices) != len(volumes):
        raise ValueError("Prices and volumes must have the same length")
        
    if not prices:
        return []
        
    # Calculate price * volume
    pv = [p * v for p, v in zip(prices, volumes)]
    
    if window is None:
        # Cumulative VWAP
        cum_pv = np.cumsum(pv)
        cum_volume = np.cumsum(volumes)
        
        # Avoid division by zero
        cum_volume = np.where(cum_volume == 0, 1, cum_volume)
        
        vwap = cum_pv / cum_volume
    else:
        # Rolling VWAP
        window_pv = np.convolve(pv, np.ones(window), 'valid') / window
        window_volume = np.convolve(volumes, np.ones(window), 'valid') / window
        
        # Avoid division by zero
        window_volume = np.where(window_volume == 0, 1, window_volume)
        
        vwap = window_pv / window_volume
        
        # Pad the beginning to match input length
        padding = len(prices) - len(vwap)
        vwap = np.pad(vwap, (padding, 0), 'constant', constant_values=np.nan)
        
    return vwap.tolist()

def calculate_distance_percentage(price1: float, price2: float) -> float:
    """
    Calculate the percentage distance between two price points.
    
    Args:
        price1: First price point
        price2: Second price point
        
    Returns:
        float: Percentage distance between prices (absolute value)
    """
    if price1 == 0 or price2 == 0:
        return 0.0
    
    # Use average of two prices as the base to calculate percentage
    avg_price = (price1 + price2) / 2
    
    # Calculate absolute percentage difference
    distance_pct = abs(price1 - price2) / avg_price * 100.0
    
    return distance_pct

def calculate_distance(point1: Tuple[float, float], point2: Tuple[float, float]) -> float:
    """
    Calculate Euclidean distance between two points.
    
    Args:
        point1: First point as (x, y) tuple
        point2: Second point as (x, y) tuple
        
    Returns:
        float: Euclidean distance between points
    """
    return np.sqrt((point2[0] - point1[0])**2 + (point2[1] - point1[1])**2)

def is_higher_timeframe(higher_tf: str, lower_tf: str) -> bool:
    """
    Check if one timeframe is higher than another.
    
    Args:
        higher_tf: Potentially higher timeframe (e.g., '1h')
        lower_tf: Potentially lower timeframe (e.g., '5m')
        
    Returns:
        bool: True if higher_tf is actually higher than lower_tf
    """
    tf_seconds = {
        's': 1,
        'm': 60,
        'h': 3600,
        'd': 86400,
        'w': 604800,
        'M': 2592000  # Approximate month
    }
    
    # Parse timeframes
    higher_match = re.match(r'^(\d+)([smhdwM])$', higher_tf)
    lower_match = re.match(r'^(\d+)([smhdwM])$', lower_tf)
    
    if not higher_match or not lower_match:
        raise ValueError(f"Invalid timeframe format: {higher_tf} or {lower_tf}")
    
    higher_value, higher_unit = int(higher_match.group(1)), higher_match.group(2)
    lower_value, lower_unit = int(lower_match.group(1)), lower_match.group(2)
    
    higher_seconds = higher_value * tf_seconds[higher_unit]
    lower_seconds = lower_value * tf_seconds[lower_unit]
    
    return higher_seconds > lower_seconds

def calculate_imbalance(bids: List[Tuple[float, float]], asks: List[Tuple[float, float]],
                       depth: int = 10) -> float:
    """
    Calculate order book imbalance ratio.
    
    Args:
        bids: List of (price, volume) tuples for bids
        asks: List of (price, volume) tuples for asks
        depth: Depth of order book to consider
        
    Returns:
        Imbalance ratio (-1 to 1, negative means more asks, positive means more bids)
    """
    if not bids or not asks:
        return 0.0
    
    # Limit to specified depth
    bids = bids[:depth] if len(bids) > depth else bids
    asks = asks[:depth] if len(asks) > depth else asks
    
    # Calculate total volume
    bid_volume = sum(vol for _, vol in bids)
    ask_volume = sum(vol for _, vol in asks)
    
    total_volume = bid_volume + ask_volume
    
    # Avoid division by zero
    if total_volume == 0:
        return 0.0
    
    # Calculate imbalance ratio
    imbalance = (bid_volume - ask_volume) / total_volume
    
    return imbalance

def get_market_hours(exchange: str, asset_class: str = None) -> Dict[str, Any]:
    """
    Get market hours for a specific exchange and asset class.
    
    Args:
        exchange: Exchange name (e.g., 'binance', 'deriv')
        asset_class: Optional asset class (e.g., 'crypto', 'forex')
        
    Returns:
        Dict with market hours information:
            - is_open: Whether market is currently open
            - open_time: Daily opening time (UTC)
            - close_time: Daily closing time (UTC)
            - timezone: Timezone of the exchange
            - is_24h: Whether market is open 24/7
    """
    # Default to 24/7 for crypto exchanges
    if exchange.lower() in ['binance', 'coinbase', 'kraken', 'kucoin']:
        return {
            'is_open': True,
            'open_time': '00:00:00',
            'close_time': '00:00:00',
            'timezone': 'UTC',
            'is_24h': True
        }
    
    # Forex markets
    if asset_class and asset_class.lower() == 'forex':
        # Check if current time is in forex trading hours (approx. Sunday 5PM ET to Friday 5PM ET)
        now_utc = datetime.datetime.utcnow()
        weekday = now_utc.weekday()  # 0=Monday, 6=Sunday
        
        # Forex is closed from Friday 5PM to Sunday 5PM ET (approx. 9PM-9PM UTC)
        is_weekend_closure = (weekday == 4 and now_utc.hour >= 21) or \
                            weekday == 5 or \
                            (weekday == 6 and now_utc.hour < 21)
        
        return {
            'is_open': not is_weekend_closure,
            'open_time': '21:00:00' if weekday == 6 else '00:00:00',
            'close_time': '21:00:00' if weekday == 4 else '00:00:00',
            'timezone': 'UTC',
            'is_24h': False
        }
    
    # Default for other markets (conservative estimate)
    return {
        'is_open': True,  # Assume open by default
        'open_time': '00:00:00',
        'close_time': '00:00:00',
        'timezone': 'UTC',
        'is_24h': True
    }

def threaded_calculation(func, items, max_workers=None, *args, **kwargs):
    """
    Execute a function on multiple items using thread pool.
    
    Args:
        func: Function to execute
        items: List of items to process
        max_workers: Maximum number of worker threads
        *args, **kwargs: Additional arguments to pass to func
        
    Returns:
        List of results in the same order as items
    """
    if not items:
        return []
    
    if max_workers is None:
        max_workers = min(32, os.cpu_count() * 4)
    
    with ThreadPoolExecutor(max_workers=max_workers) as executor:
        futures = [executor.submit(func, item, *args, **kwargs) for item in items]
        return [future.result() for future in futures]

def create_batches(items, batch_size):
    """
    Split a list of items into batches of specified size.
    
    Args:
        items: List of items to batch
        batch_size: Size of each batch
        
    Returns:
        List of batches, where each batch is a list of items
    """
    return [items[i:i + batch_size] for i in range(0, len(items), batch_size)]

class UuidUtils:
    """Utility class for UUID operations."""
    
    @staticmethod
    def generate() -> str:
        """Generate a new UUID string."""
        return str(uuid.uuid4())
    
    @staticmethod
    def generate_short() -> str:
        """Generate a shorter UUID (first 8 chars)."""
        return str(uuid.uuid4())[:8]
    
    @staticmethod
    def is_valid(uuid_str: str) -> bool:
        """Check if a string is a valid UUID."""
        try:
            uuid.UUID(uuid_str)
            return True
        except ValueError:
            return False
    
    @staticmethod
    def generate_deterministic(namespace: str, name: str) -> str:
        """Generate a deterministic UUID based on namespace and name."""
        return str(uuid.uuid5(uuid.NAMESPACE_DNS, f"{namespace}:{name}"))

class HashUtils:
    """Utility class for hashing operations."""
    
    @staticmethod
    def md5(data: Union[str, bytes]) -> str:
        """Generate MD5 hash of data."""
        if isinstance(data, str):
            data = data.encode('utf-8')
        return hashlib.md5(data).hexdigest()
    
    @staticmethod
    def sha1(data: Union[str, bytes]) -> str:
        """Generate SHA1 hash of data."""
        if isinstance(data, str):
            data = data.encode('utf-8')
        return hashlib.sha1(data).hexdigest()
    
    @staticmethod
    def sha256(data: Union[str, bytes]) -> str:
        """Generate SHA256 hash of data."""
        if isinstance(data, str):
            data = data.encode('utf-8')
        return hashlib.sha256(data).hexdigest()
    
    @staticmethod
    def file_hash(filepath: str, algorithm: str = 'sha256') -> str:
        """Generate hash of file contents."""
        hash_func = getattr(hashlib, algorithm)()
        with open(filepath, 'rb') as f:
            for chunk in iter(lambda: f.read(4096), b''):
                hash_func.update(chunk)
        return hash_func.hexdigest()

def generate_uid(prefix: str = "uid") -> str:
    """
    Generate a unique identifier with optional prefix.
    
    Args:
        prefix: Optional prefix for the UID
        
    Returns:
        str: Unique identifier string
    """
    unique_id = str(uuid.uuid4())
    timestamp = int(time.time() * 1000)
    return f"{prefix}_{timestamp}_{unique_id[:8]}"

def generate_id(prefix: str = "id") -> str:
    """
    Generate a unique identifier with optional prefix.
    Alias for generate_uid for backward compatibility.
    
    Args:
        prefix: Optional prefix for the ID
        
    Returns:
        str: Unique identifier string
    """
    return generate_uid(prefix)
def memoize(func):
    """
    Decorator to memoize function results for faster repeated calls.
    
    Args:
        func: Function to memoize
        
    Returns:
        Wrapped function with memoization
    """
    cache = {}
    
    @functools.wraps(func)
    def wrapper(*args, **kwargs):
        # Create a key from the function arguments
        key = str(args) + str(sorted(kwargs.items()))
        
        if key not in cache:
            cache[key] = func(*args, **kwargs)
        return cache[key]
    
    # Add a clear_cache method to the wrapper function
    wrapper.clear_cache = lambda: cache.clear()
    
    return wrapper

class TimestampUtils:
    """Utility class for timestamp operations and conversions."""
    
    @staticmethod
    def to_milliseconds(dt: Union[datetime, str, int, float]) -> int:
        """Convert various time formats to millisecond timestamp."""
        if isinstance(dt, datetime):
            return int(dt.timestamp() * 1000)
        elif isinstance(dt, str):
            return int(parse_datetime(dt).timestamp() * 1000)
        elif isinstance(dt, (int, float)):
            # If already a timestamp, ensure it's in milliseconds
            if dt > 1e16:  # nanoseconds
                return int(dt / 1000000)
            elif dt > 1e13:  # microseconds
                return int(dt / 1000)
            elif dt > 1e10:  # milliseconds
                return int(dt)
            else:  # seconds
                return int(dt * 1000)
        else:
            raise ValueError(f"Unsupported timestamp format: {type(dt)}")
    
    @staticmethod
    def from_milliseconds(ms: int) -> datetime:
        """Convert millisecond timestamp to datetime object."""
        return datetime.fromtimestamp(ms / 1000)
    
    @staticmethod
    def now_ms() -> int:
        """Get current time in milliseconds."""
        return int(time.time() * 1000)
    
    @staticmethod
    def format_ms(ms: int, fmt: str = "%Y-%m-%d %H:%M:%S") -> str:
        """Convert milliseconds timestamp to formatted string."""
        dt = datetime.datetime.fromtimestamp(ms / 1000)
        return dt.strftime(fmt)


# Trading-specific utility functions
def calculate_price_precision(symbol: str, exchange: str = None) -> int:
    """
    Calculate the price precision for a given symbol and exchange.
    
    Args:
        symbol: Trading symbol (e.g., 'BTC/USDT')
        exchange: Exchange name (optional)
        
    Returns:
        int: Number of decimal places for price
    """
    # Default precisions for common symbols
    default_precisions = {
        'BTC': 2,
        'ETH': 2,
        'LTC': 2,
        'XRP': 5,
        'ADA': 6,
        'DOT': 4,
        'BNB': 3,
        'SOL': 3,
        'DOGE': 7,
        'USDT': 2,
        'USDC': 2,
        'DEFAULT': 8
    }
    
    # Extract base currency from symbol
    base = symbol.split('/')[0] if '/' in symbol else symbol
    
    # Return default precision for the base currency or DEFAULT if not found
    return default_precisions.get(base, default_precisions['DEFAULT'])


def calculate_quantity_precision(symbol: str, exchange: str = None) -> int:
    """
    Calculate the quantity precision for a given symbol and exchange.
    
    Args:
        symbol: Trading symbol (e.g., 'BTC/USDT')
        exchange: Exchange name (optional)
        
    Returns:
        int: Number of decimal places for quantity
    """
    # Default precisions for common symbols
    default_precisions = {
        'BTC': 6,
        'ETH': 5,
        'LTC': 4,
        'XRP': 1,
        'ADA': 1,
        'DOT': 2,
        'BNB': 3,
        'SOL': 2,
        'DOGE': 0,
        'USDT': 2,
        'USDC': 2,
        'DEFAULT': 8
    }
    
    # Extract base currency from symbol
    base = symbol.split('/')[0] if '/' in symbol else symbol
    
    # Return default precision for the base currency or DEFAULT if not found
    return default_precisions.get(base, default_precisions['DEFAULT'])


def get_asset_precision(asset: str) -> int:
    """Return precision for an asset symbol."""
    return calculate_quantity_precision(asset)


def round_to_precision(value: float, precision: int) -> float:
    """
    Round a value to a specific number of decimal places.
    
    Args:
        value: Value to round
        precision: Number of decimal places
        
    Returns:
        float: Rounded value
    """
    factor = 10 ** precision
    return round(value * factor) / factor


def convert_timeframe(timeframe: str, to_format: str = 'seconds') -> Union[int, str]:
    """
    Convert a timeframe string to different formats.
    
    Args:
        timeframe: Timeframe string (e.g., '1m', '5m', '1h', '1d')
        to_format: Target format ('seconds', 'minutes', 'hours', 'days', or 'pandas')
        
    Returns:
        Union[int, str]: Converted timeframe
    """
    # Parse timeframe
    match = re.match(r'^(\d+)([smhdwM])$', timeframe)
    if not match:
        raise ValueError(f"Invalid timeframe format: {timeframe}")
        
    value, unit = match.groups()
    value = int(value)
    
    # Convert to seconds first
    if unit == 's':
        seconds = value
    elif unit == 'm':
        seconds = value * 60
    elif unit == 'h':
        seconds = value * 60 * 60
    elif unit == 'd':
        seconds = value * 60 * 60 * 24
    elif unit == 'w':
        seconds = value * 60 * 60 * 24 * 7
    elif unit == 'M':
        seconds = value * 60 * 60 * 24 * 30  # Approximate
    else:
        raise ValueError(f"Invalid timeframe unit: {unit}")
    
    # Convert to target format
    if to_format == 'seconds':
        return seconds
    elif to_format == 'minutes':
        return seconds / 60
    elif to_format == 'hours':
        return seconds / (60 * 60)
    elif to_format == 'days':
        return seconds / (60 * 60 * 24)
    elif to_format == 'pandas':
        # Convert to pandas frequency string
        if unit == 's':
            return f"{value}S"
        elif unit == 'm':
            return f"{value}T"
        elif unit == 'h':
            return f"{value}H"
        elif unit == 'd':
            return f"{value}D"
        elif unit == 'w':
            return f"{value}W"
        elif unit == 'M':
            return f"{value}M"
    else:
        raise ValueError(f"Invalid target format: {to_format}")


def calculate_order_cost(price: float, quantity: float, fee_rate: float = 0.001) -> float:
    """
    Calculate the total cost of an order including fees.
    
    Args:
        price: Order price
        quantity: Order quantity
        fee_rate: Fee rate as a decimal (default: 0.1%)
        
    Returns:
        float: Total order cost
    """
    base_cost = price * quantity
    fee = base_cost * fee_rate
    return base_cost + fee


def calculate_order_risk(price: float, stop_loss: float, quantity: float,
                         account_balance: float) -> float:
    """
    Calculate the risk percentage of an order relative to account balance.
    
    Args:
        price: Entry price
        stop_loss: Stop loss price
        quantity: Order quantity
        account_balance: Total account balance
        
    Returns:
        float: Risk as a percentage of account balance
    """
    if price <= 0 or account_balance <= 0:
        return 0.0
        
    # Calculate potential loss
    loss_per_unit = abs(price - stop_loss)
    total_loss = loss_per_unit * quantity
    
    # Calculate risk percentage
    risk_percentage = (total_loss / account_balance) * 100
    
    return risk_percentage


def normalize_price(price: float, tick_size: float) -> float:
    """
    Normalize a price to comply with exchange tick size requirements.
    
    Args:
        price: Raw price
        tick_size: Minimum price increment
        
    Returns:
        float: Normalized price
    """
    if tick_size <= 0:
        return price
        
    return round(price / tick_size) * tick_size


def normalize_quantity(quantity: float, step_size: float, min_quantity: float = 0) -> float:
    """
    Normalize a quantity to comply with exchange step size requirements.
    
    Args:
        quantity: Raw quantity
        step_size: Minimum quantity increment
        min_quantity: Minimum allowed quantity
        
    Returns:
        float: Normalized quantity
    """
    if step_size <= 0:
        return max(quantity, min_quantity)
        
    normalized = round(quantity / step_size) * step_size
    
    # Ensure the quantity is at least the minimum
    return max(normalized, min_quantity)


__all__ = [
    # Time utilities
    'timestamp_ms', 'current_timestamp', 'current_timestamp_micros', 'current_timestamp_nanos',
    'timestamp_to_datetime', 'datetime_to_timestamp', 'parse_datetime',
    'format_datetime', 'timeframe_to_seconds', 'timeframe_to_timedelta',
    'round_timestamp', 'generate_timeframes', 'parse_timeframe', 'validate_timeframe',
    'get_higher_timeframes', 'TimestampUtils',
    
    # Data handling and trading utilities
    'calculate_price_precision', 'calculate_quantity_precision', 'get_asset_precision',
    'round_to_precision', 'convert_timeframe', 'calculate_order_cost',
    'calculate_order_risk', 'normalize_price', 'normalize_quantity',
    'parse_decimal', 'safe_divide', 'round_to_tick', 'round_to_tick_size', 'calculate_change_percent',
    'normalize_value', 'moving_average', 'exponential_moving_average', 'rolling_window',
    
    # String and format
    'camel_to_snake', 'snake_to_camel', 'format_number', 'format_currency', 'truncate_string',
    'pluralize',
    
    # JSON and data structures
    'EnhancedJSONEncoder', 'JsonEncoder', 'json_dumps', 'json_loads', 'deep_update', 'deep_get',
    'flatten_dict', 'unflatten_dict', 'dict_to_object', 'dict_to_namedtuple', 'group_by', 'chunks',
    'filter_none_values', 'find_duplicate_items', 'merge_lists',
    
    # Security and validation
    'generate_secure_random_string', 'generate_uuid', 'generate_hmac_signature',
    'is_valid_url', 'is_valid_email', 'sanitize_filename', 'validate_required_keys',
    'mask_sensitive_data', 'hash_content', 'generate_uid',
    
    # Network and system
    'get_host_info', 'is_port_open', 'rate_limit', 'rate_limited', 'retry', 'timer',
    'retry_with_backoff', 'exponential_backoff', 'time_execution', 'calculate_checksum',
    
    # Async utilities
    'ensure_future', 'create_task_name',
    
    # Thread-safe utilities
    'AtomicCounter', 'SafeDict',
    
    # Trading-specific
    'calculate_order_size', 'calculate_position_value', 'calculate_pip_value', 'calculate_arbitrage_profit',
    'calculate_position_size', 'calculate_volatility', 'calculate_correlation', 'calculate_drawdown',
    'calculate_liquidation_price', 'calculate_risk_reward', 'calculate_win_rate',
    'calculate_risk_reward_ratio', 'calculate_confidence_score', 'normalize_probability',
    'weighted_average', 'time_weighted_average', 'validate_signal', 'calculate_expectancy',
    'calculate_kelly_criterion', 'calculate_sharpe_ratio', 'calculate_sortino_ratio',
    'calculate_max_drawdown', 'calculate_calmar_ratio', 'z_score',
    'is_price_consolidating', 'is_breaking_out', 'calculate_pivot_points', 'pivot_points',
    'periodic_reset', 'obfuscate_sensitive_data', 'exponential_smoothing',
    'calculate_distance', 'calculate_distance_percentage', 'memoize',
    'is_higher_timeframe', 'threaded_calculation', 'create_batches',
    'create_directory', 'create_directory_if_not_exists', 'get_asset_precision',
    'calculate_zscore', 'detect_outliers', 'exponential_backoff',

    'periodic_reset', 'obfuscate_sensitive_data', 'exponential_smoothing',
    'calculate_distance', 'calculate_distance_percentage', 'memoize',
    'is_higher_timeframe', 'threaded_calculation', 'create_batches',
    'create_directory', 'create_directory_if_not_exists',
    'compress_data', 'decompress_data',

    'periodic_reset', 'obfuscate_sensitive_data', 'exponential_smoothing',
    'calculate_distance', 'calculate_distance_percentage', 'memoize',
    'is_higher_timeframe', 'threaded_calculation', 'create_batches',
    'create_directory', 'create_directory_if_not_exists', 'safe_nltk_download',

    'periodic_reset', 'obfuscate_sensitive_data', 'exponential_smoothing',
    'calculate_distance', 'calculate_distance_percentage', 'memoize',
    'is_higher_timeframe', 'threaded_calculation', 'create_batches',
    'create_directory', 'create_directory_if_not_exists', 'compress_data', 'decompress_data',
    'is_price_consolidating', 'is_breaking_out', 'calculate_pivot_points',
    'pivot_points',
    'periodic_reset', 'obfuscate_sensitive_data', 'exponential_smoothing',
    'calculate_distance', 'calculate_distance_percentage', 'memoize',
    'is_higher_timeframe', 'threaded_calculation', 'create_batches',
    'create_directory', 'create_directory_if_not_exists',
<<<<<<< HEAD
=======

    'create_directory', 'create_directory_if_not_exists',
    'create_directory', 'create_directory_if_not_exists', 'safe_nltk_download',
    'create_directory', 'create_directory_if_not_exists',
    'compress_data', 'decompress_data',

    'create_directory', 'create_directory_if_not_exists', 'compress_data', 'decompress_data',
    'create_directory', 'create_directory_if_not_exists',
    'compress_data', 'decompress_data', 'pivot_points',
    'get_asset_precision',
    'compress_data', 'decompress_data',
    'create_directory', 'create_directory_if_not_exists',

    'create_directory', 'create_directory_if_not_exists', 'compress_data', 'decompress_data',


    'create_directory', 'create_directory_if_not_exists',
    'compress_data', 'decompress_data', 'pivot_points',

    'get_asset_precision',
    'compress_data', 'decompress_data',

    'create_directory', 'create_directory_if_not_exists', 'compress_data', 'decompress_data',

>>>>>>> 6865dead
    'UuidUtils', 'HashUtils', 'SecurityUtils',
    'ClassRegistry', 'AsyncService', 'Signal', 'SignalBus'
]

class SecurityUtils:
    """Utility class for security operations."""
    
    @staticmethod
    def encrypt(data: str, key: str) -> str:
        """
        Encrypt data using a key.
        
        Args:
            data: Data to encrypt
            key: Encryption key
            
        Returns:
            str: Encrypted data in base64 format
        """
        if not data:
            return ""
            
        # Create a simple encryption using HMAC and base64
        if isinstance(data, str):
            data = data.encode('utf-8')
        if isinstance(key, str):
            key = key.encode('utf-8')
            
        h = hmac.new(key, data, hashlib.sha256)
        signature = h.digest()
        
        # Combine data and signature and encode
        result = base64.b64encode(data + signature).decode('utf-8')
        return result
    
    @staticmethod
    def decrypt(encrypted_data: str, key: str) -> str:
        """
        Decrypt data using a key.
        
        Args:
            encrypted_data: Encrypted data in base64 format
            key: Decryption key
            
        Returns:
            str: Decrypted data
        """
        if not encrypted_data:
            return ""
            
        try:
            # Decode from base64
            if isinstance(key, str):
                key = key.encode('utf-8')
                
            decoded = base64.b64decode(encrypted_data)
            
            # Extract data and signature
            data = decoded[:-32]  # SHA256 digest is 32 bytes
            signature = decoded[-32:]
            
            # Verify signature
            h = hmac.new(key, data, hashlib.sha256)
            calculated_signature = h.digest()
            
            if not hmac.compare_digest(signature, calculated_signature):
                raise ValueError("Invalid signature, data may be tampered")
                
            # Return decrypted data
            return data.decode('utf-8')
        except Exception as e:
            logger.error(f"Decryption error: {str(e)}")
            return ""
    
    @staticmethod
    def hash_password(password: str, salt: str = None) -> Tuple[str, str]:
        """
        Hash a password with optional salt.
        
        Args:
            password: Password to hash
            salt: Optional salt (generated if not provided)
            
        Returns:
            Tuple[str, str]: (hashed_password, salt)
        """
        if salt is None:
            salt = os.urandom(16).hex()
        
        if isinstance(password, str):
            password = password.encode('utf-8')
        if isinstance(salt, str):
            salt = salt.encode('utf-8')
            
        # Use PBKDF2 for password hashing
        key = hashlib.pbkdf2_hmac('sha256', password, salt, 100000)
        hashed = base64.b64encode(key).decode('utf-8')
        
        return hashed, salt.decode('utf-8') if isinstance(salt, bytes) else salt
    
    @staticmethod
    def verify_password(password: str, hashed_password: str, salt: str) -> bool:
        """
        Verify a password against a hash.
        
        Args:
            password: Password to verify
            hashed_password: Stored hash
            salt: Salt used for hashing
            
        Returns:
            bool: True if password matches
        """
        if isinstance(password, str):
            password = password.encode('utf-8')
        if isinstance(salt, str):
            salt = salt.encode('utf-8')
            
        # Hash the input password with the same salt
        key = hashlib.pbkdf2_hmac('sha256', password, salt, 100000)
        calculated_hash = base64.b64encode(key).decode('utf-8')
        
        # Compare hashes
        return hashed_password == calculated_hash<|MERGE_RESOLUTION|>--- conflicted
+++ resolved
@@ -3413,8 +3413,6 @@
     """Create directory if it does not already exist."""
     return create_directory(path, exist_ok=True)
 
-<<<<<<< HEAD
-=======
 
 
 ASSET_PRECISION_MAP = {
@@ -3537,7 +3535,7 @@
         logger.error(f"Failed to decompress data: {str(e)}")
         raise
 
->>>>>>> 6865dead
+
 class ThreadSafeDict:
     """
     Thread-safe dictionary implementation using a lock.
@@ -4663,8 +4661,7 @@
     'calculate_distance', 'calculate_distance_percentage', 'memoize',
     'is_higher_timeframe', 'threaded_calculation', 'create_batches',
     'create_directory', 'create_directory_if_not_exists',
-<<<<<<< HEAD
-=======
+
 
     'create_directory', 'create_directory_if_not_exists',
     'create_directory', 'create_directory_if_not_exists', 'safe_nltk_download',
@@ -4689,7 +4686,7 @@
 
     'create_directory', 'create_directory_if_not_exists', 'compress_data', 'decompress_data',
 
->>>>>>> 6865dead
+
     'UuidUtils', 'HashUtils', 'SecurityUtils',
     'ClassRegistry', 'AsyncService', 'Signal', 'SignalBus'
 ]
