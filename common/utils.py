--- conflicted
+++ resolved
@@ -2215,30 +2215,19 @@
         action = "buy"
     elif len(args) == 4:
         action, entry_price, stop_loss, take_profit = args
-<<<<<<< HEAD
         action = str(action).lower()
-=======
->>>>>>> c497328a
+
     else:
         raise ValueError("calculate_risk_reward expects 3 or 4 arguments")
 
     try:
-<<<<<<< HEAD
         if action == "sell":
             risk = abs(stop_loss - entry_price)
             reward = abs(stop_loss - take_profit)
         else:
             risk = abs(entry_price - stop_loss)
             reward = abs(take_profit - entry_price)
-=======
-        if str(action).lower() == "sell":
-            reward = abs(stop_loss - take_profit)
-            risk = abs(stop_loss - entry_price)
-        else:
-            reward = abs(take_profit - entry_price)
-            risk = abs(entry_price - stop_loss)
-
->>>>>>> c497328a
+
     except Exception:
         return 0.0
 
