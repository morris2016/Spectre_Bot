#!/usr/bin/env python3
"""
QuantumSpectre Elite Trading System
Core Utility Functions

This module provides a collection of utility functions used throughout the system,
including time handling, data processing, JSON manipulation, validation, and more.
"""

import os
import re
import gzip
import io
import time
import json
import io
import gzip
import uuid
import hmac
import hashlib
import base64
import gzip

import pickle
import random
import pickle
import zlib
import socket
import string
import decimal
import datetime
import dateutil.parser
import threading
import functools
import itertools
import collections
import urllib.parse
import numpy as np
import pandas as pd
import logging
import nltk
import gzip
import sys
import asyncio
import importlib
import pkgutil
import io
import gzip
import enum
from typing import Dict, List, Any, Optional, Union, Callable, Tuple, Generator, Set, Type, Sequence
from pathlib import Path
from functools import wraps
from contextlib import suppress, asynccontextmanager, contextmanager
import inspect  # Add this to the imports at the top
import nltk
from common.logger import get_logger, performance_log

# Configure module logger
logger = get_logger(__name__)

# Constants for time utilities
TIMESTAMP_FORMAT = "%Y-%m-%d %H:%M:%S.%f"
DATE_FORMAT = "%Y-%m-%d"
US_TIMESTAMP_FORMAT = "%Y-%m-%d %I:%M:%S %p"
MILLISECONDS_IN_SECOND = 1000

def merge_deep(source, destination):
    """
    Deep merge two dictionaries.
    
    The source dictionary values will override destination values if there's a conflict.
    Lists will be combined (not overwritten).
    
    Args:
        source: Source dictionary
        destination: Destination dictionary
        
    Returns:
        Merged dictionary
    """
    for key, value in source.items():
        if isinstance(value, dict):
            # Get node or create one
            node = destination.setdefault(key, {})
            if isinstance(node, dict):
                merge_deep(value, node)
            else:
                destination[key] = value
        elif isinstance(value, list):
            if key in destination and isinstance(destination[key], list):
                # Combine lists without duplicates
                destination[key] = list(set(destination[key] + value))
            else:
                destination[key] = value
        else:
            destination[key] = value
            
    return destination
MICROSECONDS_IN_SECOND = 1000000
NANOSECONDS_IN_SECOND = 1000000000


def safe_nltk_download(resource: str) -> None:
    """Attempt to download an NLTK resource gracefully."""
    try:
        nltk.data.find(resource)
    except LookupError:
        # Try common paths before attempting a download
        alt_path = f"tokenizers/{resource}"
        try:
            nltk.data.find(alt_path)
        except LookupError:
            logger.warning(
                "NLTK resource %s not available and cannot be downloaded in offline mode",
                resource,
            )

def import_submodules(package_name):
    """
    Import all submodules of a package, recursively.

    Args:
        package_name (str): The name of the package to import submodules from.

    Returns:
        dict: A dictionary mapping module names to the imported modules.
    """
    if isinstance(package_name, str):
        package = importlib.import_module(package_name)
    else:
        package = package_name
        package_name = package.__name__

    results = {}
    for loader, name, is_pkg in pkgutil.walk_packages(package.__path__, package_name + '.'):
        try:
            results[name] = importlib.import_module(name)
        except Exception as e:
            logger.exception(f"Failed to import module {name}: {e}")
    return results

#======================================
# Time and Date Utilities
#======================================

def timestamp_ms() -> int:
    """
    Get current timestamp in milliseconds.
    
    Returns:
        int: Current timestamp in milliseconds
    """
    return int(time.time() * MILLISECONDS_IN_SECOND)


def current_timestamp() -> int:
    """
    Get current timestamp in milliseconds.
    
    Returns:
        int: Current timestamp in milliseconds
    """
    return int(time.time() * MILLISECONDS_IN_SECOND)


def current_timestamp_micros() -> int:
    """
    Get current timestamp in microseconds.
    
    Returns:
        int: Current timestamp in microseconds
    """
    return int(time.time() * MICROSECONDS_IN_SECOND)


def current_timestamp_nanos() -> int:
    """
    Get current timestamp in nanoseconds.
    
    Returns:
        int: Current timestamp in nanoseconds
    """
    return int(time.time() * NANOSECONDS_IN_SECOND)


def timestamp_to_datetime(timestamp: Union[int, float]) -> datetime.datetime:
    """
    Convert timestamp to datetime object, auto-detecting format.
    
    Args:
        timestamp: Timestamp value (seconds, milliseconds, microseconds, or nanoseconds)
        
    Returns:
        datetime.datetime: Datetime object
    """
    # Detect timestamp resolution based on value magnitude
    if timestamp > 1e18:  # nanoseconds
        return datetime.datetime.fromtimestamp(timestamp / NANOSECONDS_IN_SECOND)
    elif timestamp > 1e15:  # microseconds
        return datetime.datetime.fromtimestamp(timestamp / MICROSECONDS_IN_SECOND)
    elif timestamp > 1e12:  # milliseconds
        return datetime.datetime.fromtimestamp(timestamp / MILLISECONDS_IN_SECOND)
    else:  # seconds
        return datetime.datetime.fromtimestamp(timestamp)


def datetime_to_timestamp(dt: Union[datetime.datetime, str], resolution: str = 'ms') -> int:
    """
    Convert datetime to timestamp with specified resolution.
    
    Args:
        dt: Datetime object or string
        resolution: Timestamp resolution ('s', 'ms', 'us', or 'ns')
        
    Returns:
        int: Timestamp in specified resolution
    """
    if isinstance(dt, str):
        dt = parse_datetime(dt)
        
    ts = dt.timestamp()
    
    if resolution == 's':
        return int(ts)
    elif resolution == 'ms':
        return int(ts * MILLISECONDS_IN_SECOND)
    elif resolution == 'us':
        return int(ts * MICROSECONDS_IN_SECOND)
    elif resolution == 'ns':
        return int(ts * NANOSECONDS_IN_SECOND)
    else:
        raise ValueError(f"Invalid resolution: {resolution}. Use 's', 'ms', 'us', or 'ns'")


def parse_datetime(date_string: str) -> datetime.datetime:
    """
    Parse datetime from string using flexible formats.
    
    Args:
        date_string: Datetime string in various formats
        
    Returns:
        datetime.datetime: Parsed datetime object
    """
    try:
        return dateutil.parser.parse(date_string)
    except (ValueError, TypeError) as e:
        logger.error(f"Failed to parse datetime: {date_string}", exc_info=e)
        raise


def format_datetime(dt: Union[datetime.datetime, str, int, float], 
                   fmt: str = TIMESTAMP_FORMAT) -> str:
    """
    Format datetime object to string.
    
    Args:
        dt: Datetime object, timestamp, or date string
        fmt: Output format string
        
    Returns:
        str: Formatted datetime string
    """
    if isinstance(dt, (int, float)):
        dt = timestamp_to_datetime(dt)
    elif isinstance(dt, str):
        dt = parse_datetime(dt)
        
    return dt.strftime(fmt)


def timeframe_to_seconds(timeframe: str) -> int:
    """
    Convert timeframe string to seconds.
    
    Args:
        timeframe: Timeframe string (e.g., '1m', '5m', '1h', '1d')
        
    Returns:
        int: Timeframe in seconds
    """
    match = re.match(r'^(\d+)([smhdwM])$', timeframe)
    if not match:
        raise ValueError(f"Invalid timeframe format: {timeframe}")
        
    value, unit = match.groups()
    value = int(value)
    
    if unit == 's':
        return value
    elif unit == 'm':
        return value * 60
    elif unit == 'h':
        return value * 60 * 60
    elif unit == 'd':
        return value * 60 * 60 * 24
    elif unit == 'w':
        return value * 60 * 60 * 24 * 7
    elif unit == 'M':
        return value * 60 * 60 * 24 * 30  # Approximate
    else:
        raise ValueError(f"Invalid timeframe unit: {unit}")


def timeframe_to_timedelta(timeframe: str) -> datetime.timedelta:
    """
    Convert timeframe string to timedelta.
    
    Args:
        timeframe: Timeframe string (e.g., '1m', '5m', '1h', '1d')
        
    Returns:
        datetime.timedelta: Timeframe as timedelta
    """
    seconds = timeframe_to_seconds(timeframe)
    return datetime.timedelta(seconds=seconds)


def round_timestamp(timestamp: Union[int, float], 
                    timeframe: str, 
                    resolution: str = 'ms') -> int:
    """
    Round timestamp to nearest timeframe boundary.
    
    Args:
        timestamp: Timestamp value
        timeframe: Timeframe string (e.g., '1m', '5m', '1h', '1d')
        resolution: Timestamp resolution ('s', 'ms', 'us', or 'ns')
        
    Returns:
        int: Rounded timestamp in original resolution
    """
    # Normalize to seconds
    if resolution == 'ms':
        ts_seconds = timestamp / MILLISECONDS_IN_SECOND
    elif resolution == 'us':
        ts_seconds = timestamp / MICROSECONDS_IN_SECOND
    elif resolution == 'ns':
        ts_seconds = timestamp / NANOSECONDS_IN_SECOND
    else:  # 's'
        ts_seconds = timestamp
        
    # Get timeframe in seconds
    tf_seconds = timeframe_to_seconds(timeframe)
    
    # Round
    rounded_seconds = int(ts_seconds // tf_seconds * tf_seconds)
    
    # Convert back to original resolution
    if resolution == 'ms':
        return rounded_seconds * MILLISECONDS_IN_SECOND
    elif resolution == 'us':
        return rounded_seconds * MICROSECONDS_IN_SECOND
    elif resolution == 'ns':
        return rounded_seconds * NANOSECONDS_IN_SECOND
    else:  # 's'
        return rounded_seconds


def generate_timeframes(start_dt: Union[datetime.datetime, str, int],
                       end_dt: Union[datetime.datetime, str, int],
                       timeframe: str) -> List[int]:
    """
    Generate a list of timestamp boundaries between start and end.
    
    Args:
        start_dt: Start datetime (object, string, or timestamp)
        end_dt: End datetime (object, string, or timestamp)
        timeframe: Timeframe string (e.g., '1m', '5m', '1h', '1d')
        
    Returns:
        List[int]: List of timestamp boundaries in milliseconds
    """
    # Convert inputs to datetime objects
    if isinstance(start_dt, (int, float)):
        start_dt = timestamp_to_datetime(start_dt)
    elif isinstance(start_dt, str):
        start_dt = parse_datetime(start_dt)
        
    if isinstance(end_dt, (int, float)):
        end_dt = timestamp_to_datetime(end_dt)
    elif isinstance(end_dt, str):
        end_dt = parse_datetime(end_dt)
        
    # Get timeframe as timedelta
    tf_delta = timeframe_to_timedelta(timeframe)
    
    # Round start_dt to timeframe boundary
    tf_seconds = timeframe_to_seconds(timeframe)
    start_timestamp = int(start_dt.timestamp())
    rounded_start = int(start_timestamp // tf_seconds * tf_seconds)
    current_dt = datetime.datetime.fromtimestamp(rounded_start)
    
    # Generate boundaries
    boundaries = []
    while current_dt <= end_dt:
        boundaries.append(int(current_dt.timestamp() * MILLISECONDS_IN_SECOND))
        current_dt += tf_delta
        
    return boundaries


def parse_timeframe(timeframe_str: str) -> Tuple[int, str]:
    """
    Parse a timeframe string into value and unit parts.
    
    Args:
        timeframe_str: Timeframe string (e.g., '1m', '5m', '1h', '1d')
        
    Returns:
        Tuple[int, str]: Value and unit parts
    """
    match = re.match(r'^(\d+)([smhdwM])$', timeframe_str)
    if not match:
        raise ValueError(f"Invalid timeframe format: {timeframe_str}")
    
    value, unit = match.groups()
    return int(value), unit


#======================================
# Data Handling Utilities
#======================================

def parse_decimal(value: Union[str, float, int, None]) -> Optional[decimal.Decimal]:
    """
    Parse a value to Decimal with safe handling.
    
    Args:
        value: Value to parse
        
    Returns:
        decimal.Decimal or None if input is None
    """
    if value is None:
        return None
        
    try:
        return decimal.Decimal(str(value))
    except (decimal.InvalidOperation, ValueError, TypeError) as e:
        logger.warning(f"Failed to parse decimal: {value}", exc_info=e)
        return None


def safe_divide(numerator: Union[float, int, decimal.Decimal], 
               denominator: Union[float, int, decimal.Decimal], 
               default: Union[float, int, decimal.Decimal] = 0) -> Union[float, decimal.Decimal]:
    """
    Safely divide two numbers, returning a default on division by zero.
    
    Args:
        numerator: Numerator value
        denominator: Denominator value
        default: Default value to return on error
        
    Returns:
        Result of division or default on error
    """
    try:
        # Handle division by zero or very small numbers
        if denominator == 0 or (isinstance(denominator, float) and abs(denominator) < 1e-10):
            return default
        return numerator / denominator
    except (ZeroDivisionError, TypeError, ValueError) as e:
        logger.debug(f"Division error: {numerator} / {denominator}", exc_info=e)
        return default


def round_to_tick(value: Union[float, decimal.Decimal],
                 tick_size: Union[float, decimal.Decimal]) -> Union[float, decimal.Decimal]:
    """
    Round a value to the nearest tick size.
    
    Args:
        value: Value to round
        tick_size: Tick size
        
    Returns:
        Rounded value
    """
    if tick_size == 0:
        return value
        
    # Determine if we're working with Decimal or float
    if isinstance(value, decimal.Decimal) or isinstance(tick_size, decimal.Decimal):
        value = parse_decimal(value)
        tick_size = parse_decimal(tick_size)
        return (value / tick_size).quantize(decimal.Decimal('1'), 
                                          rounding=decimal.ROUND_HALF_UP) * tick_size
    else:
        # Default float implementation
        return round(value / tick_size) * tick_size


def round_to_tick_size(value: Union[float, decimal.Decimal],
                       tick_size: Union[float, decimal.Decimal]) -> Union[float, decimal.Decimal]:
    """Alias for :func:`round_to_tick` for backward compatibility."""
    return round_to_tick(value, tick_size)


def calculate_change_percent(current: Union[float, decimal.Decimal], 
                           previous: Union[float, decimal.Decimal]) -> float:
    """
    Calculate percent change between two values.
    
    Args:
        current: Current value
        previous: Previous value
        
    Returns:
        float: Percent change
    """
    return 100.0 * safe_divide(current - previous, previous)


def normalize_value(value: float, 
                   min_value: float, 
                   max_value: float, 
                   new_min: float = 0.0, 
                   new_max: float = 1.0) -> float:
    """
    Normalize value to a new range.
    
    Args:
        value: Value to normalize
        min_value: Minimum value in original range
        max_value: Maximum value in original range
        new_min: Minimum value in new range
        new_max: Maximum value in new range
        
    Returns:
        float: Normalized value
    """
    if min_value == max_value:
        return (new_min + new_max) / 2
        
    normalized = (value - min_value) / (max_value - min_value)
    return new_min + normalized * (new_max - new_min)


def moving_average(data: List[Union[float, int]], window: int) -> List[float]:
    """
    Calculate simple moving average.
    
    Args:
        data: List of numeric values
        window: Moving average window size
        
    Returns:
        List[float]: List of moving averages
    """
    if not data or window <= 0 or window > len(data):
        return []
        
    result = []
    cumsum = 0
    
    for i, value in enumerate(data):
        cumsum += value
        
        if i >= window:
            cumsum -= data[i - window]
            
        if i >= window - 1:
            result.append(cumsum / window)
            
    return result


def exponential_moving_average(data: List[Union[float, int]], span: int) -> List[float]:
    """
    Calculate exponential moving average.
    
    Args:
        data: List of numeric values
        span: EMA span (like pandas implementation)
        
    Returns:
        List[float]: List of exponential moving averages
    """
    if not data or span <= 0:
        return []
        
    alpha = 2 / (span + 1)
    result = []
    
    # Initialize with SMA
    sma = sum(data[:span]) / span if len(data) >= span else sum(data) / len(data)
    ema = sma
    result.append(ema)
    
    # Calculate EMA for remaining data
    for value in data[span:]:
        ema = value * alpha + ema * (1 - alpha)
        result.append(ema)
        
    return result


def rolling_window(sequence, window_size):
    """
    Create rolling windows of data for time series analysis.
    
    Args:
        sequence: Input sequence (list, numpy array, etc.)
        window_size: Size of the rolling window
        
    Returns:
        Iterator of sliding windows
    """
    if isinstance(sequence, np.ndarray):
        # Use numpy's stride_tricks for efficient rolling windows
        return np.lib.stride_tricks.sliding_window_view(sequence, window_size)
    else:
        # For other sequence types, use a generator
        if len(sequence) < window_size:
            return []
        return (sequence[i:i+window_size] for i in range(len(sequence) - window_size + 1))


def efficient_rolling_window(sequence, window_size):
    """
    Alias for rolling_window function.
    Creates efficient rolling windows of data for time series analysis.
    
    Args:
        sequence: Input sequence (list, numpy array, etc.)
        window_size: Size of the rolling window
        
    Returns:
        Iterator of sliding windows
    """
    return rolling_window(sequence, window_size)


#======================================
# String and Data Format Utilities
#======================================

def camel_to_snake(name: str) -> str:
    """
    Convert camelCase to snake_case.
    
    Args:
        name: String in camelCase
        
    Returns:
        str: String in snake_case
    """
    name = re.sub('(.)([A-Z][a-z]+)', r'\1_\2', name)
    return re.sub('([a-z0-9])([A-Z])', r'\1_\2', name).lower()


def snake_to_camel(name: str) -> str:
    """
    Convert snake_case to camelCase.
    
    Args:
        name: String in snake_case
        
    Returns:
        str: String in camelCase
    """
    components = name.split('_')
    return components[0] + ''.join(x.title() for x in components[1:])


def format_number(number: Union[float, int, decimal.Decimal], 
                 precision: int = None) -> str:
    """
    Format number with specified precision and thousands separator.
    
    Args:
        number: Number to format
        precision: Decimal precision (None for automatic)
        
    Returns:
        str: Formatted number string
    """
    if number is None:
        return 'N/A'
        
    if precision is None:
        # Use string formatting for automatic precision
        if abs(number) >= 1000:
            return f"{number:,.0f}"
        elif abs(number) >= 100:
            return f"{number:,.1f}"
        elif abs(number) >= 10:
            return f"{number:,.2f}"
        elif abs(number) >= 1:
            return f"{number:,.3f}"
        elif abs(number) >= 0.1:
            return f"{number:,.4f}"
        elif abs(number) >= 0.01:
            return f"{number:,.5f}"
        elif abs(number) >= 0.001:
            return f"{number:,.6f}"
        elif abs(number) >= 0.0001:
            return f"{number:,.7f}"
        else:
            return f"{number:,.8f}"
    else:
        # Use specified precision
        format_str = f"{{:,.{precision}f}}"
        return format_str.format(number)


def format_currency(amount: Union[float, int, decimal.Decimal],
                   currency: str = 'USD',
                   precision: int = None) -> str:
    """
    Format amount as currency with symbol.
    
    Args:
        amount: Amount to format
        currency: Currency code
        precision: Decimal precision (None for automatic)
        
    Returns:
        str: Formatted currency string
    """
    symbols = {
        'USD': '$',
        'EUR': '€',
        'GBP': '£',
        'JPY': '¥',
        'BTC': '₿',
        'ETH': 'Ξ'
    }
    
    # Get symbol or use currency code
    symbol = symbols.get(currency, f"{currency} ")
    
    # Format the amount
    formatted_amount = format_number(amount, precision)
    
    # Combine symbol and amount
    return f"{symbol}{formatted_amount}"


def truncate_string(s: str, max_length: int = 100, suffix: str = '...') -> str:
    """
    Truncate string to max length with optional suffix.
    
    Args:
        s: String to truncate
        max_length: Maximum length
        suffix: Suffix to append if truncated
        
    Returns:
        str: Truncated string
    """
    if len(s) <= max_length:
        return s
        
    return s[:max_length - len(suffix)] + suffix


def pluralize(count: int, singular: str, plural: str = None) -> str:
    """
    Return singular or plural form based on count.
    
    Args:
        count: Count value
        singular: Singular form
        plural: Plural form (default is singular + 's')
        
    Returns:
        str: Appropriate form based on count
    """
    if plural is None:
        plural = singular + 's'
        
    return singular if count == 1 else plural


#======================================
# JSON and Data Structure Utilities
#======================================

class EnhancedJSONEncoder(json.JSONEncoder):
    """Extended JSON encoder that handles additional Python types."""
    
    def default(self, obj):
        # Handle datetime
        if isinstance(obj, (datetime.datetime, datetime.date, datetime.time)):
            return obj.isoformat()
            
        # Handle Decimal
        if isinstance(obj, decimal.Decimal):
            return float(obj)
            
        # Handle sets
        if isinstance(obj, set):
            return list(obj)
            
        # Handle numpy types
        if isinstance(obj, np.integer):
            return int(obj)
        if isinstance(obj, np.floating):
            return float(obj)
        if isinstance(obj, np.ndarray):
            return obj.tolist()
            
        # Handle pandas Timestamp
        if hasattr(pd, 'Timestamp') and isinstance(obj, pd.Timestamp):
            return obj.isoformat()
            
        # Handle objects with to_json method
        if hasattr(obj, 'to_json'):
            return obj.to_json()
            
        # Handle objects with __dict__ attribute
        if hasattr(obj, '__dict__'):
            return obj.__dict__
            
        # Let parent class handle or raise TypeError
        return super().default(obj)


class JsonEncoder(json.JSONEncoder):
    """
    Extended JSON encoder for serializing Python objects to JSON.
    This is an alias for EnhancedJSONEncoder with the same functionality.
    """
    def default(self, obj):
        # Handle datetime
        if isinstance(obj, (datetime.datetime, datetime.date, datetime.time)):
            return obj.isoformat()
            
        # Handle Decimal
        if isinstance(obj, decimal.Decimal):
            return float(obj)
            
        # Handle sets
        if isinstance(obj, set):
            return list(obj)
            
        # Handle numpy types
        if isinstance(obj, np.integer):
            return int(obj)
        if isinstance(obj, np.floating):
            return float(obj)
        if isinstance(obj, np.ndarray):
            return obj.tolist()
            
        # Handle pandas Timestamp
        if hasattr(pd, 'Timestamp') and isinstance(obj, pd.Timestamp):
            return obj.isoformat()
            
        # Handle objects with to_json method
        if hasattr(obj, 'to_json'):
            return obj.to_json()
            
        # Handle objects with __dict__ attribute
        if hasattr(obj, '__dict__'):
            return obj.__dict__
            
        # Let parent class handle or raise TypeError
        return super().default(obj)


def json_dumps(obj: Any, **kwargs) -> str:
    """
    Enhanced JSON dumps with additional type handling.
    
    Args:
        obj: Object to serialize
        **kwargs: Additional arguments for json.dumps
        
    Returns:
        str: JSON string
    """
    return json.dumps(obj, cls=EnhancedJSONEncoder, **kwargs)


def json_loads(s: str, **kwargs) -> Any:
    """
    Safe JSON loads with error handling.
    
    Args:
        s: JSON string
        **kwargs: Additional arguments for json.loads
        
    Returns:
        Deserialized object
    """
    try:
        return json.loads(s, **kwargs)
    except json.JSONDecodeError as e:
        # Log the error with truncated string
        logger.error(f"JSON decode error: {e} for string: {truncate_string(s)}")
        raise


def deep_update(original: Dict, update: Dict) -> Dict:
    """
    Recursively update a dictionary.
    
    Args:
        original: Original dictionary
        update: Dictionary with updates
        
    Returns:
        Dict: Updated dictionary
    """
    for key, value in update.items():
        if key in original and isinstance(original[key], dict) and isinstance(value, dict):
            original[key] = deep_update(original[key], value)
        else:
            original[key] = value
            
    return original


def deep_get(dictionary: Dict, 
            keys: Union[str, List[str]], 
            default: Any = None,
            separator: str = '.') -> Any:
    """
    Get a value from nested dictionary using dot notation or key list.
    
    Args:
        dictionary: Dictionary to search
        keys: Key path (string with separators or list of keys)
        default: Default value if key not found
        separator: Key separator if keys is a string
        
    Returns:
        Value at key path or default
    """
    if not dictionary:
        return default
        
    if isinstance(keys, str):
        keys = keys.split(separator)
        
    for key in keys:
        try:
            if isinstance(dictionary, dict):
                dictionary = dictionary[key]
            else:
                return default
        except (KeyError, TypeError):
            return default
            
    return dictionary


def flatten_dict(d: Dict, 
                parent_key: str = '', 
                separator: str = '.') -> Dict:
    """
    Flatten a nested dictionary.
    
    Args:
        d: Dictionary to flatten
        parent_key: Parent key for recursive calls
        separator: Key separator in flattened keys
        
    Returns:
        Dict: Flattened dictionary
    """
    items = []
    for k, v in d.items():
        new_key = f"{parent_key}{separator}{k}" if parent_key else k
        
        if isinstance(v, dict):
            items.extend(flatten_dict(v, new_key, separator).items())
        else:
            items.append((new_key, v))
            
    return dict(items)


def unflatten_dict(d: Dict, separator: str = '.') -> Dict:
    """
    Restore a flattened dictionary to nested form.
    
    Args:
        d: Flattened dictionary
        separator: Key separator in flattened keys
        
    Returns:
        Dict: Nested dictionary
    """
    result = {}
    for key, value in d.items():
        parts = key.split(separator)
        
        # Start at the root
        current = result
        
        # Work through the key parts
        for part in parts[:-1]:
            # Create middle dictionaries as needed
            if part not in current:
                current[part] = {}
            current = current[part]
            
        # Set the value at the leaf
        current[parts[-1]] = value
        
    return result


def dict_to_object(d: Dict) -> object:
    """
    Convert a dictionary to an object with attributes.
    
    Args:
        d: Dictionary to convert
        
    Returns:
        object: Object with attributes from dictionary
    """
    class DictObject:
        def __init__(self, data):
            for key, value in data.items():
                if isinstance(value, dict):
                    value = dict_to_object(value)
                setattr(self, key, value)
                
        def __repr__(self):
            return str(self.__dict__)
                
    return DictObject(d)


def dict_to_namedtuple(name: str, data: Dict[str, Any]) -> Any:
    """Convert a dictionary to a namedtuple."""
    if not isinstance(data, dict):
        raise TypeError("data must be a dictionary")
    NT = collections.namedtuple(name, data.keys())
    return NT(**data)


def group_by(items: List[Any], key_func: Callable) -> Dict:
    """
    Group items by key function.
    
    Args:
        items: List of items to group
        key_func: Function to extract group key
        
    Returns:
        Dict: Items grouped by key
    """
    result = {}
    for item in items:
        key = key_func(item)
        if key not in result:
            result[key] = []
        result[key].append(item)
        
    return result


def chunks(lst: List[Any], n: int) -> Generator[List[Any], None, None]:
    """
    Split list into chunks of size n.
    
    Args:
        lst: List to split
        n: Chunk size
        
    Returns:
        Generator of list chunks
    """
    for i in range(0, len(lst), n):
        yield lst[i:i + n]


def filter_none_values(d: Dict) -> Dict:
    """
    Remove None values from dictionary.
    
    Args:
        d: Dictionary to filter
        
    Returns:
        Dict: Dictionary without None values
    """
    return {k: v for k, v in d.items() if v is not None}


def find_duplicate_items(items: List[Any]) -> List[Any]:
    """
    Find duplicate items in a list.
    
    Args:
        items: List to check for duplicates
        
    Returns:
        List: List of duplicate items
    """
    seen = set()
    duplicates = set()
    
    for item in items:
        if item in seen:
            duplicates.add(item)
        else:
            seen.add(item)
            
    return list(duplicates)


def merge_lists(list1: List, list2: List, key: str = None) -> List:
    """
    Merge two lists of dictionaries by a common key field.
    
    Args:
        list1: First list of dictionaries
        list2: Second list of dictionaries
        key: Key field for matching (None to merge by position)
        
    Returns:
        List: Merged list
    """
    if key is None:
        # Merge by position
        result = []
        for i in range(max(len(list1), len(list2))):
            item = {}
            if i < len(list1):
                item.update(list1[i])
            if i < len(list2):
                item.update(list2[i])
            result.append(item)
        return result
    else:
        # Merge by key
        result = list1.copy()
        
        # Create lookup for list1
        lookup = {item[key]: i for i, item in enumerate(result) if key in item}
        
        # Process list2
        for item2 in list2:
            if key in item2 and item2[key] in lookup:
                # Merge with existing item
                i = lookup[item2[key]]
                result[i].update(item2)
            else:
                # Add as new item
                result.append(item2)
                
        return result


#======================================
# Security and Validation Utilities
#======================================

def generate_secure_random_string(length: int = 32) -> str:
    """
    Generate a secure random string.
    
    Args:
        length: Length of the random string
        
    Returns:
        str: Secure random string
    """
    # Use all printable characters except whitespace
    chars = string.ascii_letters + string.digits + string.punctuation
    return ''.join(random.SystemRandom().choice(chars) for _ in range(length))


def generate_uuid() -> str:
    """
    Generate a UUID string.
    
    Returns:
        str: UUID string
    """
    return str(uuid.uuid4())


def generate_hmac_signature(key: str, message: str, algorithm: str = 'sha256') -> str:
    """
    Generate HMAC signature for a message.
    
    Args:
        key: Secret key
        message: Message to sign
        algorithm: Hash algorithm
        
    Returns:
        str: Hex-encoded signature
    """
    if isinstance(key, str):
        key = key.encode()
    if isinstance(message, str):
        message = message.encode()
        
    if algorithm == 'sha256':
        digest = hmac.new(key, message, hashlib.sha256).hexdigest()
    elif algorithm == 'sha512':
        digest = hmac.new(key, message, hashlib.sha512).hexdigest()
    else:
        raise ValueError(f"Unsupported algorithm: {algorithm}")
        
    return digest


def hash_content(content: str, algorithm: str = 'sha256') -> str:
    """
    Create a hash of content for deduplication and identification purposes.
    
    Args:
        content: The content to hash
        algorithm: Hash algorithm to use (default: sha256)
        
    Returns:
        str: Hexadecimal hash string
    """
    # Convert to bytes if string
    if isinstance(content, str):
        content = content.encode()
    
    # Create the hash based on specified algorithm
    if algorithm == 'sha256':
        hash_obj = hashlib.sha256(content)
    elif algorithm == 'md5':
        hash_obj = hashlib.md5(content)
    elif algorithm == 'sha1':
        hash_obj = hashlib.sha1(content)
    else:
        # Default to sha256 if unknown algorithm
        hash_obj = hashlib.sha256(content)
    
    # Return hexadecimal digest
    return hash_obj.hexdigest()


def is_valid_url(url: str) -> bool:
    """
    Check if a URL is valid.
    
    Args:
        url: URL to check
        
    Returns:
        bool: True if URL is valid
    """
    try:
        result = urllib.parse.urlparse(url)
        return all([result.scheme, result.netloc])
    except:
        return False


def is_valid_email(email: str) -> bool:
    """
    Check if an email address is valid.
    
    Args:
        email: Email address to check
        
    Returns:
        bool: True if email is valid
    """
    pattern = r'^[a-zA-Z0-9._%+-]+@[a-zA-Z0-9.-]+\.[a-zA-Z]{2,}$'
    return bool(re.match(pattern, email))


def sanitize_filename(filename: str) -> str:
    """
    Sanitize a filename to be safe for all operating systems.
    
    Args:
        filename: Filename to sanitize
        
    Returns:
        str: Sanitized filename
    """
    # Remove invalid characters
    valid_chars = "-_.() %s%s" % (string.ascii_letters, string.digits)
    sanitized = ''.join(c for c in filename if c in valid_chars)
    
    # Replace spaces with underscores
    sanitized = sanitized.replace(' ', '_')
    
    # Ensure it's not empty and doesn't start with a dot
    if not sanitized or sanitized.startswith('.'):
        sanitized = 'f' + sanitized
        
    return sanitized


def validate_required_keys(d: Dict, required_keys: List[str]) -> List[str]:
    """
    Validate that dictionary contains all required keys.
    
    Args:
        d: Dictionary to validate
        required_keys: List of required keys
        
    Returns:
        List[str]: List of missing keys (empty if all present)
    """
    return [key for key in required_keys if key not in d]


def mask_sensitive_data(data: Dict, sensitive_keys: List[str]) -> Dict:
    """
    Mask sensitive data in a dictionary.
    
    Args:
        data: Dictionary containing sensitive data
        sensitive_keys: List of sensitive key patterns (supports wildcards)
        
    Returns:
        Dict: Dictionary with masked sensitive data
    """
    result = data.copy()
    
    def mask_value(value: str) -> str:
        if not value:
            return value
        if len(value) <= 4:
            return '*' * len(value)
        return value[:2] + '*' * (len(value) - 4) + value[-2:]
    
    for key, value in data.items():
        # Check if this key should be masked
        should_mask = any(
            key == pattern or 
            (pattern.endswith('*') and key.startswith(pattern[:-1])) 
            for pattern in sensitive_keys
        )
        
        if should_mask and isinstance(value, str):
            result[key] = mask_value(value)
        elif isinstance(value, dict):
            result[key] = mask_sensitive_data(value, sensitive_keys)
        elif isinstance(value, list) and value and isinstance(value[0], dict):
            result[key] = [mask_sensitive_data(item, sensitive_keys) 
                          if isinstance(item, dict) else item 
                          for item in value]
            
    return result


#======================================
# Network and System Utilities
#======================================

def get_host_info() -> Dict[str, Any]:
    """
    Get information about the host system.
    
    Returns:
        Dict: System information
    """
    info = {
        'hostname': socket.gethostname(),
        'ip': socket.gethostbyname(socket.gethostname()),
        'platform': sys.platform,
        'python_version': sys.version,
        'time': datetime.datetime.now().isoformat(),
        'pid': os.getpid()
    }
    
    try:
        import psutil
        process = psutil.Process(os.getpid())
        info.update({
            'cpu_count': os.cpu_count(),
            'memory_total': psutil.virtual_memory().total,
            'memory_available': psutil.virtual_memory().available,
            'process_memory': process.memory_info().rss,
            'process_cpu_percent': process.cpu_percent(),
            'disk_usage': psutil.disk_usage('/').percent
        })
    except ImportError:
        # psutil not available
        pass
        
    return info


def is_port_open(host: str, port: int, timeout: float = 2.0) -> bool:
    """
    Check if a network port is open.
    
    Args:
        host: Host to check
        port: Port to check
        timeout: Connection timeout in seconds
        
    Returns:
        bool: True if port is open
    """
    try:
        socket.setdefaulttimeout(timeout)
        s = socket.socket(socket.AF_INET, socket.SOCK_STREAM)
        result = s.connect_ex((host, port))
        s.close()
        return result == 0
    except:
        return False


def rate_limit(max_calls: int, period: float, call_limit_reached: Callable = None):
    """
    Decorator for rate limiting function calls.
    
    Args:
        max_calls: Maximum number of calls in period
        period: Time period in seconds
        call_limit_reached: Function to call when rate limit is reached
        
    Returns:
        Decorator function
    """
    def decorator(func):
        # Initialize timestamps list
        timestamps = collections.deque(maxlen=max_calls)
        lock = threading.RLock()
        
        @functools.wraps(func)
        def wrapper(*args, **kwargs):
            with lock:
                now = time.time()
                
                # Remove expired timestamps
                while timestamps and timestamps[0] < now - period:
                    timestamps.popleft()
                    
                # Check if we're at the limit
                if len(timestamps) >= max_calls:
                    if call_limit_reached:
                        return call_limit_reached(*args, **kwargs)
                    else:
                        # Sleep until we can make another call
                        sleep_time = timestamps[0] - (now - period)
                        if sleep_time > 0:
                            time.sleep(sleep_time)
                
                # Add current timestamp and call the function
                timestamps.append(time.time())
                return func(*args, **kwargs)
                
        return wrapper
    return decorator


# Alias for backward compatibility
rate_limited = rate_limit


def retry(max_attempts: int = 3, 
         retry_delay: float = 1.0,
         backoff_factor: float = 2.0,
         exceptions: Tuple = (Exception,)):
    """
    Decorator for retrying a function on exception.
    
    Args:
        max_attempts: Maximum number of attempts
        retry_delay: Initial delay between retries in seconds
        backoff_factor: Delay multiplier for subsequent retries
        exceptions: Tuple of exceptions to catch
        
    Returns:
        Decorator function
    """
    def decorator(func):
        @functools.wraps(func)
        def wrapper(*args, **kwargs):
            attempt = 0
            delay = retry_delay
            
            while True:
                attempt += 1
                try:
                    return func(*args, **kwargs)
                except exceptions as e:
                    if attempt >= max_attempts:
                        # Max attempts reached, re-raise
                        logger.warning(f"Max retry attempts ({max_attempts}) reached for {func.__name__}")
                        raise
                        
                    # Log the exception and retry
                    logger.info(f"Retry {attempt}/{max_attempts} for {func.__name__} in {delay:.2f}s: {str(e)}")
                    time.sleep(delay)
                    
                    # Increase delay for next retry
                    delay *= backoff_factor
                    
        return wrapper
    return decorator


def timer(func):
    """
    Decorator for timing function execution.
    
    Args:
        func: Function to time
        
    Returns:
        Decorated function
    """
    @functools.wraps(func)
    def wrapper(*args, **kwargs):
        start_time = time.time()
        result = func(*args, **kwargs)
        end_time = time.time()
        logger.debug(f"Function {func.__name__} took {end_time - start_time:.4f} seconds")
        return result
    return wrapper


# Retry with exponential backoff for async functions
async def retry_with_backoff(coro, max_retries=5, base_delay=1.0, max_delay=60.0, exceptions=(Exception,), logger=None):
    """
    Retry an async coroutine with exponential backoff.
    
    Args:
        coro: Async function to retry (as a callable that returns a coroutine)
        max_retries: Maximum number of retry attempts
        base_delay: Initial delay between retries (seconds)
        max_delay: Maximum delay between retries (seconds)
        exceptions: Tuple of exceptions to catch and retry on
        logger: Optional logger for logging retries
        
    Returns:
        Result of the coroutine if successful
        
    Raises:
        RuntimeError: If all retry attempts fail
    """
    for attempt in range(max_retries):
        try:
            return await coro()
        except exceptions as e:
            delay = min(max_delay, base_delay * (2 ** attempt))
            if logger:
                logger.warning(f"Retry {attempt + 1}/{max_retries} failed: {e}. Retrying in {delay:.1f}s")
            await asyncio.sleep(delay)
    raise RuntimeError(f"All {max_retries} retries failed")


def retry_with_backoff_decorator(max_retries=5, base_delay=1.0, max_delay=60.0, exceptions=(Exception,), logger=None):
    """
    Decorator for retrying an async function with exponential backoff.
    
    Args:
        max_retries: Maximum number of retry attempts
        base_delay: Initial delay between retries (seconds)
        max_delay: Maximum delay between retries (seconds)
        exceptions: Tuple of exceptions to catch and retry on
        logger: Optional logger for logging retries
        
    Returns:
        Decorated function
    """
    def decorator(func):
        @wraps(func)
        async def wrapper(*args, **kwargs):
            async def _func():
                return await func(*args, **kwargs)
            return await retry_with_backoff(_func, max_retries, base_delay, max_delay, exceptions, logger)
        return wrapper
    return decorator

def exponential_backoff(base_delay=1.0, max_delay=60.0, factor=2.0):
    """
    Decorator for async functions to retry with exponential backoff.
    
    Args:
        base_delay: Initial delay between retries (seconds)
        max_delay: Maximum delay between retries (seconds)
        factor: Multiplier for delay after each retry
        
    Returns:
        Decorated async function
    """
    def decorator(fn):
        @wraps(fn)
        async def wrapper(*args, **kwargs):
            delay = base_delay
            while True:
                try:
                    return await fn(*args, **kwargs)
                except Exception as e:
                    logger.warning(f"Exception: {e}, retrying in {delay:.1f}s")
                    await asyncio.sleep(delay)
                    delay = min(delay * factor, max_delay)
        return wrapper
    return decorator


def time_execution(label):
    """
    Decorator for timing execution of functions.
    
    Args:
        label: Label to use in log message
        
    Returns:
        Decorated function
    """
    def decorator(func):
        @wraps(func)
        def wrapper(*args, **kwargs):
            start = time.time()
            result = func(*args, **kwargs)
            end = time.time()
            logger.info(f"{label} took {end - start:.2f}s")
            return result
        return wrapper
    return decorator


def calculate_checksum(data: bytes, method='sha256') -> str:
    """
    Calculate checksum from binary data.
    
    Args:
        data: Binary data to hash
        method: Hash algorithm to use
        
    Returns:
        str: Hexadecimal hash string
    """
    if method == 'sha256':
        return hashlib.sha256(data).hexdigest()
    elif method == 'md5':
        return hashlib.md5(data).hexdigest()
    else:
        raise ValueError(f"Unsupported checksum method: {method}")


def ensure_future(coro_or_future, loop=None, name=None):
    """
    Enhanced version of asyncio.ensure_future with additional functionality.
    Creates a Task from a coroutine or returns the Future directly.
    
    Args:
        coro_or_future: Coroutine or Future object
        loop: Optional event loop (defaults to current loop)
        name: Optional name for the task
        
    Returns:
        asyncio.Task or Future object
    """
    if loop is None:
        loop = asyncio.get_event_loop()
    
    task = asyncio.ensure_future(coro_or_future, loop=loop)
    
    # Set name if provided and it's a Task (not a Future)
    if name is not None and isinstance(task, asyncio.Task):
        task.set_name(name)
    
    return task


def create_task_name(prefix="task"):
    """
    Generate a unique name for asyncio tasks.
    
    Args:
        prefix: Prefix for the task name
        
    Returns:
        str: Unique task name
    """
    # Use a UUID for uniqueness
    unique_id = str(uuid.uuid4()).split('-')[0]
    timestamp = int(time.time())
    return f"{prefix}_{timestamp}_{unique_id}"


# Thread-safe atomic counter
class AtomicCounter:
    """
    Thread-safe counter for atomic operations.
    Useful for generating unique IDs or keeping track of counts across threads.
    """
    def __init__(self, initial_value=0):
        """
        Initialize the atomic counter.
        
        Args:
            initial_value: Starting value for the counter (default: 0)
        """
        self._value = initial_value
        self._lock = threading.Lock()
        
    def increment(self, delta=1):
        """
        Atomically increment the counter and return the new value.
        
        Args:
            delta: Value to add to the counter (default: 1)
            
        Returns:
            int: New counter value after incrementing
        """
        with self._lock:
            self._value += delta
            return self._value
            
    def decrement(self, delta=1):
        """
        Atomically decrement the counter and return the new value.
        
        Args:
            delta: Value to subtract from the counter (default: 1)
            
        Returns:
            int: New counter value after decrementing
        """
        with self._lock:
            self._value -= delta
            return self._value
    
    def get(self):
        """
        Get the current counter value.
        
        Returns:
            int: Current counter value
        """
        with self._lock:
            return self._value
    
    def set(self, new_value):
        """
        Set the counter to a new value.
        
        Args:
            new_value: New value for the counter
            
        Returns:
            int: New counter value
        """
        with self._lock:
            self._value = new_value
            return self._value
    
    def __str__(self):
        return str(self.get())
    
    def __repr__(self):
        return f"AtomicCounter(value={self.get()})"


# SafeDict for missing key handling
class SafeDict(dict):
    def __missing__(self, key):
        return '{' + key + '}'


#======================================
# Trading-Specific Utilities
#======================================

def calculate_order_size(balance: float, 
                        price: float, 
                        risk_percent: float,
                        stop_loss_percent: float = None,
                        stop_loss_price: float = None) -> float:
    """
    Calculate position size based on account balance and risk parameters.
    
    Args:
        balance: Account balance
        price: Current price
        risk_percent: Percentage of balance to risk (0-100)
        stop_loss_percent: Stop loss percentage from entry (optional)
        stop_loss_price: Specific stop loss price (optional)
        
    Returns:
        float: Position size in base units
    """
    if not balance or not price or not risk_percent:
        return 0
        
    risk_amount = balance * (risk_percent / 100)
    
    if stop_loss_price:
        # Calculate using specific stop price
        price_distance = abs(price - stop_loss_price)
        if price_distance <= 0:
            return 0
        return risk_amount / price_distance
    elif stop_loss_percent:
        # Calculate using stop loss percentage
        price_distance = price * (stop_loss_percent / 100)
        if price_distance <= 0:
            return 0
        return risk_amount / price_distance
    else:
        # Simple percentage of balance at market
        return risk_amount / price


def calculate_position_value(size: float, price: float) -> float:
    """
    Calculate position value.
    
    Args:
        size: Position size
        price: Price
        
    Returns:
        float: Position value
    """
    return size * price


def calculate_profit_after_fees(entry_price: float, exit_price: float,
                               position_size: float, fee_rate: float,
                               is_long: bool = True) -> float:
    """
    Calculate the profit or loss after fees for a trade.
    
    Args:
        entry_price: Entry price of the position
        exit_price: Exit price of the position
        position_size: Size of the position in base units
        fee_rate: Fee rate as a decimal (e.g., 0.001 for 0.1%)
        is_long: Whether this is a long position (True) or short position (False)
        
    Returns:
        float: Profit or loss after fees
    """
    # Calculate position values
    entry_value = position_size * entry_price
    exit_value = position_size * exit_price
    
    # Calculate fees
    entry_fee = entry_value * fee_rate
    exit_fee = exit_value * fee_rate
    total_fees = entry_fee + exit_fee
    
    # Calculate profit/loss
    if is_long:
        profit = exit_value - entry_value
    else:
        profit = entry_value - exit_value
        
    # Subtract fees
    net_profit = profit - total_fees
    
    return net_profit


def calculate_pip_value(size: float, pip_size: float, price: float,
                      quote_currency_rate: float = 1.0) -> float:
    """
    Calculate pip value for a position.
    
    Args:
        size: Position size
        pip_size: Size of 1 pip in decimal
        price: Current price
        quote_currency_rate: Exchange rate to account currency
        
    Returns:
        float: Pip value in account currency
    """
    pip_value = size * pip_size * quote_currency_rate
    
    # For currency pairs where base is the account currency
    if "USD/" in price or "/USD" in price:
        if "/USD" in price:  # XXX/USD pairs
            pip_value = size * pip_size
        else:  # USD/XXX pairs
            pip_value = size * pip_size / price
            
    return pip_value


def calculate_arbitrage_profit(
    buy_price: float,
    sell_price: float,
    quantity: float,
    buy_fee_rate: float = 0.0,
    sell_fee_rate: float = 0.0,
) -> float:
    """Calculate net arbitrage profit after fees."""
    if quantity <= 0:
        return 0.0
    gross = (sell_price - buy_price) * quantity
    fees = (buy_price * buy_fee_rate + sell_price * sell_fee_rate) * quantity
    return gross - fees


def calculate_position_size(
    account_balance: float,
    risk_percent: float,
    stop_loss_percent: float,
) -> float:
    """Basic position sizing using risk percentage and stop loss distance."""
    if account_balance <= 0 or risk_percent <= 0 or stop_loss_percent <= 0:
        return 0.0
    risk_amount = account_balance * risk_percent
    return risk_amount / stop_loss_percent


def calculate_risk_reward(
    *args: Union[str, float]
) -> float:
    """Compute risk-reward ratio for a trade.

    This helper accepts either ``(entry_price, stop_loss, take_profit)`` or
    ``(action, entry_price, stop_loss, take_profit)``. The ``action`` argument
    can be ``"buy"`` or ``"sell"`` and is optional.  The ratio is calculated as
    ``abs(take_profit - entry_price) / abs(entry_price - stop_loss)``.

    Args:
        *args: Arguments as described above.

    Returns:
        float: Risk-reward ratio. ``0`` if inputs are invalid or risk is ``0``.
    """

    if len(args) == 3:
        entry_price, stop_loss, take_profit = args
    elif len(args) == 4:
        _, entry_price, stop_loss, take_profit = args
    else:
        raise ValueError("calculate_risk_reward expects 3 or 4 arguments")

    try:
        risk = abs(entry_price - stop_loss)
        reward = abs(take_profit - entry_price)
    except Exception:
        return 0.0

    if risk == 0:
        return 0.0

    return reward / risk


def calculate_confidence_score(
    votes: Dict[str, float], reasoning_data: Dict[str, Dict[str, Any]]
) -> float:
    """Calculate overall confidence score from council votes.

    Each entry in ``votes`` represents the normalized weight for an action
    (e.g., ``{"buy": 0.6, "sell": 0.4}``). ``reasoning_data`` contains per
    council information with the council's chosen action and confidence.  The
    final score is a weighted average of council confidences using their
    corresponding vote weights.

    Args:
        votes: Normalized vote weights per action.
        reasoning_data: Mapping of council name to action/confidence data.

    Returns:
        float: Confidence score in the range ``0`` to ``1``.
    """

    if not votes or not reasoning_data:
        return 0.0

    weighted_sum = 0.0
    weight_total = 0.0

    for info in reasoning_data.values():
        action = info.get("action")
        confidence = info.get("confidence", 0.0)
        weight = votes.get(action, 0.0)
        weighted_sum += weight * confidence
        weight_total += weight

    if weight_total == 0:
        return 0.0

    return weighted_sum / weight_total


def normalize_probability(value: float) -> float:
    """Normalize a probability value to the ``0-1`` range."""

    if value is None:
        return 0.0

    if value < 0:
        return 0.0
    if value > 1:
        if value <= 100:
            return value / 100.0
        return 1.0
    return float(value)


def weighted_average(values: List[float], weights: List[float]) -> float:
    """Return the weighted average of *values* using *weights*."""

    if not values or not weights or len(values) != len(weights):
        raise ValueError("values and weights must be non-empty and the same length")

    total_weight = sum(weights)
    if total_weight == 0:
        return 0.0

    return sum(v * w for v, w in zip(values, weights)) / total_weight


def time_weighted_average(values: List[float], timestamps: List[float]) -> float:
    """Compute a simple time weighted average for a series."""

    if not values or not timestamps or len(values) != len(timestamps):
        raise ValueError("values and timestamps must be the same length")

    if len(values) == 1:
        return float(values[0])

    durations = [timestamps[i] - timestamps[i - 1] for i in range(1, len(timestamps))]
    durations.insert(0, durations[0])

    total_duration = sum(durations)
    if total_duration == 0:
        return float(np.mean(values))

    return sum(v * d for v, d in zip(values, durations)) / total_duration


def validate_signal(signal: Dict[str, Any]) -> bool:
    """Basic validation for a trading signal dictionary."""

    required = {"symbol", "action", "entry_price", "stop_loss", "take_profit", "confidence"}

    if not isinstance(signal, dict):
        return False

    for field in required:
        if field not in signal:
            return False

    if not isinstance(signal["confidence"], (int, float)) or not 0 <= signal["confidence"] <= 1:
        return False

    numeric_fields = ["entry_price", "stop_loss", "take_profit"]
    for field in numeric_fields:
        if not isinstance(signal[field], (int, float)):
            return False

    return True


def calculate_win_rate(wins: int, losses: int) -> float:
    """
    Calculate win rate.
    
    Args:
        wins: Number of winning trades
        losses: Number of losing trades
        
    Returns:
        float: Win rate percentage
    """
    total = wins + losses
    if total == 0:
        return 0
    return (wins / total) * 100


def calculate_success_rate(successes: int, attempts: int) -> float:
    """
    Calculate the success rate as a percentage.
    
    Args:
        successes: Number of successful outcomes
        attempts: Total number of attempts
        
    Returns:
        float: Success rate as a percentage (0-100)
    """
    if attempts == 0:
        return 0.0
    return (successes / attempts) * 100.0


def calculate_risk_reward_ratio(risk: float, reward: float) -> float:
    """
    Calculate risk-reward ratio.
    
    Args:
        risk: Risk amount
        reward: Reward amount
        
    Returns:
        float: Risk-reward ratio
    """
    if risk <= 0:
        return 0
    return reward / risk


def calculate_expectancy(win_rate: float,
                        avg_win: float,
                        avg_loss: float) -> float:
    """
    Calculate system expectancy.
    
    Args:
        win_rate: Win rate as percentage (0-100)
        avg_win: Average win amount
        avg_loss: Average loss amount (positive value)
        
    Returns:
        float: System expectancy
    """
    win_decimal = win_rate / 100
    return (win_decimal * avg_win) - ((1 - win_decimal) * avg_loss)


def calculate_expected_value(trades: List[Union[float, Dict[str, float]]]) -> float:
    """Calculate the expected value from a sequence of trades.

    Each trade can be provided as a numeric profit/loss value or as a dictionary
    containing a ``pnl`` or ``profit`` key. Positive values indicate winning
    trades while negative values indicate losses.

    Args:
        trades: Collection of trade results.

    Returns:
        Expected value per trade.
    """
    if not trades:
        return 0.0

    pnl_values = []
    for trade in trades:
        if isinstance(trade, dict):
            value = trade.get("pnl", trade.get("profit"))
        else:
            value = trade
        if value is None:
            continue
        pnl_values.append(float(value))

    if not pnl_values:
        return 0.0

    wins = [v for v in pnl_values if v > 0]
    losses = [abs(v) for v in pnl_values if v <= 0]
    win_rate = calculate_success_rate(len(wins), len(pnl_values))
    avg_win = sum(wins) / len(wins) if wins else 0.0
    avg_loss = sum(losses) / len(losses) if losses else 0.0
    return calculate_expectancy(win_rate, avg_win, avg_loss)


def calculate_kelly_criterion(win_rate: float, 
                             avg_win_loss_ratio: float) -> float:
    """
    Calculate Kelly criterion for optimal position sizing.
    
    Args:
        win_rate: Win rate as decimal (0-1)
        avg_win_loss_ratio: Ratio of average win to average loss
        
    Returns:
        float: Kelly percentage as decimal
    """
    # Convert win rate to decimal if it's a percentage
    if win_rate > 1:
        win_rate = win_rate / 100
        
    lose_rate = 1 - win_rate
    
    # Full Kelly formula: K = W/A - (1-W)/B where:
    # W = win rate, 1-W = lose rate
    # A = amount lost per trade (as positive number)
    # B = amount won per trade
    # Simplified when expressing as a ratio B/A:
    # K = W - (1-W)/(B/A)
    
    # Check valid inputs
    if lose_rate == 0 or avg_win_loss_ratio == 0:
        return 0
        
    kelly = win_rate - (lose_rate / avg_win_loss_ratio)
    
    # Limit to sensible range
    return max(0, min(kelly, 1))


def calculate_sharpe_ratio(returns: List[float], 
                         risk_free_rate: float = 0.0) -> float:
    """
    Calculate Sharpe ratio for a series of returns.
    
    Args:
        returns: List of period returns (not cumulative)
        risk_free_rate: Risk-free rate for the period
        
    Returns:
        float: Sharpe ratio
    """
    if not returns:
        return 0
        
    # Convert to numpy array for calculations
    returns_array = np.array(returns)
    
    # Calculate excess return
    excess_returns = returns_array - risk_free_rate
    
    # Calculate mean and standard deviation
    mean_excess_return = np.mean(excess_returns)
    std_excess_return = np.std(excess_returns, ddof=1)  # Use sample std
    
    if std_excess_return == 0:
        return 0
        
    # Calculate and return Sharpe ratio
    return mean_excess_return / std_excess_return


def calculate_sortino_ratio(returns: List[float], 
                          risk_free_rate: float = 0.0,
                          target_return: float = 0.0) -> float:
    """
    Calculate Sortino ratio for a series of returns.
    
    Args:
        returns: List of period returns (not cumulative)
        risk_free_rate: Risk-free rate for the period
        target_return: Target return (defaults to 0)
        
    Returns:
        float: Sortino ratio
    """
    if not returns:
        return 0
        
    # Convert to numpy array for calculations
    returns_array = np.array(returns)
    
    # Calculate excess return over risk-free rate
    excess_returns = returns_array - risk_free_rate
    
    # Calculate mean excess return
    mean_excess_return = np.mean(excess_returns)
    
    # Calculate downside deviation (only negative returns against target)
    downside_returns = excess_returns[excess_returns < target_return] - target_return
    
    if len(downside_returns) == 0:
        return float('inf')  # No downside, perfect Sortino
        
    downside_deviation = np.sqrt(np.mean(np.square(downside_returns)))
    
    if downside_deviation == 0:
        return 0
        
    # Calculate and return Sortino ratio
    return mean_excess_return / downside_deviation


def calculate_max_drawdown(equity_curve: List[float]) -> float:
    """
    Calculate maximum drawdown from an equity curve.
    
    Args:
        equity_curve: List of equity values over time
        
    Returns:
        float: Maximum drawdown as a percentage
    """
    if not equity_curve:
        return 0
        
    # Calculate running maximum
    running_max = np.maximum.accumulate(equity_curve)
    
    # Calculate drawdown in percent terms
    drawdowns = (equity_curve - running_max) / running_max * 100
    
    # Get the maximum drawdown
    max_drawdown = np.min(drawdowns)
    
    return abs(max_drawdown)


def calculate_calmar_ratio(annual_return: float, max_drawdown: float) -> float:
    """
    Calculate Calmar ratio.
    
    Args:
        annual_return: Annual return as a percentage
        max_drawdown: Maximum drawdown as a percentage
        
    Returns:
        float: Calmar ratio
    """
    if max_drawdown == 0:
        return float('inf')  # No drawdown, perfect Calmar
        
    return annual_return / max_drawdown


def calculate_volatility(prices: Union[pd.Series, List[float]], window: int = 20) -> float:
    """Calculate historical volatility based on log returns."""
    if isinstance(prices, list):
        prices = pd.Series(prices)
    returns = np.log(prices).diff().dropna()
    if returns.empty:
        return 0.0
    if len(returns) > window:
        returns = returns[-window:]
    return float(returns.std() * np.sqrt(len(returns)))


def calculate_correlation(
    series1: Union[pd.Series, List[float]],
    series2: Union[pd.Series, List[float]],
) -> float:
    """Compute the correlation coefficient between two data series."""
    if isinstance(series1, list):
        series1 = pd.Series(series1)
    if isinstance(series2, list):
        series2 = pd.Series(series2)
    if series1.empty or series2.empty:
        return 0.0
    min_len = min(len(series1), len(series2))
    if min_len == 0:
        return 0.0
    return float(series1[-min_len:].corr(series2[-min_len:]))


def calculate_correlation_matrix(
    symbol_dict: Dict[str, Union[np.ndarray, pd.Series]]
) -> pd.DataFrame:
    """Compute a correlation matrix from closing price data.

    Parameters
    ----------
    symbol_dict : Dict[str, Union[np.ndarray, pd.Series]]
        Mapping of symbols to arrays or Series of closing prices.

    Returns
    -------
    pandas.DataFrame
        Correlation matrix indexed and labeled by symbol.
    """

    if not symbol_dict:
        return pd.DataFrame()

    df = pd.DataFrame({k: pd.Series(v) for k, v in symbol_dict.items()})
    return df.corr()


def calculate_drawdown(
    equity_curve: Union[pd.Series, List[float]],
) -> Tuple[float, float]:
    """Calculate maximum and current drawdown percentages."""
    if isinstance(equity_curve, list):
        equity_curve = pd.Series(equity_curve)
    if equity_curve.empty:
        return 0.0, 0.0
    running_max = equity_curve.cummax()
    drawdowns = (equity_curve - running_max) / running_max * 100
    max_drawdown = drawdowns.min()
    current_drawdown = drawdowns.iloc[-1]
    return abs(float(max_drawdown)), abs(float(current_drawdown))


def calculate_liquidation_price(
    side: Union[str, enum.Enum],
    entry_price: float,
    leverage: float,
    maintenance_margin: float = 0.005,
) -> float:
    """Estimate liquidation price for a leveraged position."""
    if leverage <= 0 or entry_price <= 0:
        return 0.0
    if isinstance(side, enum.Enum):
        side = side.value
    side = str(side).lower()
    if side == "long":
        return entry_price * (1 - 1 / leverage + maintenance_margin)
    return entry_price * (1 + 1 / leverage - maintenance_margin)


def z_score(value: float, mean: float, std_dev: float) -> float:
    """
    Calculate z-score for a value.
    
    Args:
        value: Value to calculate z-score for
        mean: Mean of the distribution
        std_dev: Standard deviation of the distribution
        
    Returns:
        float: Z-score
    """
    if std_dev == 0:
        return 0
    return (value - mean) / std_dev


def calculate_z_score(value: float, data_series: List[float]) -> float:
    """
    Calculate the z-score of a value relative to a data series.
    
    Args:
        value: The value to calculate the z-score for
        data_series: List of historical values to compare against
        
    Returns:
        float: The z-score (number of standard deviations from the mean)
    """
    if not data_series or len(data_series) < 2:
        return 0.0
        
    mean = sum(data_series) / len(data_series)
    variance = sum((x - mean) ** 2 for x in data_series) / len(data_series)
    std_dev = variance ** 0.5
    
    if std_dev == 0:
        return 0.0
        
    return (value - mean) / std_dev


def is_price_consolidating(prices: List[float],
                         threshold_percent: float = 2.0) -> bool:
    """
    Check if price is consolidating within a range.
    
    Args:
        prices: List of prices
        threshold_percent: Maximum percentage difference for consolidation
        
    Returns:
        bool: True if price is consolidating
    """
    if not prices:
        return False
        
    price_min = min(prices)
    price_max = max(prices)
    price_range = price_max - price_min
    threshold = price_min * (threshold_percent / 100)
    
    return price_range <= threshold


def is_breaking_out(prices: List[float], 
                  lookback: int = 20,
                  threshold_percent: float = 2.0) -> bool:
    """
    Check if price is breaking out of a consolidation.
    
    Args:
        prices: List of prices (most recent last)
        lookback: Number of prices to look back for consolidation
        threshold_percent: Minimum percentage change for breakout
        
    Returns:
        bool: True if price is breaking out
    """
    if len(prices) < lookback + 1:
        return False
        
    # Get consolidation period prices
    consolidation_prices = prices[-lookback-1:-1]
    current_price = prices[-1]
    
    # Calculate consolidation range
    price_min = min(consolidation_prices)
    price_max = max(consolidation_prices)
    
    # Check if current price is breaking out
    threshold = price_max * (threshold_percent / 100)
    
    return (current_price > price_max + threshold or 
            current_price < price_min - threshold)


def calculate_pivot_points(high: float, low: float, close: float) -> Dict[str, float]:
    """
    Calculate pivot points (floor method).
    
    Args:
        high: High price
        low: Low price
        close: Close price
        
    Returns:
        Dict: Calculated pivot points
    """
    pivot = (high + low + close) / 3
    
    s1 = (2 * pivot) - high
    s2 = pivot - (high - low)
    s3 = low - 2 * (high - pivot)
    
    r1 = (2 * pivot) - low
    r2 = pivot + (high - low)
    r3 = high + 2 * (pivot - low)

    return {
        'pivot': pivot,
        'r1': r1,
        'r2': r2,
        'r3': r3,
        's1': s1,
        's2': s2,
        's3': s3
    }


<<<<<<< HEAD
def pivot_points(high: float, low: float, close: float) -> Dict[str, float]:
    """Alias for :func:`calculate_pivot_points`."""
    return calculate_pivot_points(high, low, close)

=======
# Backward compatibility alias
# Backwards compatibility alias


# Backward compatibility alias
def pivot_points(high: float, low: float, close: float) -> Dict[str, float]:
    """Alias for :func:`calculate_pivot_points` for backward compatibility."""
    return calculate_pivot_points(high, low, close)

# Backwards compatibility alias


pivot_points = calculate_pivot_points

>>>>>>> 9bfbd63c
def obfuscate_sensitive_data(data: Union[str, Dict, List], level: int = 1) -> Union[str, Dict, List]:
    """
    Obfuscate sensitive data to prevent leakage of confidential information.
    Different from mask_sensitive_data, this focuses on scrubbing content rather than masking keys.
    
    Args:
        data: String, dictionary, or list to obfuscate
        level: Obfuscation level (1-3, higher means more aggressive)
        
    Returns:
        Obfuscated data in the same format as the input
    """
    if isinstance(data, str):
        # Obfuscate email addresses
        data = re.sub(r'[\w\.-]+@[\w\.-]+', '[EMAIL]', data)
        
        # Obfuscate phone numbers
        data = re.sub(r'\b(\+\d{1,2}\s?)?\(?\d{3}\)?[\s.-]?\d{3}[\s.-]?\d{4}\b', '[PHONE]', data)
        
        # Obfuscate IP addresses
        data = re.sub(r'\b\d{1,3}\.\d{1,3}\.\d{1,3}\.\d{1,3}\b', '[IP]', data)
        
        # Obfuscate URLs if level > 1
        if level > 1:
            data = re.sub(r'https?://(?:[-\w.]|(?:%[\da-fA-F]{2}))+', '[URL]', data)
        
        # Obfuscate financial values if level > 2
        if level > 2:
            # Match common currency patterns
            data = re.sub(r'[$€£¥]?\s?\d+(?:,\d{3})*(?:\.\d+)?', '[AMOUNT]', data)
            
    elif isinstance(data, dict):
        # Recursively process dictionary values
        return {k: obfuscate_sensitive_data(v, level) for k, v in data.items()}
        
    elif isinstance(data, list):
        # Recursively process list items
        return [obfuscate_sensitive_data(item, level) for item in data]
    
    return data


def exponential_smoothing(data: List[float], alpha: float = 0.3) -> List[float]:
    """
    Apply simple exponential smoothing to a time series.
    
    Args:
        data: List of data points (time series)
        alpha: Smoothing factor (0 < alpha < 1)
        
    Returns:
        List of smoothed values
    """
    if not data:
        return []
        
    if alpha <= 0 or alpha >= 1:
        raise ValueError("Alpha must be between 0 and 1 (exclusive)")
        
    smoothed = [data[0]]  # Initialize with first value
    
    for i in range(1, len(data)):
        # Formula: s_t = alpha * x_t + (1 - alpha) * s_{t-1}
        smoothed_val = alpha * data[i] + (1 - alpha) * smoothed[i-1]
        smoothed.append(smoothed_val)
        
    return smoothed

def exponential_smooth(data: List[float], alpha: float = 0.3) -> List[float]:
    """
    Alias for exponential_smoothing with a shorter name.
    
    Args:
        data: List of values to smooth
        alpha: Smoothing factor (0-1)
        
    Returns:
        List[float]: Smoothed values
    """
    return exponential_smoothing(data, alpha)

def periodic_reset(interval: float = 3600.0):
    """
    Decorator for functions that need to reset their state periodically.
    
    Args:
        interval: Time interval in seconds between resets
        
    Returns:
        Decorator function
    """
    def decorator(func):
        last_reset = {"time": time.time()}
        
        @functools.wraps(func)
        def wrapper(*args, **kwargs):
            current_time = time.time()
            
            # Check if it's time to reset
            if current_time - last_reset["time"] >= interval:
                # Reset by calling with reset flag
                if "reset" in inspect.signature(func).parameters:
                    result = func(*args, reset=True, **kwargs)
                else:
                    # For backward compatibility with functions that don't accept reset
                    result = func(*args, **kwargs)
                    
                last_reset["time"] = current_time
                return result
            else:
                # Normal call, no reset
                if "reset" in inspect.signature(func).parameters:
                    return func(*args, reset=False, **kwargs)
                else:
                    return func(*args, **kwargs)
                    
        return wrapper
    return decorator

def async_retry_with_backoff_decorator(max_retries=3, 
                                    backoff_factor=2, 
                                    initial_wait=1.0,
                                    max_wait=60.0,
                                    retry_exceptions=(Exception,)):
    """
    Decorator for retrying async functions with exponential backoff.
    
    Args:
        max_retries: Maximum number of retries
        backoff_factor: Multiplier for each successive backoff
        initial_wait: Initial wait time in seconds
        max_wait: Maximum wait time in seconds
        retry_exceptions: Exceptions to catch and retry on
        
    Returns:
        Decorated function
    """
    def decorator(func):
        @functools.wraps(func)
        async def wrapper(*args, **kwargs):
            return await async_retry_with_backoff(
                func, *args,
                max_retries=max_retries,
                backoff_factor=backoff_factor,
                initial_wait=initial_wait,
                max_wait=max_wait,
                retry_exceptions=retry_exceptions,
                **kwargs
            )
        return wrapper
    return decorator

# Alias for backward compatibility
async_retry_with_backoff = async_retry_with_backoff_decorator

# Define the interface for external usage
def cache_with_ttl(ttl_seconds=300):
    """
    Decorator for caching function results with a time-to-live (TTL).
    
    Args:
        ttl_seconds: Time-to-live in seconds (default: 300)
        
    Returns:
        Decorated function
    """
    import time
    import functools
    
    def decorator(func):
        cache = {}
        
        @functools.wraps(func)
        def wrapper(*args, **kwargs):
            # Create a key from the function arguments
            key = str(args) + str(sorted(kwargs.items()))
            
            # Check if result is in cache and not expired
            current_time = time.time()
            if key in cache:
                result, timestamp = cache[key]
                if current_time - timestamp < ttl_seconds:
                    return result
            
            # Call the function and cache the result
            result = func(*args, **kwargs)
            cache[key] = (result, current_time)
            
            # Clean up expired entries
            for k in list(cache.keys()):
                if current_time - cache[k][1] > ttl_seconds:
                    del cache[k]
                    
            return result
            
        return wrapper
        
    return decorator

def safe_execute(func, *args, default=None, log_error=True, **kwargs):
    """
    Execute a function safely, catching any exceptions.
    
    Args:
        func: Function to execute
        *args: Arguments to pass to the function
        default: Default value to return on error
        log_error: Whether to log the error
        **kwargs: Keyword arguments to pass to the function
        
    Returns:
        Function result or default value on error
    """
    import logging
    try:
        return func(*args, **kwargs)
    except Exception as e:
        if log_error:
            logger = logging.getLogger("utils")
            logger.error(f"Error executing {func.__name__}: {str(e)}")
        return default


def periodic_reset(seconds=None, minutes=None, hours=None, days=None):
    """
    Decorator for functions that should reset their state periodically.
    
    Args:
        seconds: Reset interval in seconds
        minutes: Reset interval in minutes
        hours: Reset interval in hours
        days: Reset interval in days
        
    Returns:
        Decorated function
    """
    import time
    import functools
    
    # Calculate total seconds
    total_seconds = 0
    if seconds:
        total_seconds += seconds
    if minutes:
        total_seconds += minutes * 60
    if hours:
        total_seconds += hours * 3600
    if days:
        total_seconds += days * 86400
        
    if total_seconds <= 0:
        total_seconds = 3600  # Default: 1 hour
    
    def decorator(func):
        # Store state
        state = {
            'last_reset': time.time(),
            'cache': {}
        }
        
        @functools.wraps(func)
        def wrapper(*args, **kwargs):
            # Check if reset is needed
            current_time = time.time()
            if current_time - state['last_reset'] > total_seconds:
                state['cache'] = {}
                state['last_reset'] = current_time
                
            # Generate cache key
            key = str(args) + str(sorted(kwargs.items()))
            
            # Check if result is cached
            if key in state['cache']:
                return state['cache'][key]
                
            # Call function and cache result
            result = func(*args, **kwargs)
            state['cache'][key] = result
            return result
            
        return wrapper
        
    return decorator


# Dictionary to store registered components
_REGISTERED_COMPONENTS = {}

def register_component(name, component):
    """
    Register a component by name for later retrieval.
    
    Args:
        name: Component name
        component: Component object or class
        
    Returns:
        The registered component
    """
    _REGISTERED_COMPONENTS[name] = component
    return component

def get_registered_components():
    """
    Get all registered components.
    
    Returns:
        Dictionary of registered components
    """
    return _REGISTERED_COMPONENTS.copy()

def get_registered_component(name, default=None):
    """
    Get a registered component by name.
    
    Args:
        name: Component name
        default: Default value if component not found
        
    Returns:
        The component or default value
    """
    return _REGISTERED_COMPONENTS.get(name, default)

def timeit(func):
    """Decorator for timing function execution."""
    @functools.wraps(func)
    async def async_wrapper(*args, **kwargs):
        start_time = time.time()
        result = await func(*args, **kwargs)
        elapsed_time = time.time() - start_time
        logger.debug(f"Function {func.__name__} took {elapsed_time:.4f} seconds")
        return result
        
    @functools.wraps(func)
    def sync_wrapper(*args, **kwargs):
        start_time = time.time()
        result = func(*args, **kwargs)
        elapsed_time = time.time() - start_time
        logger.debug(f"Function {func.__name__} took {elapsed_time:.4f} seconds")
        return result
        
    # Use appropriate wrapper based on whether the function is async or not
    if asyncio.iscoroutinefunction(func):
        return async_wrapper
    else:
        return sync_wrapper

# Alias for backward compatibility
timing_decorator = timeit

def execution_time_ms(func):
    """
    Decorator that measures execution time and returns it along with the result.
    
    Args:
        func: Function to measure execution time for
        
    Returns:
        Tuple of (result, execution_time_ms)
    """
    @functools.wraps(func)
    async def async_wrapper(*args, **kwargs):
        start_time = time.time()
        result = await func(*args, **kwargs)
        end_time = time.time()
        execution_time = (end_time - start_time) * 1000  # ms
        return result, execution_time
        
    @functools.wraps(func)
    def sync_wrapper(*args, **kwargs):
        start_time = time.time()
        result = func(*args, **kwargs)
        end_time = time.time()
        execution_time = (end_time - start_time) * 1000  # ms
        return result, execution_time
        
    # Use appropriate wrapper based on whether the function is async or not
    if asyncio.iscoroutinefunction(func):
        return async_wrapper
    else:
        return sync_wrapper

def rolling_apply(data, window, func):
    """
    Apply a function to rolling windows of a data series.
    
    Args:
        data: Data series (list or numpy array)
        window: Window size
        func: Function to apply to each window
        
    Returns:
        List of results for each window
    """
    if len(data) < window:
        return []
        
    result = []
    for i in range(len(data) - window + 1):
        window_data = data[i:i+window]
        result.append(func(window_data))
        
    return result

def numpy_rolling_window(arr, window):
    """
    Create rolling windows of a numpy array.
    
    Args:
        arr: Numpy array
        window: Window size
        
    Returns:
        Array of rolling windows
    """
    shape = arr.shape[:-1] + (arr.shape[-1] - window + 1, window)
    strides = arr.strides + (arr.strides[-1],)
    return np.lib.stride_tricks.as_strided(arr, shape=shape, strides=strides)

def parallelize_calculation(func, data_list, num_processes=None):
    """
    Parallelize a calculation across multiple processes.
    
    Args:
        func: Function to parallelize
        data_list: List of data items to process
        num_processes: Number of processes to use (None = CPU count)
        
    Returns:
        List of results
    """
    import multiprocessing
    
    if num_processes is None:
        num_processes = multiprocessing.cpu_count()
    
    if num_processes <= 1 or len(data_list) <= 1:
        # For small data or requested serial processing, don't use multiprocessing
        return [func(item) for item in data_list]
    
    with multiprocessing.Pool(processes=num_processes) as pool:
        results = pool.map(func, data_list)
    
    return results

# Alias for backward compatibility
parallelize = parallelize_calculation

def exponential_decay(values, decay_factor=0.9):
    """
    Apply exponential decay to a series of values.
    
    Args:
        values: List of values
        decay_factor: Decay factor (0-1)
        
    Returns:
        List of values with exponential decay applied
    """
    if not values:
        return []
    
    result = [values[0]]
    for i in range(1, len(values)):
        result.append(values[i] * decay_factor + result[i-1] * (1 - decay_factor))
    
    return result

def window_calculation(data, window, func, min_periods=None):
    """
    Apply a function to sliding windows of data.
    
    Args:
        data: List or numpy array of data
        window: Window size
        func: Function to apply to each window
        min_periods: Minimum number of observations required
        
    Returns:
        List of results
    """
    if isinstance(data, np.ndarray):
        # Use numpy functions for efficiency
        if min_periods is None:
            min_periods = window
        
        result = []
        for i in range(len(data)):
            if i < window - 1:
                if i >= min_periods - 1:
                    window_data = data[:i+1]
                    result.append(func(window_data))
                else:
                    result.append(None)
            else:
                window_data = data[i-window+1:i+1]
                result.append(func(window_data))
        
        return result
    else:
        # For regular lists
        if min_periods is None:
            min_periods = window
            
        result = []
        for i in range(len(data)):
            if i < window - 1:
                if i >= min_periods - 1:
                    window_data = data[:i+1]
                    result.append(func(window_data))
                else:
                    result.append(None)
            else:
                window_data = data[i-window+1:i+1]
                result.append(func(window_data))
                
        return result

def exponential_decay_weights(window, decay_factor=0.94):
    """
    Generate exponential decay weights for a window.
    
    Args:
        window: Window size
        decay_factor: Decay factor (0-1)
        
    Returns:
        Numpy array of weights that sum to 1
    """
    weights = np.array([decay_factor ** i for i in range(window)])
    weights = weights[::-1]  # Reverse to give higher weight to recent values
    return weights / weights.sum()  # Normalize to sum to 1

def sigmoid(x):
    """
    Calculate the sigmoid function for the input.
    
    Args:
        x: Input value
        
    Returns:
        Sigmoid value
    """
    import numpy as np
    return 1 / (1 + np.exp(-x))

def singleton(cls):
    """
    Decorator to implement the singleton pattern.
    
    Args:
        cls: Class to make singleton
        
    Returns:
        Singleton class
    """
    instances = {}
    
    def get_instance(*args, **kwargs):
        if cls not in instances:
            instances[cls] = cls(*args, **kwargs)
        return instances[cls]
    
    return get_instance

def setup_event_loop(debug=False, thread_name_prefix="", max_tasks=None):
    """
    Set up an asyncio event loop with proper configuration.
    
    Args:
        debug: Whether to enable debug mode
        thread_name_prefix: Prefix for thread names in the executor
        max_tasks: Maximum number of tasks in the event loop
        
    Returns:
        Configured event loop
    """
    import asyncio
    
    # Create a new event loop
    loop = asyncio.new_event_loop()
    
    # Configure the loop
    loop.set_debug(debug)
    
    # Configure thread pool executor
    if thread_name_prefix or max_tasks:
        from concurrent.futures import ThreadPoolExecutor
        executor = ThreadPoolExecutor(
            thread_name_prefix=thread_name_prefix,
            max_workers=max_tasks
        )
        loop.set_default_executor(executor)
    
    # Set as the current event loop
    asyncio.set_event_loop(loop)
    
    return loop

async def cancel_all_tasks(tasks, timeout=10.0):
    """
    Cancel all provided tasks and wait for them to complete.
    
    Args:
        tasks: Set or list of tasks to cancel
        timeout: Maximum time to wait for tasks to complete cancellation
        
    Returns:
        Set of tasks that did not complete within the timeout
    """
    import asyncio
    
    if not tasks:
        return set()
    
    # Convert to set if it's not already
    tasks = set(tasks)
    
    # Request cancellation for all tasks
    for task in tasks:
        if not task.done():
            task.cancel()
    
    # Wait for all tasks to complete cancellation
    pending = tasks
    try:
        # Use wait_for to limit the time we wait
        done, pending = await asyncio.wait(
            tasks, 
            timeout=timeout,
            return_when=asyncio.ALL_COMPLETED
        )
    except asyncio.CancelledError:
        # If this function itself is cancelled, re-cancel all tasks
        for task in pending:
            if not task.done():
                task.cancel()
        # Re-raise to propagate cancellation
        raise
    
    # Log warnings for tasks that didn't complete
    if pending:
        logger.warning(f"{len(pending)} tasks did not complete cancellation within {timeout}s")
    
    return pending
    
async def create_async_task(coro, name=None, logger=None):
    """
    Create and schedule an asyncio task with proper error handling.
    
    Args:
        coro: Coroutine to schedule as a task
        name: Optional name for the task
        logger: Optional logger for error reporting
        
    Returns:
        asyncio.Task: The created task
    """
    if name is None:
        name = create_task_name()
        
    if logger is None:
        logger = get_logger(__name__)
    
    async def _wrapped_coro():
        try:
            return await coro
        except asyncio.CancelledError:
            logger.debug(f"Task {name} was cancelled")
            raise
        except Exception as e:
            logger.error(f"Error in async task {name}: {str(e)}", exc_info=True)
            raise
    
    task = asyncio.create_task(_wrapped_coro(), name=name)
    return task


def validate_timeframe(timeframe: str) -> str:
    """
    Validate that a timeframe string is in the correct format.
    
    Args:
        timeframe: Timeframe string (e.g., '1m', '5m', '1h', '1d')
        
    Returns:
        str: The validated timeframe string
        
    Raises:
        ValueError: If the timeframe format is invalid
    """
    match = re.match(r'^(\d+)([smhdwM])$', timeframe)
    if not match:
        raise ValueError(f"Invalid timeframe format: {timeframe}")
        
    value, unit = match.groups()
    value = int(value)
    
    # Validate that the value is positive
    if value <= 0:
        raise ValueError(f"Timeframe value must be positive: {timeframe}")
        
    # Validate the unit
    if unit not in 'smhdwM':
        raise ValueError(f"Invalid timeframe unit: {unit}")
        
    return timeframe


def get_higher_timeframes(timeframe: str, count: int = 3) -> List[str]:
    """
    Generate a list of higher timeframes based on a given timeframe.
    
    Args:
        timeframe: Base timeframe string (e.g., '1m', '5m', '1h', '1d')
        count: Number of higher timeframes to generate
        
    Returns:
        List[str]: List of higher timeframe strings
    """
    # Validate the input timeframe
    validate_timeframe(timeframe)
    
    # Parse the timeframe
    value, unit = parse_timeframe(timeframe)
    
    # Define the unit progression
    unit_progression = ['m', 'h', 'd', 'w', 'M']
    
    # Define standard timeframe values for each unit
    standard_values = {
        's': [1, 5, 15, 30],
        'm': [1, 5, 15, 30],
        'h': [1, 2, 4, 6, 8, 12],
        'd': [1, 3, 7],
        'w': [1, 2],
        'M': [1, 3, 6]
    }
    
    result = []
    current_unit_idx = unit_progression.index(unit) if unit in unit_progression else -1
    
    # If the unit is seconds or not in the progression, start with minutes
    if unit == 's' or current_unit_idx == -1:
        current_unit_idx = 0  # Start with minutes
        
    # Generate higher timeframes
    remaining = count
    current_unit = unit
    
    while remaining > 0 and current_unit_idx < len(unit_progression):
        current_unit = unit_progression[current_unit_idx]
        
        # If we're still on the same unit as the input timeframe,
        # only consider values higher than the input value
        values_to_consider = [v for v in standard_values[current_unit]
                             if current_unit != unit or v > value]
        
        # If no higher values in this unit, move to the next unit
        if not values_to_consider:
            current_unit_idx += 1
            continue
            
        # Add timeframes from this unit
        for val in values_to_consider:
            if remaining <= 0:
                break
                
            result.append(f"{val}{current_unit}")
            remaining -= 1
            
        # Move to the next unit
        current_unit_idx += 1
    
    return result


def calculate_rolling_correlation(series1, series2, window=20):
    """
    Calculate rolling correlation between two series.
    
    Args:
        series1: First data series
        series2: Second data series
        window: Rolling window size
        
    Returns:
        List of correlation values
    """
    if len(series1) != len(series2):
        raise ValueError("Series must be of equal length")
        
    if len(series1) < window:
        return []
        
    correlations = []
    for i in range(window, len(series1) + 1):
        window_s1 = series1[i-window:i]
        window_s2 = series2[i-window:i]
        
        # Calculate correlation
        mean_s1 = sum(window_s1) / window
        mean_s2 = sum(window_s2) / window
        
        num = sum((window_s1[j] - mean_s1) * (window_s2[j] - mean_s2) for j in range(window))
        den1 = sum((window_s1[j] - mean_s1) ** 2 for j in range(window))
        den2 = sum((window_s2[j] - mean_s2) ** 2 for j in range(window))
        
        if den1 == 0 or den2 == 0:
            correlations.append(0)
        else:
            correlations.append(num / ((den1 * den2) ** 0.5))
            
    return correlations

def get_submodules(package_name):
    """
    Get all submodules of a package.
    
    Args:
        package_name: Name of the package
        
    Returns:
        List of submodule names
    """
    if isinstance(package_name, str):
        package = importlib.import_module(package_name)
    else:
        package = package_name
        package_name = package.__name__
    
    submodules = []
    for _, name, is_pkg in pkgutil.iter_modules(package.__path__, package_name + '.'):
        submodules.append(name)
        if is_pkg:
            submodules.extend(get_submodules(name))

    return submodules


def compress_data(data: bytes) -> bytes:
    """Compress binary data using gzip."""
    buffer = io.BytesIO()
    with gzip.GzipFile(fileobj=buffer, mode='wb') as f:
        f.write(data)
    return buffer.getvalue()


def decompress_data(data: bytes) -> bytes:
    """Decompress gzip-compressed binary data."""
    with gzip.GzipFile(fileobj=io.BytesIO(data), mode='rb') as f:
        return f.read()

def create_directory(path, exist_ok=True):
    """
    Create a directory and any necessary parent directories.
    
    Args:
        path: Directory path to create
        exist_ok: If True, don't raise an error if directory already exists
        
    Returns:
        Path to the created directory
    """
    try:
        os.makedirs(path, exist_ok=exist_ok)
        return path
    except Exception as e:
        logger.error(f"Failed to create directory {path}: {str(e)}")
        raise


def create_directory_if_not_exists(path: str) -> str:
    """Create directory if it does not already exist."""
    return create_directory(path, exist_ok=True)


<<<<<<< HEAD
ASSET_PRECISION_MAP = {
    'BTC': 8,
    'ETH': 8,
    'USDT': 2,
}


def get_asset_precision(symbol: str) -> int:
    """Return decimal precision for a trading symbol."""
    return ASSET_PRECISION_MAP.get(symbol.upper(), 2)


def calculate_zscore(data: Sequence[float]) -> float:
    """Calculate the z-score of the latest data point."""
    series = np.asarray(data, dtype=float)
    return (series[-1] - series.mean()) / (series.std() + 1e-10)


def detect_outliers(data: Sequence[float], threshold: float = 3.0) -> List[int]:
    """Return indices of values beyond ``threshold`` standard deviations."""
    series = np.asarray(data, dtype=float)
    mean = series.mean()
    std = series.std() + 1e-10
    return [i for i, x in enumerate(series) if abs(x - mean) > threshold * std]


def exponential_backoff(attempt: int, base_delay: float = 1.0, max_delay: float = 60.0) -> float:
    """Calculate exponential backoff delay."""
    return min(base_delay * (2 ** attempt), max_delay)
=======
def safe_nltk_download(resource: str, quiet: bool = True) -> bool:
    """Check for an NLTK resource without downloading.

    If the resource is not found locally, log a warning and return ``False``
    instead of attempting a network download. This prevents network timeouts
    when running in restricted environments.

def compress_object(data: Any) -> bytes:
    """Serialize and gzip-compress arbitrary Python objects."""
    serialized = pickle.dumps(data)
    return gzip.compress(serialized)


def decompress_object(data: bytes) -> Any:
    """Decompress and deserialize data produced by :func:`compress_object`."""
    decompressed = gzip.decompress(data)
    return pickle.loads(decompressed)

    Args:
        resource: Name of the NLTK resource (e.g. ``'vader_lexicon'``).
        quiet: Unused, maintained for API compatibility.

    Returns:
        ``True`` if the resource is available locally, otherwise ``False``.
    """
    try:
        nltk.data.find(resource)
        return True
    except LookupError:
        logger = logging.getLogger(__name__)
        logger.warning("NLTK resource '%s' not available; skipping download", resource)
        return False
def compress_data(data: bytes) -> bytes:
    """Compress binary data using gzip."""
    out = io.BytesIO()
    with gzip.GzipFile(fileobj=out, mode="wb") as f:
        f.write(data)
    return out.getvalue()
    if not data:
        return b""
    return gzip.compress(data)


def decompress_data(data: bytes) -> bytes:
    """Decompress gzip-compressed binary data."""
    if not data:
        return b""
    return gzip.decompress(data)
def pivot_points(high: float, low: float, close: float) -> Dict[str, float]:
    """Backward-compatible alias for calculate_pivot_points."""
    return calculate_pivot_points(high, low, close)

def compress_data(data: Union[str, bytes]) -> bytes:
    """Compress data using gzip."""
    if isinstance(data, str):
        data = data.encode("utf-8")
    return gzip.compress(data)


def decompress_data(data: bytes) -> str:
    """Decompress gzip-compressed data."""
    return gzip.decompress(data).decode("utf-8")


def create_directory_if_not_exists(path: str) -> str:
    """Create directory if it does not already exist."""
    return create_directory(path, exist_ok=True)

def compress_data(data: Any) -> bytes:
    """Serialize and gzip-compress arbitrary Python data."""
    try:
        serialized = pickle.dumps(data)
        return gzip.compress(serialized)
    except Exception as exc:  # pragma: no cover - best effort
        logger.error("Failed to compress data: %s", exc)
        raise


def decompress_data(data: bytes) -> Any:
    """Decompress and deserialize data produced by :func:`compress_data`."""
    try:
        decompressed = gzip.decompress(data)
        return pickle.loads(decompressed)
    except Exception as exc:  # pragma: no cover - best effort
        logger.error("Failed to decompress data: %s", exc)
        return pickle.loads(zlib.decompress(data))
    except Exception as e:
        logger.error(f"Failed to decompress data: {str(e)}")
        raise
>>>>>>> 9bfbd63c

class ThreadSafeDict:
    """
    Thread-safe dictionary implementation using a lock.
    """
    
    def __init__(self, initial_data=None):
        """
        Initialize the thread-safe dictionary.
        
        Args:
            initial_data: Optional initial dictionary data
        """
        self._dict = initial_data.copy() if initial_data else {}
        self._lock = threading.RLock()
    
    def __getitem__(self, key):
        """Get item with thread safety."""
        with self._lock:
            return self._dict[key]
    
    def __setitem__(self, key, value):
        """Set item with thread safety."""
        with self._lock:
            self._dict[key] = value
    
    def __delitem__(self, key):
        """Delete item with thread safety."""
        with self._lock:
            del self._dict[key]
    
    def __contains__(self, key):
        """Check if key exists with thread safety."""
        with self._lock:
            return key in self._dict
    
    def __len__(self):
        """Get dictionary length with thread safety."""
        with self._lock:
            return len(self._dict)
    
    def __iter__(self):
        """Iterate over keys with thread safety."""
        with self._lock:
            return iter(self._dict.copy())
    
    def get(self, key, default=None):
        """Get item with default value and thread safety."""
        with self._lock:
            return self._dict.get(key, default)
    
    def pop(self, key, default=None):
        """Pop item with thread safety."""
        with self._lock:
            return self._dict.pop(key, default)
    
    def clear(self):
        """Clear dictionary with thread safety."""
        with self._lock:
            self._dict.clear()
    
    def update(self, other=None, **kwargs):
        """Update dictionary with thread safety."""
        with self._lock:
            if other:
                self._dict.update(other)
            if kwargs:
                self._dict.update(kwargs)
    
    def items(self):
        """Get items with thread safety."""
        with self._lock:
            return list(self._dict.items())
    
    def keys(self):
        """Get keys with thread safety."""
        with self._lock:
            return list(self._dict.keys())
    
    def values(self):
        """Get values with thread safety."""
        with self._lock:
            return list(self._dict.values())
    
    def copy(self):
        """Get a copy of the dictionary with thread safety."""
        with self._lock:
            return self._dict.copy()


class ClassRegistry:
    """Simple registry for dynamically loaded classes."""

    def __init__(self) -> None:
        # Mapping of class name to the actual class reference
        self._classes: Dict[str, type] = {}

    def register(self, cls: Type) -> None:
        """Register a class reference using its ``__name__``."""
        self._classes[cls.__name__] = cls

    def get(self, name: str) -> type:
        """Retrieve a previously registered class by name.

        Raises:
            KeyError: If ``name`` is not registered.
        """
        try:
            return self._classes[name]
        except KeyError as exc:
            raise KeyError(f"{name!r} not registered") from exc

    def get_all(self) -> List[type]:
        """Return all registered class references."""
        return list(self._classes.values())


class AsyncService:
    """Minimal async service base class used by services throughout the system."""

    def __init__(
        self,
        name: str = "",
        config: Optional[Any] = None,
        signal_bus: Optional["SignalBus"] = None,
    ) -> None:
        self.name = name
        self.config = config or {}
        self.signal_bus = signal_bus or SignalBus()

    async def start(self) -> None:
        """Start the service.  Subclasses should override."""
        return None

    async def stop(self) -> None:
        """Stop the service.  Subclasses should override."""
        return None


class Signal(str, enum.Enum):
    """Enumeration of basic system-wide events for the signal bus."""

    ACCOUNT_BALANCE_UPDATED = "account_balance_updated"
    MARKET_DATA_UPDATED = "market_data_updated"
    TRADE_EXECUTED = "trade_executed"
    TRADE_CLOSED = "trade_closed"
    POSITION_SIZE_REQUESTED = "position_size_requested"
    POSITION_SIZE_RESPONSE = "position_size_response"
    STOP_LOSS_REQUESTED = "stop_loss_requested"
    STOP_LOSS_RESPONSE = "stop_loss_response"
    TAKE_PROFIT_REQUESTED = "take_profit_requested"
    TAKE_PROFIT_RESPONSE = "take_profit_response"
    RISK_ASSESSMENT_REQUESTED = "risk_assessment_requested"
    RISK_ASSESSMENT_RESPONSE = "risk_assessment_response"
    MARKET_REGIME_CHANGED = "market_regime_changed"
    VOLATILITY_SPIKE_DETECTED = "volatility_spike_detected"
    CIRCUIT_BREAKER_ACTIVATED = "circuit_breaker_activated"
    CIRCUIT_BREAKER_DEACTIVATED = "circuit_breaker_deactivated"
    RISK_LEVEL_CHANGED = "risk_level_changed"
    DRAWDOWN_PROTECTION_ACTIVATED = "drawdown_protection_activated"
    ADJUST_STOP_LOSS = "adjust_stop_loss"
    SERVICE_STARTED = "service_started"
    SERVICE_STOPPED = "service_stopped"


class SignalBus:
    """Simple synchronous signal bus for decoupled communication."""

    def __init__(self) -> None:
        self._subscribers: Dict[Signal, List[Callable]] = {}

    def register(self, signal: Signal, callback: Callable) -> None:
        """Register a callback for the given signal."""
        self._subscribers.setdefault(signal, []).append(callback)

    def emit(self, signal: Signal, *args: Any, **kwargs: Any) -> None:
        """Invoke callbacks registered for the given signal."""
        for cb in list(self._subscribers.get(signal, [])):
            if asyncio.iscoroutinefunction(cb):
                asyncio.create_task(cb(*args, **kwargs))
            else:
                cb(*args, **kwargs)

    # ``get_signal`` for backward compatibility with previous API
    def get_signal(self, name: str) -> "Signal":
        return Signal(name)

    # ``get`` is kept for backwards compatibility
    get = get_signal



# Additional utility functions needed by intelligence modules

def create_event_loop(debug=False, thread_name_prefix="", max_tasks=None):
    """
    Create and configure an asyncio event loop.
    
    This is a wrapper around setup_event_loop for backward compatibility.
    
    Args:
        debug: Enable asyncio debug mode
        thread_name_prefix: Prefix for thread names
        max_tasks: Maximum number of tasks
        
    Returns:
        Configured asyncio event loop
    """
    return setup_event_loop(debug, thread_name_prefix, max_tasks)

def run_in_executor(loop, executor, func, *args, **kwargs):
    """
    Run a function in an executor.
    
    Args:
        loop: Asyncio event loop
        executor: Executor to run the function in
        func: Function to run
        *args: Arguments to pass to the function
        **kwargs: Keyword arguments to pass to the function
        
    Returns:
        Future representing the execution of the function
    """
    if loop is None:
        loop = asyncio.get_event_loop()
    return loop.run_in_executor(executor, lambda: func(*args, **kwargs))

def benchmark(func):
    """
    Decorator to benchmark function execution time.
    
    Args:
        func: Function to benchmark
        
    Returns:
        Wrapped function that logs execution time
    """
    @functools.wraps(func)
    async def async_wrapper(*args, **kwargs):
        start_time = time.time()
        result = await func(*args, **kwargs)
        end_time = time.time()
        logger.debug(f"Function {func.__name__} took {(end_time - start_time) * 1000:.2f}ms to execute")
        return result
        
    @functools.wraps(func)
    def sync_wrapper(*args, **kwargs):
        start_time = time.time()
        result = func(*args, **kwargs)
        end_time = time.time()
        logger.debug(f"Function {func.__name__} took {(end_time - start_time) * 1000:.2f}ms to execute")
        return result
        
    if asyncio.iscoroutinefunction(func):
        return async_wrapper
    return sync_wrapper

def serialize_numpy(obj):
    """
    Serialize numpy arrays and other objects for JSON serialization.
    
    Args:
        obj: Object to serialize
        
    Returns:
        JSON-serializable representation of the object
    """
    if isinstance(obj, np.ndarray):
        return {
            "__type__": "numpy.ndarray",
            "data": obj.tolist(),
            "dtype": str(obj.dtype)
        }
    elif isinstance(obj, np.integer):
        return int(obj)
    elif isinstance(obj, np.floating):
        return float(obj)
    elif isinstance(obj, np.bool_):
        return bool(obj)
    elif isinstance(obj, (datetime.datetime, datetime.date)):
        return obj.isoformat()
    elif isinstance(obj, pd.DataFrame):
        return {
            "__type__": "pandas.DataFrame",
            "data": obj.to_dict(orient="records"),
            "index": obj.index.tolist() if not isinstance(obj.index, pd.RangeIndex) else None
        }
    elif isinstance(obj, pd.Series):
        return {
            "__type__": "pandas.Series",
            "data": obj.tolist(),
            "index": obj.index.tolist() if not isinstance(obj.index, pd.RangeIndex) else None,
            "name": obj.name
        }
    return obj

def serialize_dict(d: Dict[str, Any], exclude_keys: List[str] = None) -> str:
    """
    Serialize a dictionary to a JSON string with special handling for numpy types.
    
    Args:
        d: Dictionary to serialize
        exclude_keys: Optional list of keys to exclude from serialization
        
    Returns:
        str: JSON string representation of the dictionary
    """
    if exclude_keys:
        d = {k: v for k, v in d.items() if k not in exclude_keys}
        
    return json.dumps(d, cls=EnhancedJSONEncoder)

def deserialize_dict(s: str) -> Dict[str, Any]:
    """
    Deserialize a JSON string back to a dictionary.
    
    Args:
        s: JSON string to deserialize
        
    Returns:
        Dict[str, Any]: Deserialized dictionary
    """
    if not s:
        return {}
        
    try:
        return json.loads(s, object_hook=deserialize_numpy)
    except json.JSONDecodeError as e:
        logger.error(f"Failed to deserialize dictionary: {str(e)}")
        return {}

def deserialize_numpy(obj):
    """
    Deserialize objects serialized by serialize_numpy.
    
    Args:
        obj: Serialized object
        
    Returns:
        Deserialized object
    """
    if isinstance(obj, dict) and "__type__" in obj:
        if obj["__type__"] == "numpy.ndarray":
            return np.array(obj["data"], dtype=obj["dtype"] if "dtype" in obj else None)
        elif obj["__type__"] == "pandas.DataFrame":
            df = pd.DataFrame(obj["data"])
            if obj.get("index") is not None:
                df.index = obj["index"]
            return df
        elif obj["__type__"] == "pandas.Series":
            s = pd.Series(obj["data"], name=obj.get("name"))
            if obj.get("index") is not None:
                s.index = obj["index"]
            return s
    return obj

class TimeFrame(enum.Enum):
    """
    Enum for standard timeframes.
    This is an alias for the Timeframe enum for backward compatibility.
    """
    M1 = "1m"     # 1 minute
    M5 = "5m"     # 5 minutes
    M15 = "15m"   # 15 minutes
    M30 = "30m"   # 30 minutes
    H1 = "1h"     # 1 hour
    H4 = "4h"     # 4 hours
    D1 = "1d"     # 1 day
    W1 = "1w"     # 1 week
    MN1 = "1M"    # 1 month

def calculate_body_size(open_price, close_price):
    """
    Calculate the body size of a candlestick.
    
    Args:
        open_price: Opening price
        close_price: Closing price
        
    Returns:
        Absolute size of the candlestick body
    """
    return abs(close_price - open_price)

def get_timestamp():
    """
    Get current timestamp in milliseconds.
    Alias for current_timestamp for backward compatibility.
    
    Returns:
        int: Current timestamp in milliseconds
    """
    return current_timestamp()

def get_current_time():
    """
    Get current time as a datetime object.
    
    Returns:
        datetime.datetime: Current time
    """
    return datetime.datetime.now()

def calculate_shadow_size(open_price, close_price, high_price, low_price):
    """
    Calculate the upper and lower shadow sizes of a candlestick.
    
    Args:
        open_price: Opening price
        close_price: Closing price
        high_price: Highest price
        low_price: Lowest price
        
    Returns:
        tuple: (upper_shadow_size, lower_shadow_size)
    """
    body_high = max(open_price, close_price)
    body_low = min(open_price, close_price)
    
    upper_shadow = high_price - body_high
    lower_shadow = body_low - low_price
    
    return upper_shadow, lower_shadow
    
def calculate_vwap(prices: List[float], volumes: List[float], window: int = None) -> List[float]:
    """
    Calculate Volume Weighted Average Price (VWAP).
    
    Args:
        prices: List of prices (typically (high+low+close)/3)
        volumes: List of volumes
        window: Optional rolling window size (None for cumulative VWAP)
        
    Returns:
        List[float]: VWAP values
    """
    if len(prices) != len(volumes):
        raise ValueError("Prices and volumes must have the same length")
        
    if not prices:
        return []
        
    # Calculate price * volume
    pv = [p * v for p, v in zip(prices, volumes)]
    
    if window is None:
        # Cumulative VWAP
        cum_pv = np.cumsum(pv)
        cum_volume = np.cumsum(volumes)
        
        # Avoid division by zero
        cum_volume = np.where(cum_volume == 0, 1, cum_volume)
        
        vwap = cum_pv / cum_volume
    else:
        # Rolling VWAP
        window_pv = np.convolve(pv, np.ones(window), 'valid') / window
        window_volume = np.convolve(volumes, np.ones(window), 'valid') / window
        
        # Avoid division by zero
        window_volume = np.where(window_volume == 0, 1, window_volume)
        
        vwap = window_pv / window_volume
        
        # Pad the beginning to match input length
        padding = len(prices) - len(vwap)
        vwap = np.pad(vwap, (padding, 0), 'constant', constant_values=np.nan)
        
    return vwap.tolist()

def calculate_distance_percentage(price1: float, price2: float) -> float:
    """
    Calculate the percentage distance between two price points.
    
    Args:
        price1: First price point
        price2: Second price point
        
    Returns:
        float: Percentage distance between prices (absolute value)
    """
    if price1 == 0 or price2 == 0:
        return 0.0
    
    # Use average of two prices as the base to calculate percentage
    avg_price = (price1 + price2) / 2
    
    # Calculate absolute percentage difference
    distance_pct = abs(price1 - price2) / avg_price * 100.0
    
    return distance_pct

def calculate_distance(point1: Tuple[float, float], point2: Tuple[float, float]) -> float:
    """
    Calculate Euclidean distance between two points.
    
    Args:
        point1: First point as (x, y) tuple
        point2: Second point as (x, y) tuple
        
    Returns:
        float: Euclidean distance between points
    """
    return np.sqrt((point2[0] - point1[0])**2 + (point2[1] - point1[1])**2)

def is_higher_timeframe(higher_tf: str, lower_tf: str) -> bool:
    """
    Check if one timeframe is higher than another.
    
    Args:
        higher_tf: Potentially higher timeframe (e.g., '1h')
        lower_tf: Potentially lower timeframe (e.g., '5m')
        
    Returns:
        bool: True if higher_tf is actually higher than lower_tf
    """
    tf_seconds = {
        's': 1,
        'm': 60,
        'h': 3600,
        'd': 86400,
        'w': 604800,
        'M': 2592000  # Approximate month
    }
    
    # Parse timeframes
    higher_match = re.match(r'^(\d+)([smhdwM])$', higher_tf)
    lower_match = re.match(r'^(\d+)([smhdwM])$', lower_tf)
    
    if not higher_match or not lower_match:
        raise ValueError(f"Invalid timeframe format: {higher_tf} or {lower_tf}")
    
    higher_value, higher_unit = int(higher_match.group(1)), higher_match.group(2)
    lower_value, lower_unit = int(lower_match.group(1)), lower_match.group(2)
    
    higher_seconds = higher_value * tf_seconds[higher_unit]
    lower_seconds = lower_value * tf_seconds[lower_unit]
    
    return higher_seconds > lower_seconds

def calculate_imbalance(bids: List[Tuple[float, float]], asks: List[Tuple[float, float]],
                       depth: int = 10) -> float:
    """
    Calculate order book imbalance ratio.
    
    Args:
        bids: List of (price, volume) tuples for bids
        asks: List of (price, volume) tuples for asks
        depth: Depth of order book to consider
        
    Returns:
        Imbalance ratio (-1 to 1, negative means more asks, positive means more bids)
    """
    if not bids or not asks:
        return 0.0
    
    # Limit to specified depth
    bids = bids[:depth] if len(bids) > depth else bids
    asks = asks[:depth] if len(asks) > depth else asks
    
    # Calculate total volume
    bid_volume = sum(vol for _, vol in bids)
    ask_volume = sum(vol for _, vol in asks)
    
    total_volume = bid_volume + ask_volume
    
    # Avoid division by zero
    if total_volume == 0:
        return 0.0
    
    # Calculate imbalance ratio
    imbalance = (bid_volume - ask_volume) / total_volume
    
    return imbalance

def get_market_hours(exchange: str, asset_class: str = None) -> Dict[str, Any]:
    """
    Get market hours for a specific exchange and asset class.
    
    Args:
        exchange: Exchange name (e.g., 'binance', 'deriv')
        asset_class: Optional asset class (e.g., 'crypto', 'forex')
        
    Returns:
        Dict with market hours information:
            - is_open: Whether market is currently open
            - open_time: Daily opening time (UTC)
            - close_time: Daily closing time (UTC)
            - timezone: Timezone of the exchange
            - is_24h: Whether market is open 24/7
    """
    # Default to 24/7 for crypto exchanges
    if exchange.lower() in ['binance', 'coinbase', 'kraken', 'kucoin']:
        return {
            'is_open': True,
            'open_time': '00:00:00',
            'close_time': '00:00:00',
            'timezone': 'UTC',
            'is_24h': True
        }
    
    # Forex markets
    if asset_class and asset_class.lower() == 'forex':
        # Check if current time is in forex trading hours (approx. Sunday 5PM ET to Friday 5PM ET)
        now_utc = datetime.datetime.utcnow()
        weekday = now_utc.weekday()  # 0=Monday, 6=Sunday
        
        # Forex is closed from Friday 5PM to Sunday 5PM ET (approx. 9PM-9PM UTC)
        is_weekend_closure = (weekday == 4 and now_utc.hour >= 21) or \
                            weekday == 5 or \
                            (weekday == 6 and now_utc.hour < 21)
        
        return {
            'is_open': not is_weekend_closure,
            'open_time': '21:00:00' if weekday == 6 else '00:00:00',
            'close_time': '21:00:00' if weekday == 4 else '00:00:00',
            'timezone': 'UTC',
            'is_24h': False
        }
    
    # Default for other markets (conservative estimate)
    return {
        'is_open': True,  # Assume open by default
        'open_time': '00:00:00',
        'close_time': '00:00:00',
        'timezone': 'UTC',
        'is_24h': True
    }

def threaded_calculation(func, items, max_workers=None, *args, **kwargs):
    """
    Execute a function on multiple items using thread pool.
    
    Args:
        func: Function to execute
        items: List of items to process
        max_workers: Maximum number of worker threads
        *args, **kwargs: Additional arguments to pass to func
        
    Returns:
        List of results in the same order as items
    """
    if not items:
        return []
    
    if max_workers is None:
        max_workers = min(32, os.cpu_count() * 4)
    
    with ThreadPoolExecutor(max_workers=max_workers) as executor:
        futures = [executor.submit(func, item, *args, **kwargs) for item in items]
        return [future.result() for future in futures]

def create_batches(items, batch_size):
    """
    Split a list of items into batches of specified size.
    
    Args:
        items: List of items to batch
        batch_size: Size of each batch
        
    Returns:
        List of batches, where each batch is a list of items
    """
    return [items[i:i + batch_size] for i in range(0, len(items), batch_size)]

class UuidUtils:
    """Utility class for UUID operations."""
    
    @staticmethod
    def generate() -> str:
        """Generate a new UUID string."""
        return str(uuid.uuid4())
    
    @staticmethod
    def generate_short() -> str:
        """Generate a shorter UUID (first 8 chars)."""
        return str(uuid.uuid4())[:8]
    
    @staticmethod
    def is_valid(uuid_str: str) -> bool:
        """Check if a string is a valid UUID."""
        try:
            uuid.UUID(uuid_str)
            return True
        except ValueError:
            return False
    
    @staticmethod
    def generate_deterministic(namespace: str, name: str) -> str:
        """Generate a deterministic UUID based on namespace and name."""
        return str(uuid.uuid5(uuid.NAMESPACE_DNS, f"{namespace}:{name}"))

class HashUtils:
    """Utility class for hashing operations."""
    
    @staticmethod
    def md5(data: Union[str, bytes]) -> str:
        """Generate MD5 hash of data."""
        if isinstance(data, str):
            data = data.encode('utf-8')
        return hashlib.md5(data).hexdigest()
    
    @staticmethod
    def sha1(data: Union[str, bytes]) -> str:
        """Generate SHA1 hash of data."""
        if isinstance(data, str):
            data = data.encode('utf-8')
        return hashlib.sha1(data).hexdigest()
    
    @staticmethod
    def sha256(data: Union[str, bytes]) -> str:
        """Generate SHA256 hash of data."""
        if isinstance(data, str):
            data = data.encode('utf-8')
        return hashlib.sha256(data).hexdigest()
    
    @staticmethod
    def file_hash(filepath: str, algorithm: str = 'sha256') -> str:
        """Generate hash of file contents."""
        hash_func = getattr(hashlib, algorithm)()
        with open(filepath, 'rb') as f:
            for chunk in iter(lambda: f.read(4096), b''):
                hash_func.update(chunk)
        return hash_func.hexdigest()

def generate_uid(prefix: str = "uid") -> str:
    """
    Generate a unique identifier with optional prefix.
    
    Args:
        prefix: Optional prefix for the UID
        
    Returns:
        str: Unique identifier string
    """
    unique_id = str(uuid.uuid4())
    timestamp = int(time.time() * 1000)
    return f"{prefix}_{timestamp}_{unique_id[:8]}"

def generate_id(prefix: str = "id") -> str:
    """
    Generate a unique identifier with optional prefix.
    Alias for generate_uid for backward compatibility.
    
    Args:
        prefix: Optional prefix for the ID
        
    Returns:
        str: Unique identifier string
    """
    return generate_uid(prefix)
def memoize(func):
    """
    Decorator to memoize function results for faster repeated calls.
    
    Args:
        func: Function to memoize
        
    Returns:
        Wrapped function with memoization
    """
    cache = {}
    
    @functools.wraps(func)
    def wrapper(*args, **kwargs):
        # Create a key from the function arguments
        key = str(args) + str(sorted(kwargs.items()))
        
        if key not in cache:
            cache[key] = func(*args, **kwargs)
        return cache[key]
    
    # Add a clear_cache method to the wrapper function
    wrapper.clear_cache = lambda: cache.clear()
    
    return wrapper

class TimestampUtils:
    """Utility class for timestamp operations and conversions."""
    
    @staticmethod
    def to_milliseconds(dt: Union[datetime, str, int, float]) -> int:
        """Convert various time formats to millisecond timestamp."""
        if isinstance(dt, datetime):
            return int(dt.timestamp() * 1000)
        elif isinstance(dt, str):
            return int(parse_datetime(dt).timestamp() * 1000)
        elif isinstance(dt, (int, float)):
            # If already a timestamp, ensure it's in milliseconds
            if dt > 1e16:  # nanoseconds
                return int(dt / 1000000)
            elif dt > 1e13:  # microseconds
                return int(dt / 1000)
            elif dt > 1e10:  # milliseconds
                return int(dt)
            else:  # seconds
                return int(dt * 1000)
        else:
            raise ValueError(f"Unsupported timestamp format: {type(dt)}")
    
    @staticmethod
    def from_milliseconds(ms: int) -> datetime:
        """Convert millisecond timestamp to datetime object."""
        return datetime.fromtimestamp(ms / 1000)
    
    @staticmethod
    def now_ms() -> int:
        """Get current time in milliseconds."""
        return int(time.time() * 1000)
    
    @staticmethod
    def format_ms(ms: int, fmt: str = "%Y-%m-%d %H:%M:%S") -> str:
        """Convert milliseconds timestamp to formatted string."""
        dt = datetime.datetime.fromtimestamp(ms / 1000)
        return dt.strftime(fmt)


# Trading-specific utility functions
def calculate_price_precision(symbol: str, exchange: str = None) -> int:
    """
    Calculate the price precision for a given symbol and exchange.
    
    Args:
        symbol: Trading symbol (e.g., 'BTC/USDT')
        exchange: Exchange name (optional)
        
    Returns:
        int: Number of decimal places for price
    """
    # Default precisions for common symbols
    default_precisions = {
        'BTC': 2,
        'ETH': 2,
        'LTC': 2,
        'XRP': 5,
        'ADA': 6,
        'DOT': 4,
        'BNB': 3,
        'SOL': 3,
        'DOGE': 7,
        'USDT': 2,
        'USDC': 2,
        'DEFAULT': 8
    }
    
    # Extract base currency from symbol
    base = symbol.split('/')[0] if '/' in symbol else symbol
    
    # Return default precision for the base currency or DEFAULT if not found
    return default_precisions.get(base, default_precisions['DEFAULT'])


def calculate_quantity_precision(symbol: str, exchange: str = None) -> int:
    """
    Calculate the quantity precision for a given symbol and exchange.
    
    Args:
        symbol: Trading symbol (e.g., 'BTC/USDT')
        exchange: Exchange name (optional)
        
    Returns:
        int: Number of decimal places for quantity
    """
    # Default precisions for common symbols
    default_precisions = {
        'BTC': 6,
        'ETH': 5,
        'LTC': 4,
        'XRP': 1,
        'ADA': 1,
        'DOT': 2,
        'BNB': 3,
        'SOL': 2,
        'DOGE': 0,
        'USDT': 2,
        'USDC': 2,
        'DEFAULT': 8
    }
    
    # Extract base currency from symbol
    base = symbol.split('/')[0] if '/' in symbol else symbol
    
    # Return default precision for the base currency or DEFAULT if not found
    return default_precisions.get(base, default_precisions['DEFAULT'])


def get_asset_precision(asset: str) -> int:
    """Return precision for an asset symbol."""
    return calculate_quantity_precision(asset)


def round_to_precision(value: float, precision: int) -> float:
    """
    Round a value to a specific number of decimal places.
    
    Args:
        value: Value to round
        precision: Number of decimal places
        
    Returns:
        float: Rounded value
    """
    factor = 10 ** precision
    return round(value * factor) / factor


def convert_timeframe(timeframe: str, to_format: str = 'seconds') -> Union[int, str]:
    """
    Convert a timeframe string to different formats.
    
    Args:
        timeframe: Timeframe string (e.g., '1m', '5m', '1h', '1d')
        to_format: Target format ('seconds', 'minutes', 'hours', 'days', or 'pandas')
        
    Returns:
        Union[int, str]: Converted timeframe
    """
    # Parse timeframe
    match = re.match(r'^(\d+)([smhdwM])$', timeframe)
    if not match:
        raise ValueError(f"Invalid timeframe format: {timeframe}")
        
    value, unit = match.groups()
    value = int(value)
    
    # Convert to seconds first
    if unit == 's':
        seconds = value
    elif unit == 'm':
        seconds = value * 60
    elif unit == 'h':
        seconds = value * 60 * 60
    elif unit == 'd':
        seconds = value * 60 * 60 * 24
    elif unit == 'w':
        seconds = value * 60 * 60 * 24 * 7
    elif unit == 'M':
        seconds = value * 60 * 60 * 24 * 30  # Approximate
    else:
        raise ValueError(f"Invalid timeframe unit: {unit}")
    
    # Convert to target format
    if to_format == 'seconds':
        return seconds
    elif to_format == 'minutes':
        return seconds / 60
    elif to_format == 'hours':
        return seconds / (60 * 60)
    elif to_format == 'days':
        return seconds / (60 * 60 * 24)
    elif to_format == 'pandas':
        # Convert to pandas frequency string
        if unit == 's':
            return f"{value}S"
        elif unit == 'm':
            return f"{value}T"
        elif unit == 'h':
            return f"{value}H"
        elif unit == 'd':
            return f"{value}D"
        elif unit == 'w':
            return f"{value}W"
        elif unit == 'M':
            return f"{value}M"
    else:
        raise ValueError(f"Invalid target format: {to_format}")


def calculate_order_cost(price: float, quantity: float, fee_rate: float = 0.001) -> float:
    """
    Calculate the total cost of an order including fees.
    
    Args:
        price: Order price
        quantity: Order quantity
        fee_rate: Fee rate as a decimal (default: 0.1%)
        
    Returns:
        float: Total order cost
    """
    base_cost = price * quantity
    fee = base_cost * fee_rate
    return base_cost + fee


def calculate_order_risk(price: float, stop_loss: float, quantity: float,
                         account_balance: float) -> float:
    """
    Calculate the risk percentage of an order relative to account balance.
    
    Args:
        price: Entry price
        stop_loss: Stop loss price
        quantity: Order quantity
        account_balance: Total account balance
        
    Returns:
        float: Risk as a percentage of account balance
    """
    if price <= 0 or account_balance <= 0:
        return 0.0
        
    # Calculate potential loss
    loss_per_unit = abs(price - stop_loss)
    total_loss = loss_per_unit * quantity
    
    # Calculate risk percentage
    risk_percentage = (total_loss / account_balance) * 100
    
    return risk_percentage


def normalize_price(price: float, tick_size: float) -> float:
    """
    Normalize a price to comply with exchange tick size requirements.
    
    Args:
        price: Raw price
        tick_size: Minimum price increment
        
    Returns:
        float: Normalized price
    """
    if tick_size <= 0:
        return price
        
    return round(price / tick_size) * tick_size


def normalize_quantity(quantity: float, step_size: float, min_quantity: float = 0) -> float:
    """
    Normalize a quantity to comply with exchange step size requirements.
    
    Args:
        quantity: Raw quantity
        step_size: Minimum quantity increment
        min_quantity: Minimum allowed quantity
        
    Returns:
        float: Normalized quantity
    """
    if step_size <= 0:
        return max(quantity, min_quantity)
        
    normalized = round(quantity / step_size) * step_size
    
    # Ensure the quantity is at least the minimum
    return max(normalized, min_quantity)


__all__ = [
    # Time utilities
    'timestamp_ms', 'current_timestamp', 'current_timestamp_micros', 'current_timestamp_nanos',
    'timestamp_to_datetime', 'datetime_to_timestamp', 'parse_datetime',
    'format_datetime', 'timeframe_to_seconds', 'timeframe_to_timedelta',
    'round_timestamp', 'generate_timeframes', 'parse_timeframe', 'validate_timeframe',
    'get_higher_timeframes', 'TimestampUtils',
    
    # Data handling and trading utilities
    'calculate_price_precision', 'calculate_quantity_precision', 'get_asset_precision',
    'round_to_precision', 'convert_timeframe', 'calculate_order_cost',
    'calculate_order_risk', 'normalize_price', 'normalize_quantity',
    'parse_decimal', 'safe_divide', 'round_to_tick', 'round_to_tick_size', 'calculate_change_percent',
    'normalize_value', 'moving_average', 'exponential_moving_average', 'rolling_window',
    
    # String and format
    'camel_to_snake', 'snake_to_camel', 'format_number', 'format_currency', 'truncate_string',
    'pluralize',
    
    # JSON and data structures
    'EnhancedJSONEncoder', 'JsonEncoder', 'json_dumps', 'json_loads', 'deep_update', 'deep_get',
    'flatten_dict', 'unflatten_dict', 'dict_to_object', 'dict_to_namedtuple', 'group_by', 'chunks',
    'filter_none_values', 'find_duplicate_items', 'merge_lists',
    
    # Security and validation
    'generate_secure_random_string', 'generate_uuid', 'generate_hmac_signature',
    'is_valid_url', 'is_valid_email', 'sanitize_filename', 'validate_required_keys',
    'mask_sensitive_data', 'hash_content', 'generate_uid',
    
    # Network and system
    'get_host_info', 'is_port_open', 'rate_limit', 'rate_limited', 'retry', 'timer',
    'retry_with_backoff', 'exponential_backoff', 'time_execution', 'calculate_checksum',
    
    # Async utilities
    'ensure_future', 'create_task_name',
    
    # Thread-safe utilities
    'AtomicCounter', 'SafeDict',
    
    # Trading-specific
    'calculate_order_size', 'calculate_position_value', 'calculate_pip_value', 'calculate_arbitrage_profit',
    'calculate_position_size', 'calculate_volatility', 'calculate_correlation', 'calculate_drawdown',
    'calculate_liquidation_price', 'calculate_risk_reward', 'calculate_win_rate',
    'calculate_risk_reward_ratio', 'calculate_confidence_score', 'normalize_probability',
    'weighted_average', 'time_weighted_average', 'validate_signal', 'calculate_expectancy',
    'calculate_kelly_criterion', 'calculate_sharpe_ratio', 'calculate_sortino_ratio',
    'calculate_max_drawdown', 'calculate_calmar_ratio', 'z_score',
    'is_price_consolidating', 'is_breaking_out', 'calculate_pivot_points', 'pivot_points',
<<<<<<< HEAD
    'periodic_reset', 'obfuscate_sensitive_data', 'exponential_smoothing',
    'calculate_distance', 'calculate_distance_percentage', 'memoize',
    'is_higher_timeframe', 'threaded_calculation', 'create_batches',
    'create_directory', 'create_directory_if_not_exists', 'get_asset_precision',
    'calculate_zscore', 'detect_outliers', 'exponential_backoff',
=======
    'periodic_reset', 'obfuscate_sensitive_data', 'exponential_smoothing',
    'calculate_distance', 'calculate_distance_percentage', 'memoize',
    'is_higher_timeframe', 'threaded_calculation', 'create_batches',
    'create_directory', 'create_directory_if_not_exists',
    'compress_data', 'decompress_data',

    'periodic_reset', 'obfuscate_sensitive_data', 'exponential_smoothing',
    'calculate_distance', 'calculate_distance_percentage', 'memoize',
    'is_higher_timeframe', 'threaded_calculation', 'create_batches',
    'create_directory', 'create_directory_if_not_exists', 'safe_nltk_download',

    'periodic_reset', 'obfuscate_sensitive_data', 'exponential_smoothing',
    'calculate_distance', 'calculate_distance_percentage', 'memoize',
    'is_higher_timeframe', 'threaded_calculation', 'create_batches',
    'create_directory', 'create_directory_if_not_exists', 'compress_data', 'decompress_data',
    'is_price_consolidating', 'is_breaking_out', 'calculate_pivot_points',
    'pivot_points',
    'periodic_reset', 'obfuscate_sensitive_data', 'exponential_smoothing',
    'calculate_distance', 'calculate_distance_percentage', 'memoize',
    'is_higher_timeframe', 'threaded_calculation', 'create_batches',

    'create_directory', 'create_directory_if_not_exists',
    'create_directory', 'create_directory_if_not_exists', 'safe_nltk_download',
    'create_directory', 'create_directory_if_not_exists',
    'compress_data', 'decompress_data',

    'create_directory', 'create_directory_if_not_exists', 'compress_data', 'decompress_data',
    'create_directory', 'create_directory_if_not_exists',
    'compress_data', 'decompress_data', 'pivot_points',
    'get_asset_precision',
    'compress_data', 'decompress_data',
    'create_directory', 'create_directory_if_not_exists',

    'create_directory', 'create_directory_if_not_exists', 'compress_data', 'decompress_data',


    'create_directory', 'create_directory_if_not_exists',
    'compress_data', 'decompress_data', 'pivot_points',

    'get_asset_precision',
    'compress_data', 'decompress_data',

    'create_directory', 'create_directory_if_not_exists', 'compress_data', 'decompress_data',

>>>>>>> 9bfbd63c
    'UuidUtils', 'HashUtils', 'SecurityUtils',
    'ClassRegistry', 'AsyncService', 'Signal', 'SignalBus'
]

class SecurityUtils:
    """Utility class for security operations."""
    
    @staticmethod
    def encrypt(data: str, key: str) -> str:
        """
        Encrypt data using a key.
        
        Args:
            data: Data to encrypt
            key: Encryption key
            
        Returns:
            str: Encrypted data in base64 format
        """
        if not data:
            return ""
            
        # Create a simple encryption using HMAC and base64
        if isinstance(data, str):
            data = data.encode('utf-8')
        if isinstance(key, str):
            key = key.encode('utf-8')
            
        h = hmac.new(key, data, hashlib.sha256)
        signature = h.digest()
        
        # Combine data and signature and encode
        result = base64.b64encode(data + signature).decode('utf-8')
        return result
    
    @staticmethod
    def decrypt(encrypted_data: str, key: str) -> str:
        """
        Decrypt data using a key.
        
        Args:
            encrypted_data: Encrypted data in base64 format
            key: Decryption key
            
        Returns:
            str: Decrypted data
        """
        if not encrypted_data:
            return ""
            
        try:
            # Decode from base64
            if isinstance(key, str):
                key = key.encode('utf-8')
                
            decoded = base64.b64decode(encrypted_data)
            
            # Extract data and signature
            data = decoded[:-32]  # SHA256 digest is 32 bytes
            signature = decoded[-32:]
            
            # Verify signature
            h = hmac.new(key, data, hashlib.sha256)
            calculated_signature = h.digest()
            
            if not hmac.compare_digest(signature, calculated_signature):
                raise ValueError("Invalid signature, data may be tampered")
                
            # Return decrypted data
            return data.decode('utf-8')
        except Exception as e:
            logger.error(f"Decryption error: {str(e)}")
            return ""
    
    @staticmethod
    def hash_password(password: str, salt: str = None) -> Tuple[str, str]:
        """
        Hash a password with optional salt.
        
        Args:
            password: Password to hash
            salt: Optional salt (generated if not provided)
            
        Returns:
            Tuple[str, str]: (hashed_password, salt)
        """
        if salt is None:
            salt = os.urandom(16).hex()
        
        if isinstance(password, str):
            password = password.encode('utf-8')
        if isinstance(salt, str):
            salt = salt.encode('utf-8')
            
        # Use PBKDF2 for password hashing
        key = hashlib.pbkdf2_hmac('sha256', password, salt, 100000)
        hashed = base64.b64encode(key).decode('utf-8')
        
        return hashed, salt.decode('utf-8') if isinstance(salt, bytes) else salt
    
    @staticmethod
    def verify_password(password: str, hashed_password: str, salt: str) -> bool:
        """
        Verify a password against a hash.
        
        Args:
            password: Password to verify
            hashed_password: Stored hash
            salt: Salt used for hashing
            
        Returns:
            bool: True if password matches
        """
        if isinstance(password, str):
            password = password.encode('utf-8')
        if isinstance(salt, str):
            salt = salt.encode('utf-8')
            
        # Hash the input password with the same salt
        key = hashlib.pbkdf2_hmac('sha256', password, salt, 100000)
        calculated_hash = base64.b64encode(key).decode('utf-8')
        
        # Compare hashes
        return hashed_password == calculated_hash<|MERGE_RESOLUTION|>--- conflicted
+++ resolved
@@ -2518,12 +2518,10 @@
     }
 
 
-<<<<<<< HEAD
 def pivot_points(high: float, low: float, close: float) -> Dict[str, float]:
     """Alias for :func:`calculate_pivot_points`."""
     return calculate_pivot_points(high, low, close)
 
-=======
 # Backward compatibility alias
 # Backwards compatibility alias
 
@@ -2538,7 +2536,6 @@
 
 pivot_points = calculate_pivot_points
 
->>>>>>> 9bfbd63c
 def obfuscate_sensitive_data(data: Union[str, Dict, List], level: int = 1) -> Union[str, Dict, List]:
     """
     Obfuscate sensitive data to prevent leakage of confidential information.
@@ -3417,7 +3414,6 @@
     return create_directory(path, exist_ok=True)
 
 
-<<<<<<< HEAD
 ASSET_PRECISION_MAP = {
     'BTC': 8,
     'ETH': 8,
@@ -3447,7 +3443,7 @@
 def exponential_backoff(attempt: int, base_delay: float = 1.0, max_delay: float = 60.0) -> float:
     """Calculate exponential backoff delay."""
     return min(base_delay * (2 ** attempt), max_delay)
-=======
+
 def safe_nltk_download(resource: str, quiet: bool = True) -> bool:
     """Check for an NLTK resource without downloading.
 
@@ -3537,7 +3533,6 @@
     except Exception as e:
         logger.error(f"Failed to decompress data: {str(e)}")
         raise
->>>>>>> 9bfbd63c
 
 class ThreadSafeDict:
     """
@@ -4637,13 +4632,12 @@
     'calculate_kelly_criterion', 'calculate_sharpe_ratio', 'calculate_sortino_ratio',
     'calculate_max_drawdown', 'calculate_calmar_ratio', 'z_score',
     'is_price_consolidating', 'is_breaking_out', 'calculate_pivot_points', 'pivot_points',
-<<<<<<< HEAD
     'periodic_reset', 'obfuscate_sensitive_data', 'exponential_smoothing',
     'calculate_distance', 'calculate_distance_percentage', 'memoize',
     'is_higher_timeframe', 'threaded_calculation', 'create_batches',
     'create_directory', 'create_directory_if_not_exists', 'get_asset_precision',
     'calculate_zscore', 'detect_outliers', 'exponential_backoff',
-=======
+
     'periodic_reset', 'obfuscate_sensitive_data', 'exponential_smoothing',
     'calculate_distance', 'calculate_distance_percentage', 'memoize',
     'is_higher_timeframe', 'threaded_calculation', 'create_batches',
@@ -4688,7 +4682,6 @@
 
     'create_directory', 'create_directory_if_not_exists', 'compress_data', 'decompress_data',
 
->>>>>>> 9bfbd63c
     'UuidUtils', 'HashUtils', 'SecurityUtils',
     'ClassRegistry', 'AsyncService', 'Signal', 'SignalBus'
 ]
