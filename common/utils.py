--- conflicted
+++ resolved
@@ -3413,8 +3413,7 @@
     """Create directory if it does not already exist."""
     return create_directory(path, exist_ok=True)
 
-<<<<<<< HEAD
-=======
+
 
 ASSET_PRECISION_MAP = {
     'BTC': 8,
@@ -3536,7 +3535,6 @@
         logger.error(f"Failed to decompress data: {str(e)}")
         raise
 
->>>>>>> 5c8cdebf
 class ThreadSafeDict:
     """
     Thread-safe dictionary implementation using a lock.
@@ -4661,9 +4659,7 @@
     'periodic_reset', 'obfuscate_sensitive_data', 'exponential_smoothing',
     'calculate_distance', 'calculate_distance_percentage', 'memoize',
     'is_higher_timeframe', 'threaded_calculation', 'create_batches',
-<<<<<<< HEAD
     'create_directory', 'create_directory_if_not_exists',
-=======
 
     'create_directory', 'create_directory_if_not_exists',
     'create_directory', 'create_directory_if_not_exists', 'safe_nltk_download',
@@ -4688,7 +4684,6 @@
 
     'create_directory', 'create_directory_if_not_exists', 'compress_data', 'decompress_data',
 
->>>>>>> 5c8cdebf
     'UuidUtils', 'HashUtils', 'SecurityUtils',
     'ClassRegistry', 'AsyncService', 'Signal', 'SignalBus'
 ]
