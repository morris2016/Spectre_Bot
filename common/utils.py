--- conflicted
+++ resolved
@@ -3371,7 +3371,6 @@
     return submodules
 
 
-<<<<<<< HEAD
 def compress_data(data: Union[str, bytes]) -> bytes:
     """Compress a string or bytes object using gzip."""
     if isinstance(data, str):
@@ -3382,8 +3381,7 @@
 def decompress_data(data: bytes) -> str:
     """Decompress gzip-compressed data and return a UTF-8 string."""
     return gzip.decompress(data).decode("utf-8")
-=======
->>>>>>> 0a46d27e
+
 
 def create_directory(path, exist_ok=True):
     """Create a directory and any parent directories."""
@@ -3400,20 +3398,16 @@
     return create_directory(path, exist_ok=True)
 
 
-<<<<<<< HEAD
 def pivot_points(high: float, low: float, close: float) -> Dict[str, float]:
     """Backward-compatible alias for ``calculate_pivot_points``."""
     return calculate_pivot_points(high, low, close)
-=======
 def safe_nltk_download(resource: str, quiet: bool = True) -> bool:
     """Check for an NLTK resource without downloading.
->>>>>>> 0a46d27e
 
     If the resource is not found locally, log a warning and return ``False``
     instead of attempting a network download. This prevents network timeouts
     when running in restricted environments.
 
-<<<<<<< HEAD
 def compress_bytes(data: bytes) -> bytes:
     """Compress raw bytes using gzip."""
     return gzip.compress(data)
@@ -3432,7 +3426,6 @@
 
 def decompress_object(data: bytes) -> Any:
     """Decompress and deserialize data produced by :func:`compress_object`."""
-=======
     Args:
         resource: Name of the NLTK resource (e.g. ``'vader_lexicon'``).
         quiet: Unused, maintained for API compatibility.
@@ -3498,7 +3491,6 @@
 
 def decompress_data(data: bytes) -> Any:
     """Decompress and deserialize data produced by :func:`compress_data`."""
->>>>>>> 0a46d27e
     try:
         decompressed = gzip.decompress(data)
     except OSError:  # Legacy zlib format
