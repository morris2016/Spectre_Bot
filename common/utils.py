--- conflicted
+++ resolved
@@ -2515,8 +2515,6 @@
 
 
 # Backwards compatibility alias
-<<<<<<< HEAD
-=======
 
 
 # Backward compatibility alias
@@ -2527,7 +2525,6 @@
 # Backwards compatibility alias
 
 
->>>>>>> 6c89111b
 pivot_points = calculate_pivot_points
 
 def obfuscate_sensitive_data(data: Union[str, Dict, List], level: int = 1) -> Union[str, Dict, List]:
@@ -3405,8 +3402,6 @@
     """Create directory if it does not already exist."""
     return create_directory(path, exist_ok=True)
 
-<<<<<<< HEAD
-=======
 
 def pivot_points(high: float, low: float, close: float) -> Dict[str, float]:
     """Backward-compatible alias for calculate_pivot_points."""
@@ -3526,7 +3521,6 @@
         logger.error(f"Failed to decompress data: {str(e)}")
         raise
 
->>>>>>> 6c89111b
 class ThreadSafeDict:
     """
     Thread-safe dictionary implementation using a lock.
@@ -4646,8 +4640,6 @@
     'calculate_distance', 'calculate_distance_percentage', 'memoize',
     'is_higher_timeframe', 'threaded_calculation', 'create_batches',
     'create_directory', 'create_directory_if_not_exists',
-<<<<<<< HEAD
-=======
 
     'create_directory', 'create_directory_if_not_exists', 'compress_data', 'decompress_data',
     'create_directory', 'create_directory_if_not_exists',
@@ -4667,7 +4659,6 @@
 
     'create_directory', 'create_directory_if_not_exists', 'compress_data', 'decompress_data',
 
->>>>>>> 6c89111b
     'UuidUtils', 'HashUtils', 'SecurityUtils',
     'ClassRegistry', 'AsyncService', 'Signal', 'SignalBus'
 ]
