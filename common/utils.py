--- conflicted
+++ resolved
@@ -3396,16 +3396,13 @@
 
 def compress_data(data: bytes) -> bytes:
     """Compress binary data using gzip."""
-<<<<<<< HEAD
     out = io.BytesIO()
     with gzip.GzipFile(fileobj=out, mode="wb") as f:
         f.write(data)
     return out.getvalue()
-=======
     if not data:
         return b""
     return gzip.compress(data)
->>>>>>> 4a03baf7
 
 
 def decompress_data(data: bytes) -> bytes:
@@ -3417,8 +3414,7 @@
     """Backward-compatible alias for calculate_pivot_points."""
     return calculate_pivot_points(high, low, close)
 
-<<<<<<< HEAD
-=======
+
 
 
 def compress_data(data: Union[str, bytes]) -> bytes:
@@ -3459,7 +3455,6 @@
         logger.error(f"Failed to decompress data: {str(e)}")
         raise
 
->>>>>>> 4a03baf7
 class ThreadSafeDict:
     """
     Thread-safe dictionary implementation using a lock.
