--- conflicted
+++ resolved
@@ -18,11 +18,8 @@
 import hashlib
 import base64
 import gzip
-<<<<<<< HEAD
-=======
 
 import pickle
->>>>>>> dae478c2
 import random
 import pickle
 import zlib
@@ -2517,9 +2514,7 @@
     }
 
 
-<<<<<<< HEAD
 # Backward compatibility alias
-=======
 # Backwards compatibility alias
 
 
@@ -2531,7 +2526,6 @@
 # Backwards compatibility alias
 
 
->>>>>>> dae478c2
 pivot_points = calculate_pivot_points
 
 def obfuscate_sensitive_data(data: Union[str, Dict, List], level: int = 1) -> Union[str, Dict, List]:
@@ -3400,7 +3394,6 @@
     return create_directory(path, exist_ok=True)
 
 
-<<<<<<< HEAD
 def compress_data(data: bytes) -> bytes:
     """Compress binary data using gzip."""
     if not data:
@@ -3413,7 +3406,6 @@
     if not data:
         return b""
     return gzip.decompress(data)
-=======
 def pivot_points(high: float, low: float, close: float) -> Dict[str, float]:
     """Backward-compatible alias for calculate_pivot_points."""
     return calculate_pivot_points(high, low, close)
@@ -3457,7 +3449,6 @@
     except Exception as e:
         logger.error(f"Failed to decompress data: {str(e)}")
         raise
->>>>>>> dae478c2
 
 class ThreadSafeDict:
     """
@@ -4578,9 +4569,7 @@
     'calculate_distance', 'calculate_distance_percentage', 'memoize',
     'is_higher_timeframe', 'threaded_calculation', 'create_batches',
     'create_directory', 'create_directory_if_not_exists',
-<<<<<<< HEAD
     'compress_data', 'decompress_data',
-=======
 
     'create_directory', 'create_directory_if_not_exists', 'compress_data', 'decompress_data',
     'create_directory', 'create_directory_if_not_exists',
@@ -4600,7 +4589,6 @@
 
     'create_directory', 'create_directory_if_not_exists', 'compress_data', 'decompress_data',
 
->>>>>>> dae478c2
     'UuidUtils', 'HashUtils', 'SecurityUtils',
     'ClassRegistry', 'AsyncService', 'Signal', 'SignalBus'
 ]
