#!/usr/bin/env python3
"""
QuantumSpectre Elite Trading System
Core Utility Functions

This module provides a collection of utility functions used throughout the system,
including time handling, data processing, JSON manipulation, validation, and more.
"""

import os
import re
import time
import json
import uuid
import hmac
import hashlib
import base64
import gzip

import pickle
import random
import pickle
import zlib
import socket
import string
import decimal
import datetime
import dateutil.parser
import threading
import functools
import itertools
import collections
import urllib.parse
import numpy as np
import pandas as pd
import gzip
import sys
import asyncio
import importlib
import pkgutil
import io
import gzip
import enum
from typing import Dict, List, Any, Optional, Union, Callable, Tuple, Generator, Set, Type
from pathlib import Path
from functools import wraps
from contextlib import suppress, asynccontextmanager, contextmanager
import inspect  # Add this to the imports at the top
from common.logger import get_logger, performance_log

# Configure module logger
logger = get_logger(__name__)

# Constants for time utilities
TIMESTAMP_FORMAT = "%Y-%m-%d %H:%M:%S.%f"
DATE_FORMAT = "%Y-%m-%d"
US_TIMESTAMP_FORMAT = "%Y-%m-%d %I:%M:%S %p"
MILLISECONDS_IN_SECOND = 1000

def merge_deep(source, destination):
    """
    Deep merge two dictionaries.
    
    The source dictionary values will override destination values if there's a conflict.
    Lists will be combined (not overwritten).
    
    Args:
        source: Source dictionary
        destination: Destination dictionary
        
    Returns:
        Merged dictionary
    """
    for key, value in source.items():
        if isinstance(value, dict):
            # Get node or create one
            node = destination.setdefault(key, {})
            if isinstance(node, dict):
                merge_deep(value, node)
            else:
                destination[key] = value
        elif isinstance(value, list):
            if key in destination and isinstance(destination[key], list):
                # Combine lists without duplicates
                destination[key] = list(set(destination[key] + value))
            else:
                destination[key] = value
        else:
            destination[key] = value
            
    return destination
MICROSECONDS_IN_SECOND = 1000000
NANOSECONDS_IN_SECOND = 1000000000

def import_submodules(package_name):
    """
    Import all submodules of a package, recursively.

    Args:
        package_name (str): The name of the package to import submodules from.

    Returns:
        dict: A dictionary mapping module names to the imported modules.
    """
    if isinstance(package_name, str):
        package = importlib.import_module(package_name)
    else:
        package = package_name
        package_name = package.__name__

    results = {}
    for loader, name, is_pkg in pkgutil.walk_packages(package.__path__, package_name + '.'):
        try:
            results[name] = importlib.import_module(name)
        except Exception as e:
            logger.exception(f"Failed to import module {name}: {e}")
    return results

#======================================
# Time and Date Utilities
#======================================

def timestamp_ms() -> int:
    """
    Get current timestamp in milliseconds.
    
    Returns:
        int: Current timestamp in milliseconds
    """
    return int(time.time() * MILLISECONDS_IN_SECOND)


def current_timestamp() -> int:
    """
    Get current timestamp in milliseconds.
    
    Returns:
        int: Current timestamp in milliseconds
    """
    return int(time.time() * MILLISECONDS_IN_SECOND)


def current_timestamp_micros() -> int:
    """
    Get current timestamp in microseconds.
    
    Returns:
        int: Current timestamp in microseconds
    """
    return int(time.time() * MICROSECONDS_IN_SECOND)


def current_timestamp_nanos() -> int:
    """
    Get current timestamp in nanoseconds.
    
    Returns:
        int: Current timestamp in nanoseconds
    """
    return int(time.time() * NANOSECONDS_IN_SECOND)


def timestamp_to_datetime(timestamp: Union[int, float]) -> datetime.datetime:
    """
    Convert timestamp to datetime object, auto-detecting format.
    
    Args:
        timestamp: Timestamp value (seconds, milliseconds, microseconds, or nanoseconds)
        
    Returns:
        datetime.datetime: Datetime object
    """
    # Detect timestamp resolution based on value magnitude
    if timestamp > 1e18:  # nanoseconds
        return datetime.datetime.fromtimestamp(timestamp / NANOSECONDS_IN_SECOND)
    elif timestamp > 1e15:  # microseconds
        return datetime.datetime.fromtimestamp(timestamp / MICROSECONDS_IN_SECOND)
    elif timestamp > 1e12:  # milliseconds
        return datetime.datetime.fromtimestamp(timestamp / MILLISECONDS_IN_SECOND)
    else:  # seconds
        return datetime.datetime.fromtimestamp(timestamp)


def datetime_to_timestamp(dt: Union[datetime.datetime, str], resolution: str = 'ms') -> int:
    """
    Convert datetime to timestamp with specified resolution.
    
    Args:
        dt: Datetime object or string
        resolution: Timestamp resolution ('s', 'ms', 'us', or 'ns')
        
    Returns:
        int: Timestamp in specified resolution
    """
    if isinstance(dt, str):
        dt = parse_datetime(dt)
        
    ts = dt.timestamp()
    
    if resolution == 's':
        return int(ts)
    elif resolution == 'ms':
        return int(ts * MILLISECONDS_IN_SECOND)
    elif resolution == 'us':
        return int(ts * MICROSECONDS_IN_SECOND)
    elif resolution == 'ns':
        return int(ts * NANOSECONDS_IN_SECOND)
    else:
        raise ValueError(f"Invalid resolution: {resolution}. Use 's', 'ms', 'us', or 'ns'")


def parse_datetime(date_string: str) -> datetime.datetime:
    """
    Parse datetime from string using flexible formats.
    
    Args:
        date_string: Datetime string in various formats
        
    Returns:
        datetime.datetime: Parsed datetime object
    """
    try:
        return dateutil.parser.parse(date_string)
    except (ValueError, TypeError) as e:
        logger.error(f"Failed to parse datetime: {date_string}", exc_info=e)
        raise


def format_datetime(dt: Union[datetime.datetime, str, int, float], 
                   fmt: str = TIMESTAMP_FORMAT) -> str:
    """
    Format datetime object to string.
    
    Args:
        dt: Datetime object, timestamp, or date string
        fmt: Output format string
        
    Returns:
        str: Formatted datetime string
    """
    if isinstance(dt, (int, float)):
        dt = timestamp_to_datetime(dt)
    elif isinstance(dt, str):
        dt = parse_datetime(dt)
        
    return dt.strftime(fmt)


def timeframe_to_seconds(timeframe: str) -> int:
    """
    Convert timeframe string to seconds.
    
    Args:
        timeframe: Timeframe string (e.g., '1m', '5m', '1h', '1d')
        
    Returns:
        int: Timeframe in seconds
    """
    match = re.match(r'^(\d+)([smhdwM])$', timeframe)
    if not match:
        raise ValueError(f"Invalid timeframe format: {timeframe}")
        
    value, unit = match.groups()
    value = int(value)
    
    if unit == 's':
        return value
    elif unit == 'm':
        return value * 60
    elif unit == 'h':
        return value * 60 * 60
    elif unit == 'd':
        return value * 60 * 60 * 24
    elif unit == 'w':
        return value * 60 * 60 * 24 * 7
    elif unit == 'M':
        return value * 60 * 60 * 24 * 30  # Approximate
    else:
        raise ValueError(f"Invalid timeframe unit: {unit}")


def timeframe_to_timedelta(timeframe: str) -> datetime.timedelta:
    """
    Convert timeframe string to timedelta.
    
    Args:
        timeframe: Timeframe string (e.g., '1m', '5m', '1h', '1d')
        
    Returns:
        datetime.timedelta: Timeframe as timedelta
    """
    seconds = timeframe_to_seconds(timeframe)
    return datetime.timedelta(seconds=seconds)


def round_timestamp(timestamp: Union[int, float], 
                    timeframe: str, 
                    resolution: str = 'ms') -> int:
    """
    Round timestamp to nearest timeframe boundary.
    
    Args:
        timestamp: Timestamp value
        timeframe: Timeframe string (e.g., '1m', '5m', '1h', '1d')
        resolution: Timestamp resolution ('s', 'ms', 'us', or 'ns')
        
    Returns:
        int: Rounded timestamp in original resolution
    """
    # Normalize to seconds
    if resolution == 'ms':
        ts_seconds = timestamp / MILLISECONDS_IN_SECOND
    elif resolution == 'us':
        ts_seconds = timestamp / MICROSECONDS_IN_SECOND
    elif resolution == 'ns':
        ts_seconds = timestamp / NANOSECONDS_IN_SECOND
    else:  # 's'
        ts_seconds = timestamp
        
    # Get timeframe in seconds
    tf_seconds = timeframe_to_seconds(timeframe)
    
    # Round
    rounded_seconds = int(ts_seconds // tf_seconds * tf_seconds)
    
    # Convert back to original resolution
    if resolution == 'ms':
        return rounded_seconds * MILLISECONDS_IN_SECOND
    elif resolution == 'us':
        return rounded_seconds * MICROSECONDS_IN_SECOND
    elif resolution == 'ns':
        return rounded_seconds * NANOSECONDS_IN_SECOND
    else:  # 's'
        return rounded_seconds


def generate_timeframes(start_dt: Union[datetime.datetime, str, int],
                       end_dt: Union[datetime.datetime, str, int],
                       timeframe: str) -> List[int]:
    """
    Generate a list of timestamp boundaries between start and end.
    
    Args:
        start_dt: Start datetime (object, string, or timestamp)
        end_dt: End datetime (object, string, or timestamp)
        timeframe: Timeframe string (e.g., '1m', '5m', '1h', '1d')
        
    Returns:
        List[int]: List of timestamp boundaries in milliseconds
    """
    # Convert inputs to datetime objects
    if isinstance(start_dt, (int, float)):
        start_dt = timestamp_to_datetime(start_dt)
    elif isinstance(start_dt, str):
        start_dt = parse_datetime(start_dt)
        
    if isinstance(end_dt, (int, float)):
        end_dt = timestamp_to_datetime(end_dt)
    elif isinstance(end_dt, str):
        end_dt = parse_datetime(end_dt)
        
    # Get timeframe as timedelta
    tf_delta = timeframe_to_timedelta(timeframe)
    
    # Round start_dt to timeframe boundary
    tf_seconds = timeframe_to_seconds(timeframe)
    start_timestamp = int(start_dt.timestamp())
    rounded_start = int(start_timestamp // tf_seconds * tf_seconds)
    current_dt = datetime.datetime.fromtimestamp(rounded_start)
    
    # Generate boundaries
    boundaries = []
    while current_dt <= end_dt:
        boundaries.append(int(current_dt.timestamp() * MILLISECONDS_IN_SECOND))
        current_dt += tf_delta
        
    return boundaries


def parse_timeframe(timeframe_str: str) -> Tuple[int, str]:
    """
    Parse a timeframe string into value and unit parts.
    
    Args:
        timeframe_str: Timeframe string (e.g., '1m', '5m', '1h', '1d')
        
    Returns:
        Tuple[int, str]: Value and unit parts
    """
    match = re.match(r'^(\d+)([smhdwM])$', timeframe_str)
    if not match:
        raise ValueError(f"Invalid timeframe format: {timeframe_str}")
    
    value, unit = match.groups()
    return int(value), unit


#======================================
# Data Handling Utilities
#======================================

def parse_decimal(value: Union[str, float, int, None]) -> Optional[decimal.Decimal]:
    """
    Parse a value to Decimal with safe handling.
    
    Args:
        value: Value to parse
        
    Returns:
        decimal.Decimal or None if input is None
    """
    if value is None:
        return None
        
    try:
        return decimal.Decimal(str(value))
    except (decimal.InvalidOperation, ValueError, TypeError) as e:
        logger.warning(f"Failed to parse decimal: {value}", exc_info=e)
        return None


def safe_divide(numerator: Union[float, int, decimal.Decimal], 
               denominator: Union[float, int, decimal.Decimal], 
               default: Union[float, int, decimal.Decimal] = 0) -> Union[float, decimal.Decimal]:
    """
    Safely divide two numbers, returning a default on division by zero.
    
    Args:
        numerator: Numerator value
        denominator: Denominator value
        default: Default value to return on error
        
    Returns:
        Result of division or default on error
    """
    try:
        # Handle division by zero or very small numbers
        if denominator == 0 or (isinstance(denominator, float) and abs(denominator) < 1e-10):
            return default
        return numerator / denominator
    except (ZeroDivisionError, TypeError, ValueError) as e:
        logger.debug(f"Division error: {numerator} / {denominator}", exc_info=e)
        return default


def round_to_tick(value: Union[float, decimal.Decimal],
                 tick_size: Union[float, decimal.Decimal]) -> Union[float, decimal.Decimal]:
    """
    Round a value to the nearest tick size.
    
    Args:
        value: Value to round
        tick_size: Tick size
        
    Returns:
        Rounded value
    """
    if tick_size == 0:
        return value
        
    # Determine if we're working with Decimal or float
    if isinstance(value, decimal.Decimal) or isinstance(tick_size, decimal.Decimal):
        value = parse_decimal(value)
        tick_size = parse_decimal(tick_size)
        return (value / tick_size).quantize(decimal.Decimal('1'), 
                                          rounding=decimal.ROUND_HALF_UP) * tick_size
    else:
        # Default float implementation
        return round(value / tick_size) * tick_size


def round_to_tick_size(value: Union[float, decimal.Decimal],
                       tick_size: Union[float, decimal.Decimal]) -> Union[float, decimal.Decimal]:
    """Alias for :func:`round_to_tick` for backward compatibility."""
    return round_to_tick(value, tick_size)


def calculate_change_percent(current: Union[float, decimal.Decimal], 
                           previous: Union[float, decimal.Decimal]) -> float:
    """
    Calculate percent change between two values.
    
    Args:
        current: Current value
        previous: Previous value
        
    Returns:
        float: Percent change
    """
    return 100.0 * safe_divide(current - previous, previous)


def normalize_value(value: float, 
                   min_value: float, 
                   max_value: float, 
                   new_min: float = 0.0, 
                   new_max: float = 1.0) -> float:
    """
    Normalize value to a new range.
    
    Args:
        value: Value to normalize
        min_value: Minimum value in original range
        max_value: Maximum value in original range
        new_min: Minimum value in new range
        new_max: Maximum value in new range
        
    Returns:
        float: Normalized value
    """
    if min_value == max_value:
        return (new_min + new_max) / 2
        
    normalized = (value - min_value) / (max_value - min_value)
    return new_min + normalized * (new_max - new_min)


def moving_average(data: List[Union[float, int]], window: int) -> List[float]:
    """
    Calculate simple moving average.
    
    Args:
        data: List of numeric values
        window: Moving average window size
        
    Returns:
        List[float]: List of moving averages
    """
    if not data or window <= 0 or window > len(data):
        return []
        
    result = []
    cumsum = 0
    
    for i, value in enumerate(data):
        cumsum += value
        
        if i >= window:
            cumsum -= data[i - window]
            
        if i >= window - 1:
            result.append(cumsum / window)
            
    return result


def exponential_moving_average(data: List[Union[float, int]], span: int) -> List[float]:
    """
    Calculate exponential moving average.
    
    Args:
        data: List of numeric values
        span: EMA span (like pandas implementation)
        
    Returns:
        List[float]: List of exponential moving averages
    """
    if not data or span <= 0:
        return []
        
    alpha = 2 / (span + 1)
    result = []
    
    # Initialize with SMA
    sma = sum(data[:span]) / span if len(data) >= span else sum(data) / len(data)
    ema = sma
    result.append(ema)
    
    # Calculate EMA for remaining data
    for value in data[span:]:
        ema = value * alpha + ema * (1 - alpha)
        result.append(ema)
        
    return result


def rolling_window(sequence, window_size):
    """
    Create rolling windows of data for time series analysis.
    
    Args:
        sequence: Input sequence (list, numpy array, etc.)
        window_size: Size of the rolling window
        
    Returns:
        Iterator of sliding windows
    """
    if isinstance(sequence, np.ndarray):
        # Use numpy's stride_tricks for efficient rolling windows
        return np.lib.stride_tricks.sliding_window_view(sequence, window_size)
    else:
        # For other sequence types, use a generator
        if len(sequence) < window_size:
            return []
        return (sequence[i:i+window_size] for i in range(len(sequence) - window_size + 1))


def efficient_rolling_window(sequence, window_size):
    """
    Alias for rolling_window function.
    Creates efficient rolling windows of data for time series analysis.
    
    Args:
        sequence: Input sequence (list, numpy array, etc.)
        window_size: Size of the rolling window
        
    Returns:
        Iterator of sliding windows
    """
    return rolling_window(sequence, window_size)


#======================================
# String and Data Format Utilities
#======================================

def camel_to_snake(name: str) -> str:
    """
    Convert camelCase to snake_case.
    
    Args:
        name: String in camelCase
        
    Returns:
        str: String in snake_case
    """
    name = re.sub('(.)([A-Z][a-z]+)', r'\1_\2', name)
    return re.sub('([a-z0-9])([A-Z])', r'\1_\2', name).lower()


def snake_to_camel(name: str) -> str:
    """
    Convert snake_case to camelCase.
    
    Args:
        name: String in snake_case
        
    Returns:
        str: String in camelCase
    """
    components = name.split('_')
    return components[0] + ''.join(x.title() for x in components[1:])


def format_number(number: Union[float, int, decimal.Decimal], 
                 precision: int = None) -> str:
    """
    Format number with specified precision and thousands separator.
    
    Args:
        number: Number to format
        precision: Decimal precision (None for automatic)
        
    Returns:
        str: Formatted number string
    """
    if number is None:
        return 'N/A'
        
    if precision is None:
        # Use string formatting for automatic precision
        if abs(number) >= 1000:
            return f"{number:,.0f}"
        elif abs(number) >= 100:
            return f"{number:,.1f}"
        elif abs(number) >= 10:
            return f"{number:,.2f}"
        elif abs(number) >= 1:
            return f"{number:,.3f}"
        elif abs(number) >= 0.1:
            return f"{number:,.4f}"
        elif abs(number) >= 0.01:
            return f"{number:,.5f}"
        elif abs(number) >= 0.001:
            return f"{number:,.6f}"
        elif abs(number) >= 0.0001:
            return f"{number:,.7f}"
        else:
            return f"{number:,.8f}"
    else:
        # Use specified precision
        format_str = f"{{:,.{precision}f}}"
        return format_str.format(number)


def format_currency(amount: Union[float, int, decimal.Decimal],
                   currency: str = 'USD',
                   precision: int = None) -> str:
    """
    Format amount as currency with symbol.
    
    Args:
        amount: Amount to format
        currency: Currency code
        precision: Decimal precision (None for automatic)
        
    Returns:
        str: Formatted currency string
    """
    symbols = {
        'USD': '$',
        'EUR': '€',
        'GBP': '£',
        'JPY': '¥',
        'BTC': '₿',
        'ETH': 'Ξ'
    }
    
    # Get symbol or use currency code
    symbol = symbols.get(currency, f"{currency} ")
    
    # Format the amount
    formatted_amount = format_number(amount, precision)
    
    # Combine symbol and amount
    return f"{symbol}{formatted_amount}"


def truncate_string(s: str, max_length: int = 100, suffix: str = '...') -> str:
    """
    Truncate string to max length with optional suffix.
    
    Args:
        s: String to truncate
        max_length: Maximum length
        suffix: Suffix to append if truncated
        
    Returns:
        str: Truncated string
    """
    if len(s) <= max_length:
        return s
        
    return s[:max_length - len(suffix)] + suffix


def pluralize(count: int, singular: str, plural: str = None) -> str:
    """
    Return singular or plural form based on count.
    
    Args:
        count: Count value
        singular: Singular form
        plural: Plural form (default is singular + 's')
        
    Returns:
        str: Appropriate form based on count
    """
    if plural is None:
        plural = singular + 's'
        
    return singular if count == 1 else plural


#======================================
# JSON and Data Structure Utilities
#======================================

class EnhancedJSONEncoder(json.JSONEncoder):
    """Extended JSON encoder that handles additional Python types."""
    
    def default(self, obj):
        # Handle datetime
        if isinstance(obj, (datetime.datetime, datetime.date, datetime.time)):
            return obj.isoformat()
            
        # Handle Decimal
        if isinstance(obj, decimal.Decimal):
            return float(obj)
            
        # Handle sets
        if isinstance(obj, set):
            return list(obj)
            
        # Handle numpy types
        if isinstance(obj, np.integer):
            return int(obj)
        if isinstance(obj, np.floating):
            return float(obj)
        if isinstance(obj, np.ndarray):
            return obj.tolist()
            
        # Handle pandas Timestamp
        if hasattr(pd, 'Timestamp') and isinstance(obj, pd.Timestamp):
            return obj.isoformat()
            
        # Handle objects with to_json method
        if hasattr(obj, 'to_json'):
            return obj.to_json()
            
        # Handle objects with __dict__ attribute
        if hasattr(obj, '__dict__'):
            return obj.__dict__
            
        # Let parent class handle or raise TypeError
        return super().default(obj)


class JsonEncoder(json.JSONEncoder):
    """
    Extended JSON encoder for serializing Python objects to JSON.
    This is an alias for EnhancedJSONEncoder with the same functionality.
    """
    def default(self, obj):
        # Handle datetime
        if isinstance(obj, (datetime.datetime, datetime.date, datetime.time)):
            return obj.isoformat()
            
        # Handle Decimal
        if isinstance(obj, decimal.Decimal):
            return float(obj)
            
        # Handle sets
        if isinstance(obj, set):
            return list(obj)
            
        # Handle numpy types
        if isinstance(obj, np.integer):
            return int(obj)
        if isinstance(obj, np.floating):
            return float(obj)
        if isinstance(obj, np.ndarray):
            return obj.tolist()
            
        # Handle pandas Timestamp
        if hasattr(pd, 'Timestamp') and isinstance(obj, pd.Timestamp):
            return obj.isoformat()
            
        # Handle objects with to_json method
        if hasattr(obj, 'to_json'):
            return obj.to_json()
            
        # Handle objects with __dict__ attribute
        if hasattr(obj, '__dict__'):
            return obj.__dict__
            
        # Let parent class handle or raise TypeError
        return super().default(obj)


def json_dumps(obj: Any, **kwargs) -> str:
    """
    Enhanced JSON dumps with additional type handling.
    
    Args:
        obj: Object to serialize
        **kwargs: Additional arguments for json.dumps
        
    Returns:
        str: JSON string
    """
    return json.dumps(obj, cls=EnhancedJSONEncoder, **kwargs)


def json_loads(s: str, **kwargs) -> Any:
    """
    Safe JSON loads with error handling.
    
    Args:
        s: JSON string
        **kwargs: Additional arguments for json.loads
        
    Returns:
        Deserialized object
    """
    try:
        return json.loads(s, **kwargs)
    except json.JSONDecodeError as e:
        # Log the error with truncated string
        logger.error(f"JSON decode error: {e} for string: {truncate_string(s)}")
        raise


def deep_update(original: Dict, update: Dict) -> Dict:
    """
    Recursively update a dictionary.
    
    Args:
        original: Original dictionary
        update: Dictionary with updates
        
    Returns:
        Dict: Updated dictionary
    """
    for key, value in update.items():
        if key in original and isinstance(original[key], dict) and isinstance(value, dict):
            original[key] = deep_update(original[key], value)
        else:
            original[key] = value
            
    return original


def deep_get(dictionary: Dict, 
            keys: Union[str, List[str]], 
            default: Any = None,
            separator: str = '.') -> Any:
    """
    Get a value from nested dictionary using dot notation or key list.
    
    Args:
        dictionary: Dictionary to search
        keys: Key path (string with separators or list of keys)
        default: Default value if key not found
        separator: Key separator if keys is a string
        
    Returns:
        Value at key path or default
    """
    if not dictionary:
        return default
        
    if isinstance(keys, str):
        keys = keys.split(separator)
        
    for key in keys:
        try:
            if isinstance(dictionary, dict):
                dictionary = dictionary[key]
            else:
                return default
        except (KeyError, TypeError):
            return default
            
    return dictionary


def flatten_dict(d: Dict, 
                parent_key: str = '', 
                separator: str = '.') -> Dict:
    """
    Flatten a nested dictionary.
    
    Args:
        d: Dictionary to flatten
        parent_key: Parent key for recursive calls
        separator: Key separator in flattened keys
        
    Returns:
        Dict: Flattened dictionary
    """
    items = []
    for k, v in d.items():
        new_key = f"{parent_key}{separator}{k}" if parent_key else k
        
        if isinstance(v, dict):
            items.extend(flatten_dict(v, new_key, separator).items())
        else:
            items.append((new_key, v))
            
    return dict(items)


def unflatten_dict(d: Dict, separator: str = '.') -> Dict:
    """
    Restore a flattened dictionary to nested form.
    
    Args:
        d: Flattened dictionary
        separator: Key separator in flattened keys
        
    Returns:
        Dict: Nested dictionary
    """
    result = {}
    for key, value in d.items():
        parts = key.split(separator)
        
        # Start at the root
        current = result
        
        # Work through the key parts
        for part in parts[:-1]:
            # Create middle dictionaries as needed
            if part not in current:
                current[part] = {}
            current = current[part]
            
        # Set the value at the leaf
        current[parts[-1]] = value
        
    return result


def dict_to_object(d: Dict) -> object:
    """
    Convert a dictionary to an object with attributes.
    
    Args:
        d: Dictionary to convert
        
    Returns:
        object: Object with attributes from dictionary
    """
    class DictObject:
        def __init__(self, data):
            for key, value in data.items():
                if isinstance(value, dict):
                    value = dict_to_object(value)
                setattr(self, key, value)
                
        def __repr__(self):
            return str(self.__dict__)
                
    return DictObject(d)


def dict_to_namedtuple(name: str, data: Dict[str, Any]) -> Any:
    """Convert a dictionary to a namedtuple."""
    if not isinstance(data, dict):
        raise TypeError("data must be a dictionary")
    NT = collections.namedtuple(name, data.keys())
    return NT(**data)


def group_by(items: List[Any], key_func: Callable) -> Dict:
    """
    Group items by key function.
    
    Args:
        items: List of items to group
        key_func: Function to extract group key
        
    Returns:
        Dict: Items grouped by key
    """
    result = {}
    for item in items:
        key = key_func(item)
        if key not in result:
            result[key] = []
        result[key].append(item)
        
    return result


def chunks(lst: List[Any], n: int) -> Generator[List[Any], None, None]:
    """
    Split list into chunks of size n.
    
    Args:
        lst: List to split
        n: Chunk size
        
    Returns:
        Generator of list chunks
    """
    for i in range(0, len(lst), n):
        yield lst[i:i + n]


def filter_none_values(d: Dict) -> Dict:
    """
    Remove None values from dictionary.
    
    Args:
        d: Dictionary to filter
        
    Returns:
        Dict: Dictionary without None values
    """
    return {k: v for k, v in d.items() if v is not None}


def find_duplicate_items(items: List[Any]) -> List[Any]:
    """
    Find duplicate items in a list.
    
    Args:
        items: List to check for duplicates
        
    Returns:
        List: List of duplicate items
    """
    seen = set()
    duplicates = set()
    
    for item in items:
        if item in seen:
            duplicates.add(item)
        else:
            seen.add(item)
            
    return list(duplicates)


def merge_lists(list1: List, list2: List, key: str = None) -> List:
    """
    Merge two lists of dictionaries by a common key field.
    
    Args:
        list1: First list of dictionaries
        list2: Second list of dictionaries
        key: Key field for matching (None to merge by position)
        
    Returns:
        List: Merged list
    """
    if key is None:
        # Merge by position
        result = []
        for i in range(max(len(list1), len(list2))):
            item = {}
            if i < len(list1):
                item.update(list1[i])
            if i < len(list2):
                item.update(list2[i])
            result.append(item)
        return result
    else:
        # Merge by key
        result = list1.copy()
        
        # Create lookup for list1
        lookup = {item[key]: i for i, item in enumerate(result) if key in item}
        
        # Process list2
        for item2 in list2:
            if key in item2 and item2[key] in lookup:
                # Merge with existing item
                i = lookup[item2[key]]
                result[i].update(item2)
            else:
                # Add as new item
                result.append(item2)
                
        return result


#======================================
# Security and Validation Utilities
#======================================

def generate_secure_random_string(length: int = 32) -> str:
    """
    Generate a secure random string.
    
    Args:
        length: Length of the random string
        
    Returns:
        str: Secure random string
    """
    # Use all printable characters except whitespace
    chars = string.ascii_letters + string.digits + string.punctuation
    return ''.join(random.SystemRandom().choice(chars) for _ in range(length))


def generate_uuid() -> str:
    """
    Generate a UUID string.
    
    Returns:
        str: UUID string
    """
    return str(uuid.uuid4())


def generate_hmac_signature(key: str, message: str, algorithm: str = 'sha256') -> str:
    """
    Generate HMAC signature for a message.
    
    Args:
        key: Secret key
        message: Message to sign
        algorithm: Hash algorithm
        
    Returns:
        str: Hex-encoded signature
    """
    if isinstance(key, str):
        key = key.encode()
    if isinstance(message, str):
        message = message.encode()
        
    if algorithm == 'sha256':
        digest = hmac.new(key, message, hashlib.sha256).hexdigest()
    elif algorithm == 'sha512':
        digest = hmac.new(key, message, hashlib.sha512).hexdigest()
    else:
        raise ValueError(f"Unsupported algorithm: {algorithm}")
        
    return digest


def hash_content(content: str, algorithm: str = 'sha256') -> str:
    """
    Create a hash of content for deduplication and identification purposes.
    
    Args:
        content: The content to hash
        algorithm: Hash algorithm to use (default: sha256)
        
    Returns:
        str: Hexadecimal hash string
    """
    # Convert to bytes if string
    if isinstance(content, str):
        content = content.encode()
    
    # Create the hash based on specified algorithm
    if algorithm == 'sha256':
        hash_obj = hashlib.sha256(content)
    elif algorithm == 'md5':
        hash_obj = hashlib.md5(content)
    elif algorithm == 'sha1':
        hash_obj = hashlib.sha1(content)
    else:
        # Default to sha256 if unknown algorithm
        hash_obj = hashlib.sha256(content)
    
    # Return hexadecimal digest
    return hash_obj.hexdigest()


def is_valid_url(url: str) -> bool:
    """
    Check if a URL is valid.
    
    Args:
        url: URL to check
        
    Returns:
        bool: True if URL is valid
    """
    try:
        result = urllib.parse.urlparse(url)
        return all([result.scheme, result.netloc])
    except:
        return False


def is_valid_email(email: str) -> bool:
    """
    Check if an email address is valid.
    
    Args:
        email: Email address to check
        
    Returns:
        bool: True if email is valid
    """
    pattern = r'^[a-zA-Z0-9._%+-]+@[a-zA-Z0-9.-]+\.[a-zA-Z]{2,}$'
    return bool(re.match(pattern, email))


def sanitize_filename(filename: str) -> str:
    """
    Sanitize a filename to be safe for all operating systems.
    
    Args:
        filename: Filename to sanitize
        
    Returns:
        str: Sanitized filename
    """
    # Remove invalid characters
    valid_chars = "-_.() %s%s" % (string.ascii_letters, string.digits)
    sanitized = ''.join(c for c in filename if c in valid_chars)
    
    # Replace spaces with underscores
    sanitized = sanitized.replace(' ', '_')
    
    # Ensure it's not empty and doesn't start with a dot
    if not sanitized or sanitized.startswith('.'):
        sanitized = 'f' + sanitized
        
    return sanitized


def validate_required_keys(d: Dict, required_keys: List[str]) -> List[str]:
    """
    Validate that dictionary contains all required keys.
    
    Args:
        d: Dictionary to validate
        required_keys: List of required keys
        
    Returns:
        List[str]: List of missing keys (empty if all present)
    """
    return [key for key in required_keys if key not in d]


def mask_sensitive_data(data: Dict, sensitive_keys: List[str]) -> Dict:
    """
    Mask sensitive data in a dictionary.
    
    Args:
        data: Dictionary containing sensitive data
        sensitive_keys: List of sensitive key patterns (supports wildcards)
        
    Returns:
        Dict: Dictionary with masked sensitive data
    """
    result = data.copy()
    
    def mask_value(value: str) -> str:
        if not value:
            return value
        if len(value) <= 4:
            return '*' * len(value)
        return value[:2] + '*' * (len(value) - 4) + value[-2:]
    
    for key, value in data.items():
        # Check if this key should be masked
        should_mask = any(
            key == pattern or 
            (pattern.endswith('*') and key.startswith(pattern[:-1])) 
            for pattern in sensitive_keys
        )
        
        if should_mask and isinstance(value, str):
            result[key] = mask_value(value)
        elif isinstance(value, dict):
            result[key] = mask_sensitive_data(value, sensitive_keys)
        elif isinstance(value, list) and value and isinstance(value[0], dict):
            result[key] = [mask_sensitive_data(item, sensitive_keys) 
                          if isinstance(item, dict) else item 
                          for item in value]
            
    return result


#======================================
# Network and System Utilities
#======================================

def get_host_info() -> Dict[str, Any]:
    """
    Get information about the host system.
    
    Returns:
        Dict: System information
    """
    info = {
        'hostname': socket.gethostname(),
        'ip': socket.gethostbyname(socket.gethostname()),
        'platform': sys.platform,
        'python_version': sys.version,
        'time': datetime.datetime.now().isoformat(),
        'pid': os.getpid()
    }
    
    try:
        import psutil
        process = psutil.Process(os.getpid())
        info.update({
            'cpu_count': os.cpu_count(),
            'memory_total': psutil.virtual_memory().total,
            'memory_available': psutil.virtual_memory().available,
            'process_memory': process.memory_info().rss,
            'process_cpu_percent': process.cpu_percent(),
            'disk_usage': psutil.disk_usage('/').percent
        })
    except ImportError:
        # psutil not available
        pass
        
    return info


def is_port_open(host: str, port: int, timeout: float = 2.0) -> bool:
    """
    Check if a network port is open.
    
    Args:
        host: Host to check
        port: Port to check
        timeout: Connection timeout in seconds
        
    Returns:
        bool: True if port is open
    """
    try:
        socket.setdefaulttimeout(timeout)
        s = socket.socket(socket.AF_INET, socket.SOCK_STREAM)
        result = s.connect_ex((host, port))
        s.close()
        return result == 0
    except:
        return False


def rate_limit(max_calls: int, period: float, call_limit_reached: Callable = None):
    """
    Decorator for rate limiting function calls.
    
    Args:
        max_calls: Maximum number of calls in period
        period: Time period in seconds
        call_limit_reached: Function to call when rate limit is reached
        
    Returns:
        Decorator function
    """
    def decorator(func):
        # Initialize timestamps list
        timestamps = collections.deque(maxlen=max_calls)
        lock = threading.RLock()
        
        @functools.wraps(func)
        def wrapper(*args, **kwargs):
            with lock:
                now = time.time()
                
                # Remove expired timestamps
                while timestamps and timestamps[0] < now - period:
                    timestamps.popleft()
                    
                # Check if we're at the limit
                if len(timestamps) >= max_calls:
                    if call_limit_reached:
                        return call_limit_reached(*args, **kwargs)
                    else:
                        # Sleep until we can make another call
                        sleep_time = timestamps[0] - (now - period)
                        if sleep_time > 0:
                            time.sleep(sleep_time)
                
                # Add current timestamp and call the function
                timestamps.append(time.time())
                return func(*args, **kwargs)
                
        return wrapper
    return decorator


# Alias for backward compatibility
rate_limited = rate_limit


def retry(max_attempts: int = 3, 
         retry_delay: float = 1.0,
         backoff_factor: float = 2.0,
         exceptions: Tuple = (Exception,)):
    """
    Decorator for retrying a function on exception.
    
    Args:
        max_attempts: Maximum number of attempts
        retry_delay: Initial delay between retries in seconds
        backoff_factor: Delay multiplier for subsequent retries
        exceptions: Tuple of exceptions to catch
        
    Returns:
        Decorator function
    """
    def decorator(func):
        @functools.wraps(func)
        def wrapper(*args, **kwargs):
            attempt = 0
            delay = retry_delay
            
            while True:
                attempt += 1
                try:
                    return func(*args, **kwargs)
                except exceptions as e:
                    if attempt >= max_attempts:
                        # Max attempts reached, re-raise
                        logger.warning(f"Max retry attempts ({max_attempts}) reached for {func.__name__}")
                        raise
                        
                    # Log the exception and retry
                    logger.info(f"Retry {attempt}/{max_attempts} for {func.__name__} in {delay:.2f}s: {str(e)}")
                    time.sleep(delay)
                    
                    # Increase delay for next retry
                    delay *= backoff_factor
                    
        return wrapper
    return decorator


def timer(func):
    """
    Decorator for timing function execution.
    
    Args:
        func: Function to time
        
    Returns:
        Decorated function
    """
    @functools.wraps(func)
    def wrapper(*args, **kwargs):
        start_time = time.time()
        result = func(*args, **kwargs)
        end_time = time.time()
        logger.debug(f"Function {func.__name__} took {end_time - start_time:.4f} seconds")
        return result
    return wrapper


# Retry with exponential backoff for async functions
async def retry_with_backoff(coro, max_retries=5, base_delay=1.0, max_delay=60.0, exceptions=(Exception,), logger=None):
    """
    Retry an async coroutine with exponential backoff.
    
    Args:
        coro: Async function to retry (as a callable that returns a coroutine)
        max_retries: Maximum number of retry attempts
        base_delay: Initial delay between retries (seconds)
        max_delay: Maximum delay between retries (seconds)
        exceptions: Tuple of exceptions to catch and retry on
        logger: Optional logger for logging retries
        
    Returns:
        Result of the coroutine if successful
        
    Raises:
        RuntimeError: If all retry attempts fail
    """
    for attempt in range(max_retries):
        try:
            return await coro()
        except exceptions as e:
            delay = min(max_delay, base_delay * (2 ** attempt))
            if logger:
                logger.warning(f"Retry {attempt + 1}/{max_retries} failed: {e}. Retrying in {delay:.1f}s")
            await asyncio.sleep(delay)
    raise RuntimeError(f"All {max_retries} retries failed")


def retry_with_backoff_decorator(max_retries=5, base_delay=1.0, max_delay=60.0, exceptions=(Exception,), logger=None):
    """
    Decorator for retrying an async function with exponential backoff.
    
    Args:
        max_retries: Maximum number of retry attempts
        base_delay: Initial delay between retries (seconds)
        max_delay: Maximum delay between retries (seconds)
        exceptions: Tuple of exceptions to catch and retry on
        logger: Optional logger for logging retries
        
    Returns:
        Decorated function
    """
    def decorator(func):
        @wraps(func)
        async def wrapper(*args, **kwargs):
            async def _func():
                return await func(*args, **kwargs)
            return await retry_with_backoff(_func, max_retries, base_delay, max_delay, exceptions, logger)
        return wrapper
    return decorator

def exponential_backoff(base_delay=1.0, max_delay=60.0, factor=2.0):
    """
    Decorator for async functions to retry with exponential backoff.
    
    Args:
        base_delay: Initial delay between retries (seconds)
        max_delay: Maximum delay between retries (seconds)
        factor: Multiplier for delay after each retry
        
    Returns:
        Decorated async function
    """
    def decorator(fn):
        @wraps(fn)
        async def wrapper(*args, **kwargs):
            delay = base_delay
            while True:
                try:
                    return await fn(*args, **kwargs)
                except Exception as e:
                    logger.warning(f"Exception: {e}, retrying in {delay:.1f}s")
                    await asyncio.sleep(delay)
                    delay = min(delay * factor, max_delay)
        return wrapper
    return decorator


def time_execution(label):
    """
    Decorator for timing execution of functions.
    
    Args:
        label: Label to use in log message
        
    Returns:
        Decorated function
    """
    def decorator(func):
        @wraps(func)
        def wrapper(*args, **kwargs):
            start = time.time()
            result = func(*args, **kwargs)
            end = time.time()
            logger.info(f"{label} took {end - start:.2f}s")
            return result
        return wrapper
    return decorator


def calculate_checksum(data: bytes, method='sha256') -> str:
    """
    Calculate checksum from binary data.
    
    Args:
        data: Binary data to hash
        method: Hash algorithm to use
        
    Returns:
        str: Hexadecimal hash string
    """
    if method == 'sha256':
        return hashlib.sha256(data).hexdigest()
    elif method == 'md5':
        return hashlib.md5(data).hexdigest()
    else:
        raise ValueError(f"Unsupported checksum method: {method}")


def ensure_future(coro_or_future, loop=None, name=None):
    """
    Enhanced version of asyncio.ensure_future with additional functionality.
    Creates a Task from a coroutine or returns the Future directly.
    
    Args:
        coro_or_future: Coroutine or Future object
        loop: Optional event loop (defaults to current loop)
        name: Optional name for the task
        
    Returns:
        asyncio.Task or Future object
    """
    if loop is None:
        loop = asyncio.get_event_loop()
    
    task = asyncio.ensure_future(coro_or_future, loop=loop)
    
    # Set name if provided and it's a Task (not a Future)
    if name is not None and isinstance(task, asyncio.Task):
        task.set_name(name)
    
    return task


def create_task_name(prefix="task"):
    """
    Generate a unique name for asyncio tasks.
    
    Args:
        prefix: Prefix for the task name
        
    Returns:
        str: Unique task name
    """
    # Use a UUID for uniqueness
    unique_id = str(uuid.uuid4()).split('-')[0]
    timestamp = int(time.time())
    return f"{prefix}_{timestamp}_{unique_id}"


# Thread-safe atomic counter
class AtomicCounter:
    """
    Thread-safe counter for atomic operations.
    Useful for generating unique IDs or keeping track of counts across threads.
    """
    def __init__(self, initial_value=0):
        """
        Initialize the atomic counter.
        
        Args:
            initial_value: Starting value for the counter (default: 0)
        """
        self._value = initial_value
        self._lock = threading.Lock()
        
    def increment(self, delta=1):
        """
        Atomically increment the counter and return the new value.
        
        Args:
            delta: Value to add to the counter (default: 1)
            
        Returns:
            int: New counter value after incrementing
        """
        with self._lock:
            self._value += delta
            return self._value
            
    def decrement(self, delta=1):
        """
        Atomically decrement the counter and return the new value.
        
        Args:
            delta: Value to subtract from the counter (default: 1)
            
        Returns:
            int: New counter value after decrementing
        """
        with self._lock:
            self._value -= delta
            return self._value
    
    def get(self):
        """
        Get the current counter value.
        
        Returns:
            int: Current counter value
        """
        with self._lock:
            return self._value
    
    def set(self, new_value):
        """
        Set the counter to a new value.
        
        Args:
            new_value: New value for the counter
            
        Returns:
            int: New counter value
        """
        with self._lock:
            self._value = new_value
            return self._value
    
    def __str__(self):
        return str(self.get())
    
    def __repr__(self):
        return f"AtomicCounter(value={self.get()})"


# SafeDict for missing key handling
class SafeDict(dict):
    def __missing__(self, key):
        return '{' + key + '}'


#======================================
# Trading-Specific Utilities
#======================================

def calculate_order_size(balance: float, 
                        price: float, 
                        risk_percent: float,
                        stop_loss_percent: float = None,
                        stop_loss_price: float = None) -> float:
    """
    Calculate position size based on account balance and risk parameters.
    
    Args:
        balance: Account balance
        price: Current price
        risk_percent: Percentage of balance to risk (0-100)
        stop_loss_percent: Stop loss percentage from entry (optional)
        stop_loss_price: Specific stop loss price (optional)
        
    Returns:
        float: Position size in base units
    """
    if not balance or not price or not risk_percent:
        return 0
        
    risk_amount = balance * (risk_percent / 100)
    
    if stop_loss_price:
        # Calculate using specific stop price
        price_distance = abs(price - stop_loss_price)
        if price_distance <= 0:
            return 0
        return risk_amount / price_distance
    elif stop_loss_percent:
        # Calculate using stop loss percentage
        price_distance = price * (stop_loss_percent / 100)
        if price_distance <= 0:
            return 0
        return risk_amount / price_distance
    else:
        # Simple percentage of balance at market
        return risk_amount / price


def calculate_position_value(size: float, price: float) -> float:
    """
    Calculate position value.
    
    Args:
        size: Position size
        price: Price
        
    Returns:
        float: Position value
    """
    return size * price


def calculate_profit_after_fees(entry_price: float, exit_price: float,
                               position_size: float, fee_rate: float,
                               is_long: bool = True) -> float:
    """
    Calculate the profit or loss after fees for a trade.
    
    Args:
        entry_price: Entry price of the position
        exit_price: Exit price of the position
        position_size: Size of the position in base units
        fee_rate: Fee rate as a decimal (e.g., 0.001 for 0.1%)
        is_long: Whether this is a long position (True) or short position (False)
        
    Returns:
        float: Profit or loss after fees
    """
    # Calculate position values
    entry_value = position_size * entry_price
    exit_value = position_size * exit_price
    
    # Calculate fees
    entry_fee = entry_value * fee_rate
    exit_fee = exit_value * fee_rate
    total_fees = entry_fee + exit_fee
    
    # Calculate profit/loss
    if is_long:
        profit = exit_value - entry_value
    else:
        profit = entry_value - exit_value
        
    # Subtract fees
    net_profit = profit - total_fees
    
    return net_profit


def calculate_pip_value(size: float, pip_size: float, price: float,
                      quote_currency_rate: float = 1.0) -> float:
    """
    Calculate pip value for a position.
    
    Args:
        size: Position size
        pip_size: Size of 1 pip in decimal
        price: Current price
        quote_currency_rate: Exchange rate to account currency
        
    Returns:
        float: Pip value in account currency
    """
    pip_value = size * pip_size * quote_currency_rate
    
    # For currency pairs where base is the account currency
    if "USD/" in price or "/USD" in price:
        if "/USD" in price:  # XXX/USD pairs
            pip_value = size * pip_size
        else:  # USD/XXX pairs
            pip_value = size * pip_size / price
            
    return pip_value


def calculate_arbitrage_profit(
    buy_price: float,
    sell_price: float,
    quantity: float,
    buy_fee_rate: float = 0.0,
    sell_fee_rate: float = 0.0,
) -> float:
    """Calculate net arbitrage profit after fees."""
    if quantity <= 0:
        return 0.0
    gross = (sell_price - buy_price) * quantity
    fees = (buy_price * buy_fee_rate + sell_price * sell_fee_rate) * quantity
    return gross - fees


def calculate_position_size(
    account_balance: float,
    risk_percent: float,
    stop_loss_percent: float,
) -> float:
    """Basic position sizing using risk percentage and stop loss distance."""
    if account_balance <= 0 or risk_percent <= 0 or stop_loss_percent <= 0:
        return 0.0
    risk_amount = account_balance * risk_percent
    return risk_amount / stop_loss_percent


def calculate_risk_reward(
    *args: Union[str, float]
) -> float:
    """Compute risk-reward ratio for a trade.

    This helper accepts either ``(entry_price, stop_loss, take_profit)`` or
    ``(action, entry_price, stop_loss, take_profit)``. The ``action`` argument
    can be ``"buy"`` or ``"sell"`` and is optional.  The ratio is calculated as
    ``abs(take_profit - entry_price) / abs(entry_price - stop_loss)``.

    Args:
        *args: Arguments as described above.

    Returns:
        float: Risk-reward ratio. ``0`` if inputs are invalid or risk is ``0``.
    """

    if len(args) == 3:
        entry_price, stop_loss, take_profit = args
    elif len(args) == 4:
        _, entry_price, stop_loss, take_profit = args
    else:
        raise ValueError("calculate_risk_reward expects 3 or 4 arguments")

    try:
        risk = abs(entry_price - stop_loss)
        reward = abs(take_profit - entry_price)
    except Exception:
        return 0.0

    if risk == 0:
        return 0.0

    return reward / risk


def calculate_confidence_score(
    votes: Dict[str, float], reasoning_data: Dict[str, Dict[str, Any]]
) -> float:
    """Calculate overall confidence score from council votes.

    Each entry in ``votes`` represents the normalized weight for an action
    (e.g., ``{"buy": 0.6, "sell": 0.4}``). ``reasoning_data`` contains per
    council information with the council's chosen action and confidence.  The
    final score is a weighted average of council confidences using their
    corresponding vote weights.

    Args:
        votes: Normalized vote weights per action.
        reasoning_data: Mapping of council name to action/confidence data.

    Returns:
        float: Confidence score in the range ``0`` to ``1``.
    """

    if not votes or not reasoning_data:
        return 0.0

    weighted_sum = 0.0
    weight_total = 0.0

    for info in reasoning_data.values():
        action = info.get("action")
        confidence = info.get("confidence", 0.0)
        weight = votes.get(action, 0.0)
        weighted_sum += weight * confidence
        weight_total += weight

    if weight_total == 0:
        return 0.0

    return weighted_sum / weight_total


def normalize_probability(value: float) -> float:
    """Normalize a probability value to the ``0-1`` range."""

    if value is None:
        return 0.0

    if value < 0:
        return 0.0
    if value > 1:
        if value <= 100:
            return value / 100.0
        return 1.0
    return float(value)


def weighted_average(values: List[float], weights: List[float]) -> float:
    """Return the weighted average of *values* using *weights*."""

    if not values or not weights or len(values) != len(weights):
        raise ValueError("values and weights must be non-empty and the same length")

    total_weight = sum(weights)
    if total_weight == 0:
        return 0.0

    return sum(v * w for v, w in zip(values, weights)) / total_weight


def time_weighted_average(values: List[float], timestamps: List[float]) -> float:
    """Compute a simple time weighted average for a series."""

    if not values or not timestamps or len(values) != len(timestamps):
        raise ValueError("values and timestamps must be the same length")

    if len(values) == 1:
        return float(values[0])

    durations = [timestamps[i] - timestamps[i - 1] for i in range(1, len(timestamps))]
    durations.insert(0, durations[0])

    total_duration = sum(durations)
    if total_duration == 0:
        return float(np.mean(values))

    return sum(v * d for v, d in zip(values, durations)) / total_duration


def validate_signal(signal: Dict[str, Any]) -> bool:
    """Basic validation for a trading signal dictionary."""

    required = {"symbol", "action", "entry_price", "stop_loss", "take_profit", "confidence"}

    if not isinstance(signal, dict):
        return False

    for field in required:
        if field not in signal:
            return False

    if not isinstance(signal["confidence"], (int, float)) or not 0 <= signal["confidence"] <= 1:
        return False

    numeric_fields = ["entry_price", "stop_loss", "take_profit"]
    for field in numeric_fields:
        if not isinstance(signal[field], (int, float)):
            return False

    return True


def calculate_win_rate(wins: int, losses: int) -> float:
    """
    Calculate win rate.
    
    Args:
        wins: Number of winning trades
        losses: Number of losing trades
        
    Returns:
        float: Win rate percentage
    """
    total = wins + losses
    if total == 0:
        return 0
    return (wins / total) * 100


def calculate_success_rate(successes: int, attempts: int) -> float:
    """
    Calculate the success rate as a percentage.
    
    Args:
        successes: Number of successful outcomes
        attempts: Total number of attempts
        
    Returns:
        float: Success rate as a percentage (0-100)
    """
    if attempts == 0:
        return 0.0
    return (successes / attempts) * 100.0


def calculate_risk_reward_ratio(risk: float, reward: float) -> float:
    """
    Calculate risk-reward ratio.
    
    Args:
        risk: Risk amount
        reward: Reward amount
        
    Returns:
        float: Risk-reward ratio
    """
    if risk <= 0:
        return 0
    return reward / risk


def calculate_expectancy(win_rate: float,
                        avg_win: float,
                        avg_loss: float) -> float:
    """
    Calculate system expectancy.
    
    Args:
        win_rate: Win rate as percentage (0-100)
        avg_win: Average win amount
        avg_loss: Average loss amount (positive value)
        
    Returns:
        float: System expectancy
    """
    win_decimal = win_rate / 100
    return (win_decimal * avg_win) - ((1 - win_decimal) * avg_loss)


def calculate_expected_value(trades: List[Union[float, Dict[str, float]]]) -> float:
    """Calculate the expected value from a sequence of trades.

    Each trade can be provided as a numeric profit/loss value or as a dictionary
    containing a ``pnl`` or ``profit`` key. Positive values indicate winning
    trades while negative values indicate losses.

    Args:
        trades: Collection of trade results.

    Returns:
        Expected value per trade.
    """
    if not trades:
        return 0.0

    pnl_values = []
    for trade in trades:
        if isinstance(trade, dict):
            value = trade.get("pnl", trade.get("profit"))
        else:
            value = trade
        if value is None:
            continue
        pnl_values.append(float(value))

    if not pnl_values:
        return 0.0

    wins = [v for v in pnl_values if v > 0]
    losses = [abs(v) for v in pnl_values if v <= 0]
    win_rate = calculate_success_rate(len(wins), len(pnl_values))
    avg_win = sum(wins) / len(wins) if wins else 0.0
    avg_loss = sum(losses) / len(losses) if losses else 0.0
    return calculate_expectancy(win_rate, avg_win, avg_loss)


def calculate_kelly_criterion(win_rate: float, 
                             avg_win_loss_ratio: float) -> float:
    """
    Calculate Kelly criterion for optimal position sizing.
    
    Args:
        win_rate: Win rate as decimal (0-1)
        avg_win_loss_ratio: Ratio of average win to average loss
        
    Returns:
        float: Kelly percentage as decimal
    """
    # Convert win rate to decimal if it's a percentage
    if win_rate > 1:
        win_rate = win_rate / 100
        
    lose_rate = 1 - win_rate
    
    # Full Kelly formula: K = W/A - (1-W)/B where:
    # W = win rate, 1-W = lose rate
    # A = amount lost per trade (as positive number)
    # B = amount won per trade
    # Simplified when expressing as a ratio B/A:
    # K = W - (1-W)/(B/A)
    
    # Check valid inputs
    if lose_rate == 0 or avg_win_loss_ratio == 0:
        return 0
        
    kelly = win_rate - (lose_rate / avg_win_loss_ratio)
    
    # Limit to sensible range
    return max(0, min(kelly, 1))


def calculate_sharpe_ratio(returns: List[float], 
                         risk_free_rate: float = 0.0) -> float:
    """
    Calculate Sharpe ratio for a series of returns.
    
    Args:
        returns: List of period returns (not cumulative)
        risk_free_rate: Risk-free rate for the period
        
    Returns:
        float: Sharpe ratio
    """
    if not returns:
        return 0
        
    # Convert to numpy array for calculations
    returns_array = np.array(returns)
    
    # Calculate excess return
    excess_returns = returns_array - risk_free_rate
    
    # Calculate mean and standard deviation
    mean_excess_return = np.mean(excess_returns)
    std_excess_return = np.std(excess_returns, ddof=1)  # Use sample std
    
    if std_excess_return == 0:
        return 0
        
    # Calculate and return Sharpe ratio
    return mean_excess_return / std_excess_return


def calculate_sortino_ratio(returns: List[float], 
                          risk_free_rate: float = 0.0,
                          target_return: float = 0.0) -> float:
    """
    Calculate Sortino ratio for a series of returns.
    
    Args:
        returns: List of period returns (not cumulative)
        risk_free_rate: Risk-free rate for the period
        target_return: Target return (defaults to 0)
        
    Returns:
        float: Sortino ratio
    """
    if not returns:
        return 0
        
    # Convert to numpy array for calculations
    returns_array = np.array(returns)
    
    # Calculate excess return over risk-free rate
    excess_returns = returns_array - risk_free_rate
    
    # Calculate mean excess return
    mean_excess_return = np.mean(excess_returns)
    
    # Calculate downside deviation (only negative returns against target)
    downside_returns = excess_returns[excess_returns < target_return] - target_return
    
    if len(downside_returns) == 0:
        return float('inf')  # No downside, perfect Sortino
        
    downside_deviation = np.sqrt(np.mean(np.square(downside_returns)))
    
    if downside_deviation == 0:
        return 0
        
    # Calculate and return Sortino ratio
    return mean_excess_return / downside_deviation


def calculate_max_drawdown(equity_curve: List[float]) -> float:
    """
    Calculate maximum drawdown from an equity curve.
    
    Args:
        equity_curve: List of equity values over time
        
    Returns:
        float: Maximum drawdown as a percentage
    """
    if not equity_curve:
        return 0
        
    # Calculate running maximum
    running_max = np.maximum.accumulate(equity_curve)
    
    # Calculate drawdown in percent terms
    drawdowns = (equity_curve - running_max) / running_max * 100
    
    # Get the maximum drawdown
    max_drawdown = np.min(drawdowns)
    
    return abs(max_drawdown)


def calculate_calmar_ratio(annual_return: float, max_drawdown: float) -> float:
    """
    Calculate Calmar ratio.
    
    Args:
        annual_return: Annual return as a percentage
        max_drawdown: Maximum drawdown as a percentage
        
    Returns:
        float: Calmar ratio
    """
    if max_drawdown == 0:
        return float('inf')  # No drawdown, perfect Calmar
        
    return annual_return / max_drawdown


def calculate_volatility(prices: Union[pd.Series, List[float]], window: int = 20) -> float:
    """Calculate historical volatility based on log returns."""
    if isinstance(prices, list):
        prices = pd.Series(prices)
    returns = np.log(prices).diff().dropna()
    if returns.empty:
        return 0.0
    if len(returns) > window:
        returns = returns[-window:]
    return float(returns.std() * np.sqrt(len(returns)))


def calculate_correlation(
    series1: Union[pd.Series, List[float]],
    series2: Union[pd.Series, List[float]],
) -> float:
    """Compute the correlation coefficient between two data series."""
    if isinstance(series1, list):
        series1 = pd.Series(series1)
    if isinstance(series2, list):
        series2 = pd.Series(series2)
    if series1.empty or series2.empty:
        return 0.0
    min_len = min(len(series1), len(series2))
    if min_len == 0:
        return 0.0
    return float(series1[-min_len:].corr(series2[-min_len:]))


def calculate_correlation_matrix(
    symbol_dict: Dict[str, Union[np.ndarray, pd.Series]]
) -> pd.DataFrame:
    """Compute a correlation matrix from closing price data.

    Parameters
    ----------
    symbol_dict : Dict[str, Union[np.ndarray, pd.Series]]
        Mapping of symbols to arrays or Series of closing prices.

    Returns
    -------
    pandas.DataFrame
        Correlation matrix indexed and labeled by symbol.
    """

    if not symbol_dict:
        return pd.DataFrame()

    df = pd.DataFrame({k: pd.Series(v) for k, v in symbol_dict.items()})
    return df.corr()


def calculate_drawdown(
    equity_curve: Union[pd.Series, List[float]],
) -> Tuple[float, float]:
    """Calculate maximum and current drawdown percentages."""
    if isinstance(equity_curve, list):
        equity_curve = pd.Series(equity_curve)
    if equity_curve.empty:
        return 0.0, 0.0
    running_max = equity_curve.cummax()
    drawdowns = (equity_curve - running_max) / running_max * 100
    max_drawdown = drawdowns.min()
    current_drawdown = drawdowns.iloc[-1]
    return abs(float(max_drawdown)), abs(float(current_drawdown))


def calculate_liquidation_price(
    side: Union[str, enum.Enum],
    entry_price: float,
    leverage: float,
    maintenance_margin: float = 0.005,
) -> float:
    """Estimate liquidation price for a leveraged position."""
    if leverage <= 0 or entry_price <= 0:
        return 0.0
    if isinstance(side, enum.Enum):
        side = side.value
    side = str(side).lower()
    if side == "long":
        return entry_price * (1 - 1 / leverage + maintenance_margin)
    return entry_price * (1 + 1 / leverage - maintenance_margin)


def z_score(value: float, mean: float, std_dev: float) -> float:
    """
    Calculate z-score for a value.
    
    Args:
        value: Value to calculate z-score for
        mean: Mean of the distribution
        std_dev: Standard deviation of the distribution
        
    Returns:
        float: Z-score
    """
    if std_dev == 0:
        return 0
    return (value - mean) / std_dev


def calculate_z_score(value: float, data_series: List[float]) -> float:
    """
    Calculate the z-score of a value relative to a data series.
    
    Args:
        value: The value to calculate the z-score for
        data_series: List of historical values to compare against
        
    Returns:
        float: The z-score (number of standard deviations from the mean)
    """
    if not data_series or len(data_series) < 2:
        return 0.0
        
    mean = sum(data_series) / len(data_series)
    variance = sum((x - mean) ** 2 for x in data_series) / len(data_series)
    std_dev = variance ** 0.5
    
    if std_dev == 0:
        return 0.0
        
    return (value - mean) / std_dev


def is_price_consolidating(prices: List[float],
                         threshold_percent: float = 2.0) -> bool:
    """
    Check if price is consolidating within a range.
    
    Args:
        prices: List of prices
        threshold_percent: Maximum percentage difference for consolidation
        
    Returns:
        bool: True if price is consolidating
    """
    if not prices:
        return False
        
    price_min = min(prices)
    price_max = max(prices)
    price_range = price_max - price_min
    threshold = price_min * (threshold_percent / 100)
    
    return price_range <= threshold


def is_breaking_out(prices: List[float], 
                  lookback: int = 20,
                  threshold_percent: float = 2.0) -> bool:
    """
    Check if price is breaking out of a consolidation.
    
    Args:
        prices: List of prices (most recent last)
        lookback: Number of prices to look back for consolidation
        threshold_percent: Minimum percentage change for breakout
        
    Returns:
        bool: True if price is breaking out
    """
    if len(prices) < lookback + 1:
        return False
        
    # Get consolidation period prices
    consolidation_prices = prices[-lookback-1:-1]
    current_price = prices[-1]
    
    # Calculate consolidation range
    price_min = min(consolidation_prices)
    price_max = max(consolidation_prices)
    
    # Check if current price is breaking out
    threshold = price_max * (threshold_percent / 100)
    
    return (current_price > price_max + threshold or 
            current_price < price_min - threshold)


def calculate_pivot_points(high: float, low: float, close: float) -> Dict[str, float]:
    """
    Calculate pivot points (floor method).
    
    Args:
        high: High price
        low: Low price
        close: Close price
        
    Returns:
        Dict: Calculated pivot points
    """
    pivot = (high + low + close) / 3
    
    s1 = (2 * pivot) - high
    s2 = pivot - (high - low)
    s3 = low - 2 * (high - pivot)
    
    r1 = (2 * pivot) - low
    r2 = pivot + (high - low)
    r3 = high + 2 * (pivot - low)
    
    return {
        'pivot': pivot,
        'r1': r1,
        'r2': r2,
        'r3': r3,
        's1': s1,
        's2': s2,
        's3': s3
    }


# Backward compatibility alias
def pivot_points(high: float, low: float, close: float) -> Dict[str, float]:
    """Alias for :func:`calculate_pivot_points` for backward compatibility."""
    return calculate_pivot_points(high, low, close)

# Backwards compatibility alias

pivot_points = calculate_pivot_points

def obfuscate_sensitive_data(data: Union[str, Dict, List], level: int = 1) -> Union[str, Dict, List]:
    """
    Obfuscate sensitive data to prevent leakage of confidential information.
    Different from mask_sensitive_data, this focuses on scrubbing content rather than masking keys.
    
    Args:
        data: String, dictionary, or list to obfuscate
        level: Obfuscation level (1-3, higher means more aggressive)
        
    Returns:
        Obfuscated data in the same format as the input
    """
    if isinstance(data, str):
        # Obfuscate email addresses
        data = re.sub(r'[\w\.-]+@[\w\.-]+', '[EMAIL]', data)
        
        # Obfuscate phone numbers
        data = re.sub(r'\b(\+\d{1,2}\s?)?\(?\d{3}\)?[\s.-]?\d{3}[\s.-]?\d{4}\b', '[PHONE]', data)
        
        # Obfuscate IP addresses
        data = re.sub(r'\b\d{1,3}\.\d{1,3}\.\d{1,3}\.\d{1,3}\b', '[IP]', data)
        
        # Obfuscate URLs if level > 1
        if level > 1:
            data = re.sub(r'https?://(?:[-\w.]|(?:%[\da-fA-F]{2}))+', '[URL]', data)
        
        # Obfuscate financial values if level > 2
        if level > 2:
            # Match common currency patterns
            data = re.sub(r'[$€£¥]?\s?\d+(?:,\d{3})*(?:\.\d+)?', '[AMOUNT]', data)
            
    elif isinstance(data, dict):
        # Recursively process dictionary values
        return {k: obfuscate_sensitive_data(v, level) for k, v in data.items()}
        
    elif isinstance(data, list):
        # Recursively process list items
        return [obfuscate_sensitive_data(item, level) for item in data]
    
    return data


def exponential_smoothing(data: List[float], alpha: float = 0.3) -> List[float]:
    """
    Apply simple exponential smoothing to a time series.
    
    Args:
        data: List of data points (time series)
        alpha: Smoothing factor (0 < alpha < 1)
        
    Returns:
        List of smoothed values
    """
    if not data:
        return []
        
    if alpha <= 0 or alpha >= 1:
        raise ValueError("Alpha must be between 0 and 1 (exclusive)")
        
    smoothed = [data[0]]  # Initialize with first value
    
    for i in range(1, len(data)):
        # Formula: s_t = alpha * x_t + (1 - alpha) * s_{t-1}
        smoothed_val = alpha * data[i] + (1 - alpha) * smoothed[i-1]
        smoothed.append(smoothed_val)
        
    return smoothed

def exponential_smooth(data: List[float], alpha: float = 0.3) -> List[float]:
    """
    Alias for exponential_smoothing with a shorter name.
    
    Args:
        data: List of values to smooth
        alpha: Smoothing factor (0-1)
        
    Returns:
        List[float]: Smoothed values
    """
    return exponential_smoothing(data, alpha)

def periodic_reset(interval: float = 3600.0):
    """
    Decorator for functions that need to reset their state periodically.
    
    Args:
        interval: Time interval in seconds between resets
        
    Returns:
        Decorator function
    """
    def decorator(func):
        last_reset = {"time": time.time()}
        
        @functools.wraps(func)
        def wrapper(*args, **kwargs):
            current_time = time.time()
            
            # Check if it's time to reset
            if current_time - last_reset["time"] >= interval:
                # Reset by calling with reset flag
                if "reset" in inspect.signature(func).parameters:
                    result = func(*args, reset=True, **kwargs)
                else:
                    # For backward compatibility with functions that don't accept reset
                    result = func(*args, **kwargs)
                    
                last_reset["time"] = current_time
                return result
            else:
                # Normal call, no reset
                if "reset" in inspect.signature(func).parameters:
                    return func(*args, reset=False, **kwargs)
                else:
                    return func(*args, **kwargs)
                    
        return wrapper
    return decorator

def async_retry_with_backoff_decorator(max_retries=3, 
                                    backoff_factor=2, 
                                    initial_wait=1.0,
                                    max_wait=60.0,
                                    retry_exceptions=(Exception,)):
    """
    Decorator for retrying async functions with exponential backoff.
    
    Args:
        max_retries: Maximum number of retries
        backoff_factor: Multiplier for each successive backoff
        initial_wait: Initial wait time in seconds
        max_wait: Maximum wait time in seconds
        retry_exceptions: Exceptions to catch and retry on
        
    Returns:
        Decorated function
    """
    def decorator(func):
        @functools.wraps(func)
        async def wrapper(*args, **kwargs):
            return await async_retry_with_backoff(
                func, *args,
                max_retries=max_retries,
                backoff_factor=backoff_factor,
                initial_wait=initial_wait,
                max_wait=max_wait,
                retry_exceptions=retry_exceptions,
                **kwargs
            )
        return wrapper
    return decorator

# Alias for backward compatibility
async_retry_with_backoff = async_retry_with_backoff_decorator

# Define the interface for external usage
def cache_with_ttl(ttl_seconds=300):
    """
    Decorator for caching function results with a time-to-live (TTL).
    
    Args:
        ttl_seconds: Time-to-live in seconds (default: 300)
        
    Returns:
        Decorated function
    """
    import time
    import functools
    
    def decorator(func):
        cache = {}
        
        @functools.wraps(func)
        def wrapper(*args, **kwargs):
            # Create a key from the function arguments
            key = str(args) + str(sorted(kwargs.items()))
            
            # Check if result is in cache and not expired
            current_time = time.time()
            if key in cache:
                result, timestamp = cache[key]
                if current_time - timestamp < ttl_seconds:
                    return result
            
            # Call the function and cache the result
            result = func(*args, **kwargs)
            cache[key] = (result, current_time)
            
            # Clean up expired entries
            for k in list(cache.keys()):
                if current_time - cache[k][1] > ttl_seconds:
                    del cache[k]
                    
            return result
            
        return wrapper
        
    return decorator

def safe_execute(func, *args, default=None, log_error=True, **kwargs):
    """
    Execute a function safely, catching any exceptions.
    
    Args:
        func: Function to execute
        *args: Arguments to pass to the function
        default: Default value to return on error
        log_error: Whether to log the error
        **kwargs: Keyword arguments to pass to the function
        
    Returns:
        Function result or default value on error
    """
    import logging
    try:
        return func(*args, **kwargs)
    except Exception as e:
        if log_error:
            logger = logging.getLogger("utils")
            logger.error(f"Error executing {func.__name__}: {str(e)}")
        return default


def periodic_reset(seconds=None, minutes=None, hours=None, days=None):
    """
    Decorator for functions that should reset their state periodically.
    
    Args:
        seconds: Reset interval in seconds
        minutes: Reset interval in minutes
        hours: Reset interval in hours
        days: Reset interval in days
        
    Returns:
        Decorated function
    """
    import time
    import functools
    
    # Calculate total seconds
    total_seconds = 0
    if seconds:
        total_seconds += seconds
    if minutes:
        total_seconds += minutes * 60
    if hours:
        total_seconds += hours * 3600
    if days:
        total_seconds += days * 86400
        
    if total_seconds <= 0:
        total_seconds = 3600  # Default: 1 hour
    
    def decorator(func):
        # Store state
        state = {
            'last_reset': time.time(),
            'cache': {}
        }
        
        @functools.wraps(func)
        def wrapper(*args, **kwargs):
            # Check if reset is needed
            current_time = time.time()
            if current_time - state['last_reset'] > total_seconds:
                state['cache'] = {}
                state['last_reset'] = current_time
                
            # Generate cache key
            key = str(args) + str(sorted(kwargs.items()))
            
            # Check if result is cached
            if key in state['cache']:
                return state['cache'][key]
                
            # Call function and cache result
            result = func(*args, **kwargs)
            state['cache'][key] = result
            return result
            
        return wrapper
        
    return decorator


# Dictionary to store registered components
_REGISTERED_COMPONENTS = {}

def register_component(name, component):
    """
    Register a component by name for later retrieval.
    
    Args:
        name: Component name
        component: Component object or class
        
    Returns:
        The registered component
    """
    _REGISTERED_COMPONENTS[name] = component
    return component

def get_registered_components():
    """
    Get all registered components.
    
    Returns:
        Dictionary of registered components
    """
    return _REGISTERED_COMPONENTS.copy()

def get_registered_component(name, default=None):
    """
    Get a registered component by name.
    
    Args:
        name: Component name
        default: Default value if component not found
        
    Returns:
        The component or default value
    """
    return _REGISTERED_COMPONENTS.get(name, default)

def timeit(func):
    """Decorator for timing function execution."""
    @functools.wraps(func)
    async def async_wrapper(*args, **kwargs):
        start_time = time.time()
        result = await func(*args, **kwargs)
        elapsed_time = time.time() - start_time
        logger.debug(f"Function {func.__name__} took {elapsed_time:.4f} seconds")
        return result
        
    @functools.wraps(func)
    def sync_wrapper(*args, **kwargs):
        start_time = time.time()
        result = func(*args, **kwargs)
        elapsed_time = time.time() - start_time
        logger.debug(f"Function {func.__name__} took {elapsed_time:.4f} seconds")
        return result
        
    # Use appropriate wrapper based on whether the function is async or not
    if asyncio.iscoroutinefunction(func):
        return async_wrapper
    else:
        return sync_wrapper

# Alias for backward compatibility
timing_decorator = timeit

def execution_time_ms(func):
    """
    Decorator that measures execution time and returns it along with the result.
    
    Args:
        func: Function to measure execution time for
        
    Returns:
        Tuple of (result, execution_time_ms)
    """
    @functools.wraps(func)
    async def async_wrapper(*args, **kwargs):
        start_time = time.time()
        result = await func(*args, **kwargs)
        end_time = time.time()
        execution_time = (end_time - start_time) * 1000  # ms
        return result, execution_time
        
    @functools.wraps(func)
    def sync_wrapper(*args, **kwargs):
        start_time = time.time()
        result = func(*args, **kwargs)
        end_time = time.time()
        execution_time = (end_time - start_time) * 1000  # ms
        return result, execution_time
        
    # Use appropriate wrapper based on whether the function is async or not
    if asyncio.iscoroutinefunction(func):
        return async_wrapper
    else:
        return sync_wrapper

def rolling_apply(data, window, func):
    """
    Apply a function to rolling windows of a data series.
    
    Args:
        data: Data series (list or numpy array)
        window: Window size
        func: Function to apply to each window
        
    Returns:
        List of results for each window
    """
    if len(data) < window:
        return []
        
    result = []
    for i in range(len(data) - window + 1):
        window_data = data[i:i+window]
        result.append(func(window_data))
        
    return result

def numpy_rolling_window(arr, window):
    """
    Create rolling windows of a numpy array.
    
    Args:
        arr: Numpy array
        window: Window size
        
    Returns:
        Array of rolling windows
    """
    shape = arr.shape[:-1] + (arr.shape[-1] - window + 1, window)
    strides = arr.strides + (arr.strides[-1],)
    return np.lib.stride_tricks.as_strided(arr, shape=shape, strides=strides)

def parallelize_calculation(func, data_list, num_processes=None):
    """
    Parallelize a calculation across multiple processes.
    
    Args:
        func: Function to parallelize
        data_list: List of data items to process
        num_processes: Number of processes to use (None = CPU count)
        
    Returns:
        List of results
    """
    import multiprocessing
    
    if num_processes is None:
        num_processes = multiprocessing.cpu_count()
    
    if num_processes <= 1 or len(data_list) <= 1:
        # For small data or requested serial processing, don't use multiprocessing
        return [func(item) for item in data_list]
    
    with multiprocessing.Pool(processes=num_processes) as pool:
        results = pool.map(func, data_list)
    
    return results

# Alias for backward compatibility
parallelize = parallelize_calculation

def exponential_decay(values, decay_factor=0.9):
    """
    Apply exponential decay to a series of values.
    
    Args:
        values: List of values
        decay_factor: Decay factor (0-1)
        
    Returns:
        List of values with exponential decay applied
    """
    if not values:
        return []
    
    result = [values[0]]
    for i in range(1, len(values)):
        result.append(values[i] * decay_factor + result[i-1] * (1 - decay_factor))
    
    return result

def window_calculation(data, window, func, min_periods=None):
    """
    Apply a function to sliding windows of data.
    
    Args:
        data: List or numpy array of data
        window: Window size
        func: Function to apply to each window
        min_periods: Minimum number of observations required
        
    Returns:
        List of results
    """
    if isinstance(data, np.ndarray):
        # Use numpy functions for efficiency
        if min_periods is None:
            min_periods = window
        
        result = []
        for i in range(len(data)):
            if i < window - 1:
                if i >= min_periods - 1:
                    window_data = data[:i+1]
                    result.append(func(window_data))
                else:
                    result.append(None)
            else:
                window_data = data[i-window+1:i+1]
                result.append(func(window_data))
        
        return result
    else:
        # For regular lists
        if min_periods is None:
            min_periods = window
            
        result = []
        for i in range(len(data)):
            if i < window - 1:
                if i >= min_periods - 1:
                    window_data = data[:i+1]
                    result.append(func(window_data))
                else:
                    result.append(None)
            else:
                window_data = data[i-window+1:i+1]
                result.append(func(window_data))
                
        return result

def exponential_decay_weights(window, decay_factor=0.94):
    """
    Generate exponential decay weights for a window.
    
    Args:
        window: Window size
        decay_factor: Decay factor (0-1)
        
    Returns:
        Numpy array of weights that sum to 1
    """
    weights = np.array([decay_factor ** i for i in range(window)])
    weights = weights[::-1]  # Reverse to give higher weight to recent values
    return weights / weights.sum()  # Normalize to sum to 1

def sigmoid(x):
    """
    Calculate the sigmoid function for the input.
    
    Args:
        x: Input value
        
    Returns:
        Sigmoid value
    """
    import numpy as np
    return 1 / (1 + np.exp(-x))

def singleton(cls):
    """
    Decorator to implement the singleton pattern.
    
    Args:
        cls: Class to make singleton
        
    Returns:
        Singleton class
    """
    instances = {}
    
    def get_instance(*args, **kwargs):
        if cls not in instances:
            instances[cls] = cls(*args, **kwargs)
        return instances[cls]
    
    return get_instance

def setup_event_loop(debug=False, thread_name_prefix="", max_tasks=None):
    """
    Set up an asyncio event loop with proper configuration.
    
    Args:
        debug: Whether to enable debug mode
        thread_name_prefix: Prefix for thread names in the executor
        max_tasks: Maximum number of tasks in the event loop
        
    Returns:
        Configured event loop
    """
    import asyncio
    
    # Create a new event loop
    loop = asyncio.new_event_loop()
    
    # Configure the loop
    loop.set_debug(debug)
    
    # Configure thread pool executor
    if thread_name_prefix or max_tasks:
        from concurrent.futures import ThreadPoolExecutor
        executor = ThreadPoolExecutor(
            thread_name_prefix=thread_name_prefix,
            max_workers=max_tasks
        )
        loop.set_default_executor(executor)
    
    # Set as the current event loop
    asyncio.set_event_loop(loop)
    
    return loop

async def cancel_all_tasks(tasks, timeout=10.0):
    """
    Cancel all provided tasks and wait for them to complete.
    
    Args:
        tasks: Set or list of tasks to cancel
        timeout: Maximum time to wait for tasks to complete cancellation
        
    Returns:
        Set of tasks that did not complete within the timeout
    """
    import asyncio
    
    if not tasks:
        return set()
    
    # Convert to set if it's not already
    tasks = set(tasks)
    
    # Request cancellation for all tasks
    for task in tasks:
        if not task.done():
            task.cancel()
    
    # Wait for all tasks to complete cancellation
    pending = tasks
    try:
        # Use wait_for to limit the time we wait
        done, pending = await asyncio.wait(
            tasks, 
            timeout=timeout,
            return_when=asyncio.ALL_COMPLETED
        )
    except asyncio.CancelledError:
        # If this function itself is cancelled, re-cancel all tasks
        for task in pending:
            if not task.done():
                task.cancel()
        # Re-raise to propagate cancellation
        raise
    
    # Log warnings for tasks that didn't complete
    if pending:
        logger.warning(f"{len(pending)} tasks did not complete cancellation within {timeout}s")
    
    return pending
    
async def create_async_task(coro, name=None, logger=None):
    """
    Create and schedule an asyncio task with proper error handling.
    
    Args:
        coro: Coroutine to schedule as a task
        name: Optional name for the task
        logger: Optional logger for error reporting
        
    Returns:
        asyncio.Task: The created task
    """
    if name is None:
        name = create_task_name()
        
    if logger is None:
        logger = get_logger(__name__)
    
    async def _wrapped_coro():
        try:
            return await coro
        except asyncio.CancelledError:
            logger.debug(f"Task {name} was cancelled")
            raise
        except Exception as e:
            logger.error(f"Error in async task {name}: {str(e)}", exc_info=True)
            raise
    
    task = asyncio.create_task(_wrapped_coro(), name=name)
    return task


def validate_timeframe(timeframe: str) -> str:
    """
    Validate that a timeframe string is in the correct format.
    
    Args:
        timeframe: Timeframe string (e.g., '1m', '5m', '1h', '1d')
        
    Returns:
        str: The validated timeframe string
        
    Raises:
        ValueError: If the timeframe format is invalid
    """
    match = re.match(r'^(\d+)([smhdwM])$', timeframe)
    if not match:
        raise ValueError(f"Invalid timeframe format: {timeframe}")
        
    value, unit = match.groups()
    value = int(value)
    
    # Validate that the value is positive
    if value <= 0:
        raise ValueError(f"Timeframe value must be positive: {timeframe}")
        
    # Validate the unit
    if unit not in 'smhdwM':
        raise ValueError(f"Invalid timeframe unit: {unit}")
        
    return timeframe


def get_higher_timeframes(timeframe: str, count: int = 3) -> List[str]:
    """
    Generate a list of higher timeframes based on a given timeframe.
    
    Args:
        timeframe: Base timeframe string (e.g., '1m', '5m', '1h', '1d')
        count: Number of higher timeframes to generate
        
    Returns:
        List[str]: List of higher timeframe strings
    """
    # Validate the input timeframe
    validate_timeframe(timeframe)
    
    # Parse the timeframe
    value, unit = parse_timeframe(timeframe)
    
    # Define the unit progression
    unit_progression = ['m', 'h', 'd', 'w', 'M']
    
    # Define standard timeframe values for each unit
    standard_values = {
        's': [1, 5, 15, 30],
        'm': [1, 5, 15, 30],
        'h': [1, 2, 4, 6, 8, 12],
        'd': [1, 3, 7],
        'w': [1, 2],
        'M': [1, 3, 6]
    }
    
    result = []
    current_unit_idx = unit_progression.index(unit) if unit in unit_progression else -1
    
    # If the unit is seconds or not in the progression, start with minutes
    if unit == 's' or current_unit_idx == -1:
        current_unit_idx = 0  # Start with minutes
        
    # Generate higher timeframes
    remaining = count
    current_unit = unit
    
    while remaining > 0 and current_unit_idx < len(unit_progression):
        current_unit = unit_progression[current_unit_idx]
        
        # If we're still on the same unit as the input timeframe,
        # only consider values higher than the input value
        values_to_consider = [v for v in standard_values[current_unit]
                             if current_unit != unit or v > value]
        
        # If no higher values in this unit, move to the next unit
        if not values_to_consider:
            current_unit_idx += 1
            continue
            
        # Add timeframes from this unit
        for val in values_to_consider:
            if remaining <= 0:
                break
                
            result.append(f"{val}{current_unit}")
            remaining -= 1
            
        # Move to the next unit
        current_unit_idx += 1
    
    return result


def calculate_rolling_correlation(series1, series2, window=20):
    """
    Calculate rolling correlation between two series.
    
    Args:
        series1: First data series
        series2: Second data series
        window: Rolling window size
        
    Returns:
        List of correlation values
    """
    if len(series1) != len(series2):
        raise ValueError("Series must be of equal length")
        
    if len(series1) < window:
        return []
        
    correlations = []
    for i in range(window, len(series1) + 1):
        window_s1 = series1[i-window:i]
        window_s2 = series2[i-window:i]
        
        # Calculate correlation
        mean_s1 = sum(window_s1) / window
        mean_s2 = sum(window_s2) / window
        
        num = sum((window_s1[j] - mean_s1) * (window_s2[j] - mean_s2) for j in range(window))
        den1 = sum((window_s1[j] - mean_s1) ** 2 for j in range(window))
        den2 = sum((window_s2[j] - mean_s2) ** 2 for j in range(window))
        
        if den1 == 0 or den2 == 0:
            correlations.append(0)
        else:
            correlations.append(num / ((den1 * den2) ** 0.5))
            
    return correlations

def get_submodules(package_name):
    """
    Get all submodules of a package.
    
    Args:
        package_name: Name of the package
        
    Returns:
        List of submodule names
    """
    if isinstance(package_name, str):
        package = importlib.import_module(package_name)
    else:
        package = package_name
        package_name = package.__name__
    
    submodules = []
    for _, name, is_pkg in pkgutil.iter_modules(package.__path__, package_name + '.'):
        submodules.append(name)
        if is_pkg:
            submodules.extend(get_submodules(name))

    return submodules


def compress_data(data: Union[str, bytes]) -> bytes:
    """Compress data using gzip."""
    if isinstance(data, str):
        data = data.encode()
    return gzip.compress(data)


def decompress_data(data: bytes) -> str:
    """Decompress gzip-compressed data."""
    return gzip.decompress(data).decode()

def create_directory(path, exist_ok=True):
    """
    Create a directory and any necessary parent directories.
    
    Args:
        path: Directory path to create
        exist_ok: If True, don't raise an error if directory already exists
        
    Returns:
        Path to the created directory
    """
    try:
        os.makedirs(path, exist_ok=exist_ok)
        return path
    except Exception as e:
        logger.error(f"Failed to create directory {path}: {str(e)}")
        raise


def create_directory_if_not_exists(path: str) -> str:
    """Create directory if it does not already exist."""
    return create_directory(path, exist_ok=True)


<<<<<<< HEAD
def compress_data(data: bytes) -> bytes:
    """Compress binary data using gzip."""
    out = io.BytesIO()
    with gzip.GzipFile(fileobj=out, mode='wb') as f:
        f.write(data)
    return out.getvalue()


def decompress_data(data: bytes) -> bytes:
    """Decompress gzip-compressed binary data."""
    with gzip.GzipFile(fileobj=io.BytesIO(data)) as f:
        return f.read()
=======
def compress_data(data: Union[str, bytes]) -> bytes:
    """Compress data using gzip."""
    if isinstance(data, str):
        data = data.encode("utf-8")
    return gzip.compress(data)


def decompress_data(data: bytes) -> str:
    """Decompress gzip-compressed data."""
    return gzip.decompress(data).decode("utf-8")


def create_directory_if_not_exists(path: str) -> str:
    """Create directory if it does not already exist."""
    return create_directory(path, exist_ok=True)
    def create_directory_if_not_exists(path: str) -> str:
        """Create directory if it does not already exist."""
        return create_directory(path, exist_ok=True)


def create_directory_if_not_exists(path: str) -> str:
    """Create directory if it does not already exist."""
    return create_directory(path, exist_ok=True)


def compress_data(data: Any) -> bytes:
    """Serialize and gzip-compress arbitrary Python data."""
    try:
        serialized = pickle.dumps(data)
        return gzip.compress(serialized)
    except Exception as exc:  # pragma: no cover - best effort
        logger.error("Failed to compress data: %s", exc)
    def get_asset_precision(asset: str) -> int:
        """Return decimal precision for a given asset."""
        return POSITION_SIZE_PRECISION
def get_asset_precision(asset: str) -> int:
    """Return decimal precision for a given asset."""
    return POSITION_SIZE_PRECISION


    def compress_data(data: bytes) -> bytes:
        """Compress binary data using gzip."""
        import gzip
        return gzip.compress(data)


    def decompress_data(data: bytes) -> bytes:
        """Decompress gzip-compressed binary data."""
        import gzip
        return gzip.decompress(data)
def decompress_data(data: bytes) -> bytes:
    """Decompress gzip-compressed binary data."""
    import gzip
    return gzip.decompress(data)


    def compress_data(data: Any) -> bytes:
        """Serialize and compress data using pickle and zlib."""
        try:
            serialized = pickle.dumps(data)
            return zlib.compress(serialized)
        except Exception as e:
            logger.error(f"Failed to compress data: {str(e)}")
            raise


    def decompress_data(data: bytes) -> Any:
        """Decompress and deserialize data produced by :func:`compress_data`."""
        try:
            decompressed = gzip.decompress(data)
            return pickle.loads(decompressed)
        except Exception as exc:  # pragma: no cover - best effort
            logger.error("Failed to decompress data: %s", exc)
            return pickle.loads(zlib.decompress(data))
        except Exception as e:
            logger.error(f"Failed to decompress data: {str(e)}")
            raise

def decompress_data(data: bytes) -> Any:
    """Decompress and deserialize data produced by :func:`compress_data`."""
    try:
        decompressed = gzip.decompress(data)
        return pickle.loads(decompressed)
    except Exception as exc:  # pragma: no cover - best effort
        logger.error("Failed to decompress data: %s", exc)
        return pickle.loads(zlib.decompress(data))
    except Exception as e:
        logger.error(f"Failed to decompress data: {str(e)}")
        raise
>>>>>>> 367c96a2

class ThreadSafeDict:
    """
    Thread-safe dictionary implementation using a lock.
    """
    
    def __init__(self, initial_data=None):
        """
        Initialize the thread-safe dictionary.
        
        Args:
            initial_data: Optional initial dictionary data
        """
        self._dict = initial_data.copy() if initial_data else {}
        self._lock = threading.RLock()
    
    def __getitem__(self, key):
        """Get item with thread safety."""
        with self._lock:
            return self._dict[key]
    
    def __setitem__(self, key, value):
        """Set item with thread safety."""
        with self._lock:
            self._dict[key] = value
    
    def __delitem__(self, key):
        """Delete item with thread safety."""
        with self._lock:
            del self._dict[key]
    
    def __contains__(self, key):
        """Check if key exists with thread safety."""
        with self._lock:
            return key in self._dict
    
    def __len__(self):
        """Get dictionary length with thread safety."""
        with self._lock:
            return len(self._dict)
    
    def __iter__(self):
        """Iterate over keys with thread safety."""
        with self._lock:
            return iter(self._dict.copy())
    
    def get(self, key, default=None):
        """Get item with default value and thread safety."""
        with self._lock:
            return self._dict.get(key, default)
    
    def pop(self, key, default=None):
        """Pop item with thread safety."""
        with self._lock:
            return self._dict.pop(key, default)
    
    def clear(self):
        """Clear dictionary with thread safety."""
        with self._lock:
            self._dict.clear()
    
    def update(self, other=None, **kwargs):
        """Update dictionary with thread safety."""
        with self._lock:
            if other:
                self._dict.update(other)
            if kwargs:
                self._dict.update(kwargs)
    
    def items(self):
        """Get items with thread safety."""
        with self._lock:
            return list(self._dict.items())
    
    def keys(self):
        """Get keys with thread safety."""
        with self._lock:
            return list(self._dict.keys())
    
    def values(self):
        """Get values with thread safety."""
        with self._lock:
            return list(self._dict.values())
    
    def copy(self):
        """Get a copy of the dictionary with thread safety."""
        with self._lock:
            return self._dict.copy()


class ClassRegistry:
    """Simple registry for dynamically loaded classes."""

    def __init__(self) -> None:
        # Mapping of class name to the actual class reference
        self._classes: Dict[str, type] = {}

    def register(self, cls: Type) -> None:
        """Register a class reference using its ``__name__``."""
        self._classes[cls.__name__] = cls

    def get(self, name: str) -> type:
        """Retrieve a previously registered class by name.

        Raises:
            KeyError: If ``name`` is not registered.
        """
        try:
            return self._classes[name]
        except KeyError as exc:
            raise KeyError(f"{name!r} not registered") from exc

    def get_all(self) -> List[type]:
        """Return all registered class references."""
        return list(self._classes.values())


class AsyncService:
    """Minimal async service base class used by services throughout the system."""

    def __init__(
        self,
        name: str = "",
        config: Optional[Any] = None,
        signal_bus: Optional["SignalBus"] = None,
    ) -> None:
        self.name = name
        self.config = config or {}
        self.signal_bus = signal_bus or SignalBus()

    async def start(self) -> None:
        """Start the service.  Subclasses should override."""
        return None

    async def stop(self) -> None:
        """Stop the service.  Subclasses should override."""
        return None


class Signal(str, enum.Enum):
    """Enumeration of basic system-wide events for the signal bus."""

    ACCOUNT_BALANCE_UPDATED = "account_balance_updated"
    MARKET_DATA_UPDATED = "market_data_updated"
    TRADE_EXECUTED = "trade_executed"
    TRADE_CLOSED = "trade_closed"
    POSITION_SIZE_REQUESTED = "position_size_requested"
    POSITION_SIZE_RESPONSE = "position_size_response"
    STOP_LOSS_REQUESTED = "stop_loss_requested"
    STOP_LOSS_RESPONSE = "stop_loss_response"
    TAKE_PROFIT_REQUESTED = "take_profit_requested"
    TAKE_PROFIT_RESPONSE = "take_profit_response"
    RISK_ASSESSMENT_REQUESTED = "risk_assessment_requested"
    RISK_ASSESSMENT_RESPONSE = "risk_assessment_response"
    MARKET_REGIME_CHANGED = "market_regime_changed"
    VOLATILITY_SPIKE_DETECTED = "volatility_spike_detected"
    CIRCUIT_BREAKER_ACTIVATED = "circuit_breaker_activated"
    CIRCUIT_BREAKER_DEACTIVATED = "circuit_breaker_deactivated"
    RISK_LEVEL_CHANGED = "risk_level_changed"
    DRAWDOWN_PROTECTION_ACTIVATED = "drawdown_protection_activated"
    ADJUST_STOP_LOSS = "adjust_stop_loss"
    SERVICE_STARTED = "service_started"
    SERVICE_STOPPED = "service_stopped"


class SignalBus:
    """Simple synchronous signal bus for decoupled communication."""

    def __init__(self) -> None:
        self._subscribers: Dict[Signal, List[Callable]] = {}

    def register(self, signal: Signal, callback: Callable) -> None:
        """Register a callback for the given signal."""
        self._subscribers.setdefault(signal, []).append(callback)

    def emit(self, signal: Signal, *args: Any, **kwargs: Any) -> None:
        """Invoke callbacks registered for the given signal."""
        for cb in list(self._subscribers.get(signal, [])):
            if asyncio.iscoroutinefunction(cb):
                asyncio.create_task(cb(*args, **kwargs))
            else:
                cb(*args, **kwargs)

    # ``get_signal`` for backward compatibility with previous API
    def get_signal(self, name: str) -> "Signal":
        return Signal(name)

    # ``get`` is kept for backwards compatibility
    get = get_signal



# Additional utility functions needed by intelligence modules

def create_event_loop(debug=False, thread_name_prefix="", max_tasks=None):
    """
    Create and configure an asyncio event loop.
    
    This is a wrapper around setup_event_loop for backward compatibility.
    
    Args:
        debug: Enable asyncio debug mode
        thread_name_prefix: Prefix for thread names
        max_tasks: Maximum number of tasks
        
    Returns:
        Configured asyncio event loop
    """
    return setup_event_loop(debug, thread_name_prefix, max_tasks)

def run_in_executor(loop, executor, func, *args, **kwargs):
    """
    Run a function in an executor.
    
    Args:
        loop: Asyncio event loop
        executor: Executor to run the function in
        func: Function to run
        *args: Arguments to pass to the function
        **kwargs: Keyword arguments to pass to the function
        
    Returns:
        Future representing the execution of the function
    """
    if loop is None:
        loop = asyncio.get_event_loop()
    return loop.run_in_executor(executor, lambda: func(*args, **kwargs))

def benchmark(func):
    """
    Decorator to benchmark function execution time.
    
    Args:
        func: Function to benchmark
        
    Returns:
        Wrapped function that logs execution time
    """
    @functools.wraps(func)
    async def async_wrapper(*args, **kwargs):
        start_time = time.time()
        result = await func(*args, **kwargs)
        end_time = time.time()
        logger.debug(f"Function {func.__name__} took {(end_time - start_time) * 1000:.2f}ms to execute")
        return result
        
    @functools.wraps(func)
    def sync_wrapper(*args, **kwargs):
        start_time = time.time()
        result = func(*args, **kwargs)
        end_time = time.time()
        logger.debug(f"Function {func.__name__} took {(end_time - start_time) * 1000:.2f}ms to execute")
        return result
        
    if asyncio.iscoroutinefunction(func):
        return async_wrapper
    return sync_wrapper

def serialize_numpy(obj):
    """
    Serialize numpy arrays and other objects for JSON serialization.
    
    Args:
        obj: Object to serialize
        
    Returns:
        JSON-serializable representation of the object
    """
    if isinstance(obj, np.ndarray):
        return {
            "__type__": "numpy.ndarray",
            "data": obj.tolist(),
            "dtype": str(obj.dtype)
        }
    elif isinstance(obj, np.integer):
        return int(obj)
    elif isinstance(obj, np.floating):
        return float(obj)
    elif isinstance(obj, np.bool_):
        return bool(obj)
    elif isinstance(obj, (datetime.datetime, datetime.date)):
        return obj.isoformat()
    elif isinstance(obj, pd.DataFrame):
        return {
            "__type__": "pandas.DataFrame",
            "data": obj.to_dict(orient="records"),
            "index": obj.index.tolist() if not isinstance(obj.index, pd.RangeIndex) else None
        }
    elif isinstance(obj, pd.Series):
        return {
            "__type__": "pandas.Series",
            "data": obj.tolist(),
            "index": obj.index.tolist() if not isinstance(obj.index, pd.RangeIndex) else None,
            "name": obj.name
        }
    return obj

def serialize_dict(d: Dict[str, Any], exclude_keys: List[str] = None) -> str:
    """
    Serialize a dictionary to a JSON string with special handling for numpy types.
    
    Args:
        d: Dictionary to serialize
        exclude_keys: Optional list of keys to exclude from serialization
        
    Returns:
        str: JSON string representation of the dictionary
    """
    if exclude_keys:
        d = {k: v for k, v in d.items() if k not in exclude_keys}
        
    return json.dumps(d, cls=EnhancedJSONEncoder)

def deserialize_dict(s: str) -> Dict[str, Any]:
    """
    Deserialize a JSON string back to a dictionary.
    
    Args:
        s: JSON string to deserialize
        
    Returns:
        Dict[str, Any]: Deserialized dictionary
    """
    if not s:
        return {}
        
    try:
        return json.loads(s, object_hook=deserialize_numpy)
    except json.JSONDecodeError as e:
        logger.error(f"Failed to deserialize dictionary: {str(e)}")
        return {}

def deserialize_numpy(obj):
    """
    Deserialize objects serialized by serialize_numpy.
    
    Args:
        obj: Serialized object
        
    Returns:
        Deserialized object
    """
    if isinstance(obj, dict) and "__type__" in obj:
        if obj["__type__"] == "numpy.ndarray":
            return np.array(obj["data"], dtype=obj["dtype"] if "dtype" in obj else None)
        elif obj["__type__"] == "pandas.DataFrame":
            df = pd.DataFrame(obj["data"])
            if obj.get("index") is not None:
                df.index = obj["index"]
            return df
        elif obj["__type__"] == "pandas.Series":
            s = pd.Series(obj["data"], name=obj.get("name"))
            if obj.get("index") is not None:
                s.index = obj["index"]
            return s
    return obj

class TimeFrame(enum.Enum):
    """
    Enum for standard timeframes.
    This is an alias for the Timeframe enum for backward compatibility.
    """
    M1 = "1m"     # 1 minute
    M5 = "5m"     # 5 minutes
    M15 = "15m"   # 15 minutes
    M30 = "30m"   # 30 minutes
    H1 = "1h"     # 1 hour
    H4 = "4h"     # 4 hours
    D1 = "1d"     # 1 day
    W1 = "1w"     # 1 week
    MN1 = "1M"    # 1 month

def calculate_body_size(open_price, close_price):
    """
    Calculate the body size of a candlestick.
    
    Args:
        open_price: Opening price
        close_price: Closing price
        
    Returns:
        Absolute size of the candlestick body
    """
    return abs(close_price - open_price)

def get_timestamp():
    """
    Get current timestamp in milliseconds.
    Alias for current_timestamp for backward compatibility.
    
    Returns:
        int: Current timestamp in milliseconds
    """
    return current_timestamp()

def get_current_time():
    """
    Get current time as a datetime object.
    
    Returns:
        datetime.datetime: Current time
    """
    return datetime.datetime.now()

def calculate_shadow_size(open_price, close_price, high_price, low_price):
    """
    Calculate the upper and lower shadow sizes of a candlestick.
    
    Args:
        open_price: Opening price
        close_price: Closing price
        high_price: Highest price
        low_price: Lowest price
        
    Returns:
        tuple: (upper_shadow_size, lower_shadow_size)
    """
    body_high = max(open_price, close_price)
    body_low = min(open_price, close_price)
    
    upper_shadow = high_price - body_high
    lower_shadow = body_low - low_price
    
    return upper_shadow, lower_shadow
    
def calculate_vwap(prices: List[float], volumes: List[float], window: int = None) -> List[float]:
    """
    Calculate Volume Weighted Average Price (VWAP).
    
    Args:
        prices: List of prices (typically (high+low+close)/3)
        volumes: List of volumes
        window: Optional rolling window size (None for cumulative VWAP)
        
    Returns:
        List[float]: VWAP values
    """
    if len(prices) != len(volumes):
        raise ValueError("Prices and volumes must have the same length")
        
    if not prices:
        return []
        
    # Calculate price * volume
    pv = [p * v for p, v in zip(prices, volumes)]
    
    if window is None:
        # Cumulative VWAP
        cum_pv = np.cumsum(pv)
        cum_volume = np.cumsum(volumes)
        
        # Avoid division by zero
        cum_volume = np.where(cum_volume == 0, 1, cum_volume)
        
        vwap = cum_pv / cum_volume
    else:
        # Rolling VWAP
        window_pv = np.convolve(pv, np.ones(window), 'valid') / window
        window_volume = np.convolve(volumes, np.ones(window), 'valid') / window
        
        # Avoid division by zero
        window_volume = np.where(window_volume == 0, 1, window_volume)
        
        vwap = window_pv / window_volume
        
        # Pad the beginning to match input length
        padding = len(prices) - len(vwap)
        vwap = np.pad(vwap, (padding, 0), 'constant', constant_values=np.nan)
        
    return vwap.tolist()

def calculate_distance_percentage(price1: float, price2: float) -> float:
    """
    Calculate the percentage distance between two price points.
    
    Args:
        price1: First price point
        price2: Second price point
        
    Returns:
        float: Percentage distance between prices (absolute value)
    """
    if price1 == 0 or price2 == 0:
        return 0.0
    
    # Use average of two prices as the base to calculate percentage
    avg_price = (price1 + price2) / 2
    
    # Calculate absolute percentage difference
    distance_pct = abs(price1 - price2) / avg_price * 100.0
    
    return distance_pct

def calculate_distance(point1: Tuple[float, float], point2: Tuple[float, float]) -> float:
    """
    Calculate Euclidean distance between two points.
    
    Args:
        point1: First point as (x, y) tuple
        point2: Second point as (x, y) tuple
        
    Returns:
        float: Euclidean distance between points
    """
    return np.sqrt((point2[0] - point1[0])**2 + (point2[1] - point1[1])**2)

def is_higher_timeframe(higher_tf: str, lower_tf: str) -> bool:
    """
    Check if one timeframe is higher than another.
    
    Args:
        higher_tf: Potentially higher timeframe (e.g., '1h')
        lower_tf: Potentially lower timeframe (e.g., '5m')
        
    Returns:
        bool: True if higher_tf is actually higher than lower_tf
    """
    tf_seconds = {
        's': 1,
        'm': 60,
        'h': 3600,
        'd': 86400,
        'w': 604800,
        'M': 2592000  # Approximate month
    }
    
    # Parse timeframes
    higher_match = re.match(r'^(\d+)([smhdwM])$', higher_tf)
    lower_match = re.match(r'^(\d+)([smhdwM])$', lower_tf)
    
    if not higher_match or not lower_match:
        raise ValueError(f"Invalid timeframe format: {higher_tf} or {lower_tf}")
    
    higher_value, higher_unit = int(higher_match.group(1)), higher_match.group(2)
    lower_value, lower_unit = int(lower_match.group(1)), lower_match.group(2)
    
    higher_seconds = higher_value * tf_seconds[higher_unit]
    lower_seconds = lower_value * tf_seconds[lower_unit]
    
    return higher_seconds > lower_seconds

def calculate_imbalance(bids: List[Tuple[float, float]], asks: List[Tuple[float, float]],
                       depth: int = 10) -> float:
    """
    Calculate order book imbalance ratio.
    
    Args:
        bids: List of (price, volume) tuples for bids
        asks: List of (price, volume) tuples for asks
        depth: Depth of order book to consider
        
    Returns:
        Imbalance ratio (-1 to 1, negative means more asks, positive means more bids)
    """
    if not bids or not asks:
        return 0.0
    
    # Limit to specified depth
    bids = bids[:depth] if len(bids) > depth else bids
    asks = asks[:depth] if len(asks) > depth else asks
    
    # Calculate total volume
    bid_volume = sum(vol for _, vol in bids)
    ask_volume = sum(vol for _, vol in asks)
    
    total_volume = bid_volume + ask_volume
    
    # Avoid division by zero
    if total_volume == 0:
        return 0.0
    
    # Calculate imbalance ratio
    imbalance = (bid_volume - ask_volume) / total_volume
    
    return imbalance

def get_market_hours(exchange: str, asset_class: str = None) -> Dict[str, Any]:
    """
    Get market hours for a specific exchange and asset class.
    
    Args:
        exchange: Exchange name (e.g., 'binance', 'deriv')
        asset_class: Optional asset class (e.g., 'crypto', 'forex')
        
    Returns:
        Dict with market hours information:
            - is_open: Whether market is currently open
            - open_time: Daily opening time (UTC)
            - close_time: Daily closing time (UTC)
            - timezone: Timezone of the exchange
            - is_24h: Whether market is open 24/7
    """
    # Default to 24/7 for crypto exchanges
    if exchange.lower() in ['binance', 'coinbase', 'kraken', 'kucoin']:
        return {
            'is_open': True,
            'open_time': '00:00:00',
            'close_time': '00:00:00',
            'timezone': 'UTC',
            'is_24h': True
        }
    
    # Forex markets
    if asset_class and asset_class.lower() == 'forex':
        # Check if current time is in forex trading hours (approx. Sunday 5PM ET to Friday 5PM ET)
        now_utc = datetime.datetime.utcnow()
        weekday = now_utc.weekday()  # 0=Monday, 6=Sunday
        
        # Forex is closed from Friday 5PM to Sunday 5PM ET (approx. 9PM-9PM UTC)
        is_weekend_closure = (weekday == 4 and now_utc.hour >= 21) or \
                            weekday == 5 or \
                            (weekday == 6 and now_utc.hour < 21)
        
        return {
            'is_open': not is_weekend_closure,
            'open_time': '21:00:00' if weekday == 6 else '00:00:00',
            'close_time': '21:00:00' if weekday == 4 else '00:00:00',
            'timezone': 'UTC',
            'is_24h': False
        }
    
    # Default for other markets (conservative estimate)
    return {
        'is_open': True,  # Assume open by default
        'open_time': '00:00:00',
        'close_time': '00:00:00',
        'timezone': 'UTC',
        'is_24h': True
    }

def threaded_calculation(func, items, max_workers=None, *args, **kwargs):
    """
    Execute a function on multiple items using thread pool.
    
    Args:
        func: Function to execute
        items: List of items to process
        max_workers: Maximum number of worker threads
        *args, **kwargs: Additional arguments to pass to func
        
    Returns:
        List of results in the same order as items
    """
    if not items:
        return []
    
    if max_workers is None:
        max_workers = min(32, os.cpu_count() * 4)
    
    with ThreadPoolExecutor(max_workers=max_workers) as executor:
        futures = [executor.submit(func, item, *args, **kwargs) for item in items]
        return [future.result() for future in futures]

def create_batches(items, batch_size):
    """
    Split a list of items into batches of specified size.
    
    Args:
        items: List of items to batch
        batch_size: Size of each batch
        
    Returns:
        List of batches, where each batch is a list of items
    """
    return [items[i:i + batch_size] for i in range(0, len(items), batch_size)]

class UuidUtils:
    """Utility class for UUID operations."""
    
    @staticmethod
    def generate() -> str:
        """Generate a new UUID string."""
        return str(uuid.uuid4())
    
    @staticmethod
    def generate_short() -> str:
        """Generate a shorter UUID (first 8 chars)."""
        return str(uuid.uuid4())[:8]
    
    @staticmethod
    def is_valid(uuid_str: str) -> bool:
        """Check if a string is a valid UUID."""
        try:
            uuid.UUID(uuid_str)
            return True
        except ValueError:
            return False
    
    @staticmethod
    def generate_deterministic(namespace: str, name: str) -> str:
        """Generate a deterministic UUID based on namespace and name."""
        return str(uuid.uuid5(uuid.NAMESPACE_DNS, f"{namespace}:{name}"))

class HashUtils:
    """Utility class for hashing operations."""
    
    @staticmethod
    def md5(data: Union[str, bytes]) -> str:
        """Generate MD5 hash of data."""
        if isinstance(data, str):
            data = data.encode('utf-8')
        return hashlib.md5(data).hexdigest()
    
    @staticmethod
    def sha1(data: Union[str, bytes]) -> str:
        """Generate SHA1 hash of data."""
        if isinstance(data, str):
            data = data.encode('utf-8')
        return hashlib.sha1(data).hexdigest()
    
    @staticmethod
    def sha256(data: Union[str, bytes]) -> str:
        """Generate SHA256 hash of data."""
        if isinstance(data, str):
            data = data.encode('utf-8')
        return hashlib.sha256(data).hexdigest()
    
    @staticmethod
    def file_hash(filepath: str, algorithm: str = 'sha256') -> str:
        """Generate hash of file contents."""
        hash_func = getattr(hashlib, algorithm)()
        with open(filepath, 'rb') as f:
            for chunk in iter(lambda: f.read(4096), b''):
                hash_func.update(chunk)
        return hash_func.hexdigest()

def generate_uid(prefix: str = "uid") -> str:
    """
    Generate a unique identifier with optional prefix.
    
    Args:
        prefix: Optional prefix for the UID
        
    Returns:
        str: Unique identifier string
    """
    unique_id = str(uuid.uuid4())
    timestamp = int(time.time() * 1000)
    return f"{prefix}_{timestamp}_{unique_id[:8]}"

def generate_id(prefix: str = "id") -> str:
    """
    Generate a unique identifier with optional prefix.
    Alias for generate_uid for backward compatibility.
    
    Args:
        prefix: Optional prefix for the ID
        
    Returns:
        str: Unique identifier string
    """
    return generate_uid(prefix)
def memoize(func):
    """
    Decorator to memoize function results for faster repeated calls.
    
    Args:
        func: Function to memoize
        
    Returns:
        Wrapped function with memoization
    """
    cache = {}
    
    @functools.wraps(func)
    def wrapper(*args, **kwargs):
        # Create a key from the function arguments
        key = str(args) + str(sorted(kwargs.items()))
        
        if key not in cache:
            cache[key] = func(*args, **kwargs)
        return cache[key]
    
    # Add a clear_cache method to the wrapper function
    wrapper.clear_cache = lambda: cache.clear()
    
    return wrapper

class TimestampUtils:
    """Utility class for timestamp operations and conversions."""
    
    @staticmethod
    def to_milliseconds(dt: Union[datetime, str, int, float]) -> int:
        """Convert various time formats to millisecond timestamp."""
        if isinstance(dt, datetime):
            return int(dt.timestamp() * 1000)
        elif isinstance(dt, str):
            return int(parse_datetime(dt).timestamp() * 1000)
        elif isinstance(dt, (int, float)):
            # If already a timestamp, ensure it's in milliseconds
            if dt > 1e16:  # nanoseconds
                return int(dt / 1000000)
            elif dt > 1e13:  # microseconds
                return int(dt / 1000)
            elif dt > 1e10:  # milliseconds
                return int(dt)
            else:  # seconds
                return int(dt * 1000)
        else:
            raise ValueError(f"Unsupported timestamp format: {type(dt)}")
    
    @staticmethod
    def from_milliseconds(ms: int) -> datetime:
        """Convert millisecond timestamp to datetime object."""
        return datetime.fromtimestamp(ms / 1000)
    
    @staticmethod
    def now_ms() -> int:
        """Get current time in milliseconds."""
        return int(time.time() * 1000)
    
    @staticmethod
    def format_ms(ms: int, fmt: str = "%Y-%m-%d %H:%M:%S") -> str:
        """Convert milliseconds timestamp to formatted string."""
        dt = datetime.datetime.fromtimestamp(ms / 1000)
        return dt.strftime(fmt)


# Trading-specific utility functions
def calculate_price_precision(symbol: str, exchange: str = None) -> int:
    """
    Calculate the price precision for a given symbol and exchange.
    
    Args:
        symbol: Trading symbol (e.g., 'BTC/USDT')
        exchange: Exchange name (optional)
        
    Returns:
        int: Number of decimal places for price
    """
    # Default precisions for common symbols
    default_precisions = {
        'BTC': 2,
        'ETH': 2,
        'LTC': 2,
        'XRP': 5,
        'ADA': 6,
        'DOT': 4,
        'BNB': 3,
        'SOL': 3,
        'DOGE': 7,
        'USDT': 2,
        'USDC': 2,
        'DEFAULT': 8
    }
    
    # Extract base currency from symbol
    base = symbol.split('/')[0] if '/' in symbol else symbol
    
    # Return default precision for the base currency or DEFAULT if not found
    return default_precisions.get(base, default_precisions['DEFAULT'])


def calculate_quantity_precision(symbol: str, exchange: str = None) -> int:
    """
    Calculate the quantity precision for a given symbol and exchange.
    
    Args:
        symbol: Trading symbol (e.g., 'BTC/USDT')
        exchange: Exchange name (optional)
        
    Returns:
        int: Number of decimal places for quantity
    """
    # Default precisions for common symbols
    default_precisions = {
        'BTC': 6,
        'ETH': 5,
        'LTC': 4,
        'XRP': 1,
        'ADA': 1,
        'DOT': 2,
        'BNB': 3,
        'SOL': 2,
        'DOGE': 0,
        'USDT': 2,
        'USDC': 2,
        'DEFAULT': 8
    }
    
    # Extract base currency from symbol
    base = symbol.split('/')[0] if '/' in symbol else symbol
    
    # Return default precision for the base currency or DEFAULT if not found
    return default_precisions.get(base, default_precisions['DEFAULT'])


def round_to_precision(value: float, precision: int) -> float:
    """
    Round a value to a specific number of decimal places.
    
    Args:
        value: Value to round
        precision: Number of decimal places
        
    Returns:
        float: Rounded value
    """
    factor = 10 ** precision
    return round(value * factor) / factor


def convert_timeframe(timeframe: str, to_format: str = 'seconds') -> Union[int, str]:
    """
    Convert a timeframe string to different formats.
    
    Args:
        timeframe: Timeframe string (e.g., '1m', '5m', '1h', '1d')
        to_format: Target format ('seconds', 'minutes', 'hours', 'days', or 'pandas')
        
    Returns:
        Union[int, str]: Converted timeframe
    """
    # Parse timeframe
    match = re.match(r'^(\d+)([smhdwM])$', timeframe)
    if not match:
        raise ValueError(f"Invalid timeframe format: {timeframe}")
        
    value, unit = match.groups()
    value = int(value)
    
    # Convert to seconds first
    if unit == 's':
        seconds = value
    elif unit == 'm':
        seconds = value * 60
    elif unit == 'h':
        seconds = value * 60 * 60
    elif unit == 'd':
        seconds = value * 60 * 60 * 24
    elif unit == 'w':
        seconds = value * 60 * 60 * 24 * 7
    elif unit == 'M':
        seconds = value * 60 * 60 * 24 * 30  # Approximate
    else:
        raise ValueError(f"Invalid timeframe unit: {unit}")
    
    # Convert to target format
    if to_format == 'seconds':
        return seconds
    elif to_format == 'minutes':
        return seconds / 60
    elif to_format == 'hours':
        return seconds / (60 * 60)
    elif to_format == 'days':
        return seconds / (60 * 60 * 24)
    elif to_format == 'pandas':
        # Convert to pandas frequency string
        if unit == 's':
            return f"{value}S"
        elif unit == 'm':
            return f"{value}T"
        elif unit == 'h':
            return f"{value}H"
        elif unit == 'd':
            return f"{value}D"
        elif unit == 'w':
            return f"{value}W"
        elif unit == 'M':
            return f"{value}M"
    else:
        raise ValueError(f"Invalid target format: {to_format}")


def calculate_order_cost(price: float, quantity: float, fee_rate: float = 0.001) -> float:
    """
    Calculate the total cost of an order including fees.
    
    Args:
        price: Order price
        quantity: Order quantity
        fee_rate: Fee rate as a decimal (default: 0.1%)
        
    Returns:
        float: Total order cost
    """
    base_cost = price * quantity
    fee = base_cost * fee_rate
    return base_cost + fee


def calculate_order_risk(price: float, stop_loss: float, quantity: float,
                         account_balance: float) -> float:
    """
    Calculate the risk percentage of an order relative to account balance.
    
    Args:
        price: Entry price
        stop_loss: Stop loss price
        quantity: Order quantity
        account_balance: Total account balance
        
    Returns:
        float: Risk as a percentage of account balance
    """
    if price <= 0 or account_balance <= 0:
        return 0.0
        
    # Calculate potential loss
    loss_per_unit = abs(price - stop_loss)
    total_loss = loss_per_unit * quantity
    
    # Calculate risk percentage
    risk_percentage = (total_loss / account_balance) * 100
    
    return risk_percentage


def normalize_price(price: float, tick_size: float) -> float:
    """
    Normalize a price to comply with exchange tick size requirements.
    
    Args:
        price: Raw price
        tick_size: Minimum price increment
        
    Returns:
        float: Normalized price
    """
    if tick_size <= 0:
        return price
        
    return round(price / tick_size) * tick_size


def normalize_quantity(quantity: float, step_size: float, min_quantity: float = 0) -> float:
    """
    Normalize a quantity to comply with exchange step size requirements.
    
    Args:
        quantity: Raw quantity
        step_size: Minimum quantity increment
        min_quantity: Minimum allowed quantity
        
    Returns:
        float: Normalized quantity
    """
    if step_size <= 0:
        return max(quantity, min_quantity)
        
    normalized = round(quantity / step_size) * step_size
    
    # Ensure the quantity is at least the minimum
    return max(normalized, min_quantity)


__all__ = [
    # Time utilities
    'timestamp_ms', 'current_timestamp', 'current_timestamp_micros', 'current_timestamp_nanos',
    'timestamp_to_datetime', 'datetime_to_timestamp', 'parse_datetime',
    'format_datetime', 'timeframe_to_seconds', 'timeframe_to_timedelta',
    'round_timestamp', 'generate_timeframes', 'parse_timeframe', 'validate_timeframe',
    'get_higher_timeframes', 'TimestampUtils',
    
    # Data handling and trading utilities
    'calculate_price_precision', 'calculate_quantity_precision',
    'round_to_precision', 'convert_timeframe', 'calculate_order_cost',
    'calculate_order_risk', 'normalize_price', 'normalize_quantity',
    'parse_decimal', 'safe_divide', 'round_to_tick', 'round_to_tick_size', 'calculate_change_percent',
    'normalize_value', 'moving_average', 'exponential_moving_average', 'rolling_window',
    
    # String and format
    'camel_to_snake', 'snake_to_camel', 'format_number', 'format_currency', 'truncate_string',
    'pluralize',
    
    # JSON and data structures
    'EnhancedJSONEncoder', 'JsonEncoder', 'json_dumps', 'json_loads', 'deep_update', 'deep_get',
    'flatten_dict', 'unflatten_dict', 'dict_to_object', 'dict_to_namedtuple', 'group_by', 'chunks',
    'filter_none_values', 'find_duplicate_items', 'merge_lists',
    
    # Security and validation
    'generate_secure_random_string', 'generate_uuid', 'generate_hmac_signature',
    'is_valid_url', 'is_valid_email', 'sanitize_filename', 'validate_required_keys',
    'mask_sensitive_data', 'hash_content', 'generate_uid',
    
    # Network and system
    'get_host_info', 'is_port_open', 'rate_limit', 'rate_limited', 'retry', 'timer',
    'retry_with_backoff', 'exponential_backoff', 'time_execution', 'calculate_checksum',
    
    # Async utilities
    'ensure_future', 'create_task_name',
    
    # Thread-safe utilities
    'AtomicCounter', 'SafeDict',
    
    # Trading-specific
    'calculate_order_size', 'calculate_position_value', 'calculate_pip_value', 'calculate_arbitrage_profit',
    'calculate_position_size', 'calculate_volatility', 'calculate_correlation', 'calculate_drawdown',
    'calculate_liquidation_price', 'calculate_risk_reward', 'calculate_win_rate',
    'calculate_risk_reward_ratio', 'calculate_confidence_score', 'normalize_probability',
    'weighted_average', 'time_weighted_average', 'validate_signal', 'calculate_expectancy',
    'calculate_kelly_criterion', 'calculate_sharpe_ratio', 'calculate_sortino_ratio',
    'calculate_max_drawdown', 'calculate_calmar_ratio', 'z_score',
    'is_price_consolidating', 'is_breaking_out', 'calculate_pivot_points', 'pivot_points',
    'periodic_reset', 'obfuscate_sensitive_data', 'exponential_smoothing',
    'calculate_distance', 'calculate_distance_percentage', 'memoize',
    'is_higher_timeframe', 'threaded_calculation', 'create_batches',
    'create_directory', 'create_directory_if_not_exists', 'compress_data', 'decompress_data',
    'is_price_consolidating', 'is_breaking_out', 'calculate_pivot_points',
    'pivot_points',
    'periodic_reset', 'obfuscate_sensitive_data', 'exponential_smoothing',
    'calculate_distance', 'calculate_distance_percentage', 'memoize',
    'is_higher_timeframe', 'threaded_calculation', 'create_batches',
<<<<<<< HEAD
    'create_directory', 'create_directory_if_not_exists', 'compress_data', 'decompress_data',
=======
    'create_directory', 'create_directory_if_not_exists',
    'compress_data', 'decompress_data', 'pivot_points',
    'get_asset_precision',
    'compress_data', 'decompress_data',
    'create_directory', 'create_directory_if_not_exists',

    'create_directory', 'create_directory_if_not_exists', 'compress_data', 'decompress_data',


    'create_directory', 'create_directory_if_not_exists',
    'compress_data', 'decompress_data', 'pivot_points',

    'get_asset_precision',
    'compress_data', 'decompress_data',

    'create_directory', 'create_directory_if_not_exists', 'compress_data', 'decompress_data',

>>>>>>> 367c96a2
    'UuidUtils', 'HashUtils', 'SecurityUtils',
    'ClassRegistry', 'AsyncService', 'Signal', 'SignalBus'
]

class SecurityUtils:
    """Utility class for security operations."""
    
    @staticmethod
    def encrypt(data: str, key: str) -> str:
        """
        Encrypt data using a key.
        
        Args:
            data: Data to encrypt
            key: Encryption key
            
        Returns:
            str: Encrypted data in base64 format
        """
        if not data:
            return ""
            
        # Create a simple encryption using HMAC and base64
        if isinstance(data, str):
            data = data.encode('utf-8')
        if isinstance(key, str):
            key = key.encode('utf-8')
            
        h = hmac.new(key, data, hashlib.sha256)
        signature = h.digest()
        
        # Combine data and signature and encode
        result = base64.b64encode(data + signature).decode('utf-8')
        return result
    
    @staticmethod
    def decrypt(encrypted_data: str, key: str) -> str:
        """
        Decrypt data using a key.
        
        Args:
            encrypted_data: Encrypted data in base64 format
            key: Decryption key
            
        Returns:
            str: Decrypted data
        """
        if not encrypted_data:
            return ""
            
        try:
            # Decode from base64
            if isinstance(key, str):
                key = key.encode('utf-8')
                
            decoded = base64.b64decode(encrypted_data)
            
            # Extract data and signature
            data = decoded[:-32]  # SHA256 digest is 32 bytes
            signature = decoded[-32:]
            
            # Verify signature
            h = hmac.new(key, data, hashlib.sha256)
            calculated_signature = h.digest()
            
            if not hmac.compare_digest(signature, calculated_signature):
                raise ValueError("Invalid signature, data may be tampered")
                
            # Return decrypted data
            return data.decode('utf-8')
        except Exception as e:
            logger.error(f"Decryption error: {str(e)}")
            return ""
    
    @staticmethod
    def hash_password(password: str, salt: str = None) -> Tuple[str, str]:
        """
        Hash a password with optional salt.
        
        Args:
            password: Password to hash
            salt: Optional salt (generated if not provided)
            
        Returns:
            Tuple[str, str]: (hashed_password, salt)
        """
        if salt is None:
            salt = os.urandom(16).hex()
        
        if isinstance(password, str):
            password = password.encode('utf-8')
        if isinstance(salt, str):
            salt = salt.encode('utf-8')
            
        # Use PBKDF2 for password hashing
        key = hashlib.pbkdf2_hmac('sha256', password, salt, 100000)
        hashed = base64.b64encode(key).decode('utf-8')
        
        return hashed, salt.decode('utf-8') if isinstance(salt, bytes) else salt
    
    @staticmethod
    def verify_password(password: str, hashed_password: str, salt: str) -> bool:
        """
        Verify a password against a hash.
        
        Args:
            password: Password to verify
            hashed_password: Stored hash
            salt: Salt used for hashing
            
        Returns:
            bool: True if password matches
        """
        if isinstance(password, str):
            password = password.encode('utf-8')
        if isinstance(salt, str):
            salt = salt.encode('utf-8')
            
        # Hash the input password with the same salt
        key = hashlib.pbkdf2_hmac('sha256', password, salt, 100000)
        calculated_hash = base64.b64encode(key).decode('utf-8')
        
        # Compare hashes
        return hashed_password == calculated_hash<|MERGE_RESOLUTION|>--- conflicted
+++ resolved
@@ -3380,7 +3380,6 @@
     return create_directory(path, exist_ok=True)
 
 
-<<<<<<< HEAD
 def compress_data(data: bytes) -> bytes:
     """Compress binary data using gzip."""
     out = io.BytesIO()
@@ -3393,7 +3392,7 @@
     """Decompress gzip-compressed binary data."""
     with gzip.GzipFile(fileobj=io.BytesIO(data)) as f:
         return f.read()
-=======
+
 def compress_data(data: Union[str, bytes]) -> bytes:
     """Compress data using gzip."""
     if isinstance(data, str):
@@ -3483,7 +3482,6 @@
     except Exception as e:
         logger.error(f"Failed to decompress data: {str(e)}")
         raise
->>>>>>> 367c96a2
 
 class ThreadSafeDict:
     """
@@ -4587,9 +4585,7 @@
     'periodic_reset', 'obfuscate_sensitive_data', 'exponential_smoothing',
     'calculate_distance', 'calculate_distance_percentage', 'memoize',
     'is_higher_timeframe', 'threaded_calculation', 'create_batches',
-<<<<<<< HEAD
     'create_directory', 'create_directory_if_not_exists', 'compress_data', 'decompress_data',
-=======
     'create_directory', 'create_directory_if_not_exists',
     'compress_data', 'decompress_data', 'pivot_points',
     'get_asset_precision',
@@ -4607,7 +4603,6 @@
 
     'create_directory', 'create_directory_if_not_exists', 'compress_data', 'decompress_data',
 
->>>>>>> 367c96a2
     'UuidUtils', 'HashUtils', 'SecurityUtils',
     'ClassRegistry', 'AsyncService', 'Signal', 'SignalBus'
 ]
