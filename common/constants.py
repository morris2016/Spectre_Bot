#!/usr/bin/env python3
"""
QuantumSpectre Elite Trading System
System Constants and Enumerations

This module provides system-wide constants, enumerations, and configuration defaults
used throughout the QuantumSpectre Elite Trading System.
"""

import os
import enum
from pathlib import Path
from typing import Dict, List, Any, Set, Optional, Union

# System information
VERSION = "1.0.0"
CONFIG_SCHEMA_VERSION = 1
SYSTEM_NAME = "QuantumSpectre Elite Trading System"
AUTHOR = "QuantumSpectre Team"
LICENSE = "MIT"
# Supported trading platforms
SUPPORTED_PLATFORMS = ["deriv", "binance"]

# Asset types
ASSET_TYPES = ["crypto", "forex", "stocks", "indices", "commodities", "futures", "options"]

# Strategy types
STRATEGY_TYPES = [
    "trend_following", "mean_reversion", "breakout", "momentum", "statistical_arbitrage",
    "market_making", "sentiment_based", "machine_learning", "pattern_recognition",
    "volatility_based", "order_flow", "market_structure", "multi_timeframe",
    "adaptive", "ensemble", "reinforcement_learning", "regime_based"
]

# Execution modes
EXECUTION_MODES = [
    "live", "paper", "backtest", "simulation", "optimization", "stress_test"
]

# Slippage models
SLIPPAGE_MODELS = [
    "fixed", "percentage", "volume_based", "volatility_based", "orderbook_based", "impact_based"
]

# Supported assets per platform
SUPPORTED_ASSETS = {
    "binance": [
        "BTC", "ETH", "USDT", "BNB", "ADA", "XRP", "DOGE", "SOL", "DOT", "LTC",
        "BCH", "LINK", "MATIC", "ATOM", "AVAX", "TRX", "XLM", "NEAR", "FIL", "EOS",
        "AAVE", "UNI", "SAND", "MANA", "SHIB", "ALGO", "FTM", "ETC", "ZIL", "VET",
        "THETA", "XTZ", "GRT", "CHZ", "ENJ", "BAT", "ZRX", "1INCH", "COMP", "SNX",
        "YFI", "CRV", "KSM", "DASH", "OMG", "QTUM", "ICX", "ONT", "WAVES", "LRC",
        "BTT", "HOT", "NANO", "SC", "ZEN", "STMX", "ANKR", "CELR", "CVC", "DENT",
        "IOST", "KAVA", "NKN", "OCEAN", "RLC", "STORJ", "TOMO", "WRX", "XEM", "ZEC"
    ],
    "deriv": [
        "BTC", "ETH", "LTC", "USDC", "USDT", "XRP"
    ]
}


# Environment
ENV_PRODUCTION = "production"
ENV_DEVELOPMENT = "development"
ENV_TESTING = "testing"

# Default configuration paths
DEFAULT_CONFIG_PATH = os.environ.get(
    "QUANTUM_SPECTRE_CONFIG",
    str(Path.home() / ".quantumspectre" / "config.yml")
)
DEFAULT_DATA_DIR = os.environ.get(
    "QUANTUM_SPECTRE_DATA",
    str(Path.home() / ".quantumspectre" / "data")
)
STORAGE_ROOT_PATH = os.environ.get(
    "QUANTUM_SPECTRE_STORAGE",
    str(Path.home() / ".quantumspectre" / "storage")
)
DEFAULT_LOG_DIR = os.environ.get(
    "QUANTUM_SPECTRE_LOGS",
    str(Path.home() / ".quantumspectre" / "logs")
)
DEFAULT_MODEL_DIR = os.environ.get(
    "QUANTUM_SPECTRE_MODELS",
    str(Path.home() / ".quantumspectre" / "models")
)

# Service names and dependencies
SERVICE_NAMES = {
    "data_ingest": "Data Ingestion Service",
    "data_feeds": "Data Feeds Service",
    "feature_service": "Feature Service",
    "intelligence": "Intelligence Service",
    "ml_models": "ML Models Service",
    "strategy_brains": "Strategy Brains Service",
    "brain_council": "Brain Council Service",
    "execution_engine": "Execution Engine Service",
    "risk_manager": "Risk Manager Service",
    "backtester": "Backtester Service",
    "monitoring": "Monitoring Service",
    "api_gateway": "API Gateway Service",
    "ui": "UI Service"
}

SERVICE_DEPENDENCIES = {
    "data_ingest": [],
    "data_feeds": ["data_ingest"],
    "feature_service": ["data_feeds"],
    "intelligence": ["feature_service"],
    "ml_models": ["feature_service"],
    "strategy_brains": ["intelligence", "ml_models"],
    "brain_council": ["strategy_brains"],
    "execution_engine": ["brain_council", "risk_manager"],
    "risk_manager": ["data_feeds"],
    "backtester": ["feature_service", "strategy_brains", "risk_manager"],
    "monitoring": [],
    "api_gateway": ["brain_council", "execution_engine", "monitoring"],
    "ui": ["api_gateway"]
}

SERVICE_STARTUP_ORDER = [
    "data_ingest",
    "data_feeds",
    "feature_service",
    "intelligence",
    "ml_models",
    "strategy_brains",
    "risk_manager",
    "brain_council",
    "execution_engine",
    "backtester",
    "monitoring",
    "api_gateway",
    "ui"
]

DATA_INGEST_METRICS_PREFIX = "data_ingest"


# Database constants
DATABASE_POOL_MIN_SIZE = 5
DATABASE_POOL_MAX_SIZE = 20
DATABASE_MAX_QUERIES = 50000
DATABASE_CONNECTION_TIMEOUT = 60  # seconds
DATABASE_COMMAND_TIMEOUT = 60  # seconds

# API rate limits
API_RATE_LIMIT_DEFAULT = 100  # requests per minute
API_RATE_LIMIT_TRADING = 20   # requests per minute
API_RATE_LIMIT_AUTH = 10      # requests per minute

# WebSocket constants
WEBSOCKET_MAX_CONNECTIONS = 10000
WEBSOCKET_PING_INTERVAL = 30  # seconds
WEBSOCKET_PING_TIMEOUT = 10   # seconds
WEBSOCKET_CLOSE_TIMEOUT = 5   # seconds

# HTTP constants
HTTP_TIMEOUT_DEFAULT = 10  # seconds
HTTP_TIMEOUT_FEED = 30     # seconds
HTTP_TIMEOUT_LONG = 120    # seconds
HTTP_MAX_RETRIES = 3
HTTP_RETRY_BACKOFF = 2.0   # exponential backoff factor

# Authentication
TOKEN_EXPIRY_ACCESS = 3600  # 1 hour in seconds
TOKEN_EXPIRY_REFRESH = 2592000  # 30 days in seconds
PASSWORD_MIN_LENGTH = 10
PASSWORD_HASH_ALGORITHM = "pbkdf2_sha256"
PASSWORD_SALT_LENGTH = 32
PASSWORD_HASH_ITERATIONS = 200000

# Cache settings
CACHE_DEFAULT_TTL = 300  # seconds
CACHE_LONG_TTL = 3600  # seconds
CACHE_VERY_LONG_TTL = 86400  # 1 day in seconds

# Threading and process limits
DEFAULT_THREAD_POOL_SIZE = 10
MAX_THREAD_POOL_SIZE = 100
DEFAULT_PROCESS_POOL_SIZE = 4
MAX_PROCESS_POOL_SIZE = 16

# Memory limits
MEMORY_WARNING_THRESHOLD = 0.85  # 85% of available RAM
MEMORY_CRITICAL_THRESHOLD = 0.95  # 95% of available RAM

# Threading and processing limits for market data
MARKET_DATA_MAX_WORKERS = 16  # Maximum number of workers for market data processing

# Logging levels
LOG_LEVELS = {
    "CRITICAL": 50,
    "ERROR": 40,
    "WARNING": 30,
    "INFO": 20,
    "DEBUG": 10,
    "NOTSET": 0
}
# Feature Service specific constants
FEATURE_PRIORITY_LEVELS = ["high", "normal", "low"]

#======================================
DEFAULT_FEATURE_PARAMS = {} # Default parameters for feature calculations
# Exchange and Trading Constants
#======================================

# Supported exchanges
class Exchange(enum.Enum):
    BINANCE = "binance"
    DERIV = "deriv"
    BACKTEST = "backtest"

EXCHANGE_TYPES = [ex.value for ex in Exchange]

# Supported asset classes
class AssetClass(enum.Enum):
    CRYPTO = "crypto"
    FOREX = "forex"
    STOCK = "stock"
    INDEX = "index"
    COMMODITY = "commodity"
    SYNTHETIC = "synthetic"


# Supported timeframes
class Timeframe(enum.Enum):
    M1 = "1m"     # 1 minute
    M5 = "5m"     # 5 minutes
    M15 = "15m"   # 15 minutes
    M30 = "30m"   # 30 minutes
    H1 = "1h"     # 1 hour
    H4 = "4h"     # 4 hours
    D1 = "1d"     # 1 day
    W1 = "1w"     # 1 week
    MN1 = "1M"    # 1 month
# Extracted list of Timeframe values for runtime use
TIME_FRAMES = TIMEFRAMES = [tf.value for tf in Timeframe]

# Order types
class OrderType(enum.Enum):
    MARKET = "market"
    LIMIT = "limit"
    STOP_MARKET = "stop_market"
    STOP_LIMIT = "stop_limit"
    TAKE_PROFIT_MARKET = "take_profit_market"
    TAKE_PROFIT_LIMIT = "take_profit_limit"
    TRAILING_STOP = "trailing_stop"

ORDER_TYPES = [ot.value for ot in OrderType]

# Aliases for backward compatibility
ORDER_TYPE = OrderType

# Order sides
class OrderSide(enum.Enum):
    BUY = "buy"
    SELL = "sell"
ORDER_SIDES = [side.value for side in OrderSide]

# Position side (alias for backward compatibility with PositionType)
class PositionSide(enum.Enum):
    LONG = "long"
    SHORT = "short"

POSITION_SIDES = [ps.value for ps in PositionSide]

# Backward compatibility
POSITION_SIDE = PositionSide

# Position types (deprecated, use PositionSide)
class PositionType(enum.Enum):
    LONG = "long"
    SHORT = "short"


# Order statuses
class OrderStatus(enum.Enum):
    NEW = "new"
    PARTIALLY_FILLED = "partially_filled"
    FILLED = "filled"
    CANCELED = "canceled"
    PENDING_CANCEL = "pending_cancel"
    REJECTED = "rejected"
    EXPIRED = "expired"
ORDER_STATUSES = [ps.value for ps in OrderStatus]

# Backwards compatibility
ORDER_STATUS = OrderStatus


# Position lifecycle statuses
class PositionStatus(enum.Enum):
    PENDING = "pending"
    OPEN = "open"
    PARTIALLY_CLOSED = "partially_closed"
    CLOSED = "closed"
    FAILED = "failed"

POSITION_STATUSES = [ps.value for ps in PositionStatus]

# Backward compatibility
POSITION_STATUS = PositionStatus

# Trigger types for stop and take profit orders
class TriggerType(enum.Enum):
    PRICE = "price"           # Regular price based trigger
    MARK_PRICE = "mark_price" # Mark price trigger (for futures)
    INDEX_PRICE = "index_price" # Index price trigger


# Time in force options
class TimeInForce(enum.Enum):
    GTC = "gtc"    # Good Till Canceled
    IOC = "ioc"    # Immediate or Cancel
    FOK = "fok"    # Fill or Kill
    GTD = "gtd"    # Good Till Date

TIME_IN_FORCE = TimeInForce


# Trade direction for signals
class SignalDirection(enum.Enum):
    BULLISH = "bullish"
    BEARISH = "bearish"
    NEUTRAL = "neutral"


# Signal strength
class SignalStrength(enum.Enum):
    VERY_WEAK = 1
    WEAK = 2
    MODERATE = 3
    STRONG = 4
    VERY_STRONG = 5

# Signal strength values for easy access
SIGNAL_STRENGTHS = [ss.value for ss in SignalStrength]


# Market conditions/regimes
class MarketRegime(enum.Enum):
    TRENDING_BULLISH = "trending_bullish"
    TRENDING_BEARISH = "trending_bearish"
    RANGING = "ranging"
    VOLATILE = "volatile"
    CHOPPY = "choppy"
    BREAKOUT = "breakout"
    REVERSAL = "reversal"


# Strategy types
class StrategyType(enum.Enum):
    TREND_FOLLOWING = "trend_following"
    MEAN_REVERSION = "mean_reversion"
    BREAKOUT = "breakout"
    PATTERN_RECOGNITION = "pattern_recognition"
    STATISTICAL_ARBITRAGE = "statistical_arbitrage"
    MOMENTUM = "momentum"
    VOLATILITY = "volatility"
    SENTIMENT = "sentiment"
    MACHINE_LEARNING = "machine_learning"
    REINFORCEMENT_LEARNING = "reinforcement_learning"
    ENSEMBLE = "ensemble"


# Risk levels
class RiskLevel(enum.Enum):
    VERY_LOW = 1
    LOW = 2
    MODERATE = 3
    HIGH = 4
    VERY_HIGH = 5


# Fee types
class FeeType(enum.Enum):
    MAKER = "maker"
    TAKER = "taker"
    FUNDING = "funding"
    WITHDRAWAL = "withdrawal"
    DEPOSIT = "deposit"


#======================================
# Feature and Pattern Constants
#======================================

# Technical indicator categories
class IndicatorCategory(enum.Enum):
    TREND = "trend"
    MOMENTUM = "momentum"
    VOLATILITY = "volatility"
    VOLUME = "volume"
    OSCILLATOR = "oscillator"
    SUPPORT_RESISTANCE = "support_resistance"
    PATTERN = "pattern"
    CUSTOM = "custom"


# Candlestick pattern types
class CandlestickPattern(enum.Enum):
    DOJI = "doji"
    HAMMER = "hammer"
    SHOOTING_STAR = "shooting_star"
    ENGULFING_BULLISH = "engulfing_bullish"
    ENGULFING_BEARISH = "engulfing_bearish"
    MORNING_STAR = "morning_star"
    EVENING_STAR = "evening_star"
    THREE_WHITE_SOLDIERS = "three_white_soldiers"
    THREE_BLACK_CROWS = "three_black_crows"
    PIERCING_LINE = "piercing_line"
    DARK_CLOUD_COVER = "dark_cloud_cover"
    HARAMI_BULLISH = "harami_bullish"
    HARAMI_BEARISH = "harami_bearish"
    MARUBOZU = "marubozu"


# Chart pattern types
class ChartPattern(enum.Enum):
    HEAD_AND_SHOULDERS = "head_and_shoulders"
    INVERSE_HEAD_AND_SHOULDERS = "inverse_head_and_shoulders"
    DOUBLE_TOP = "double_top"
    DOUBLE_BOTTOM = "double_bottom"
    TRIPLE_TOP = "triple_top"
    TRIPLE_BOTTOM = "triple_bottom"
    ASCENDING_TRIANGLE = "ascending_triangle"
    DESCENDING_TRIANGLE = "descending_triangle"
    SYMMETRICAL_TRIANGLE = "symmetrical_triangle"
    WEDGE_RISING = "wedge_rising"
    WEDGE_FALLING = "wedge_falling"
    CHANNEL_UP = "channel_up"
    CHANNEL_DOWN = "channel_down"
    RECTANGLE = "rectangle"
    CUP_AND_HANDLE = "cup_and_handle"
    ROUNDING_BOTTOM = "rounding_bottom"
    ROUNDING_TOP = "rounding_top"


# Harmonic pattern types
class HarmonicPattern(enum.Enum):
    GARTLEY = "gartley"
    BUTTERFLY = "butterfly"
    BAT = "bat"
    CRAB = "crab"
    SHARK = "shark"
    CYPHER = "cypher"
    THREE_DRIVES = "three_drives"
    FIVE_ZERO = "five_zero"
    ABCD = "abcd"


# Fibonacci ratios
FIBONACCI_RATIOS = {
    "0": 0.0,
    "23.6": 0.236,
    "38.2": 0.382,
    "50": 0.5,
    "61.8": 0.618,
    "76.4": 0.764,
    "78.6": 0.786,
    "100": 1.0,
    "127.2": 1.272,
    "138.2": 1.382,
    "150": 1.5,
    "161.8": 1.618,
    "200": 2.0,
    "223.6": 2.236,
    "261.8": 2.618,
    "361.8": 3.618,
    "423.6": 4.236
}

# Common indicator parameters
SMA_PERIODS = [10, 20, 50, 100, 200]
EMA_PERIODS = [9, 12, 26, 50, 200]
RSI_PERIODS = [7, 14, 21]
MACD_PARAMS = {
    "FAST": 12,
    "SLOW": 26,
    "SIGNAL": 9
}
BOLLINGER_BANDS_PARAMS = {
    "PERIOD": 20,
    "STD_DEV": 2
}
STOCHASTIC_PARAMS = {
    "K_PERIOD": 14,
    "K_SLOWING": 3,
    "D_PERIOD": 3
}

#======================================
# Machine Learning Constants
#======================================

# ML model types
class ModelType(enum.Enum):
    LINEAR_REGRESSION = "linear_regression"
    LOGISTIC_REGRESSION = "logistic_regression"
    RANDOM_FOREST = "random_forest"
    GRADIENT_BOOSTING = "gradient_boosting"
    SVM = "svm"
    NEURAL_NETWORK = "neural_network"
    LSTM = "lstm"
    GRU = "gru"
    CNN = "cnn"
    ARIMA = "arima"
    PROPHET = "prophet"
    XGBOOST = "xgboost"
    LIGHTGBM = "lightgbm"
    ENSEMBLE = "ensemble"


# Feature importance methods
class FeatureImportanceMethod(enum.Enum):
    PERMUTATION = "permutation"
    SHAP = "shap"
    LIME = "lime"
    FEATURE_IMPORTANCE = "feature_importance"
    PARTIAL_DEPENDENCE = "partial_dependence"


# Feature scaling methods
class ScalingMethod(enum.Enum):
    STANDARD = "standard"  # Z-score normalization
    MINMAX = "minmax"      # Min-max scaling to [0,1]
    ROBUST = "robust"      # Scaling using quantiles
    MAXABS = "maxabs"      # Scaling by maximum absolute value
    NONE = "none"          # No scaling


# Hyperparameter optimization methods
class HyperparamOptMethod(enum.Enum):
    GRID_SEARCH = "grid_search"
    RANDOM_SEARCH = "random_search"
    BAYESIAN = "bayesian"
    GENETIC = "genetic"
    TPE = "tpe"            # Tree-structured Parzen Estimator


# Cross-validation strategies
class CrossValidationStrategy(enum.Enum):
    K_FOLD = "k_fold"
    STRATIFIED_K_FOLD = "stratified_k_fold"
    TIME_SERIES_SPLIT = "time_series_split"
    GROUP_K_FOLD = "group_k_fold"
    PURGED_K_FOLD = "purged_k_fold"  # Specific for financial data


#======================================
# Loophole Detection Constants
#======================================

# Loophole types
class LoopholeType(enum.Enum):
    ARBITRAGE = "arbitrage"
    MARKET_INEFFICIENCY = "market_inefficiency"
    LIQUIDITY_IMBALANCE = "liquidity_imbalance"
    PREDICTABLE_PATTERN = "predictable_pattern"
    PLATFORM_QUIRK = "platform_quirk"
    ORDER_BOOK_ANOMALY = "order_book_anomaly"

# Loophole detection thresholds
MIN_INEFFICIENCY_SCORE = 0.65  # Minimum score for market inefficiency detection
ANOMALY_CONTAMINATION_FACTOR = 0.05  # Contamination factor for anomaly detection


# Arbitrage types
class ArbitrageType(enum.Enum):
    SPATIAL = "spatial"           # Same asset, different venues
    TRIANGULAR = "triangular"     # Three related assets on same venue
    STATISTICAL = "statistical"   # Correlated assets
    FUTURES_SPOT = "futures_spot" # Futures vs spot price difference
    FUNDING_RATE = "funding_rate" # Funding rate arbitrage in perpetuals
    INDEX_TRACKING = "index_tracking" # Index vs constituents

# Arbitrage opportunity types
ARBITRAGE_OPPORTUNITY_TYPES = [
    "cross_exchange",
    "triangular",
    "statistical",
    "futures_spot",
    "funding_rate",
    "index_tracking"
]


# Market inefficiency patterns
class InefficiencyPattern(enum.Enum):
    PRICE_REVERSAL = "price_reversal"
    OVERREACTION = "overreaction"
    MOMENTUM_CONTINUATION = "momentum_continuation"
    LIQUIDITY_VOID = "liquidity_void"
    STOP_HUNT = "stop_hunt"
    WHALE_MOVEMENT = "whale_movement"
    NEWS_REACTION = "news_reaction"
    VOLUME_SPIKE = "volume_spike"


#======================================
# Risk Management Constants
#======================================

# Risk control methods
class RiskControlMethod(enum.Enum):
    FIXED_STOP_LOSS = "fixed_stop_loss"
    TRAILING_STOP = "trailing_stop"
    ATR_STOP = "atr_stop"
    VOLATILITY_STOP = "volatility_stop"
    SUPPORT_RESISTANCE_STOP = "support_resistance_stop"
    TIME_STOP = "time_stop"
    EQUITY_STOP = "equity_stop"
    DRAWDOWN_STOP = "drawdown_stop"
    CORRELATION_HEDGE = "correlation_hedge"


# Position sizing methods
class PositionSizingMethod(enum.Enum):
    FIXED_SIZE = "fixed_size"
    FIXED_VALUE = "fixed_value"
    FIXED_PERCENT = "fixed_percent"
    VOLATILITY_ADJUSTED = "volatility_adjusted"
    KELLY_CRITERION = "kelly_criterion"
    OPTIMAL_F = "optimal_f"
    RISK_PARITY = "risk_parity"
    MAXIMUM_DRAWDOWN = "maximum_drawdown"


# Trade execution algorithms
class ExecutionAlgorithm(enum.Enum):
    MARKET = "market"           # Simple market order
    LIMIT = "limit"             # Simple limit order
    TWAP = "twap"               # Time Weighted Average Price
    VWAP = "vwap"               # Volume Weighted Average Price
    ICEBERG = "iceberg"         # Iceberg/reserve order
    PEG = "peg"                 # Pegged to market orders
    SNIPER = "sniper"           # Try to get best execution with patience
    ADAPTIVE = "adaptive"       # Adapts based on market conditions


# Default risk parameters
DEFAULT_RISK_PERCENT_PER_TRADE = 1.0  # 1% of account per trade
DEFAULT_MAX_OPEN_TRADES = 5
DEFAULT_MAX_CORRELATED_TRADES = 2
DEFAULT_MAX_DRAWDOWN_PERCENT = 20.0  # Max 20% drawdown
DEFAULT_PROFIT_FACTOR_THRESHOLD = 1.5  # Minimum profit:loss ratio
DEFAULT_WIN_RATE_THRESHOLD = 65.0  # Minimum win percentage
DEFAULT_TRAILING_STOP_ACTIVATION = 1.0  # % profit to activate trailing stop
DEFAULT_KELLY_FRACTION = 0.5  # Half Kelly for conservative sizing
DEFAULT_GROWTH_FACTOR = 1.05  # Growth multiplier for compounding strategies
PARTIAL_CLOSE_LEVELS = [0.25, 0.5, 0.75]

#======================================
# Notification Constants
#======================================

# Notification types
class NotificationType(enum.Enum):
    TRADE_ENTRY = "trade_entry"
    TRADE_EXIT = "trade_exit"
    STOP_LOSS_HIT = "stop_loss_hit"
    TAKE_PROFIT_HIT = "take_profit_hit"
    NEW_SIGNAL = "new_signal"
    PATTERN_DETECTED = "pattern_detected"
    LOOPHOLE_DETECTED = "loophole_detected"
    SYSTEM_ERROR = "system_error"
    SYSTEM_WARNING = "system_warning"
    MARKET_EVENT = "market_event"
    STRATEGY_UPDATE = "strategy_update"
    PERFORMANCE_REPORT = "performance_report"


# Notification priority levels
class NotificationPriority(enum.Enum):
    LOW = 1
    MEDIUM = 2
    HIGH = 3
    CRITICAL = 4


# Notification channels
class NotificationChannel(enum.Enum):
    INTERNAL = "internal"
    EMAIL = "email"
    SMS = "sms"
    PUSH = "push"
    WEBHOOK = "webhook"
    VOICE = "voice"
    TELEGRAM = "telegram"
    SLACK = "slack"
    DISCORD = "discord"


#======================================
# User Interface Constants
#======================================

# UI themes
class UITheme(enum.Enum):
    LIGHT = "light"
    DARK = "dark"
    SYSTEM = "system"
    CUSTOM = "custom"


# Chart types
class ChartType(enum.Enum):
    CANDLESTICK = "candlestick"
    LINE = "line"
    AREA = "area"
    BAR = "bar"
    HEIKIN_ASHI = "heikin_ashi"
    RENKO = "renko"
    POINT_AND_FIGURE = "point_and_figure"
    KAGI = "kagi"


# Dashboard layouts
class DashboardLayout(enum.Enum):
    SINGLE = "single"
    DUAL = "dual"
    QUAD = "quad"
    CUSTOM = "custom"
    TRADING_FOCUS = "trading_focus"
    ANALYSIS_FOCUS = "analysis_focus"
    MONITORING_FOCUS = "monitoring_focus"


# Default dashboard components
DEFAULT_DASHBOARD_COMPONENTS = [
    "asset_selector",
    "timeframe_selector",
    "chart_main",
    "order_book",
    "position_summary",
    "recent_trades",
    "strategy_performance",
    "signals_panel",
    "risk_metrics",
    "market_overview"
]

# Export format types
class ExportFormat(enum.Enum):
    CSV = "csv"
    JSON = "json"
    EXCEL = "excel"
    PDF = "pdf"
    PNG = "png"
    HTML = "html"


# Default UI configuration
DEFAULT_UI_CONFIG = {
    "theme": "dark",
    "chart_type": "candlestick",
    "default_timeframe": "1h",
    "default_exchange": "binance",
    "default_layout": "trading_focus",
    "auto_refresh_interval": 5,  # seconds
    "enable_sound_alerts": True,
    "enable_voice_assistant": True,
    "trading_hotkeys_enabled": False,
    "confirm_orders": True,
    "log_level_ui": "info"
}
#======================================
# Deriv-specific Constants
#======================================
MAX_RECONNECT_ATTEMPTS = 5
INITIAL_RECONNECT_DELAY = 1.0  # seconds
MAX_RECONNECT_DELAY = 60.0  # seconds
DEFAULT_SUBSCRIPTION_TIMEOUT = 30.0  # seconds
DEFAULT_PING_INTERVAL = 30.0  # seconds
MARKET_ORDER_BOOK_DEPTH = 10
DERIV_PRICE_REFRESH_RATE = 1.0  # seconds

# Deriv API endpoints
DERIV_ENDPOINTS = {
    "websocket": "wss://ws.binaryws.com/websockets/v3",
    "oauth": "https://oauth.deriv.com",
    "api": "https://api.deriv.com"
}

# Deriv market categories
DERIV_ASSET_CLASSES = {
    "forex": "forex",
    "indices": "indices",
    "commodities": "commodities",
    "synthetic": "synthetic_index"
}

# Deriv markets
DERIV_MARKETS = {
    "forex": ["AUD/JPY", "AUD/USD", "EUR/AUD", "EUR/GBP", "EUR/JPY", "EUR/USD", 
              "GBP/AUD", "GBP/JPY", "GBP/USD", "USD/CAD", "USD/CHF", "USD/JPY"],
    "indices": ["AUS200", "EUROPE50", "FRANCE40", "GERMANY40", "HONGKONG50", 
                "JAPAN225", "NETHERLAND25", "SPAIN35", "UK100", "US30", "US500", "USTECH100"],
    "commodities": ["ALUMINIUM", "COPPER", "GOLD", "PALLADIUM", "PLATINUM", "SILVER"],
    "synthetic": ["BOOM1000", "BOOM500", "CRASH1000", "CRASH500", "CRYPTO", 
                  "JUMP10", "JUMP25", "JUMP50", "JUMP75", "JUMP100", "RANGE_BREAK_100", 
                  "RANGE_BREAK_200", "STEP_INDEX", "VOLATILITY10", "VOLATILITY25", 
                  "VOLATILITY50", "VOLATILITY75", "VOLATILITY100"]
}

#======================================
# Social Media Constants
#======================================
# Supported social media platforms
SOCIAL_PLATFORMS = ["twitter", "reddit", "telegram", "discord", "stocktwits", "tradingview"]

SOCIAL_API_KEYS = {
    "twitter": {
        "api_key": "",
        "api_secret": "",
        "bearer_token": ""
    },
    "reddit": {
        "client_id": "",
        "client_secret": "",
        "user_agent": "QuantumSpectre/1.0"
    },
    "telegram": {
        "bot_token": ""
    },
    "discord": {
        "bot_token": ""
    }
}

SOCIAL_QUERY_PARAMS = {
    "crypto": ["bitcoin", "ethereum", "crypto", "altcoin", "defi", "nft"],
    "forex": ["forex", "eur/usd", "usd/jpy", "gbp/usd", "currency"],
    "stocks": ["stocks", "nasdaq", "dowjones", "s&p500", "nyse"],
    "commodities": ["gold", "silver", "oil", "commodities"]
}

SOCIAL_UPDATE_INTERVALS = {
    "twitter": 60,    # 1 minute
    "reddit": 300,    # 5 minutes
    "telegram": 120,  # 2 minutes
    "discord": 120,   # 2 minutes
    "stocktwits": 180, # 3 minutes
    "tradingview": 300  # 5 minutes
}

NLP_MODELS = {
    "sentiment": "ProsusAI/finbert",
    "crypto_sentiment": "ElKulako/cryptobert",
    "ner": "en_core_web_sm"
}

ASSET_KEYWORDS = {
    "BTC/USD": ["bitcoin", "btc", "bitcoin/usd", "btcusd"],
    "ETH/USD": ["ethereum", "eth", "ethereum/usd", "ethusd"],
    "EUR/USD": ["euro", "eur/usd", "eurusd", "euro dollar"],
    "GBP/USD": ["gbp", "pound", "cable", "gbp/usd", "gbpusd"],
    "USD/JPY": ["yen", "jpy", "usdjpy", "dollar yen"]
}
# Define the interface for external usage
__all__ = [
    # System constants
    'VERSION', 'SYSTEM_NAME', 'AUTHOR', 'LICENSE',
    'ENV_PRODUCTION', 'ENV_DEVELOPMENT', 'ENV_TESTING',
    'DEFAULT_CONFIG_PATH', 'DEFAULT_DATA_DIR', 'DEFAULT_LOG_DIR', 'DEFAULT_MODEL_DIR',
    'SERVICE_NAMES', 'SERVICE_DEPENDENCIES', 'SERVICE_STARTUP_ORDER',
    'DATABASE_POOL_MIN_SIZE', 'DATABASE_POOL_MAX_SIZE', 'DATABASE_MAX_QUERIES',
    'DATABASE_CONNECTION_TIMEOUT', 'DATABASE_COMMAND_TIMEOUT',
    'API_RATE_LIMIT_DEFAULT', 'API_RATE_LIMIT_TRADING', 'API_RATE_LIMIT_AUTH',
    'WEBSOCKET_MAX_CONNECTIONS', 'WEBSOCKET_PING_INTERVAL', 'WEBSOCKET_PING_TIMEOUT',
    'WEBSOCKET_CLOSE_TIMEOUT', 'HTTP_TIMEOUT_DEFAULT', 'HTTP_TIMEOUT_FEED',
    'HTTP_TIMEOUT_LONG', 'HTTP_MAX_RETRIES', 'HTTP_RETRY_BACKOFF',
    'TOKEN_EXPIRY_ACCESS', 'TOKEN_EXPIRY_REFRESH', 'PASSWORD_MIN_LENGTH',
    'PASSWORD_HASH_ALGORITHM', 'PASSWORD_SALT_LENGTH', 'PASSWORD_HASH_ITERATIONS',
    'CACHE_DEFAULT_TTL', 'CACHE_LONG_TTL', 'CACHE_VERY_LONG_TTL',
    'DEFAULT_THREAD_POOL_SIZE', 'MAX_THREAD_POOL_SIZE',
    'DEFAULT_PROCESS_POOL_SIZE', 'MAX_PROCESS_POOL_SIZE',
    'MEMORY_WARNING_THRESHOLD', 'MEMORY_CRITICAL_THRESHOLD',
    'LOG_LEVELS',
    'FEATURE_PRIORITY_LEVELS',
    'DEFAULT_FEATURE_PARAMS', # Added
    
    # Exchange and trading enums
    'Exchange', 'AssetClass', 'Timeframe', 'OrderType', 'OrderSide',
    'PositionSide', 'PositionType', 'OrderStatus', 'PositionStatus',
    'TriggerType', 'TimeInForce',
    'SignalDirection', 'SignalStrength', 'MarketRegime', 'StrategyType',
    'RiskLevel', 'FeeType','EXCHANGE_TYPES', 'TIME_FRAMES','ORDER_TYPES', 'ORDER_SIDES',
    'ORDER_TYPE', 'ORDER_STATUS', 'TIME_IN_FORCE',
    'POSITION_SIDES', 'ORDER_STATUSES', 'POSITION_STATUSES', 'POSITION_SIDE', 'POSITION_STATUS',
    
    # Feature and pattern enums
    'IndicatorCategory', 'CandlestickPattern', 'ChartPattern', 'HarmonicPattern',
    'FIBONACCI_RATIOS', 'SMA_PERIODS', 'EMA_PERIODS', 'RSI_PERIODS',
    'MACD_PARAMS', 'BOLLINGER_BANDS_PARAMS', 'STOCHASTIC_PARAMS',
    
    # Machine learning enums
    'ModelType', 'FeatureImportanceMethod', 'ScalingMethod',
    'HyperparamOptMethod', 'CrossValidationStrategy',
    
    # Loophole detection enums
    'LoopholeType', 'ArbitrageType', 'InefficiencyPattern',
    
    # Risk management enums
    'RiskControlMethod', 'PositionSizingMethod', 'ExecutionAlgorithm',
    'DEFAULT_RISK_PERCENT_PER_TRADE', 'DEFAULT_MAX_OPEN_TRADES',
    'DEFAULT_MAX_CORRELATED_TRADES', 'DEFAULT_MAX_DRAWDOWN_PERCENT',
    'DEFAULT_PROFIT_FACTOR_THRESHOLD', 'DEFAULT_WIN_RATE_THRESHOLD',
    'DEFAULT_TRAILING_STOP_ACTIVATION', 'DEFAULT_KELLY_FRACTION',
    'DEFAULT_STOP_LOSS_MULTIPLIER', 'DEFAULT_TAKE_PROFIT_MULTIPLIER',
<<<<<<< HEAD
    'DEFAULT_GROWTH_FACTOR', 'PARTIAL_CLOSE_LEVELS',
    'POSITION_SIZE_PRECISION', 'MAX_LEVERAGE_BINANCE', 'MAX_LEVERAGE_DERIV',
=======
    'POSITION_SIZE_PRECISION', 'MAX_LEVERAGE_BINANCE', 'MAX_LEVERAGE_DERIV',
    'POSITION_SIZE_PRECISION', 'DEFAULT_GROWTH_FACTOR', 'PARTIAL_CLOSE_LEVELS',
    'MAX_LEVERAGE_BINANCE', 'MAX_LEVERAGE_DERIV',

    'DEFAULT_GROWTH_FACTOR', 'PARTIAL_CLOSE_LEVELS',
    'POSITION_SIZE_PRECISION', 'MAX_LEVERAGE_BINANCE', 'MAX_LEVERAGE_DERIV',

    'DEFAULT_GROWTH_FACTOR', 'PARTIAL_CLOSE_LEVELS',
    'DEFAULT_STOP_LOSS_MULTIPLIER', 'DEFAULT_TAKE_PROFIT_MULTIPLIER',
    'POSITION_SIZE_PRECISION', 'MAX_LEVERAGE_BINANCE', 'MAX_LEVERAGE_DERIV',

    'DEFAULT_GROWTH_FACTOR', 'DEFAULT_STOP_LOSS_MULTIPLIER',
    'DEFAULT_TAKE_PROFIT_MULTIPLIER', 'DEFAULT_FIXED_STOP_PERCENTAGE',
    'DEFAULT_MIN_STOP_DISTANCE', 'DEFAULT_TRAILING_ACTIVATION_PERCENTAGE',
    'DEFAULT_TRAILING_CALLBACK_RATE', 'MAX_STOP_LEVELS',
    'DEFAULT_CHANDELIER_EXIT_MULTIPLIER', 'POSITION_SIZE_PRECISION',
    'MAX_LEVERAGE_BINANCE', 'MAX_LEVERAGE_DERIV', 'PARTIAL_CLOSE_LEVELS',
>>>>>>> 367c96a2
    

    'DEFAULT_STOP_LOSS_MULTIPLIER', 'DEFAULT_TAKE_PROFIT_MULTIPLIER',
    'POSITION_SIZE_PRECISION', 'MAX_LEVERAGE_BINANCE', 'MAX_LEVERAGE_DERIV',
    'DEFAULT_GROWTH_FACTOR', 'PARTIAL_CLOSE_LEVELS',

    # Notification enums
    'NotificationType', 'NotificationPriority', 'NotificationChannel',
    
    # UI enums and constants
    'UITheme', 'ChartType', 'DashboardLayout', 'DEFAULT_DASHBOARD_COMPONENTS',
    'ExportFormat', 'DEFAULT_UI_CONFIG',
    
    # Bayesian optimization constants
    'BAYESIAN_OPT_KERNELS', 'DEFAULT_GP_KERNEL', 'ACQUISITION_FUNCTIONS'
    # Deriv-specific constants
    'MAX_RECONNECT_ATTEMPTS', 'INITIAL_RECONNECT_DELAY', 'MAX_RECONNECT_DELAY',
    'DEFAULT_SUBSCRIPTION_TIMEOUT', 'DEFAULT_PING_INTERVAL', 'MARKET_ORDER_BOOK_DEPTH',
    'DERIV_PRICE_REFRESH_RATE', 'DERIV_ENDPOINTS', 'DERIV_ASSET_CLASSES', 'DERIV_MARKETS',
    
    # Social media constants
    'SOCIAL_PLATFORMS', 'SOCIAL_API_KEYS', 'SOCIAL_QUERY_PARAMS',
    'SOCIAL_UPDATE_INTERVALS', 'NLP_MODELS', 'ASSET_KEYWORDS',
]

# Markets and assets
MARKETS_OF_INTEREST = [
    "crypto",
    "forex",
    "equities",
    "commodities",
    "indices"
]

# Assets of interest
ASSETS_OF_INTEREST = [
    "BTC/USD",
    "ETH/USD",
    "XRP/USD",
    "ADA/USD",
    "SOL/USD",
    "BNB/USD",
    "USDT/USD",
    "USDC/USD",
    "EUR/USD",
    "GBP/USD",
    "JPY/USD",
    "GOLD/USD",
    "SILVER/USD",
    "OIL/USD",
    "SP500/USD",
    "NASDAQ/USD",
    "DOW/USD"
]

# News sources configuration
NEWS_SOURCES = [
    {"name": "Bloomberg", "url": "https://www.bloomberg.com", "weight": 0.9},
    {"name": "Reuters", "url": "https://www.reuters.com", "weight": 0.9},
    {"name": "Wall Street Journal", "url": "https://www.wsj.com", "weight": 0.85},
    {"name": "Financial Times", "url": "https://www.ft.com", "weight": 0.85},
    {"name": "CNBC", "url": "https://www.cnbc.com", "weight": 0.8},
    {"name": "Yahoo Finance", "url": "https://finance.yahoo.com", "weight": 0.75},
    {"name": "Investopedia", "url": "https://www.investopedia.com", "weight": 0.7},
    {"name": "CoinDesk", "url": "https://www.coindesk.com", "weight": 0.75},
    {"name": "CoinTelegraph", "url": "https://cointelegraph.com", "weight": 0.7}
]

# Dark web forums to monitor
DARK_WEB_FORUMS = [
    {
        "name": "CryptoTalk",
        "url": "cryptotalk_forum.onion",
        "priority": "high",
        "categories": ["trading", "exploits", "leaks", "general"]
    },
    {
        "name": "DarknetMarkets",
        "url": "darknet_markets_forum.onion",
        "priority": "medium",
        "categories": ["marketplace", "reviews", "security"]
    },
    {
        "name": "HackForums",
        "url": "hackforums_darkweb.onion",
        "priority": "high",
        "categories": ["hacking", "data breaches", "exploits", "general"]
    },
    {
        "name": "BlockchainUnderground",
        "url": "blockchain_underground.onion",
        "priority": "high",
        "categories": ["cryptocurrency", "trading", "mining", "security"]
    },
    {
        "name": "TradingSecrets",
        "url": "trading_secrets_forum.onion",
        "priority": "medium",
        "categories": ["insider info", "market manipulation", "trading strategies"]
    }
]
# Dark web feed configuration
DARK_WEB_FEED_CONFIG = {
    "scan_interval": 3600,  # 1 hour in seconds
    "max_posts_per_scan": 100,
    "min_credibility_score": 0.5,
    "target_keywords": [
        "crypto hack", "exchange hack", "stolen coins", "vulnerability", 
        "zero day", "data leak", "market manipulation", "insider trading"
    ],
    "high_priority_keywords": [
        "exchange hack", "stolen coins", "zero day"
    ]
}

# Market impact phrases for sentiment analysis
MARKET_IMPACT_PHRASES = {
    "positive": [
        "bullish", "rally", "surge", "jump", "soar", "gain", "rise", "climb",
        "outperform", "beat expectations", "exceeded forecast", "record high",
        "strong growth", "upgrade", "positive outlook", "buy rating", "recovery",
        "momentum", "breakthrough", "innovative", "partnership", "acquisition",
        "strategic investment", "dividend increase", "stock buyback", "expansion"
    ],
    "negative": [
        "bearish", "plunge", "crash", "tumble", "slump", "drop", "fall", "decline",
        "underperform", "miss expectations", "below forecast", "record low",
        "weak growth", "downgrade", "negative outlook", "sell rating", "recession",
        "slowdown", "layoffs", "cost-cutting", "bankruptcy", "debt concerns",
        "investigation", "lawsuit", "regulatory issues", "dividend cut", "loss"
    ],
    "uncertainty": [
        "volatile", "uncertainty", "unclear", "mixed signals", "cautious",
        "monitoring", "watching closely", "potential impact", "reviewing options",
        "reassessing", "under consideration", "evaluating", "pending decision",
        "regulatory review", "awaiting approval", "conditional", "tentative",
        "experimental", "trial", "testing", "preliminary", "proposed", "expected"
    ]
}
DARK_WEB_SITES = [
    {
        "name": "SecureCrypto Forum",
        "type": "forum",
        "priority": "high",
        "entry_points": ["secure_crypto_hash123.onion"],
        "requires_auth": True
    },
    {
        "name": "DarkLeaks",
        "type": "marketplace",
        "priority": "medium",
        "entry_points": ["darkleaks_data224.onion"],
        "requires_auth": False
    },
    {
        "name": "Shadow Intel",
        "type": "intelligence",
        "priority": "high",
        "entry_points": ["shadow_intel876.onion"],
        "requires_auth": True
    },
    {
        "name": "BlackMarket",
        "type": "marketplace",
        "priority": "medium",
        "entry_points": ["black_market_crypto553.onion"],
        "requires_auth": True
    },
    {
        "name": "Hack Archives",
        "type": "forum",
        "priority": "low",
        "entry_points": ["hack_archives991.onion"],
        "requires_auth": False
    }
]

# Dark web markets to monitor
DARK_WEB_MARKETS = [
    {
        "name": "CryptoMarket",
        "url": "crypto_market_xyz.onion",
        "priority": "high",
        "categories": ["cryptocurrency", "accounts", "data"]
    },
    {
        "name": "BlackMarket",
        "url": "black_market_xyz.onion",
        "priority": "medium",
        "categories": ["cryptocurrency", "accounts", "cards"]
    },
    {
        "name": "DarkTrade",
        "url": "dark_trade_xyz.onion",
        "priority": "high",
        "categories": ["cryptocurrency", "accounts", "data", "exploits"]
    },
    {
        "name": "ShadowSales",
        "url": "shadow_sales_xyz.onion",
        "priority": "medium",
        "categories": ["cryptocurrency", "accounts", "services"]
    },
    {
        "name": "UndergroundMarket",
        "url": "underground_market_xyz.onion",
        "priority": "low",
        "categories": ["cryptocurrency", "accounts", "data", "services"]
    }
]


# Keywords to determine relevance of dark web content
DARK_WEB_RELEVANCE_KEYWORDS = {
    "high_priority": [
        "exchange hack", "zero day", "exploit", "stolen coins", "private key",
        "data breach", "leaked database", "insider trading", "market manipulation",
        "pump and dump scheme", "flash crash", "database dump"
    ],
    "medium_priority": [
        "ransomware", "malware", "phishing", "scam", "vulnerability",
        "sensitive data", "backdoor", "credential", "kyc data", "trading bot",
        "algorithm", "trading strategy", "market making", "arbitrage", "high frequency"
    ],
    "low_priority": [
        "cryptocurrency", "blockchain", "bitcoin", "ethereum", "trading",
        "wallet", "exchange", "defi", "nft", "mining", "token", "ico",
        "altcoin", "whale", "liquidity", "volatility"
    ]
}

# Dark web scanning settings
DARK_WEB_SCAN_INTERVAL = 3600  # 1 hour in seconds

# Sentiment analysis constants
SENTIMENT_SOURCE_WEIGHTS = {
    "news": 1.0,
    "social_media": 0.8,
    "forum": 0.6,
    "blog": 0.7,
    "analyst_report": 1.2,
    "company_announcement": 1.3,
    "regulatory_filing": 1.5,
    "dark_web": 0.5
}

# Volume analysis constants
VOLUME_ZONE_SIGNIFICANCE = {
    "high": 0.8,
    "medium": 0.5,
    "low": 0.2
}

# User agent strings for web requests
USER_AGENTS = [
    "Mozilla/5.0 (Windows NT 10.0; Win64; x64) AppleWebKit/537.36 (KHTML, like Gecko) Chrome/91.0.4472.124 Safari/537.36",
    "Mozilla/5.0 (Windows NT 10.0; Win64; x64) AppleWebKit/537.36 (KHTML, like Gecko) Chrome/92.0.4515.107 Safari/537.36",
    "Mozilla/5.0 (Macintosh; Intel Mac OS X 10_15_7) AppleWebKit/605.1.15 (KHTML, like Gecko) Version/14.1.1 Safari/605.1.15",
    "Mozilla/5.0 (Windows NT 10.0; Win64; x64; rv:90.0) Gecko/20100101 Firefox/90.0",
    "Mozilla/5.0 (Macintosh; Intel Mac OS X 10_15_7) AppleWebKit/537.36 (KHTML, like Gecko) Chrome/91.0.4472.114 Safari/537.36",
    "Mozilla/5.0 (X11; Linux x86_64) AppleWebKit/537.36 (KHTML, like Gecko) Chrome/92.0.4515.107 Safari/537.36",
    "Mozilla/5.0 (Windows NT 10.0; Win64; x64) AppleWebKit/537.36 (KHTML, like Gecko) Chrome/91.0.4472.124 Safari/537.36 Edg/91.0.864.59",
    "Mozilla/5.0 (iPhone; CPU iPhone OS 14_6 like Mac OS X) AppleWebKit/605.1.15 (KHTML, like Gecko) Version/14.0 Mobile/15E148 Safari/604.1"
]
# Dark web scanning settings
DARK_WEB_SCAN_INTERVAL = 3600  # 1 hour in seconds
SCAN_THREAD_COUNT = 5  # Number of threads for scanning

# Sentiment analysis constants
SENTIMENT_SOURCE_WEIGHTS = {
    "news": 1.0,
    "social_media": 0.8,
    "forum": 0.6,
    "blog": 0.7,
    "analyst_report": 1.2,
    "company_announcement": 1.3,
    "regulatory_filing": 1.5,
    "dark_web": 0.5
}
SENTIMENT_IMPACT_WINDOW = {
    "breaking_news": 24,  # hours
    "regular_news": 48,
    "social_media": 12,
    "analyst_report": 72,
    "earnings_report": 120,
    "regulatory_announcement": 168
}

# Sentiment entities for tracking
SENTIMENT_ENTITIES = [
    "market", "economy", "company", "sector", "industry", "product", 
    "regulation", "policy", "central_bank", "interest_rates", "inflation",
    "growth", "recession", "earnings", "revenue", "profit", "loss", 
    "merger", "acquisition", "ipo", "bankruptcy", "scandal", "lawsuit"
]

# Technical indicator parameters
TECHNICAL_INDICATOR_PARAMS = {
    "sma": {"windows": [5, 10, 20, 50, 100, 200]},
    "ema": {"windows": [5, 10, 20, 50, 100, 200]},
    "rsi": {"window": 14, "overbought": 70, "oversold": 30},
    "macd": {"fast": 12, "slow": 26, "signal": 9},
    "bollinger_bands": {"window": 20, "num_std_dev": 2},
    "stochastic": {"k_period": 14, "d_period": 3, "slowing": 3},
    "adx": {"window": 14, "threshold": 25},
    "atr": {"window": 14},
    "cci": {"window": 20},
    "obv": {},
    "ichimoku": {
        "tenkan_period": 9,
        "kijun_period": 26,
        "senkou_b_period": 52,
        "chikou_period": 26
    }
}

# Volatility indicator parameters
VOLATILITY_INDICATOR_PARAMS = {
    "atr": {"window": 14},
    "bollinger_bandwidth": {"window": 20, "num_std_dev": 2},
    "historical_volatility": {"window": 20, "trading_periods": 252},
    "keltner_channels": {"ema_period": 20, "atr_period": 10, "atr_multiplier": 2},
    "true_range": {},
    "average_true_range_percent": {"window": 14}
}

# Volume analysis constants
VOLUME_PROFILE_BINS = 20  # Number of bins for volume profile calculation
VOLUME_ZONE_SIGNIFICANCE = {
    "high": 0.8,
    "medium": 0.5,
    "low": 0.2
}

# If ASSETS is also required, add it:
ASSETS = [
    'BTC/USDT',
    'ETH/USDT',
    'BNB/USDT',
    # Add other assets as needed
]
# Sentiment analysis constants
SENTIMENT_DECAY_FACTOR = 0.9  # Decay factor for sentiment over time

# Volume analysis constants
VOLUME_PROFILE_BINS = 20  # Number of bins for volume profile calculation
# Maximum number of regimes to consider
MAX_REGIMES = 5
# General retry configurations
MAX_RETRIES = 3
RETRY_DELAY = 1.0  # Initial delay in seconds
# Define regime scan interval (in seconds)
REGIME_SCAN_INTERVAL = 3600  # Default to hourly scans
REGIME_LOOKBACK_PERIODS = 90  # Number of periods to look back for regime detection
# Default logging level
DEFAULT_LOG_LEVEL = "INFO"

DEFAULT_EXCHANGE_CONFIGS = {
    "binance": {
        "enabled": True,
        "rate_limit": 1200,
        "mode": "paper",
        "assets": SUPPORTED_ASSETS["binance"]
    },
    "deriv": {
        "enabled": True,
        "rate_limit": 60,
        "mode": "paper",
        "assets": SUPPORTED_ASSETS["deriv"]
    }
}

# Intelligence module configuration
INTELLIGENCE_MODULES = [
    "pattern_recognition",
    "loophole_detection",
    "adaptive_learning"
]

DEFAULT_MODULE_CONFIG = {
    "enabled": True,
    "priority": "normal",
    "max_threads": 4,
    "max_memory_mb": 1024,
    "cache_ttl_seconds": 300
}

# Additional constants needed by intelligence/app.py
PATTERN_RECOGNITION_TIMEFRAMES = ["1m", "5m", "15m", "1h", "4h", "1d"]
LOOPHOLE_DETECTION_INTERVAL = 300  # seconds
ASSET_BLACKLIST = []
ADAPTIVE_LEARNING_SCHEDULE = {
    "interval_minutes": 60,
    "full_retrain_hours": 24
}
DEFAULT_SERVICE_TIMEOUT = 60  # seconds
MARKET_REGIMES = ["trending_bullish", "trending_bearish", "ranging", "volatile", "choppy", "breakout", "reversal"]
SIGNAL_CONFIDENCE_LEVELS = {
    "VERY_LOW": 1,
    "LOW": 2,
    "MEDIUM": 3,
    "HIGH": 4,
    "VERY_HIGH": 5,
    "EXCEPTIONAL": 6
}

# Bayesian optimization kernels for adaptive learning
BAYESIAN_OPT_KERNELS = {
    "RBF": "rbf",
    "MATERN": "matern",
    "RATIONAL_QUADRATIC": "rational_quadratic",
    "EXP_SINE_SQUARED": "exp_sine_squared",
    "DOT_PRODUCT": "dot_product",
    "CONSTANT": "constant",
    "WHITE": "white"
}

# Default Gaussian Process kernel for adaptive learning
DEFAULT_GP_KERNEL = "matern"

# Acquisition functions for Bayesian optimization
ACQUISITION_FUNCTIONS = {
    "UCB": "upper_confidence_bound",
    "EI": "expected_improvement",
    "PI": "probability_improvement",
    "LCB": "lower_confidence_bound",
    "RANDOM": "random"
}

# Default acquisition function for Bayesian optimization
DEFAULT_ACQUISITION = "EI"

# Compression settings
COMPRESSION_LEVEL = 9  # Maximum compression level (0-9)

# Pattern recognition constants
PATTERN_COMPLETION_THRESHOLD = 0.75  # Threshold for pattern completion (0.0-1.0)
PATTERN_STRENGTH_LEVELS = {
    "WEAK": 0.3,
    "MODERATE": 0.5,
    "STRONG": 0.7,
    "VERY_STRONG": 0.9
}
MIN_PATTERN_BARS = 5  # Minimum number of bars for pattern detection
MAX_PATTERN_BARS = 100  # Maximum number of bars for pattern detection

# Support and resistance constants
SUPPORT_RESISTANCE_METHODS = [
    "price_levels",
    "moving_average",
    "fibonacci",
    "pivot_points",
    "volume_profile",
    "fractal",
    "regression"
]
ZONE_CONFIDENCE_LEVELS = {
    "LOW": 0.3,
    "MEDIUM": 0.6,
    "HIGH": 0.85,
    "VERY_HIGH": 0.95
}
ZONE_TYPES = [
    "support",
    "resistance",
    "dynamic_support",
    "dynamic_resistance",
    "demand",
    "supply"
]

# Optimization constants
OPTIMIZATION_DIRECTION = {
    "MAXIMIZE": 1,
    "MINIMIZE": -1
}
DEFAULT_PARAM_BOUNDS = {
    "continuous": (0.0, 1.0),
    "integer": (1, 100),
    "categorical": None
}
MAX_PARALLEL_EVALUATIONS = 8
GP_RANDOM_RESTARTS = 5

# Platform constants
PLATFORMS = ["windows", "linux", "macos"]

# Data retention policies
MARKET_DATA_RETENTION_POLICY = {
    "1m": 7,    # 7 days for 1-minute data
    "5m": 30,   # 30 days for 5-minute data
    "15m": 60,  # 60 days for 15-minute data
    "1h": 180,  # 180 days for 1-hour data
    "4h": 365,  # 365 days for 4-hour data
    "1d": 1825, # 5 years for daily data
    "1w": 3650  # 10 years for weekly data
}

# Intelligence module constants
INTELLIGENCE_MODULES = [
    "pattern_recognition",
    "loophole_detection",
    "adaptive_learning"
]

DEFAULT_MODULE_CONFIG = {
    "enabled": True,
    "priority": "normal",
    "max_threads": 4,
    "max_memory_mb": 1024,
    "cache_ttl_seconds": 300
}

PATTERN_RECOGNITION_TIMEFRAMES = ["1m", "5m", "15m", "1h", "4h", "1d"]

# Signal types and directions
SIGNAL_TYPES = {
    "ENTRY": "entry",
    "EXIT": "exit",
    "STOP_LOSS": "stop_loss",
    "TAKE_PROFIT": "take_profit",
    "TRAILING_STOP": "trailing_stop",
    "POSITION_SIZE": "position_size",
    "RISK_ADJUSTMENT": "risk_adjustment"
}

POSITION_DIRECTION = {
    "LONG": "long",
    "SHORT": "short",
    "NEUTRAL": "neutral"
}

# Risk management constants
RISK_MANAGER_UPDATE_INTERVAL = 60  # seconds
CIRCUIT_BREAKER_THRESHOLDS = {
    "VOLATILITY": 3.0,  # Standard deviations above normal
    "DRAWDOWN": 0.15,   # 15% drawdown
    "LOSS_STREAK": 5,   # 5 consecutive losses
    "PROFIT_DEVIATION": 0.3  # 30% deviation from expected profit
}

DRAWDOWN_PROTECTION_LEVELS = {
    "WARNING": 0.10,    # 10% drawdown
    "REDUCE_RISK": 0.15, # 15% drawdown
    "STOP_TRADING": 0.20 # 20% drawdown
}

MAX_ALLOWED_DRAWDOWN = 0.25  # 25% maximum allowed drawdown

EXPOSURE_LIMITS = {
    "MAX_PER_ASSET": 0.20,      # 20% of portfolio per asset
    "MAX_PER_SECTOR": 0.40,     # 40% of portfolio per sector
    "MAX_CORRELATED_ASSETS": 0.60, # 60% of portfolio in correlated assets
    "MAX_LEVERAGE": 3.0         # 3x maximum leverage
}

DEFAULT_MAX_RISK_PER_TRADE = 0.02  # 2% of account per trade
DEFAULT_BASE_POSITION_SIZE = 0.01  # 1% of account as base position size
MAX_LEVERAGE_BINANCE = 125
MAX_LEVERAGE_DERIV = 100
DEFAULT_STOP_LOSS_MULTIPLIER = 1.5
DEFAULT_TAKE_PROFIT_MULTIPLIER = 2.0
POSITION_SIZE_PRECISION = 4
DEFAULT_GROWTH_FACTOR = 1.0
<<<<<<< HEAD
=======

DEFAULT_GROWTH_FACTOR = 1.02  # default account growth factor per period
DEFAULT_STOP_LOSS_MULTIPLIER = 1.5
DEFAULT_TAKE_PROFIT_MULTIPLIER = 2.0
POSITION_SIZE_PRECISION = 4
>>>>>>> 367c96a2
PARTIAL_CLOSE_LEVELS = [0.25, 0.5, 0.75]

MAX_POSITION_CORRELATION = 0.7  # Maximum allowed correlation between positions
CORRELATION_LOOKBACK_PERIODS = 100  # Periods to look back for correlation calculation

DEFAULT_ATR_PERIODS = 14  # Default periods for ATR calculation
DEFAULT_ATR_MULTIPLIER = 2.0  # Default multiplier for ATR-based stops
DEFAULT_FIXED_STOP_PERCENTAGE = 2.0  # Fixed % stop for initial stop-loss
DEFAULT_MIN_STOP_DISTANCE = 0.01  # Minimum stop distance as fraction of price
DEFAULT_TRAILING_ACTIVATION_PERCENTAGE = 1.0  # Profit % to activate trailing stop
DEFAULT_TRAILING_CALLBACK_RATE = 0.5  # Callback rate for trailing stop
MAX_STOP_LEVELS = 3
DEFAULT_CHANDELIER_EXIT_MULTIPLIER = 3.0

RECOVERY_STRATEGIES = {
    "REDUCE_POSITION_SIZE": "reduce_position_size",
    "INCREASE_WIN_RATE": "increase_win_rate",
    "REDUCE_TRADING_FREQUENCY": "reduce_trading_frequency",
    "SWITCH_STRATEGY": "switch_strategy",
    "PAUSE_TRADING": "pause_trading"
}

ACCOUNT_STATES = {
    "HEALTHY": "healthy",
    "WARNING": "warning",
    "CRITICAL": "critical",
    "RECOVERY": "recovery"
}

# Order and position constants
ORDER_TYPE_MAP = {
    "MARKET": "market",
    "LIMIT": "limit",
    "STOP": "stop",
    "STOP_LIMIT": "stop_limit",
    "TAKE_PROFIT": "take_profit",
    "TAKE_PROFIT_LIMIT": "take_profit_limit",
    "TRAILING_STOP": "trailing_stop"
}

ORDER_SIDE_MAP = {
    "BUY": "buy",
    "SELL": "sell"
}

ORDER_STATUS_MAP = {
    "NEW": "new",
    "PARTIALLY_FILLED": "partially_filled",
    "FILLED": "filled",
    "CANCELED": "canceled",
    "REJECTED": "rejected",
    "EXPIRED": "expired"
}

POSITION_SIDE_MAP = {
    "LONG": "long",
    "SHORT": "short"
}

POSITION_STATUS_MAP = {
    "OPEN": "open",
    "CLOSED": "closed",
    "PARTIALLY_CLOSED": "partially_closed"
}

TIME_IN_FORCE_MAP = {
    "GTC": "gtc",  # Good Till Canceled
    "IOC": "ioc",  # Immediate Or Cancel
    "FOK": "fok",  # Fill Or Kill
    "GTD": "gtd"   # Good Till Date
}

# Execution engine constants
EXECUTION_COOLDOWN_MS = 100  # Milliseconds between execution attempts
MAX_EXECUTION_TIME_MS = 5000  # Maximum execution time in milliseconds
MAX_RETRY_ATTEMPTS = 3  # Maximum number of retry attempts for execution

TICK_SIZE_MAPPING = {
    "BTC/USD": 0.5,
    "ETH/USD": 0.05,
    "EUR/USD": 0.00001,
    "GBP/USD": 0.00001,
    "USD/JPY": 0.001,
    "DEFAULT": 0.00001
}

LIQUIDITY_THRESHOLDS = {
    "LOW": 10000,
    "MEDIUM": 100000,
    "HIGH": 1000000
}

ORDER_BOOK_LEVELS = 10  # Number of order book levels to track

# Machine learning constants
ML_MODEL_TYPES = {
    "CLASSIFICATION": "classification",
    "REGRESSION": "regression",
    "REINFORCEMENT": "reinforcement",
    "UNSUPERVISED": "unsupervised",
    "ENSEMBLE": "ensemble"
}

FEATURE_IMPORTANCE_METHODS = {
    "PERMUTATION": "permutation",
    "SHAP": "shap",
    "FEATURE_IMPORTANCE": "feature_importance"
}

MODEL_SAVE_PATH = "./models"
TRADING_CUTOFFS = {
    "MIN_CONFIDENCE": 0.65,
    "MIN_ACCURACY": 0.60,
    "MIN_SHARPE": 0.5
}

MODEL_REGISTRY_CONFIG = {
    "path": "./models/registry",
    "backup_frequency": 24,  # hours
    "max_versions": 5
}

FEATURE_IMPORTANCE_CONFIG = {
    "n_permutations": 10,
    "n_repeats": 3,
    "random_state": 42
}

DEFAULT_LOOKBACK_PERIODS = 100
DEFAULT_CONFIDENCE_LEVELS = {
    "LOW": 0.3,
    "MEDIUM": 0.5,
    "HIGH": 0.7,
    "VERY_HIGH": 0.9
}

DEFAULT_MODEL_TYPES = ["gradient_boosting", "random_forest", "neural_network"]
DEFAULT_PAIR_CORR_THRESHOLD = 0.7

REWARD_FUNCTIONS = {
    "SHARPE": "sharpe",
    "SORTINO": "sortino",
    "PROFIT": "profit",
    "CALMAR": "calmar"
}

# Genetic algorithm constants
GENETIC_POPULATION_SIZE = 50
GENETIC_GENERATIONS = 30

# GPU settings
GPU_MEMORY_LIMIT = 0.8  # 80% of GPU memory
GPU_MEMORY_GROWTH = True
DEFAULT_GPU_ID = 0

# Strategy constants
RISK_LEVELS = {
    "VERY_LOW": 1,
    "LOW": 2,
    "MEDIUM": 3,
    "HIGH": 4,
    "VERY_HIGH": 5
}

TREND_FOLLOWING_CONFIG = {
    "fast_period": 20,
    "slow_period": 50,
    "signal_period": 9,
    "atr_period": 14,
    "atr_multiplier": 2.0
}

DIRECTIONAL_BIAS_THRESHOLD = 0.6
FILTER_STRENGTH_LEVELS = {
    "WEAK": 0.3,
    "MODERATE": 0.5,
    "STRONG": 0.7,
    "VERY_STRONG": 0.9
}

SWING_TRADING_CONFIG = {
    "swing_detection_periods": 20,
    "min_swing_size": 0.01,
    "max_swing_lookback": 100
}

MAX_SCALP_DURATION = 60 * 60  # 1 hour in seconds

# Monitoring constants
MONITORING_CONFIG = {
    "log_level": "info",
    "metrics_interval": 60,  # seconds
    "health_check_interval": 300,  # seconds
    "alert_channels": ["console", "email"]
}

SERVICE_STATUS = {
    "STARTING": "starting",
    "RUNNING": "running",
    "DEGRADED": "degraded",
    "STOPPED": "stopped",
    "ERROR": "error"
}

DASHBOARD_SECTIONS = [
    "overview",
    "performance",
    "risk",
    "signals",
    "positions",
    "system"
]

METRICS_CATEGORIES = {
    "PERFORMANCE": "performance",
    "RISK": "risk",
    "SYSTEM": "system",
    "TRADING": "trading"
}

TRADING_METRIC_THRESHOLDS = {
    "win_rate": {
        "warning": 0.4,
        "critical": 0.3
    },
    "profit_factor": {
        "warning": 1.2,
        "critical": 1.0
    },
    "drawdown": {
        "warning": 0.15,
        "critical": 0.25
    }
}

METRIC_TYPES = {
    "COUNTER": "counter",
    "GAUGE": "gauge",
    "HISTOGRAM": "histogram",
    "SUMMARY": "summary"
}

PERFORMANCE_METRICS = [
    "win_rate",
    "profit_factor",
    "sharpe_ratio",
    "sortino_ratio",
    "max_drawdown",
    "average_profit",
    "average_loss"
]

SYSTEM_METRICS = [
    "cpu_usage",
    "memory_usage",
    "disk_usage",
    "network_latency",
    "request_count",
    "error_count"
]

METRIC_PRIORITIES = {
    "HIGH": "high",
    "MEDIUM": "medium",
    "LOW": "low"
}

LOG_PATTERNS = {
    "ERROR": r"(?i)(error|exception|fail|traceback)",
    "WARNING": r"(?i)(warning|warn|deprecated)",
    "CRITICAL": r"(?i)(critical|fatal|crash)"
}

# Alerting constants
ALERT_LEVELS = {
    "INFO": "info",
    "WARNING": "warning",
    "ERROR": "error",
    "CRITICAL": "critical"
}

ALERT_TYPES = {
    "SYSTEM": "system",
    "TRADING": "trading",
    "SECURITY": "security",
    "PERFORMANCE": "performance"
}

ALERT_CHANNELS = {
    "CONSOLE": "console",
    "EMAIL": "email",
    "SMS": "sms",
    "WEBHOOK": "webhook",
    "PUSH": "push"
}

# Loophole detection constants
INEFFICIENCY_DETECTION_THRESHOLDS = {
    "price_deviation": 0.02,  # 2% price deviation
    "volume_spike": 3.0,      # 3x normal volume
    "bid_ask_spread": 0.01,   # 1% bid-ask spread
    "order_book_imbalance": 3.0  # 3x imbalance
}

MAX_INEFFICIENCY_AGE = 3600  # Maximum age of inefficiency in seconds

MIN_PROFITABLE_SPREAD_PERCENT = 0.5  # 0.5% minimum profitable spread
MIN_LIQUIDITY_REQUIREMENTS = {
    "BTC/USD": 5.0,    # 5 BTC minimum liquidity
    "ETH/USD": 50.0,   # 50 ETH minimum liquidity
    "EUR/USD": 100000, # 100K EUR minimum liquidity
    "DEFAULT": 1000    # Default minimum liquidity
}

# Exchange fee structures
EXCHANGE_FEE_STRUCTURES = {
    "binance": {
        "maker": 0.001,  # 0.1% maker fee
        "taker": 0.001,  # 0.1% taker fee
        "withdrawal": {
            "BTC": 0.0005,
            "ETH": 0.005,
            "USDT": 25.0,
            "DEFAULT": 0.01
        }
    },
    "deriv": {
        "maker": 0.0,    # 0% maker fee
        "taker": 0.0025, # 0.25% taker fee
        "withdrawal": {
            "BTC": 0.0008,
            "ETH": 0.01,
            "DEFAULT": 0.02
        }
    }
}

# Default confidence threshold for pattern detection
DEFAULT_CONFIDENCE_THRESHOLD = 0.65

# Genetic algorithm parameters
GENETIC_MUTATION_RATE = 0.05
GENETIC_CROSSOVER_RATE = 0.7
GENETIC_POPULATION_SIZE = 100
GENETIC_ELITE_SIZE = 5
GENETIC_MAX_GENERATIONS = 50
GENETIC_SELECTION_PRESSURE = 1.5
GENETIC_ELITISM_RATE = 0.1
GENETIC_TOURNAMENT_SIZE = 3
MAX_THREADS = 8
MIN_FITNESS = 0.0

# Network constants
NETWORK_IDS = {
    "ETHEREUM": 1,
    "BINANCE_SMART_CHAIN": 56,
    "POLYGON": 137,
    "ARBITRUM": 42161,
    "OPTIMISM": 10,
    "AVALANCHE": 43114
}

# HTTP constants
HTTP_SUCCESS_CODES = [200, 201, 202, 203, 204, 205, 206]
HTTP_RETRY_CODES = [408, 429, 500, 502, 503, 504]
HTTP_FATAL_CODES = [400, 401, 403, 404, 405, 406, 409, 410]

# WebSocket constants
WS_DEFAULT_PING_INTERVAL = 30  # seconds
WS_DEFAULT_PING_TIMEOUT = 10   # seconds

# Feed constants
EXCHANGE_NAMES = [
    "binance",
    "coinbase",
    "kraken",
    "deriv",
    "oanda"
]

FEED_TYPES = {
    "MARKET_DATA": "market_data",
    "NEWS": "news",
    "SOCIAL": "social",
    "ONCHAIN": "onchain",
    "DARK_WEB": "dark_web",
    "REGIME": "regime"
}

FEED_STATUS = {
    "CONNECTED": "connected",
    "DISCONNECTED": "disconnected",
    "RECONNECTING": "reconnecting",
    "ERROR": "error"
}

# Data constants
DATA_SOURCES = {
    "EXCHANGE": "exchange",
    "DATABASE": "database",
    "FILE": "file",
    "API": "api",
    "SIMULATION": "simulation"
}

SYSTEM_COMPONENT_TYPES = {
    "SERVICE": "service",
    "DATABASE": "database",
    "CACHE": "cache",
    "API": "api",
    "UI": "ui"
}

# Voting and confidence constants
VOTE_THRESHOLDS = {
    "STRONG_CONSENSUS": 0.8,
    "CONSENSUS": 0.6,
    "MAJORITY": 0.5,
    "PLURALITY": 0.4
}

COUNCIL_WEIGHTS = {
    "MASTER": 1.0,
    "ASSET": 0.8,
    "REGIME": 0.9,
    "TIMEFRAME": 0.7
}

CONFIDENCE_LEVELS = {
    "VERY_LOW": 0.2,
    "LOW": 0.4,
    "MEDIUM": 0.6,
    "HIGH": 0.8,
    "VERY_HIGH": 0.95
}

MIN_CONFIDENCE_THRESHOLD = 0.5

# Scenario constants
VOLATILITY_LEVELS = {
    "VERY_LOW": 0.5,
    "LOW": 0.75,
    "NORMAL": 1.0,
    "HIGH": 1.5,
    "VERY_HIGH": 2.0,
    "EXTREME": 3.0
}

SCENARIO_TYPES = {
    "HISTORICAL": "historical",
    "SYNTHETIC": "synthetic",
    "STRESS_TEST": "stress_test",
    "MONTE_CARLO": "monte_carlo",
    "CUSTOM": "custom"
}

# Voice advisor constants
VOICE_ADVISOR_MODES = {
    "CONCISE": "concise",
    "DETAILED": "detailed",
    "TECHNICAL": "technical",
    "BEGINNER": "beginner"
}

# Window size constants
DEFAULT_WINDOW_SIZES = {
    "VERY_SHORT": 5,
    "SHORT": 20,
    "MEDIUM": 50,
    "LONG": 100,
    "VERY_LONG": 200
}

# Feature transformer constants
FEATURE_TRANSFORMERS = {
    "NORMALIZER": "normalizer",
    "SCALER": "scaler",
    "ENCODER": "encoder",
    "FILTER": "filter",
    "AGGREGATOR": "aggregator"
}

# Signal confidence constants
SignalConfidence = {
    "VERY_LOW": 0.2,
    "LOW": 0.4,
    "MEDIUM": 0.6,
    "HIGH": 0.8,
    "VERY_HIGH": 0.95
}

# Signal type enum
SignalType = {
    "ENTRY": "entry",
    "EXIT": "exit",
    "STOP_LOSS": "stop_loss",
    "TAKE_PROFIT": "take_profit"
}

# Order type enum
OrderType = {
    "MARKET": "market",
    "LIMIT": "limit",
    "STOP": "stop",
    "STOP_LIMIT": "stop_limit"
}

# Order side enum
OrderSide = {
    "BUY": "buy",
    "SELL": "sell"
}

# Asset classes
ASSET_CLASSES = {
    "CRYPTO": "crypto",
    "FOREX": "forex",
    "STOCKS": "stocks",
    "INDICES": "indices",
    "COMMODITIES": "commodities",
    "FUTURES": "futures",
    "OPTIONS": "options"
}

# Data processing constants
MARKET_DATA_CHUNK_SIZE = 1000  # Number of candles to process in one chunk

# Signal strength constants
SIGNAL_STRENGTHS = {
    "VERY_WEAK": 0.2,
    "WEAK": 0.4,
    "MODERATE": 0.6,
    "STRONG": 0.8,
    "VERY_STRONG": 0.95
}

# Data processing worker constants
MARKET_DATA_MAX_WORKERS = 8

# User roles for authentication and authorization
USER_ROLES = {
    "ADMIN": "admin",
    "TRADER": "trader",
    "ANALYST": "analyst",
    "VIEWER": "viewer",
    "SYSTEM": "system",
    "API": "api"
}

# Data priority levels for processing
DATA_PRIORITY_LEVELS = {
    "CRITICAL": 0,
    "HIGH": 1,
    "NORMAL": 2,
    "LOW": 3,
    "BACKGROUND": 4
}

# Exchange-specific order types
BINANCE_ORDER_TYPES = {
    "MARKET": "MARKET",
    "LIMIT": "LIMIT",
    "STOP_LOSS": "STOP_LOSS",
    "STOP_LOSS_LIMIT": "STOP_LOSS_LIMIT",
    "TAKE_PROFIT": "TAKE_PROFIT",
    "TAKE_PROFIT_LIMIT": "TAKE_PROFIT_LIMIT",
    "LIMIT_MAKER": "LIMIT_MAKER"
}

DERIV_ORDER_TYPES = {
    "MARKET": "MARKET",
    "LIMIT": "LIMIT",
    "STOP": "STOP",
    "STOP_LIMIT": "STOP_LIMIT"
}

# Order status mappings
BINANCE_ORDER_STATUS_MAP = {
    "NEW": OrderStatus.NEW.value,
    "PARTIALLY_FILLED": OrderStatus.PARTIALLY_FILLED.value,
    "FILLED": OrderStatus.FILLED.value,
    "CANCELED": OrderStatus.CANCELED.value,
    "PENDING_CANCEL": OrderStatus.PENDING_CANCEL.value,
    "REJECTED": OrderStatus.REJECTED.value,
    "EXPIRED": OrderStatus.EXPIRED.value
}

DERIV_ORDER_STATUS_MAP = {
    "open": OrderStatus.NEW.value,
    "pending": OrderStatus.NEW.value,
    "filled": OrderStatus.FILLED.value,
    "partially_filled": OrderStatus.PARTIALLY_FILLED.value,
    "cancelled": OrderStatus.CANCELED.value,
    "rejected": OrderStatus.REJECTED.value,
    "expired": OrderStatus.EXPIRED.value
}

# Execution parameters
MAX_SLIPPAGE_PERCENT = 0.5  # Maximum allowed slippage in percent
MAX_RETRY_ATTEMPTS = 3      # Maximum number of retry attempts for failed orders<|MERGE_RESOLUTION|>--- conflicted
+++ resolved
@@ -910,10 +910,9 @@
     'DEFAULT_PROFIT_FACTOR_THRESHOLD', 'DEFAULT_WIN_RATE_THRESHOLD',
     'DEFAULT_TRAILING_STOP_ACTIVATION', 'DEFAULT_KELLY_FRACTION',
     'DEFAULT_STOP_LOSS_MULTIPLIER', 'DEFAULT_TAKE_PROFIT_MULTIPLIER',
-<<<<<<< HEAD
     'DEFAULT_GROWTH_FACTOR', 'PARTIAL_CLOSE_LEVELS',
     'POSITION_SIZE_PRECISION', 'MAX_LEVERAGE_BINANCE', 'MAX_LEVERAGE_DERIV',
-=======
+
     'POSITION_SIZE_PRECISION', 'MAX_LEVERAGE_BINANCE', 'MAX_LEVERAGE_DERIV',
     'POSITION_SIZE_PRECISION', 'DEFAULT_GROWTH_FACTOR', 'PARTIAL_CLOSE_LEVELS',
     'MAX_LEVERAGE_BINANCE', 'MAX_LEVERAGE_DERIV',
@@ -931,7 +930,6 @@
     'DEFAULT_TRAILING_CALLBACK_RATE', 'MAX_STOP_LEVELS',
     'DEFAULT_CHANDELIER_EXIT_MULTIPLIER', 'POSITION_SIZE_PRECISION',
     'MAX_LEVERAGE_BINANCE', 'MAX_LEVERAGE_DERIV', 'PARTIAL_CLOSE_LEVELS',
->>>>>>> 367c96a2
     
 
     'DEFAULT_STOP_LOSS_MULTIPLIER', 'DEFAULT_TAKE_PROFIT_MULTIPLIER',
@@ -1496,14 +1494,12 @@
 DEFAULT_TAKE_PROFIT_MULTIPLIER = 2.0
 POSITION_SIZE_PRECISION = 4
 DEFAULT_GROWTH_FACTOR = 1.0
-<<<<<<< HEAD
-=======
+
 
 DEFAULT_GROWTH_FACTOR = 1.02  # default account growth factor per period
 DEFAULT_STOP_LOSS_MULTIPLIER = 1.5
 DEFAULT_TAKE_PROFIT_MULTIPLIER = 2.0
 POSITION_SIZE_PRECISION = 4
->>>>>>> 367c96a2
 PARTIAL_CLOSE_LEVELS = [0.25, 0.5, 0.75]
 
 MAX_POSITION_CORRELATION = 0.7  # Maximum allowed correlation between positions
