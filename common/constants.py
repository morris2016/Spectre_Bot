#!/usr/bin/env python3
"""
QuantumSpectre Elite Trading System
System Constants and Enumerations

This module provides system-wide constants, enumerations, and configuration defaults
used throughout the QuantumSpectre Elite Trading System.
"""

import os
import enum
from pathlib import Path


# System information
VERSION = "1.0.0"
CONFIG_SCHEMA_VERSION = 1
SYSTEM_NAME = "QuantumSpectre Elite Trading System"
AUTHOR = "QuantumSpectre Team"
LICENSE = "MIT"
# Supported trading platforms
SUPPORTED_PLATFORMS = ["deriv", "binance"]

# Asset types
ASSET_TYPES = [
    "crypto",
    "forex",
    "stocks",
    "indices",
    "commodities",
    "futures",
    "options",
]

# Strategy types
STRATEGY_TYPES = [
    "trend_following",
    "mean_reversion",
    "breakout",
    "momentum",
    "statistical_arbitrage",
    "market_making",
    "sentiment_based",
    "machine_learning",
    "pattern_recognition",
    "volatility_based",
    "order_flow",
    "market_structure",
    "multi_timeframe",
    "adaptive",
    "ensemble",
    "reinforcement_learning",
    "regime_based",
]

# Execution modes
EXECUTION_MODES = [
    "live",
    "paper",
    "backtest",
    "simulation",
    "optimization",
    "stress_test",
]

# Slippage models
SLIPPAGE_MODELS = [
    "fixed",
    "percentage",
    "volume_based",
    "volatility_based",
    "orderbook_based",
    "impact_based",
]

# Supported assets per platform
SUPPORTED_ASSETS = {
    "binance": [
        "BTC",
        "ETH",
        "USDT",
        "BNB",
        "ADA",
        "XRP",
        "DOGE",
        "SOL",
        "DOT",
        "LTC",
        "BCH",
        "LINK",
        "MATIC",
        "ATOM",
        "AVAX",
        "TRX",
        "XLM",
        "NEAR",
        "FIL",
        "EOS",
        "AAVE",
        "UNI",
        "SAND",
        "MANA",
        "SHIB",
        "ALGO",
        "FTM",
        "ETC",
        "ZIL",
        "VET",
        "THETA",
        "XTZ",
        "GRT",
        "CHZ",
        "ENJ",
        "BAT",
        "ZRX",
        "1INCH",
        "COMP",
        "SNX",
        "YFI",
        "CRV",
        "KSM",
        "DASH",
        "OMG",
        "QTUM",
        "ICX",
        "ONT",
        "WAVES",
        "LRC",
        "BTT",
        "HOT",
        "NANO",
        "SC",
        "ZEN",
        "STMX",
        "ANKR",
        "CELR",
        "CVC",
        "DENT",
        "IOST",
        "KAVA",
        "NKN",
        "OCEAN",
        "RLC",
        "STORJ",
        "TOMO",
        "WRX",
        "XEM",
        "ZEC",
    ],
    "deriv": ["BTC", "ETH", "LTC", "USDC", "USDT", "XRP"],
}


# Environment
ENV_PRODUCTION = "production"
ENV_DEVELOPMENT = "development"
ENV_TESTING = "testing"

# Default configuration paths
DEFAULT_CONFIG_PATH = os.environ.get(
    "QUANTUM_SPECTRE_CONFIG", str(Path.home() / ".quantumspectre" / "config.yml")
)
DEFAULT_DATA_DIR = os.environ.get(
    "QUANTUM_SPECTRE_DATA", str(Path.home() / ".quantumspectre" / "data")
)
STORAGE_ROOT_PATH = os.environ.get(
    "QUANTUM_SPECTRE_STORAGE", str(Path.home() / ".quantumspectre" / "storage")
)
DEFAULT_LOG_DIR = os.environ.get(
    "QUANTUM_SPECTRE_LOGS", str(Path.home() / ".quantumspectre" / "logs")
)
DEFAULT_MODEL_DIR = os.environ.get(
    "QUANTUM_SPECTRE_MODELS", str(Path.home() / ".quantumspectre" / "models")
)

# Service names and dependencies
SERVICE_NAMES = {
    "data_ingest": "Data Ingestion Service",
    "data_feeds": "Data Feeds Service",
    "feature_service": "Feature Service",
    "intelligence": "Intelligence Service",
    "ml_models": "ML Models Service",
    "strategy_brains": "Strategy Brains Service",
    "brain_council": "Brain Council Service",
    "execution_engine": "Execution Engine Service",
    "risk_manager": "Risk Manager Service",
    "backtester": "Backtester Service",
    "monitoring": "Monitoring Service",
    "api_gateway": "API Gateway Service",
    "ui": "UI Service",
}

SERVICE_DEPENDENCIES = {
    "data_ingest": [],
    "data_feeds": ["data_ingest"],
    "feature_service": ["data_feeds"],
    "intelligence": ["feature_service"],
    "ml_models": ["feature_service"],
    "strategy_brains": ["intelligence", "ml_models"],
    "brain_council": ["strategy_brains"],
    "execution_engine": ["brain_council", "risk_manager"],
    "risk_manager": ["data_feeds"],
    "backtester": ["feature_service", "strategy_brains", "risk_manager"],
    "monitoring": [],
    "api_gateway": ["brain_council", "execution_engine", "monitoring"],
    "ui": ["api_gateway"],
}

SERVICE_STARTUP_ORDER = [
    "data_ingest",
    "data_feeds",
    "feature_service",
    "intelligence",
    "ml_models",
    "strategy_brains",
    "risk_manager",
    "brain_council",
    "execution_engine",
    "backtester",
    "monitoring",
    "api_gateway",
    "ui",
]

DATA_INGEST_METRICS_PREFIX = "data_ingest"


# Database constants
DATABASE_POOL_MIN_SIZE = 5
DATABASE_POOL_MAX_SIZE = 20
DATABASE_MAX_QUERIES = 50000
DATABASE_CONNECTION_TIMEOUT = 60  # seconds
DATABASE_COMMAND_TIMEOUT = 60  # seconds

# API rate limits
API_RATE_LIMIT_DEFAULT = 100  # requests per minute
API_RATE_LIMIT_TRADING = 20  # requests per minute
API_RATE_LIMIT_AUTH = 10  # requests per minute

# WebSocket constants
WEBSOCKET_MAX_CONNECTIONS = 10000
WEBSOCKET_PING_INTERVAL = 30  # seconds
WEBSOCKET_PING_TIMEOUT = 10  # seconds
WEBSOCKET_CLOSE_TIMEOUT = 5  # seconds

# HTTP constants
HTTP_TIMEOUT_DEFAULT = 10  # seconds
HTTP_TIMEOUT_FEED = 30  # seconds
HTTP_TIMEOUT_LONG = 120  # seconds
HTTP_MAX_RETRIES = 3
HTTP_RETRY_BACKOFF = 2.0  # exponential backoff factor

# Authentication
TOKEN_EXPIRY_ACCESS = 3600  # 1 hour in seconds
TOKEN_EXPIRY_REFRESH = 2592000  # 30 days in seconds
PASSWORD_MIN_LENGTH = 10
PASSWORD_HASH_ALGORITHM = "pbkdf2_sha256"
PASSWORD_SALT_LENGTH = 32
PASSWORD_HASH_ITERATIONS = 200000

# Cache settings
CACHE_DEFAULT_TTL = 300  # seconds
CACHE_LONG_TTL = 3600  # seconds
CACHE_VERY_LONG_TTL = 86400  # 1 day in seconds

# Threading and process limits
DEFAULT_THREAD_POOL_SIZE = 10
MAX_THREAD_POOL_SIZE = 100
DEFAULT_PROCESS_POOL_SIZE = 4
MAX_PROCESS_POOL_SIZE = 16

# Memory limits
MEMORY_WARNING_THRESHOLD = 0.85  # 85% of available RAM
MEMORY_CRITICAL_THRESHOLD = 0.95  # 95% of available RAM

# Threading and processing limits for market data
MARKET_DATA_MAX_WORKERS = 16  # Maximum number of workers for market data processing

# Logging levels
LOG_LEVELS = {
    "CRITICAL": 50,
    "ERROR": 40,
    "WARNING": 30,
    "INFO": 20,
    "DEBUG": 10,
    "NOTSET": 0,
}
# Feature Service specific constants
FEATURE_PRIORITY_LEVELS = ["high", "normal", "low"]

# ======================================
DEFAULT_FEATURE_PARAMS = {}  # Default parameters for feature calculations
# Exchange and Trading Constants
# ======================================

DEFAULT_FEATURE_PARAMS = {}
DEFAULT_FEATURE_PARAMS = {}  # Default parameters for feature calculations


# Supported exchanges
class Exchange(enum.Enum):
    BINANCE = "binance"
    DERIV = "deriv"
    BACKTEST = "backtest"


EXCHANGE_TYPES = [ex.value for ex in Exchange]


# Supported asset classes
class AssetClass(enum.Enum):
    CRYPTO = "crypto"
    FOREX = "forex"
    STOCK = "stock"
    INDEX = "index"
    COMMODITY = "commodity"
    SYNTHETIC = "synthetic"


# Supported timeframes
class Timeframe(enum.Enum):
    M1 = "1m"  # 1 minute
    M5 = "5m"  # 5 minutes
    M15 = "15m"  # 15 minutes
    M30 = "30m"  # 30 minutes
    H1 = "1h"  # 1 hour
    H4 = "4h"  # 4 hours
    D1 = "1d"  # 1 day
    W1 = "1w"  # 1 week
    MN1 = "1M"  # 1 month


# Extracted list of Timeframe values for runtime use
TIME_FRAMES = TIMEFRAMES = [tf.value for tf in Timeframe]


# Order types
class OrderType(enum.Enum):
    MARKET = "market"
    LIMIT = "limit"
    STOP_MARKET = "stop_market"
    STOP_LIMIT = "stop_limit"
    TAKE_PROFIT_MARKET = "take_profit_market"
    TAKE_PROFIT_LIMIT = "take_profit_limit"
    TRAILING_STOP = "trailing_stop"


ORDER_TYPES = [ot.value for ot in OrderType]

# Aliases for backward compatibility
ORDER_TYPE = OrderType

<<<<<<< HEAD
=======

>>>>>>> f029e731
# Order sides
class OrderSide(enum.Enum):
    BUY = "buy"
    SELL = "sell"


ORDER_SIDES = [side.value for side in OrderSide]

<<<<<<< HEAD
=======

>>>>>>> f029e731
# Position side (alias for backward compatibility with PositionType)
class PositionSide(enum.Enum):
    LONG = "long"
    SHORT = "short"

<<<<<<< HEAD
=======

>>>>>>> f029e731
POSITION_SIDES = [ps.value for ps in PositionSide]

# Backward compatibility
POSITION_SIDE = PositionSide

<<<<<<< HEAD
=======

>>>>>>> f029e731
# Position types (deprecated, use PositionSide)
class PositionType(enum.Enum):
    LONG = "long"
    SHORT = "short"


# Order statuses
class OrderStatus(enum.Enum):
    NEW = "new"
    PARTIALLY_FILLED = "partially_filled"
    FILLED = "filled"
    CANCELED = "canceled"
    PENDING_CANCEL = "pending_cancel"
    REJECTED = "rejected"
    EXPIRED = "expired"


ORDER_STATUSES = [ps.value for ps in OrderStatus]

# Backwards compatibility
ORDER_STATUS = OrderStatus


# Position lifecycle statuses
class PositionStatus(enum.Enum):
    PENDING = "pending"
    OPEN = "open"
    PARTIALLY_CLOSED = "partially_closed"
    CLOSED = "closed"
    FAILED = "failed"

<<<<<<< HEAD
=======

>>>>>>> f029e731
POSITION_STATUSES = [ps.value for ps in PositionStatus]

# Backward compatibility
POSITION_STATUS = PositionStatus

<<<<<<< HEAD
=======

>>>>>>> f029e731
# Trigger types for stop and take profit orders
class TriggerType(enum.Enum):
    PRICE = "price"  # Regular price based trigger
    MARK_PRICE = "mark_price"  # Mark price trigger (for futures)
    INDEX_PRICE = "index_price"  # Index price trigger


# Time in force options
class TimeInForce(enum.Enum):
    GTC = "gtc"  # Good Till Canceled
    IOC = "ioc"  # Immediate or Cancel
    FOK = "fok"  # Fill or Kill
    GTD = "gtd"  # Good Till Date


TIME_IN_FORCE = TimeInForce

TIME_IN_FORCE = TimeInForce

TIME_IN_FORCE = TimeInForce


# Trade direction for signals
class SignalDirection(enum.Enum):
    BULLISH = "bullish"
    BEARISH = "bearish"
    NEUTRAL = "neutral"


# Signal strength
class SignalStrength(enum.Enum):
    VERY_WEAK = 1
    WEAK = 2
    MODERATE = 3
    STRONG = 4
    VERY_STRONG = 5


# Signal strength values for easy access
SIGNAL_STRENGTHS = [ss.value for ss in SignalStrength]


# Market conditions/regimes
class MarketRegime(enum.Enum):
    TRENDING_BULLISH = "trending_bullish"
    TRENDING_BEARISH = "trending_bearish"
    RANGING = "ranging"
    VOLATILE = "volatile"
    CHOPPY = "choppy"
    BREAKOUT = "breakout"
    REVERSAL = "reversal"


# Strategy types
class StrategyType(enum.Enum):
    TREND_FOLLOWING = "trend_following"
    MEAN_REVERSION = "mean_reversion"
    BREAKOUT = "breakout"
    PATTERN_RECOGNITION = "pattern_recognition"
    STATISTICAL_ARBITRAGE = "statistical_arbitrage"
    MOMENTUM = "momentum"
    VOLATILITY = "volatility"
    SENTIMENT = "sentiment"
    MACHINE_LEARNING = "machine_learning"
    REINFORCEMENT_LEARNING = "reinforcement_learning"
    ENSEMBLE = "ensemble"


# Risk levels
class RiskLevel(enum.Enum):
    VERY_LOW = 1
    LOW = 2
    MODERATE = 3
    HIGH = 4
    VERY_HIGH = 5


# Fee types
class FeeType(enum.Enum):
    MAKER = "maker"
    TAKER = "taker"
    FUNDING = "funding"
    WITHDRAWAL = "withdrawal"
    DEPOSIT = "deposit"


# ======================================
# Feature and Pattern Constants
# ======================================


# Technical indicator categories
class IndicatorCategory(enum.Enum):
    TREND = "trend"
    MOMENTUM = "momentum"
    VOLATILITY = "volatility"
    VOLUME = "volume"
    OSCILLATOR = "oscillator"
    SUPPORT_RESISTANCE = "support_resistance"
    PATTERN = "pattern"
    CUSTOM = "custom"


# Candlestick pattern types
class CandlestickPattern(enum.Enum):
    DOJI = "doji"
    HAMMER = "hammer"
    SHOOTING_STAR = "shooting_star"
    ENGULFING_BULLISH = "engulfing_bullish"
    ENGULFING_BEARISH = "engulfing_bearish"
    MORNING_STAR = "morning_star"
    EVENING_STAR = "evening_star"
    THREE_WHITE_SOLDIERS = "three_white_soldiers"
    THREE_BLACK_CROWS = "three_black_crows"
    PIERCING_LINE = "piercing_line"
    DARK_CLOUD_COVER = "dark_cloud_cover"
    HARAMI_BULLISH = "harami_bullish"
    HARAMI_BEARISH = "harami_bearish"
    MARUBOZU = "marubozu"


# Chart pattern types
class ChartPattern(enum.Enum):
    HEAD_AND_SHOULDERS = "head_and_shoulders"
    INVERSE_HEAD_AND_SHOULDERS = "inverse_head_and_shoulders"
    DOUBLE_TOP = "double_top"
    DOUBLE_BOTTOM = "double_bottom"
    TRIPLE_TOP = "triple_top"
    TRIPLE_BOTTOM = "triple_bottom"
    ASCENDING_TRIANGLE = "ascending_triangle"
    DESCENDING_TRIANGLE = "descending_triangle"
    SYMMETRICAL_TRIANGLE = "symmetrical_triangle"
    WEDGE_RISING = "wedge_rising"
    WEDGE_FALLING = "wedge_falling"
    CHANNEL_UP = "channel_up"
    CHANNEL_DOWN = "channel_down"
    RECTANGLE = "rectangle"
    CUP_AND_HANDLE = "cup_and_handle"
    ROUNDING_BOTTOM = "rounding_bottom"
    ROUNDING_TOP = "rounding_top"


# Harmonic pattern types
class HarmonicPattern(enum.Enum):
    GARTLEY = "gartley"
    BUTTERFLY = "butterfly"
    BAT = "bat"
    CRAB = "crab"
    SHARK = "shark"
    CYPHER = "cypher"
    THREE_DRIVES = "three_drives"
    FIVE_ZERO = "five_zero"
    ABCD = "abcd"


# Fibonacci ratios
FIBONACCI_RATIOS = {
    "0": 0.0,
    "23.6": 0.236,
    "38.2": 0.382,
    "50": 0.5,
    "61.8": 0.618,
    "76.4": 0.764,
    "78.6": 0.786,
    "100": 1.0,
    "127.2": 1.272,
    "138.2": 1.382,
    "150": 1.5,
    "161.8": 1.618,
    "200": 2.0,
    "223.6": 2.236,
    "261.8": 2.618,
    "361.8": 3.618,
    "423.6": 4.236,
}

# Common indicator parameters
SMA_PERIODS = [10, 20, 50, 100, 200]
EMA_PERIODS = [9, 12, 26, 50, 200]
RSI_PERIODS = [7, 14, 21]
MACD_PARAMS = {"FAST": 12, "SLOW": 26, "SIGNAL": 9}
BOLLINGER_BANDS_PARAMS = {"PERIOD": 20, "STD_DEV": 2}
STOCHASTIC_PARAMS = {"K_PERIOD": 14, "K_SLOWING": 3, "D_PERIOD": 3}

# ======================================
# Machine Learning Constants
# ======================================


# ML model types
class ModelType(enum.Enum):
    LINEAR_REGRESSION = "linear_regression"
    LOGISTIC_REGRESSION = "logistic_regression"
    RANDOM_FOREST = "random_forest"
    GRADIENT_BOOSTING = "gradient_boosting"
    SVM = "svm"
    NEURAL_NETWORK = "neural_network"
    LSTM = "lstm"
    GRU = "gru"
    CNN = "cnn"
    ARIMA = "arima"
    PROPHET = "prophet"
    XGBOOST = "xgboost"
    LIGHTGBM = "lightgbm"
    ENSEMBLE = "ensemble"


# Feature importance methods
class FeatureImportanceMethod(enum.Enum):
    PERMUTATION = "permutation"
    SHAP = "shap"
    LIME = "lime"
    FEATURE_IMPORTANCE = "feature_importance"
    PARTIAL_DEPENDENCE = "partial_dependence"


# Feature scaling methods
class ScalingMethod(enum.Enum):
    STANDARD = "standard"  # Z-score normalization
    MINMAX = "minmax"  # Min-max scaling to [0,1]
    ROBUST = "robust"  # Scaling using quantiles
    MAXABS = "maxabs"  # Scaling by maximum absolute value
    NONE = "none"  # No scaling


# Hyperparameter optimization methods
class HyperparamOptMethod(enum.Enum):
    GRID_SEARCH = "grid_search"
    RANDOM_SEARCH = "random_search"
    BAYESIAN = "bayesian"
    GENETIC = "genetic"
    TPE = "tpe"  # Tree-structured Parzen Estimator


# Cross-validation strategies
class CrossValidationStrategy(enum.Enum):
    K_FOLD = "k_fold"
    STRATIFIED_K_FOLD = "stratified_k_fold"
    TIME_SERIES_SPLIT = "time_series_split"
    GROUP_K_FOLD = "group_k_fold"
    PURGED_K_FOLD = "purged_k_fold"  # Specific for financial data


# ======================================
# Loophole Detection Constants
# ======================================


# Loophole types
class LoopholeType(enum.Enum):
    ARBITRAGE = "arbitrage"
    MARKET_INEFFICIENCY = "market_inefficiency"
    LIQUIDITY_IMBALANCE = "liquidity_imbalance"
    PREDICTABLE_PATTERN = "predictable_pattern"
    PLATFORM_QUIRK = "platform_quirk"
    ORDER_BOOK_ANOMALY = "order_book_anomaly"


# Loophole detection thresholds
MIN_INEFFICIENCY_SCORE = 0.65  # Minimum score for market inefficiency detection
ANOMALY_CONTAMINATION_FACTOR = 0.05  # Contamination factor for anomaly detection


# Arbitrage types
class ArbitrageType(enum.Enum):
    SPATIAL = "spatial"  # Same asset, different venues
    TRIANGULAR = "triangular"  # Three related assets on same venue
    STATISTICAL = "statistical"  # Correlated assets
    FUTURES_SPOT = "futures_spot"  # Futures vs spot price difference
    FUNDING_RATE = "funding_rate"  # Funding rate arbitrage in perpetuals
    INDEX_TRACKING = "index_tracking"  # Index vs constituents


# Arbitrage opportunity types
ARBITRAGE_OPPORTUNITY_TYPES = [
    "cross_exchange",
    "triangular",
    "statistical",
    "futures_spot",
    "funding_rate",
    "index_tracking",
]


# Market inefficiency patterns
class InefficiencyPattern(enum.Enum):
    PRICE_REVERSAL = "price_reversal"
    OVERREACTION = "overreaction"
    MOMENTUM_CONTINUATION = "momentum_continuation"
    LIQUIDITY_VOID = "liquidity_void"
    STOP_HUNT = "stop_hunt"
    WHALE_MOVEMENT = "whale_movement"
    NEWS_REACTION = "news_reaction"
    VOLUME_SPIKE = "volume_spike"


# ======================================
# Risk Management Constants
# ======================================


# Risk control methods
class RiskControlMethod(enum.Enum):
    FIXED_STOP_LOSS = "fixed_stop_loss"
    TRAILING_STOP = "trailing_stop"
    ATR_STOP = "atr_stop"
    VOLATILITY_STOP = "volatility_stop"
    SUPPORT_RESISTANCE_STOP = "support_resistance_stop"
    TIME_STOP = "time_stop"
    EQUITY_STOP = "equity_stop"
    DRAWDOWN_STOP = "drawdown_stop"
    CORRELATION_HEDGE = "correlation_hedge"


# Position sizing methods
class PositionSizingMethod(enum.Enum):
    FIXED_SIZE = "fixed_size"
    FIXED_VALUE = "fixed_value"
    FIXED_PERCENT = "fixed_percent"
    VOLATILITY_ADJUSTED = "volatility_adjusted"
    KELLY_CRITERION = "kelly_criterion"
    OPTIMAL_F = "optimal_f"
    RISK_PARITY = "risk_parity"
    MAXIMUM_DRAWDOWN = "maximum_drawdown"


# Trade execution algorithms
class ExecutionAlgorithm(enum.Enum):
    MARKET = "market"  # Simple market order
    LIMIT = "limit"  # Simple limit order
    TWAP = "twap"  # Time Weighted Average Price
    VWAP = "vwap"  # Volume Weighted Average Price
    ICEBERG = "iceberg"  # Iceberg/reserve order
    PEG = "peg"  # Pegged to market orders
    SNIPER = "sniper"  # Try to get best execution with patience
    ADAPTIVE = "adaptive"  # Adapts based on market conditions


# Default risk parameters
DEFAULT_RISK_PERCENT_PER_TRADE = 1.0  # 1% of account per trade
DEFAULT_MAX_OPEN_TRADES = 5
DEFAULT_MAX_CORRELATED_TRADES = 2
DEFAULT_MAX_DRAWDOWN_PERCENT = 20.0  # Max 20% drawdown
DEFAULT_PROFIT_FACTOR_THRESHOLD = 1.5  # Minimum profit:loss ratio
DEFAULT_WIN_RATE_THRESHOLD = 65.0  # Minimum win percentage
DEFAULT_TRAILING_STOP_ACTIVATION = 1.0  # % profit to activate trailing stop
DEFAULT_KELLY_FRACTION = 0.5  # Half Kelly for conservative sizing
<<<<<<< HEAD
DEFAULT_GROWTH_FACTOR = 1.0  # Factor for incremental position scaling
PARTIAL_CLOSE_LEVELS = [0.25, 0.5, 0.75]  # Partial profit taking levels
DEFAULT_FIXED_STOP_PERCENTAGE = 2.0  # Default fixed stop percent of entry price
DEFAULT_MIN_STOP_DISTANCE = 0.005  # Minimum stop distance as fraction of price
=======
DEFAULT_GROWTH_FACTOR = 1.05  # Growth factor for compounding calculations
PARTIAL_CLOSE_LEVELS = [0.25, 0.5, 0.75]  # Portion of position to close at milestones
DEFAULT_GROWTH_FACTOR = 1.0  # Base account growth multiplier
>>>>>>> f029e731

DEFAULT_GROWTH_FACTOR = 1.05  # Growth multiplier for compounding strategies
PARTIAL_CLOSE_LEVELS = [0.25, 0.5, 0.75]

# ======================================
# Notification Constants
# ======================================


# Notification types
class NotificationType(enum.Enum):
    TRADE_ENTRY = "trade_entry"
    TRADE_EXIT = "trade_exit"
    STOP_LOSS_HIT = "stop_loss_hit"
    TAKE_PROFIT_HIT = "take_profit_hit"
    NEW_SIGNAL = "new_signal"
    PATTERN_DETECTED = "pattern_detected"
    LOOPHOLE_DETECTED = "loophole_detected"
    SYSTEM_ERROR = "system_error"
    SYSTEM_WARNING = "system_warning"
    MARKET_EVENT = "market_event"
    STRATEGY_UPDATE = "strategy_update"
    PERFORMANCE_REPORT = "performance_report"


# Notification priority levels
class NotificationPriority(enum.Enum):
    LOW = 1
    MEDIUM = 2
    HIGH = 3
    CRITICAL = 4


# Notification channels
class NotificationChannel(enum.Enum):
    INTERNAL = "internal"
    EMAIL = "email"
    SMS = "sms"
    PUSH = "push"
    WEBHOOK = "webhook"
    VOICE = "voice"
    TELEGRAM = "telegram"
    SLACK = "slack"
    DISCORD = "discord"


# ======================================
# User Interface Constants
# ======================================


# UI themes
class UITheme(enum.Enum):
    LIGHT = "light"
    DARK = "dark"
    SYSTEM = "system"
    CUSTOM = "custom"


# Chart types
class ChartType(enum.Enum):
    CANDLESTICK = "candlestick"
    LINE = "line"
    AREA = "area"
    BAR = "bar"
    HEIKIN_ASHI = "heikin_ashi"
    RENKO = "renko"
    POINT_AND_FIGURE = "point_and_figure"
    KAGI = "kagi"


# Dashboard layouts
class DashboardLayout(enum.Enum):
    SINGLE = "single"
    DUAL = "dual"
    QUAD = "quad"
    CUSTOM = "custom"
    TRADING_FOCUS = "trading_focus"
    ANALYSIS_FOCUS = "analysis_focus"
    MONITORING_FOCUS = "monitoring_focus"


# Default dashboard components
DEFAULT_DASHBOARD_COMPONENTS = [
    "asset_selector",
    "timeframe_selector",
    "chart_main",
    "order_book",
    "position_summary",
    "recent_trades",
    "strategy_performance",
    "signals_panel",
    "risk_metrics",
    "market_overview",
]


# Export format types
class ExportFormat(enum.Enum):
    CSV = "csv"
    JSON = "json"
    EXCEL = "excel"
    PDF = "pdf"
    PNG = "png"
    HTML = "html"


# Default UI configuration
DEFAULT_UI_CONFIG = {
    "theme": "dark",
    "chart_type": "candlestick",
    "default_timeframe": "1h",
    "default_exchange": "binance",
    "default_layout": "trading_focus",
    "auto_refresh_interval": 5,  # seconds
    "enable_sound_alerts": True,
    "enable_voice_assistant": True,
    "trading_hotkeys_enabled": False,
    "confirm_orders": True,
    "log_level_ui": "info",
}
# ======================================
# Deriv-specific Constants
# ======================================
MAX_RECONNECT_ATTEMPTS = 5
INITIAL_RECONNECT_DELAY = 1.0  # seconds
MAX_RECONNECT_DELAY = 60.0  # seconds
DEFAULT_SUBSCRIPTION_TIMEOUT = 30.0  # seconds
DEFAULT_PING_INTERVAL = 30.0  # seconds
MARKET_ORDER_BOOK_DEPTH = 10
DERIV_PRICE_REFRESH_RATE = 1.0  # seconds

# Deriv API endpoints
DERIV_ENDPOINTS = {
    "websocket": "wss://ws.binaryws.com/websockets/v3",
    "oauth": "https://oauth.deriv.com",
    "api": "https://api.deriv.com",
}

# Deriv market categories
DERIV_ASSET_CLASSES = {
    "forex": "forex",
    "indices": "indices",
    "commodities": "commodities",
    "synthetic": "synthetic_index",
}

# Deriv markets
DERIV_MARKETS = {
    "forex": [
        "AUD/JPY",
        "AUD/USD",
        "EUR/AUD",
        "EUR/GBP",
        "EUR/JPY",
        "EUR/USD",
        "GBP/AUD",
        "GBP/JPY",
        "GBP/USD",
        "USD/CAD",
        "USD/CHF",
        "USD/JPY",
    ],
    "indices": [
        "AUS200",
        "EUROPE50",
        "FRANCE40",
        "GERMANY40",
        "HONGKONG50",
        "JAPAN225",
        "NETHERLAND25",
        "SPAIN35",
        "UK100",
        "US30",
        "US500",
        "USTECH100",
    ],
    "commodities": ["ALUMINIUM", "COPPER", "GOLD", "PALLADIUM", "PLATINUM", "SILVER"],
    "synthetic": [
        "BOOM1000",
        "BOOM500",
        "CRASH1000",
        "CRASH500",
        "CRYPTO",
        "JUMP10",
        "JUMP25",
        "JUMP50",
        "JUMP75",
        "JUMP100",
        "RANGE_BREAK_100",
        "RANGE_BREAK_200",
        "STEP_INDEX",
        "VOLATILITY10",
        "VOLATILITY25",
        "VOLATILITY50",
        "VOLATILITY75",
        "VOLATILITY100",
    ],
}

# ======================================
# Social Media Constants
# ======================================
# Supported social media platforms
SOCIAL_PLATFORMS = [
    "twitter",
    "reddit",
    "telegram",
    "discord",
    "stocktwits",
    "tradingview",
]

SOCIAL_API_KEYS = {
    "twitter": {"api_key": "", "api_secret": "", "bearer_token": ""},
    "reddit": {
        "client_id": "",
        "client_secret": "",
        "user_agent": "QuantumSpectre/1.0",
    },
    "telegram": {"bot_token": ""},
    "discord": {"bot_token": ""},
}

SOCIAL_QUERY_PARAMS = {
    "crypto": ["bitcoin", "ethereum", "crypto", "altcoin", "defi", "nft"],
    "forex": ["forex", "eur/usd", "usd/jpy", "gbp/usd", "currency"],
    "stocks": ["stocks", "nasdaq", "dowjones", "s&p500", "nyse"],
    "commodities": ["gold", "silver", "oil", "commodities"],
}

SOCIAL_UPDATE_INTERVALS = {
    "twitter": 60,  # 1 minute
    "reddit": 300,  # 5 minutes
    "telegram": 120,  # 2 minutes
    "discord": 120,  # 2 minutes
    "stocktwits": 180,  # 3 minutes
    "tradingview": 300,  # 5 minutes
}

NLP_MODELS = {
    "sentiment": "ProsusAI/finbert",
    "crypto_sentiment": "ElKulako/cryptobert",
    "ner": "en_core_web_sm",
}

ASSET_KEYWORDS = {
    "BTC/USD": ["bitcoin", "btc", "bitcoin/usd", "btcusd"],
    "ETH/USD": ["ethereum", "eth", "ethereum/usd", "ethusd"],
    "EUR/USD": ["euro", "eur/usd", "eurusd", "euro dollar"],
    "GBP/USD": ["gbp", "pound", "cable", "gbp/usd", "gbpusd"],
    "USD/JPY": ["yen", "jpy", "usdjpy", "dollar yen"],
}
# Define the interface for external usage
__all__ = [
    # System constants
    "VERSION",
    "SYSTEM_NAME",
    "AUTHOR",
    "LICENSE",
    "ENV_PRODUCTION",
    "ENV_DEVELOPMENT",
    "ENV_TESTING",
    "DEFAULT_CONFIG_PATH",
    "DEFAULT_DATA_DIR",
    "DEFAULT_LOG_DIR",
    "DEFAULT_MODEL_DIR",
    "SERVICE_NAMES",
    "SERVICE_DEPENDENCIES",
    "SERVICE_STARTUP_ORDER",
    "DATABASE_POOL_MIN_SIZE",
    "DATABASE_POOL_MAX_SIZE",
    "DATABASE_MAX_QUERIES",
    "DATABASE_CONNECTION_TIMEOUT",
    "DATABASE_COMMAND_TIMEOUT",
    "API_RATE_LIMIT_DEFAULT",
    "API_RATE_LIMIT_TRADING",
    "API_RATE_LIMIT_AUTH",
    "WEBSOCKET_MAX_CONNECTIONS",
    "WEBSOCKET_PING_INTERVAL",
    "WEBSOCKET_PING_TIMEOUT",
    "WEBSOCKET_CLOSE_TIMEOUT",
    "HTTP_TIMEOUT_DEFAULT",
    "HTTP_TIMEOUT_FEED",
    "HTTP_TIMEOUT_LONG",
    "HTTP_MAX_RETRIES",
    "HTTP_RETRY_BACKOFF",
    "TOKEN_EXPIRY_ACCESS",
    "TOKEN_EXPIRY_REFRESH",
    "PASSWORD_MIN_LENGTH",
    "PASSWORD_HASH_ALGORITHM",
    "PASSWORD_SALT_LENGTH",
    "PASSWORD_HASH_ITERATIONS",
    "CACHE_DEFAULT_TTL",
    "CACHE_LONG_TTL",
    "CACHE_VERY_LONG_TTL",
    "DEFAULT_THREAD_POOL_SIZE",
    "MAX_THREAD_POOL_SIZE",
    "DEFAULT_PROCESS_POOL_SIZE",
    "MAX_PROCESS_POOL_SIZE",
    "MEMORY_WARNING_THRESHOLD",
    "MEMORY_CRITICAL_THRESHOLD",
    "LOG_LEVELS",
    "FEATURE_PRIORITY_LEVELS",
    "DEFAULT_FEATURE_PARAMS",  # Added
    # Exchange and trading enums
    "Exchange",
    "AssetClass",
    "Timeframe",
    "OrderType",
    "OrderSide",
    "PositionSide",
    "PositionType",
    "OrderStatus",
    "PositionStatus",
    "TriggerType",
    "TimeInForce",
    "SignalDirection",
    "SignalStrength",
    "MarketRegime",
    "StrategyType",
    "RiskLevel",
    "FeeType",
    "EXCHANGE_TYPES",
    "TIME_FRAMES",
    "ORDER_TYPES",
    "ORDER_SIDES",
    "ORDER_TYPE",
    "ORDER_STATUS",
    "TIME_IN_FORCE",
    "POSITION_SIDES",
    "ORDER_STATUSES",
    "POSITION_STATUSES",
    "POSITION_SIDE",
    "POSITION_STATUS",
    'Exchange', 'AssetClass', 'Timeframe', 'OrderType', 'OrderSide',
    'PositionSide', 'PositionType', 'OrderStatus', 'PositionStatus',
    'TriggerType', 'TimeInForce',
    'SignalDirection', 'SignalStrength', 'MarketRegime', 'StrategyType',
    'RiskLevel', 'FeeType','EXCHANGE_TYPES', 'TIME_FRAMES','ORDER_TYPES', 'ORDER_SIDES',
    'ORDER_TYPE', 'ORDER_STATUS', 'TIME_IN_FORCE',
    'POSITION_SIDES', 'ORDER_STATUSES', 'POSITION_STATUSES', 'POSITION_SIDE', 'POSITION_STATUS',
    

    # Feature and pattern enums
    "IndicatorCategory",
    "CandlestickPattern",
    "ChartPattern",
    "HarmonicPattern",
    "FIBONACCI_RATIOS",
    "SMA_PERIODS",
    "EMA_PERIODS",
    "RSI_PERIODS",
    "MACD_PARAMS",
    "BOLLINGER_BANDS_PARAMS",
    "STOCHASTIC_PARAMS",
    # Machine learning enums
    "ModelType",
    "FeatureImportanceMethod",
    "ScalingMethod",
    "HyperparamOptMethod",
    "CrossValidationStrategy",
    # Loophole detection enums
    "LoopholeType",
    "ArbitrageType",
    "InefficiencyPattern",
    # Risk management enums

    "RiskControlMethod",
    "PositionSizingMethod",
    "ExecutionAlgorithm",
    "DEFAULT_RISK_PERCENT_PER_TRADE",
    "DEFAULT_MAX_OPEN_TRADES",
    "DEFAULT_MAX_CORRELATED_TRADES",
    "DEFAULT_MAX_DRAWDOWN_PERCENT",
    "DEFAULT_PROFIT_FACTOR_THRESHOLD",
    "DEFAULT_WIN_RATE_THRESHOLD",
    "DEFAULT_TRAILING_STOP_ACTIVATION",
    "DEFAULT_KELLY_FRACTION",
    "DEFAULT_STOP_LOSS_MULTIPLIER",
    "DEFAULT_TAKE_PROFIT_MULTIPLIER",
    "DEFAULT_GROWTH_FACTOR",
    "PARTIAL_CLOSE_LEVELS",
    "POSITION_SIZE_PRECISION",
    "MAX_LEVERAGE_BINANCE",
    "MAX_LEVERAGE_DERIV",
    'RiskControlMethod', 'PositionSizingMethod', 'ExecutionAlgorithm',
    'DEFAULT_RISK_PERCENT_PER_TRADE', 'DEFAULT_MAX_OPEN_TRADES',
    'DEFAULT_MAX_CORRELATED_TRADES', 'DEFAULT_MAX_DRAWDOWN_PERCENT',
    'DEFAULT_PROFIT_FACTOR_THRESHOLD', 'DEFAULT_WIN_RATE_THRESHOLD',
    'DEFAULT_TRAILING_STOP_ACTIVATION', 'DEFAULT_KELLY_FRACTION',
    'DEFAULT_GROWTH_FACTOR', 'PARTIAL_CLOSE_LEVELS',
<<<<<<< HEAD
    'DEFAULT_FIXED_STOP_PERCENTAGE', 'DEFAULT_MIN_STOP_DISTANCE',
    'DEFAULT_STOP_LOSS_MULTIPLIER', 'DEFAULT_TAKE_PROFIT_MULTIPLIER',
    'POSITION_SIZE_PRECISION', 'MAX_LEVERAGE_BINANCE', 'MAX_LEVERAGE_DERIV',
=======
    'DEFAULT_STOP_LOSS_MULTIPLIER', 'DEFAULT_TAKE_PROFIT_MULTIPLIER',
    'POSITION_SIZE_PRECISION', 'MAX_LEVERAGE_BINANCE', 'MAX_LEVERAGE_DERIV',
    'DEFAULT_TRAILING_STOP_ACTIVATION', 'DEFAULT_KELLY_FRACTION','DEFAULT_STOP_LOSS_MULTIPLIER', 'DEFAULT_TAKE_PROFIT_MULTIPLIER',
    'DEFAULT_GROWTH_FACTOR', 'PARTIAL_CLOSE_LEVELS',
    'DEFAULT_STOP_LOSS_MULTIPLIER', 'DEFAULT_TAKE_PROFIT_MULTIPLIER',

    'DEFAULT_FIXED_STOP_PERCENTAGE', 'DEFAULT_MIN_STOP_DISTANCE',
    'DEFAULT_TRAILING_ACTIVATION_PERCENTAGE', 'DEFAULT_TRAILING_CALLBACK_RATE',
    'MAX_STOP_LEVELS', 'DEFAULT_CHANDELIER_EXIT_MULTIPLIER',
    'DEFAULT_STOP_LOSS_MULTIPLIER', 'DEFAULT_TAKE_PROFIT_MULTIPLIER','POSITION_SIZE_PRECISION', 'MAX_LEVERAGE_BINANCE', 'MAX_LEVERAGE_DERIV',
>>>>>>> f029e731
    
    'DEFAULT_GROWTH_FACTOR', 'PARTIAL_CLOSE_LEVELS', 'DEFAULT_FIXED_STOP_PERCENTAGE',
    'DEFAULT_MIN_STOP_DISTANCE', 'DEFAULT_TRAILING_ACTIVATION_PERCENTAGE',
    'DEFAULT_TRAILING_CALLBACK_RATE', 'MAX_STOP_LEVELS',
    'DEFAULT_CHANDELIER_EXIT_MULTIPLIER',
    'DEFAULT_STOP_LOSS_MULTIPLIER', 'DEFAULT_TAKE_PROFIT_MULTIPLIER',
    'POSITION_SIZE_PRECISION', 'MAX_LEVERAGE_BINANCE', 'MAX_LEVERAGE_DERIV',

    'DEFAULT_GROWTH_FACTOR', 'PARTIAL_CLOSE_LEVELS',
    'DEFAULT_STOP_LOSS_MULTIPLIER', 'DEFAULT_TAKE_PROFIT_MULTIPLIER',
    'POSITION_SIZE_PRECISION', 'MAX_LEVERAGE_BINANCE', 'MAX_LEVERAGE_DERIV',
    'DEFAULT_STOP_LOSS_MULTIPLIER', 'DEFAULT_TAKE_PROFIT_MULTIPLIER',
    'DEFAULT_GROWTH_FACTOR', 'PARTIAL_CLOSE_LEVELS',
    'POSITION_SIZE_PRECISION', 'MAX_LEVERAGE_BINANCE', 'MAX_LEVERAGE_DERIV',

    'POSITION_SIZE_PRECISION', 'MAX_LEVERAGE_BINANCE', 'MAX_LEVERAGE_DERIV',
    'POSITION_SIZE_PRECISION', 'DEFAULT_GROWTH_FACTOR', 'PARTIAL_CLOSE_LEVELS',
    'MAX_LEVERAGE_BINANCE', 'MAX_LEVERAGE_DERIV',

    'DEFAULT_GROWTH_FACTOR', 'PARTIAL_CLOSE_LEVELS',
    'POSITION_SIZE_PRECISION', 'MAX_LEVERAGE_BINANCE', 'MAX_LEVERAGE_DERIV',

    'DEFAULT_GROWTH_FACTOR', 'PARTIAL_CLOSE_LEVELS',
    'DEFAULT_STOP_LOSS_MULTIPLIER', 'DEFAULT_TAKE_PROFIT_MULTIPLIER',
    'POSITION_SIZE_PRECISION', 'MAX_LEVERAGE_BINANCE', 'MAX_LEVERAGE_DERIV',

    'DEFAULT_GROWTH_FACTOR', 'DEFAULT_STOP_LOSS_MULTIPLIER',
    'DEFAULT_TAKE_PROFIT_MULTIPLIER', 'DEFAULT_FIXED_STOP_PERCENTAGE',
    'DEFAULT_MIN_STOP_DISTANCE', 'DEFAULT_TRAILING_ACTIVATION_PERCENTAGE',
    'DEFAULT_TRAILING_CALLBACK_RATE', 'MAX_STOP_LEVELS',
    'DEFAULT_CHANDELIER_EXIT_MULTIPLIER', 'PARTIAL_CLOSE_LEVELS',
    'POSITION_SIZE_PRECISION', 'MAX_LEVERAGE_BINANCE', 'MAX_LEVERAGE_DERIV',

    'DEFAULT_CHANDELIER_EXIT_MULTIPLIER', 'POSITION_SIZE_PRECISION',
    'MAX_LEVERAGE_BINANCE', 'MAX_LEVERAGE_DERIV', 'PARTIAL_CLOSE_LEVELS',    

    'DEFAULT_STOP_LOSS_MULTIPLIER', 'DEFAULT_TAKE_PROFIT_MULTIPLIER',
    'POSITION_SIZE_PRECISION', 'MAX_LEVERAGE_BINANCE', 'MAX_LEVERAGE_DERIV',
    'DEFAULT_GROWTH_FACTOR', 'PARTIAL_CLOSE_LEVELS',

    # Notification enums
    "NotificationType",
    "NotificationPriority",
    "NotificationChannel",
    # UI enums and constants
    "UITheme",
    "ChartType",
    "DashboardLayout",
    "DEFAULT_DASHBOARD_COMPONENTS",
    "ExportFormat",
    "DEFAULT_UI_CONFIG",
    # Bayesian optimization constants
    "BAYESIAN_OPT_KERNELS",
    "DEFAULT_GP_KERNEL",
    "ACQUISITION_FUNCTIONS",
    # Deriv-specific constants
    "MAX_RECONNECT_ATTEMPTS",
    "INITIAL_RECONNECT_DELAY",
    "MAX_RECONNECT_DELAY",
    "DEFAULT_SUBSCRIPTION_TIMEOUT",
    "DEFAULT_PING_INTERVAL",
    "MARKET_ORDER_BOOK_DEPTH",
    "DERIV_PRICE_REFRESH_RATE",
    "DERIV_ENDPOINTS",
    "DERIV_ASSET_CLASSES",
    "DERIV_MARKETS",
    # Social media constants
    "SOCIAL_PLATFORMS",
    "SOCIAL_API_KEYS",
    "SOCIAL_QUERY_PARAMS",
    "SOCIAL_UPDATE_INTERVALS",
    "NLP_MODELS",
    "ASSET_KEYWORDS",
]

# Markets and assets
MARKETS_OF_INTEREST = ["crypto", "forex", "equities", "commodities", "indices"]

# Assets of interest
ASSETS_OF_INTEREST = [
    "BTC/USD",
    "ETH/USD",
    "XRP/USD",
    "ADA/USD",
    "SOL/USD",
    "BNB/USD",
    "USDT/USD",
    "USDC/USD",
    "EUR/USD",
    "GBP/USD",
    "JPY/USD",
    "GOLD/USD",
    "SILVER/USD",
    "OIL/USD",
    "SP500/USD",
    "NASDAQ/USD",
    "DOW/USD",
]

# News sources configuration
NEWS_SOURCES = [
    {"name": "Bloomberg", "url": "https://www.bloomberg.com", "weight": 0.9},
    {"name": "Reuters", "url": "https://www.reuters.com", "weight": 0.9},
    {"name": "Wall Street Journal", "url": "https://www.wsj.com", "weight": 0.85},
    {"name": "Financial Times", "url": "https://www.ft.com", "weight": 0.85},
    {"name": "CNBC", "url": "https://www.cnbc.com", "weight": 0.8},
    {"name": "Yahoo Finance", "url": "https://finance.yahoo.com", "weight": 0.75},
    {"name": "Investopedia", "url": "https://www.investopedia.com", "weight": 0.7},
    {"name": "CoinDesk", "url": "https://www.coindesk.com", "weight": 0.75},
    {"name": "CoinTelegraph", "url": "https://cointelegraph.com", "weight": 0.7},
]

# Dark web forums to monitor
DARK_WEB_FORUMS = [
    {
        "name": "CryptoTalk",
        "url": "cryptotalk_forum.onion",
        "priority": "high",
        "categories": ["trading", "exploits", "leaks", "general"],
    },
    {
        "name": "DarknetMarkets",
        "url": "darknet_markets_forum.onion",
        "priority": "medium",
        "categories": ["marketplace", "reviews", "security"],
    },
    {
        "name": "HackForums",
        "url": "hackforums_darkweb.onion",
        "priority": "high",
        "categories": ["hacking", "data breaches", "exploits", "general"],
    },
    {
        "name": "BlockchainUnderground",
        "url": "blockchain_underground.onion",
        "priority": "high",
        "categories": ["cryptocurrency", "trading", "mining", "security"],
    },
    {
        "name": "TradingSecrets",
        "url": "trading_secrets_forum.onion",
        "priority": "medium",
        "categories": ["insider info", "market manipulation", "trading strategies"],
    },
]
# Dark web feed configuration
DARK_WEB_FEED_CONFIG = {
    "scan_interval": 3600,  # 1 hour in seconds
    "max_posts_per_scan": 100,
    "min_credibility_score": 0.5,
    "target_keywords": [
        "crypto hack",
        "exchange hack",
        "stolen coins",
        "vulnerability",
        "zero day",
        "data leak",
        "market manipulation",
        "insider trading",
    ],
    "high_priority_keywords": ["exchange hack", "stolen coins", "zero day"],
}

# Market impact phrases for sentiment analysis
MARKET_IMPACT_PHRASES = {
    "positive": [
        "bullish",
        "rally",
        "surge",
        "jump",
        "soar",
        "gain",
        "rise",
        "climb",
        "outperform",
        "beat expectations",
        "exceeded forecast",
        "record high",
        "strong growth",
        "upgrade",
        "positive outlook",
        "buy rating",
        "recovery",
        "momentum",
        "breakthrough",
        "innovative",
        "partnership",
        "acquisition",
        "strategic investment",
        "dividend increase",
        "stock buyback",
        "expansion",
    ],
    "negative": [
        "bearish",
        "plunge",
        "crash",
        "tumble",
        "slump",
        "drop",
        "fall",
        "decline",
        "underperform",
        "miss expectations",
        "below forecast",
        "record low",
        "weak growth",
        "downgrade",
        "negative outlook",
        "sell rating",
        "recession",
        "slowdown",
        "layoffs",
        "cost-cutting",
        "bankruptcy",
        "debt concerns",
        "investigation",
        "lawsuit",
        "regulatory issues",
        "dividend cut",
        "loss",
    ],
    "uncertainty": [
        "volatile",
        "uncertainty",
        "unclear",
        "mixed signals",
        "cautious",
        "monitoring",
        "watching closely",
        "potential impact",
        "reviewing options",
        "reassessing",
        "under consideration",
        "evaluating",
        "pending decision",
        "regulatory review",
        "awaiting approval",
        "conditional",
        "tentative",
        "experimental",
        "trial",
        "testing",
        "preliminary",
        "proposed",
        "expected",
    ],
}
DARK_WEB_SITES = [
    {
        "name": "SecureCrypto Forum",
        "type": "forum",
        "priority": "high",
        "entry_points": ["secure_crypto_hash123.onion"],
        "requires_auth": True,
    },
    {
        "name": "DarkLeaks",
        "type": "marketplace",
        "priority": "medium",
        "entry_points": ["darkleaks_data224.onion"],
        "requires_auth": False,
    },
    {
        "name": "Shadow Intel",
        "type": "intelligence",
        "priority": "high",
        "entry_points": ["shadow_intel876.onion"],
        "requires_auth": True,
    },
    {
        "name": "BlackMarket",
        "type": "marketplace",
        "priority": "medium",
        "entry_points": ["black_market_crypto553.onion"],
        "requires_auth": True,
    },
    {
        "name": "Hack Archives",
        "type": "forum",
        "priority": "low",
        "entry_points": ["hack_archives991.onion"],
        "requires_auth": False,
    },
]

# Dark web markets to monitor
DARK_WEB_MARKETS = [
    {
        "name": "CryptoMarket",
        "url": "crypto_market_xyz.onion",
        "priority": "high",
        "categories": ["cryptocurrency", "accounts", "data"],
    },
    {
        "name": "BlackMarket",
        "url": "black_market_xyz.onion",
        "priority": "medium",
        "categories": ["cryptocurrency", "accounts", "cards"],
    },
    {
        "name": "DarkTrade",
        "url": "dark_trade_xyz.onion",
        "priority": "high",
        "categories": ["cryptocurrency", "accounts", "data", "exploits"],
    },
    {
        "name": "ShadowSales",
        "url": "shadow_sales_xyz.onion",
        "priority": "medium",
        "categories": ["cryptocurrency", "accounts", "services"],
    },
    {
        "name": "UndergroundMarket",
        "url": "underground_market_xyz.onion",
        "priority": "low",
        "categories": ["cryptocurrency", "accounts", "data", "services"],
    },
]


# Keywords to determine relevance of dark web content
DARK_WEB_RELEVANCE_KEYWORDS = {
    "high_priority": [
        "exchange hack",
        "zero day",
        "exploit",
        "stolen coins",
        "private key",
        "data breach",
        "leaked database",
        "insider trading",
        "market manipulation",
        "pump and dump scheme",
        "flash crash",
        "database dump",
    ],
    "medium_priority": [
        "ransomware",
        "malware",
        "phishing",
        "scam",
        "vulnerability",
        "sensitive data",
        "backdoor",
        "credential",
        "kyc data",
        "trading bot",
        "algorithm",
        "trading strategy",
        "market making",
        "arbitrage",
        "high frequency",
    ],
    "low_priority": [
        "cryptocurrency",
        "blockchain",
        "bitcoin",
        "ethereum",
        "trading",
        "wallet",
        "exchange",
        "defi",
        "nft",
        "mining",
        "token",
        "ico",
        "altcoin",
        "whale",
        "liquidity",
        "volatility",
    ],
}

# Dark web scanning settings
DARK_WEB_SCAN_INTERVAL = 3600  # 1 hour in seconds

# Sentiment analysis constants
SENTIMENT_SOURCE_WEIGHTS = {
    "news": 1.0,
    "social_media": 0.8,
    "forum": 0.6,
    "blog": 0.7,
    "analyst_report": 1.2,
    "company_announcement": 1.3,
    "regulatory_filing": 1.5,
    "dark_web": 0.5,
}

# Volume analysis constants
VOLUME_ZONE_SIGNIFICANCE = {"high": 0.8, "medium": 0.5, "low": 0.2}

# User agent strings for web requests
USER_AGENTS = [
    (
        "Mozilla/5.0 (Windows NT 10.0; Win64; x64) "
        "AppleWebKit/537.36 (KHTML, like Gecko) "
        "Chrome/91.0.4472.124 Safari/537.36"
    ),
    (
        "Mozilla/5.0 (Windows NT 10.0; Win64; x64) "
        "AppleWebKit/537.36 (KHTML, like Gecko) "
        "Chrome/92.0.4515.107 Safari/537.36"
    ),
    (
        "Mozilla/5.0 (Macintosh; Intel Mac OS X 10_15_7) "
        "AppleWebKit/605.1.15 (KHTML, like Gecko) "
        "Version/14.1.1 Safari/605.1.15"
    ),
    (
        "Mozilla/5.0 (Windows NT 10.0; Win64; x64; rv:90.0) "
        "Gecko/20100101 Firefox/90.0"
    ),
    (
        "Mozilla/5.0 (Macintosh; Intel Mac OS X 10_15_7) "
        "AppleWebKit/537.36 (KHTML, like Gecko) "
        "Chrome/91.0.4472.114 Safari/537.36"
    ),
    (
        "Mozilla/5.0 (X11; Linux x86_64) "
        "AppleWebKit/537.36 (KHTML, like Gecko) "
        "Chrome/92.0.4515.107 Safari/537.36"
    ),
    (
        "Mozilla/5.0 (Windows NT 10.0; Win64; x64) "
        "AppleWebKit/537.36 (KHTML, like Gecko) "
        "Chrome/91.0.4472.124 Safari/537.36 Edg/91.0.864.59"
    ),
    (
        "Mozilla/5.0 (iPhone; CPU iPhone OS 14_6 like Mac OS X) "
        "AppleWebKit/605.1.15 (KHTML, like Gecko) "
        "Version/14.0 Mobile/15E148 Safari/604.1"
    ),
]
# Dark web scanning settings
DARK_WEB_SCAN_INTERVAL = 3600  # 1 hour in seconds
SCAN_THREAD_COUNT = 5  # Number of threads for scanning

# Sentiment analysis constants
SENTIMENT_SOURCE_WEIGHTS = {
    "news": 1.0,
    "social_media": 0.8,
    "forum": 0.6,
    "blog": 0.7,
    "analyst_report": 1.2,
    "company_announcement": 1.3,
    "regulatory_filing": 1.5,
    "dark_web": 0.5,
}
SENTIMENT_IMPACT_WINDOW = {
    "breaking_news": 24,  # hours
    "regular_news": 48,
    "social_media": 12,
    "analyst_report": 72,
    "earnings_report": 120,
    "regulatory_announcement": 168,
}

# Sentiment entities for tracking
SENTIMENT_ENTITIES = [
    "market",
    "economy",
    "company",
    "sector",
    "industry",
    "product",
    "regulation",
    "policy",
    "central_bank",
    "interest_rates",
    "inflation",
    "growth",
    "recession",
    "earnings",
    "revenue",
    "profit",
    "loss",
    "merger",
    "acquisition",
    "ipo",
    "bankruptcy",
    "scandal",
    "lawsuit",
]

# Technical indicator parameters
TECHNICAL_INDICATOR_PARAMS = {
    "sma": {"windows": [5, 10, 20, 50, 100, 200]},
    "ema": {"windows": [5, 10, 20, 50, 100, 200]},
    "rsi": {"window": 14, "overbought": 70, "oversold": 30},
    "macd": {"fast": 12, "slow": 26, "signal": 9},
    "bollinger_bands": {"window": 20, "num_std_dev": 2},
    "stochastic": {"k_period": 14, "d_period": 3, "slowing": 3},
    "adx": {"window": 14, "threshold": 25},
    "atr": {"window": 14},
    "cci": {"window": 20},
    "obv": {},
    "ichimoku": {
        "tenkan_period": 9,
        "kijun_period": 26,
        "senkou_b_period": 52,
        "chikou_period": 26,
    },
}

# Volatility indicator parameters
VOLATILITY_INDICATOR_PARAMS = {
    "atr": {"window": 14},
    "bollinger_bandwidth": {"window": 20, "num_std_dev": 2},
    "historical_volatility": {"window": 20, "trading_periods": 252},
    "keltner_channels": {"ema_period": 20, "atr_period": 10, "atr_multiplier": 2},
    "true_range": {},
    "average_true_range_percent": {"window": 14},
}

# Volume analysis constants
VOLUME_PROFILE_BINS = 20  # Number of bins for volume profile calculation
VOLUME_ZONE_SIGNIFICANCE = {"high": 0.8, "medium": 0.5, "low": 0.2}

# If ASSETS is also required, add it:
ASSETS = [
    "BTC/USDT",
    "ETH/USDT",
    "BNB/USDT",
    # Add other assets as needed
]
# Sentiment analysis constants
SENTIMENT_DECAY_FACTOR = 0.9  # Decay factor for sentiment over time

# Volume analysis constants
VOLUME_PROFILE_BINS = 20  # Number of bins for volume profile calculation
# Maximum number of regimes to consider
MAX_REGIMES = 5
# General retry configurations
MAX_RETRIES = 3
RETRY_DELAY = 1.0  # Initial delay in seconds
# Define regime scan interval (in seconds)
REGIME_SCAN_INTERVAL = 3600  # Default to hourly scans
REGIME_LOOKBACK_PERIODS = 90  # Number of periods to look back for regime detection
# Default logging level
DEFAULT_LOG_LEVEL = "INFO"

DEFAULT_EXCHANGE_CONFIGS = {
    "binance": {
        "enabled": True,
        "rate_limit": 1200,
        "mode": "paper",
        "assets": SUPPORTED_ASSETS["binance"],
    },
    "deriv": {
        "enabled": True,
        "rate_limit": 60,
        "mode": "paper",
        "assets": SUPPORTED_ASSETS["deriv"],
    },
}

# Intelligence module configuration
INTELLIGENCE_MODULES = [
    "pattern_recognition",
    "loophole_detection",
    "adaptive_learning",
]

DEFAULT_MODULE_CONFIG = {
    "enabled": True,
    "priority": "normal",
    "max_threads": 4,
    "max_memory_mb": 1024,
    "cache_ttl_seconds": 300,
}

# Additional constants needed by intelligence/app.py
PATTERN_RECOGNITION_TIMEFRAMES = ["1m", "5m", "15m", "1h", "4h", "1d"]
LOOPHOLE_DETECTION_INTERVAL = 300  # seconds
ASSET_BLACKLIST = []
ADAPTIVE_LEARNING_SCHEDULE = {"interval_minutes": 60, "full_retrain_hours": 24}
DEFAULT_SERVICE_TIMEOUT = 60  # seconds
MARKET_REGIMES = [
    "trending_bullish",
    "trending_bearish",
    "ranging",
    "volatile",
    "choppy",
    "breakout",
    "reversal",
]
SIGNAL_CONFIDENCE_LEVELS = {
    "VERY_LOW": 1,
    "LOW": 2,
    "MEDIUM": 3,
    "HIGH": 4,
    "VERY_HIGH": 5,
    "EXCEPTIONAL": 6,
}

# Bayesian optimization kernels for adaptive learning
BAYESIAN_OPT_KERNELS = {
    "RBF": "rbf",
    "MATERN": "matern",
    "RATIONAL_QUADRATIC": "rational_quadratic",
    "EXP_SINE_SQUARED": "exp_sine_squared",
    "DOT_PRODUCT": "dot_product",
    "CONSTANT": "constant",
    "WHITE": "white",
}

# Default Gaussian Process kernel for adaptive learning
DEFAULT_GP_KERNEL = "matern"

# Acquisition functions for Bayesian optimization
ACQUISITION_FUNCTIONS = {
    "UCB": "upper_confidence_bound",
    "EI": "expected_improvement",
    "PI": "probability_improvement",
    "LCB": "lower_confidence_bound",
    "RANDOM": "random",
}

# Default acquisition function for Bayesian optimization
DEFAULT_ACQUISITION = "EI"

# Compression settings
COMPRESSION_LEVEL = 9  # Maximum compression level (0-9)

# Pattern recognition constants
PATTERN_COMPLETION_THRESHOLD = 0.75  # Threshold for pattern completion (0.0-1.0)
PATTERN_STRENGTH_LEVELS = {
    "WEAK": 0.3,
    "MODERATE": 0.5,
    "STRONG": 0.7,
    "VERY_STRONG": 0.9,
}
MIN_PATTERN_BARS = 5  # Minimum number of bars for pattern detection
MAX_PATTERN_BARS = 100  # Maximum number of bars for pattern detection

# Support and resistance constants
SUPPORT_RESISTANCE_METHODS = [
    "price_levels",
    "moving_average",
    "fibonacci",
    "pivot_points",
    "volume_profile",
    "fractal",
    "regression",
]
ZONE_CONFIDENCE_LEVELS = {"LOW": 0.3, "MEDIUM": 0.6, "HIGH": 0.85, "VERY_HIGH": 0.95}
ZONE_TYPES = [
    "support",
    "resistance",
    "dynamic_support",
    "dynamic_resistance",
    "demand",
    "supply",
]

# Optimization constants
OPTIMIZATION_DIRECTION = {"MAXIMIZE": 1, "MINIMIZE": -1}
DEFAULT_PARAM_BOUNDS = {
    "continuous": (0.0, 1.0),
    "integer": (1, 100),
    "categorical": None,
}
MAX_PARALLEL_EVALUATIONS = 8
GP_RANDOM_RESTARTS = 5

# Platform constants
PLATFORMS = ["windows", "linux", "macos"]

# Data retention policies
MARKET_DATA_RETENTION_POLICY = {
    "1m": 7,  # 7 days for 1-minute data
    "5m": 30,  # 30 days for 5-minute data
    "15m": 60,  # 60 days for 15-minute data
    "1h": 180,  # 180 days for 1-hour data
    "4h": 365,  # 365 days for 4-hour data
    "1d": 1825,  # 5 years for daily data
    "1w": 3650,  # 10 years for weekly data
}

# Intelligence module constants
INTELLIGENCE_MODULES = [
    "pattern_recognition",
    "loophole_detection",
    "adaptive_learning",
]

DEFAULT_MODULE_CONFIG = {
    "enabled": True,
    "priority": "normal",
    "max_threads": 4,
    "max_memory_mb": 1024,
    "cache_ttl_seconds": 300,
}

PATTERN_RECOGNITION_TIMEFRAMES = ["1m", "5m", "15m", "1h", "4h", "1d"]

# Signal types and directions
SIGNAL_TYPES = {
    "ENTRY": "entry",
    "EXIT": "exit",
    "STOP_LOSS": "stop_loss",
    "TAKE_PROFIT": "take_profit",
    "TRAILING_STOP": "trailing_stop",
    "POSITION_SIZE": "position_size",
    "RISK_ADJUSTMENT": "risk_adjustment",
}

POSITION_DIRECTION = {"LONG": "long", "SHORT": "short", "NEUTRAL": "neutral"}

# Risk management constants
RISK_MANAGER_UPDATE_INTERVAL = 60  # seconds
CIRCUIT_BREAKER_THRESHOLDS = {
    "VOLATILITY": 3.0,  # Standard deviations above normal
    "DRAWDOWN": 0.15,  # 15% drawdown
    "LOSS_STREAK": 5,  # 5 consecutive losses
    "PROFIT_DEVIATION": 0.3,  # 30% deviation from expected profit
}

DRAWDOWN_PROTECTION_LEVELS = {
    "WARNING": 0.10,  # 10% drawdown
    "REDUCE_RISK": 0.15,  # 15% drawdown
    "STOP_TRADING": 0.20,  # 20% drawdown
}

MAX_ALLOWED_DRAWDOWN = 0.25  # 25% maximum allowed drawdown

EXPOSURE_LIMITS = {
    "MAX_PER_ASSET": 0.20,  # 20% of portfolio per asset
    "MAX_PER_SECTOR": 0.40,  # 40% of portfolio per sector
    "MAX_CORRELATED_ASSETS": 0.60,  # 60% of portfolio in correlated assets
    "MAX_LEVERAGE": 3.0,  # 3x maximum leverage
}

DEFAULT_MAX_RISK_PER_TRADE = 0.02  # 2% of account per trade
DEFAULT_BASE_POSITION_SIZE = 0.01  # 1% of account as base position size
<<<<<<< HEAD
=======
DEFAULT_GROWTH_FACTOR = 1.05  # Growth factor for scaling position size
PARTIAL_CLOSE_LEVELS = [0.25, 0.5, 0.75]  # Fractions for scaling out of trades
DEFAULT_GROWTH_FACTOR = 1.0  # Growth factor for scaling position sizes
PARTIAL_CLOSE_LEVELS = [0.5, 0.75, 1.0]  # Fractions to close positions
DEFAULT_GROWTH_FACTOR = 1.0  # Account growth factor for compounding
PARTIAL_CLOSE_LEVELS = [0.25, 0.5, 0.75]
DEFAULT_FIXED_STOP_PERCENTAGE = 0.02
DEFAULT_MIN_STOP_DISTANCE = 0.005
DEFAULT_TRAILING_ACTIVATION_PERCENTAGE = 0.01
DEFAULT_TRAILING_CALLBACK_RATE = 0.005
MAX_STOP_LEVELS = 3
DEFAULT_CHANDELIER_EXIT_MULTIPLIER = 3.0
>>>>>>> f029e731
MAX_LEVERAGE_BINANCE = 125
MAX_LEVERAGE_DERIV = 100
DEFAULT_STOP_LOSS_MULTIPLIER = 1.5
DEFAULT_TAKE_PROFIT_MULTIPLIER = 2.0
POSITION_SIZE_PRECISION = 4
<<<<<<< HEAD
=======



DEFAULT_GROWTH_FACTOR = 1.05  # Growth factor for compounding calculations
PARTIAL_CLOSE_LEVELS = [0.25, 0.5, 0.75]
MAX_LEVERAGE_BINANCE = 125
MAX_LEVERAGE_DERIV = 100
DEFAULT_STOP_LOSS_MULTIPLIER = 1.5
DEFAULT_TAKE_PROFIT_MULTIPLIER = 2.0
POSITION_SIZE_PRECISION = 4

DEFAULT_GROWTH_FACTOR = 1.05

DEFAULT_GROWTH_FACTOR = 1.1  # Growth multiplier for compounding gains
PARTIAL_CLOSE_LEVELS = [0.5, 0.75, 0.9]  # Percentage levels for scaling out
DEFAULT_GROWTH_FACTOR = 1.0
PARTIAL_CLOSE_LEVELS = [0.25, 0.5, 0.75]
DEFAULT_FIXED_STOP_PERCENTAGE = 0.02
DEFAULT_MIN_STOP_DISTANCE = 0.001

DEFAULT_GROWTH_FACTOR = 1.0  # Growth factor for compounding position sizes

MAX_LEVERAGE_BINANCE = 125
MAX_LEVERAGE_DERIV = 100
DEFAULT_STOP_LOSS_MULTIPLIER = 1.5
DEFAULT_TAKE_PROFIT_MULTIPLIER = 2.0
POSITION_SIZE_PRECISION = 4
DEFAULT_FIXED_STOP_PERCENTAGE = 2.0
DEFAULT_MIN_STOP_DISTANCE = 0.2
DEFAULT_TRAILING_ACTIVATION_PERCENTAGE = 1.0
DEFAULT_TRAILING_CALLBACK_RATE = 0.5
MAX_STOP_LEVELS = 3
DEFAULT_CHANDELIER_EXIT_MULTIPLIER = 3.0


DEFAULT_TRAILING_ACTIVATION_PERCENTAGE = 0.01
DEFAULT_TRAILING_CALLBACK_RATE = 0.005
MAX_STOP_LEVELS = 5
DEFAULT_CHANDELIER_EXIT_MULTIPLIER = 3.0
POSITION_SIZE_PRECISION = 4
POSITION_SIZE_PRECISION = 4

DEFAULT_GROWTH_FACTOR = 1.0


DEFAULT_GROWTH_FACTOR = 1.02  # default account growth factor per period
DEFAULT_STOP_LOSS_MULTIPLIER = 1.5
DEFAULT_TAKE_PROFIT_MULTIPLIER = 2.0
POSITION_SIZE_PRECISION = 4
PARTIAL_CLOSE_LEVELS = [0.25, 0.5, 0.75]
>>>>>>> f029e731

MAX_POSITION_CORRELATION = 0.7  # Maximum allowed correlation between positions
CORRELATION_LOOKBACK_PERIODS = 100  # Periods to look back for correlation calculation

DEFAULT_ATR_PERIODS = 14  # Default periods for ATR calculation
DEFAULT_ATR_MULTIPLIER = 2.0  # Default multiplier for ATR-based stops
DEFAULT_FIXED_STOP_PERCENTAGE = 0.02  # 2% fixed stop loss
DEFAULT_MIN_STOP_DISTANCE = 0.01      # 1% minimum stop distance
DEFAULT_TRAILING_ACTIVATION_PERCENTAGE = 0.5  # Activate trailing stop at 50% of target
DEFAULT_TRAILING_CALLBACK_RATE = 0.2            # 20% callback for trailing stop
MAX_STOP_LEVELS = 4
DEFAULT_CHANDELIER_EXIT_MULTIPLIER = 3.0
PARTIAL_CLOSE_LEVELS = [0.25, 0.5, 0.75]

DEFAULT_FIXED_STOP_PERCENTAGE = 2.0  # Fixed % stop for initial stop-loss
DEFAULT_MIN_STOP_DISTANCE = 0.01  # Minimum stop distance as fraction of price
DEFAULT_TRAILING_ACTIVATION_PERCENTAGE = 1.0  # Profit % to activate trailing stop
DEFAULT_TRAILING_CALLBACK_RATE = 0.5  # Callback rate for trailing stop
MAX_STOP_LEVELS = 3
DEFAULT_CHANDELIER_EXIT_MULTIPLIER = 3.0

RECOVERY_STRATEGIES = {
    "REDUCE_POSITION_SIZE": "reduce_position_size",
    "INCREASE_WIN_RATE": "increase_win_rate",
    "REDUCE_TRADING_FREQUENCY": "reduce_trading_frequency",
    "SWITCH_STRATEGY": "switch_strategy",
    "PAUSE_TRADING": "pause_trading",
}

ACCOUNT_STATES = {
    "HEALTHY": "healthy",
    "WARNING": "warning",
    "CRITICAL": "critical",
    "RECOVERY": "recovery",
}

# Order and position constants
ORDER_TYPE_MAP = {
    "MARKET": "market",
    "LIMIT": "limit",
    "STOP": "stop",
    "STOP_LIMIT": "stop_limit",
    "TAKE_PROFIT": "take_profit",
    "TAKE_PROFIT_LIMIT": "take_profit_limit",
    "TRAILING_STOP": "trailing_stop",
}

<<<<<<< HEAD
=======
ORDER_SIDE_MAP = {"BUY": "buy", "SELL": "sell"}
>>>>>>> f029e731
ORDER_SIDE_MAP = {
    "BUY": "buy",
    "SELL": "sell"
}

ORDER_STATUS_MAP = {
    "NEW": "new",
    "PARTIALLY_FILLED": "partially_filled",
    "FILLED": "filled",
    "CANCELED": "canceled",
    "REJECTED": "rejected",
    "EXPIRED": "expired",
}

<<<<<<< HEAD
=======
POSITION_SIDE_MAP = {"LONG": "long", "SHORT": "short"}
>>>>>>> f029e731
POSITION_SIDE_MAP = {
    "LONG": "long",
    "SHORT": "short"
}

POSITION_STATUS_MAP = {
    "OPEN": "open",
    "CLOSED": "closed",
    "PARTIALLY_CLOSED": "partially_closed",
}

TIME_IN_FORCE_MAP = {
    "GTC": "gtc",  # Good Till Canceled
    "IOC": "ioc",  # Immediate Or Cancel
    "FOK": "fok",  # Fill Or Kill
    "GTD": "gtd",  # Good Till Date
}

# Execution engine constants
EXECUTION_COOLDOWN_MS = 100  # Milliseconds between execution attempts
MAX_EXECUTION_TIME_MS = 5000  # Maximum execution time in milliseconds
MAX_RETRY_ATTEMPTS = 3  # Maximum number of retry attempts for execution

TICK_SIZE_MAPPING = {
    "BTC/USD": 0.5,
    "ETH/USD": 0.05,
    "EUR/USD": 0.00001,
    "GBP/USD": 0.00001,
    "USD/JPY": 0.001,
    "DEFAULT": 0.00001,
}

LIQUIDITY_THRESHOLDS = {"LOW": 10000, "MEDIUM": 100000, "HIGH": 1000000}

ORDER_BOOK_LEVELS = 10  # Number of order book levels to track

# Machine learning constants
ML_MODEL_TYPES = {
    "CLASSIFICATION": "classification",
    "REGRESSION": "regression",
    "REINFORCEMENT": "reinforcement",
    "UNSUPERVISED": "unsupervised",
    "ENSEMBLE": "ensemble",
}

FEATURE_IMPORTANCE_METHODS = {
    "PERMUTATION": "permutation",
    "SHAP": "shap",
    "FEATURE_IMPORTANCE": "feature_importance",
}

MODEL_SAVE_PATH = "./models"
TRADING_CUTOFFS = {"MIN_CONFIDENCE": 0.65, "MIN_ACCURACY": 0.60, "MIN_SHARPE": 0.5}

MODEL_REGISTRY_CONFIG = {
    "path": "./models/registry",
    "backup_frequency": 24,  # hours
    "max_versions": 5,
}

FEATURE_IMPORTANCE_CONFIG = {"n_permutations": 10, "n_repeats": 3, "random_state": 42}

DEFAULT_LOOKBACK_PERIODS = 100
DEFAULT_CONFIDENCE_LEVELS = {"LOW": 0.3, "MEDIUM": 0.5, "HIGH": 0.7, "VERY_HIGH": 0.9}

DEFAULT_MODEL_TYPES = ["gradient_boosting", "random_forest", "neural_network"]
DEFAULT_PAIR_CORR_THRESHOLD = 0.7

REWARD_FUNCTIONS = {
    "SHARPE": "sharpe",
    "SORTINO": "sortino",
    "PROFIT": "profit",
    "CALMAR": "calmar",
}

# Genetic algorithm constants
GENETIC_POPULATION_SIZE = 50
GENETIC_GENERATIONS = 30

# GPU settings
GPU_MEMORY_LIMIT = 0.8  # 80% of GPU memory
GPU_MEMORY_GROWTH = True
DEFAULT_GPU_ID = 0

# Strategy constants
RISK_LEVELS = {"VERY_LOW": 1, "LOW": 2, "MEDIUM": 3, "HIGH": 4, "VERY_HIGH": 5}

TREND_FOLLOWING_CONFIG = {
    "fast_period": 20,
    "slow_period": 50,
    "signal_period": 9,
    "atr_period": 14,
    "atr_multiplier": 2.0,
}

DIRECTIONAL_BIAS_THRESHOLD = 0.6
FILTER_STRENGTH_LEVELS = {
    "WEAK": 0.3,
    "MODERATE": 0.5,
    "STRONG": 0.7,
    "VERY_STRONG": 0.9,
}

SWING_TRADING_CONFIG = {
    "swing_detection_periods": 20,
    "min_swing_size": 0.01,
    "max_swing_lookback": 100,
}

MAX_SCALP_DURATION = 60 * 60  # 1 hour in seconds

# Monitoring constants
MONITORING_CONFIG = {
    "log_level": "info",
    "metrics_interval": 60,  # seconds
    "health_check_interval": 300,  # seconds
    "alert_channels": ["console", "email"],
}

SERVICE_STATUS = {
    "STARTING": "starting",
    "RUNNING": "running",
    "DEGRADED": "degraded",
    "STOPPED": "stopped",
    "ERROR": "error",
}

DASHBOARD_SECTIONS = [
    "overview",
    "performance",
    "risk",
    "signals",
    "positions",
    "system",
]

METRICS_CATEGORIES = {
    "PERFORMANCE": "performance",
    "RISK": "risk",
    "SYSTEM": "system",
    "TRADING": "trading",
}

TRADING_METRIC_THRESHOLDS = {
    "win_rate": {"warning": 0.4, "critical": 0.3},
    "profit_factor": {"warning": 1.2, "critical": 1.0},
    "drawdown": {"warning": 0.15, "critical": 0.25},
}

METRIC_TYPES = {
    "COUNTER": "counter",
    "GAUGE": "gauge",
    "HISTOGRAM": "histogram",
    "SUMMARY": "summary",
}

PERFORMANCE_METRICS = [
    "win_rate",
    "profit_factor",
    "sharpe_ratio",
    "sortino_ratio",
    "max_drawdown",
    "average_profit",
    "average_loss",
]

SYSTEM_METRICS = [
    "cpu_usage",
    "memory_usage",
    "disk_usage",
    "network_latency",
    "request_count",
    "error_count",
]

METRIC_PRIORITIES = {"HIGH": "high", "MEDIUM": "medium", "LOW": "low"}

LOG_PATTERNS = {
    "ERROR": r"(?i)(error|exception|fail|traceback)",
    "WARNING": r"(?i)(warning|warn|deprecated)",
    "CRITICAL": r"(?i)(critical|fatal|crash)",
}

# Alerting constants
ALERT_LEVELS = {
    "INFO": "info",
    "WARNING": "warning",
    "ERROR": "error",
    "CRITICAL": "critical",
}

ALERT_TYPES = {
    "SYSTEM": "system",
    "TRADING": "trading",
    "SECURITY": "security",
    "PERFORMANCE": "performance",
}

ALERT_CHANNELS = {
    "CONSOLE": "console",
    "EMAIL": "email",
    "SMS": "sms",
    "WEBHOOK": "webhook",
    "PUSH": "push",
}

# Loophole detection constants
INEFFICIENCY_DETECTION_THRESHOLDS = {
    "price_deviation": 0.02,  # 2% price deviation
    "volume_spike": 3.0,  # 3x normal volume
    "bid_ask_spread": 0.01,  # 1% bid-ask spread
    "order_book_imbalance": 3.0,  # 3x imbalance
}

MAX_INEFFICIENCY_AGE = 3600  # Maximum age of inefficiency in seconds

MIN_PROFITABLE_SPREAD_PERCENT = 0.5  # 0.5% minimum profitable spread
MIN_LIQUIDITY_REQUIREMENTS = {
    "BTC/USD": 5.0,  # 5 BTC minimum liquidity
    "ETH/USD": 50.0,  # 50 ETH minimum liquidity
    "EUR/USD": 100000,  # 100K EUR minimum liquidity
    "DEFAULT": 1000,  # Default minimum liquidity
}

# Exchange fee structures
EXCHANGE_FEE_STRUCTURES = {
    "binance": {
        "maker": 0.001,  # 0.1% maker fee
        "taker": 0.001,  # 0.1% taker fee
        "withdrawal": {"BTC": 0.0005, "ETH": 0.005, "USDT": 25.0, "DEFAULT": 0.01},
    },
    "deriv": {
        "maker": 0.0,  # 0% maker fee
        "taker": 0.0025,  # 0.25% taker fee
        "withdrawal": {"BTC": 0.0008, "ETH": 0.01, "DEFAULT": 0.02},
    },
}

# Default confidence threshold for pattern detection
DEFAULT_CONFIDENCE_THRESHOLD = 0.65

# Genetic algorithm parameters
GENETIC_MUTATION_RATE = 0.05
GENETIC_CROSSOVER_RATE = 0.7
GENETIC_POPULATION_SIZE = 100
GENETIC_ELITE_SIZE = 5
GENETIC_MAX_GENERATIONS = 50
GENETIC_SELECTION_PRESSURE = 1.5
GENETIC_ELITISM_RATE = 0.1
GENETIC_TOURNAMENT_SIZE = 3
MAX_THREADS = 8
MIN_FITNESS = 0.0

# Network constants
NETWORK_IDS = {
    "ETHEREUM": 1,
    "BINANCE_SMART_CHAIN": 56,
    "POLYGON": 137,
    "ARBITRUM": 42161,
    "OPTIMISM": 10,
    "AVALANCHE": 43114,
}

# HTTP constants
HTTP_SUCCESS_CODES = [200, 201, 202, 203, 204, 205, 206]
HTTP_RETRY_CODES = [408, 429, 500, 502, 503, 504]
HTTP_FATAL_CODES = [400, 401, 403, 404, 405, 406, 409, 410]

# WebSocket constants
WS_DEFAULT_PING_INTERVAL = 30  # seconds
WS_DEFAULT_PING_TIMEOUT = 10  # seconds

# Feed constants
EXCHANGE_NAMES = ["binance", "coinbase", "kraken", "deriv", "oanda"]

FEED_TYPES = {
    "MARKET_DATA": "market_data",
    "NEWS": "news",
    "SOCIAL": "social",
    "ONCHAIN": "onchain",
    "DARK_WEB": "dark_web",
    "REGIME": "regime",
}

FEED_STATUS = {
    "CONNECTED": "connected",
    "DISCONNECTED": "disconnected",
    "RECONNECTING": "reconnecting",
    "ERROR": "error",
}

# Data constants
DATA_SOURCES = {
    "EXCHANGE": "exchange",
    "DATABASE": "database",
    "FILE": "file",
    "API": "api",
    "SIMULATION": "simulation",
}

SYSTEM_COMPONENT_TYPES = {
    "SERVICE": "service",
    "DATABASE": "database",
    "CACHE": "cache",
    "API": "api",
    "UI": "ui",
}

# Voting and confidence constants
VOTE_THRESHOLDS = {
    "STRONG_CONSENSUS": 0.8,
    "CONSENSUS": 0.6,
    "MAJORITY": 0.5,
    "PLURALITY": 0.4,
}

COUNCIL_WEIGHTS = {"MASTER": 1.0, "ASSET": 0.8, "REGIME": 0.9, "TIMEFRAME": 0.7}

CONFIDENCE_LEVELS = {
    "VERY_LOW": 0.2,
    "LOW": 0.4,
    "MEDIUM": 0.6,
    "HIGH": 0.8,
    "VERY_HIGH": 0.95,
}

MIN_CONFIDENCE_THRESHOLD = 0.5

# Scenario constants
VOLATILITY_LEVELS = {
    "VERY_LOW": 0.5,
    "LOW": 0.75,
    "NORMAL": 1.0,
    "HIGH": 1.5,
    "VERY_HIGH": 2.0,
    "EXTREME": 3.0,
}

SCENARIO_TYPES = {
    "HISTORICAL": "historical",
    "SYNTHETIC": "synthetic",
    "STRESS_TEST": "stress_test",
    "MONTE_CARLO": "monte_carlo",
    "CUSTOM": "custom",
}

# Voice advisor constants
VOICE_ADVISOR_MODES = {
    "CONCISE": "concise",
    "DETAILED": "detailed",
    "TECHNICAL": "technical",
    "BEGINNER": "beginner",
}

# Window size constants
DEFAULT_WINDOW_SIZES = {
    "VERY_SHORT": 5,
    "SHORT": 20,
    "MEDIUM": 50,
    "LONG": 100,
    "VERY_LONG": 200,
}

# Feature transformer constants
FEATURE_TRANSFORMERS = {
    "NORMALIZER": "normalizer",
    "SCALER": "scaler",
    "ENCODER": "encoder",
    "FILTER": "filter",
    "AGGREGATOR": "aggregator",
}

# Signal confidence constants
SignalConfidence = {
    "VERY_LOW": 0.2,
    "LOW": 0.4,
    "MEDIUM": 0.6,
    "HIGH": 0.8,
    "VERY_HIGH": 0.95,
}

# Signal type enum
SignalType = {
    "ENTRY": "entry",
    "EXIT": "exit",
    "STOP_LOSS": "stop_loss",
    "TAKE_PROFIT": "take_profit",
}

# Order type enum
OrderType = {
    "MARKET": "market",
    "LIMIT": "limit",
    "STOP": "stop",
    "STOP_LIMIT": "stop_limit",
}

# Order side enum
OrderSide = {"BUY": "buy", "SELL": "sell"}

# Asset classes
ASSET_CLASSES = {
    "CRYPTO": "crypto",
    "FOREX": "forex",
    "STOCKS": "stocks",
    "INDICES": "indices",
    "COMMODITIES": "commodities",
    "FUTURES": "futures",
    "OPTIONS": "options",
}

# Data processing constants
MARKET_DATA_CHUNK_SIZE = 1000  # Number of candles to process in one chunk

# Signal strength constants
SIGNAL_STRENGTHS = {
    "VERY_WEAK": 0.2,
    "WEAK": 0.4,
    "MODERATE": 0.6,
    "STRONG": 0.8,
    "VERY_STRONG": 0.95,
}

# Data processing worker constants
MARKET_DATA_MAX_WORKERS = 8

# User roles for authentication and authorization
USER_ROLES = {
    "ADMIN": "admin",
    "TRADER": "trader",
    "ANALYST": "analyst",
    "VIEWER": "viewer",
    "SYSTEM": "system",
    "API": "api",
}

# Data priority levels for processing
DATA_PRIORITY_LEVELS = {
    "CRITICAL": 0,
    "HIGH": 1,
    "NORMAL": 2,
    "LOW": 3,
    "BACKGROUND": 4,
}

# Exchange-specific order types
BINANCE_ORDER_TYPES = {
    "MARKET": "MARKET",
    "LIMIT": "LIMIT",
    "STOP_LOSS": "STOP_LOSS",
    "STOP_LOSS_LIMIT": "STOP_LOSS_LIMIT",
    "TAKE_PROFIT": "TAKE_PROFIT",
    "TAKE_PROFIT_LIMIT": "TAKE_PROFIT_LIMIT",
    "LIMIT_MAKER": "LIMIT_MAKER",
}

DERIV_ORDER_TYPES = {
    "MARKET": "MARKET",
    "LIMIT": "LIMIT",
    "STOP": "STOP",
    "STOP_LIMIT": "STOP_LIMIT",
}

# Order status mappings
BINANCE_ORDER_STATUS_MAP = {
    "NEW": OrderStatus.NEW.value,
    "PARTIALLY_FILLED": OrderStatus.PARTIALLY_FILLED.value,
    "FILLED": OrderStatus.FILLED.value,
    "CANCELED": OrderStatus.CANCELED.value,
    "PENDING_CANCEL": OrderStatus.PENDING_CANCEL.value,
    "REJECTED": OrderStatus.REJECTED.value,
    "EXPIRED": OrderStatus.EXPIRED.value,
}

DERIV_ORDER_STATUS_MAP = {
    "open": OrderStatus.NEW.value,
    "pending": OrderStatus.NEW.value,
    "filled": OrderStatus.FILLED.value,
    "partially_filled": OrderStatus.PARTIALLY_FILLED.value,
    "cancelled": OrderStatus.CANCELED.value,
    "rejected": OrderStatus.REJECTED.value,
    "expired": OrderStatus.EXPIRED.value,
}

# Execution parameters
MAX_SLIPPAGE_PERCENT = 0.5  # Maximum allowed slippage in percent
MAX_RETRY_ATTEMPTS = 3  # Maximum number of retry attempts for failed orders<|MERGE_RESOLUTION|>--- conflicted
+++ resolved
@@ -12,146 +12,17 @@
 from pathlib import Path
 
 
-# System information
+# ======================================
+# System Core Constants
+# ======================================
+
 VERSION = "1.0.0"
 CONFIG_SCHEMA_VERSION = 1
 SYSTEM_NAME = "QuantumSpectre Elite Trading System"
 AUTHOR = "QuantumSpectre Team"
 LICENSE = "MIT"
-# Supported trading platforms
-SUPPORTED_PLATFORMS = ["deriv", "binance"]
-
-# Asset types
-ASSET_TYPES = [
-    "crypto",
-    "forex",
-    "stocks",
-    "indices",
-    "commodities",
-    "futures",
-    "options",
-]
-
-# Strategy types
-STRATEGY_TYPES = [
-    "trend_following",
-    "mean_reversion",
-    "breakout",
-    "momentum",
-    "statistical_arbitrage",
-    "market_making",
-    "sentiment_based",
-    "machine_learning",
-    "pattern_recognition",
-    "volatility_based",
-    "order_flow",
-    "market_structure",
-    "multi_timeframe",
-    "adaptive",
-    "ensemble",
-    "reinforcement_learning",
-    "regime_based",
-]
-
-# Execution modes
-EXECUTION_MODES = [
-    "live",
-    "paper",
-    "backtest",
-    "simulation",
-    "optimization",
-    "stress_test",
-]
-
-# Slippage models
-SLIPPAGE_MODELS = [
-    "fixed",
-    "percentage",
-    "volume_based",
-    "volatility_based",
-    "orderbook_based",
-    "impact_based",
-]
-
-# Supported assets per platform
-SUPPORTED_ASSETS = {
-    "binance": [
-        "BTC",
-        "ETH",
-        "USDT",
-        "BNB",
-        "ADA",
-        "XRP",
-        "DOGE",
-        "SOL",
-        "DOT",
-        "LTC",
-        "BCH",
-        "LINK",
-        "MATIC",
-        "ATOM",
-        "AVAX",
-        "TRX",
-        "XLM",
-        "NEAR",
-        "FIL",
-        "EOS",
-        "AAVE",
-        "UNI",
-        "SAND",
-        "MANA",
-        "SHIB",
-        "ALGO",
-        "FTM",
-        "ETC",
-        "ZIL",
-        "VET",
-        "THETA",
-        "XTZ",
-        "GRT",
-        "CHZ",
-        "ENJ",
-        "BAT",
-        "ZRX",
-        "1INCH",
-        "COMP",
-        "SNX",
-        "YFI",
-        "CRV",
-        "KSM",
-        "DASH",
-        "OMG",
-        "QTUM",
-        "ICX",
-        "ONT",
-        "WAVES",
-        "LRC",
-        "BTT",
-        "HOT",
-        "NANO",
-        "SC",
-        "ZEN",
-        "STMX",
-        "ANKR",
-        "CELR",
-        "CVC",
-        "DENT",
-        "IOST",
-        "KAVA",
-        "NKN",
-        "OCEAN",
-        "RLC",
-        "STORJ",
-        "TOMO",
-        "WRX",
-        "XEM",
-        "ZEC",
-    ],
-    "deriv": ["BTC", "ETH", "LTC", "USDC", "USDT", "XRP"],
-}
-
-
-# Environment
+
+# Environment settings
 ENV_PRODUCTION = "production"
 ENV_DEVELOPMENT = "development"
 ENV_TESTING = "testing"
@@ -173,7 +44,11 @@
     "QUANTUM_SPECTRE_MODELS", str(Path.home() / ".quantumspectre" / "models")
 )
 
-# Service names and dependencies
+
+# ======================================
+# System Architecture Configuration
+# ======================================
+
 SERVICE_NAMES = {
     "data_ingest": "Data Ingestion Service",
     "data_feeds": "Data Feeds Service",
@@ -207,108 +82,101 @@
 }
 
 SERVICE_STARTUP_ORDER = [
-    "data_ingest",
-    "data_feeds",
-    "feature_service",
-    "intelligence",
-    "ml_models",
-    "strategy_brains",
-    "risk_manager",
-    "brain_council",
-    "execution_engine",
-    "backtester",
-    "monitoring",
-    "api_gateway",
-    "ui",
+    "data_ingest", "data_feeds", "feature_service", "intelligence", "ml_models",
+    "strategy_brains", "risk_manager", "brain_council", "execution_engine",
+    "backtester", "monitoring", "api_gateway", "ui"
 ]
 
 DATA_INGEST_METRICS_PREFIX = "data_ingest"
 
 
-# Database constants
-DATABASE_POOL_MIN_SIZE = 5
-DATABASE_POOL_MAX_SIZE = 20
-DATABASE_MAX_QUERIES = 50000
-DATABASE_CONNECTION_TIMEOUT = 60  # seconds
-DATABASE_COMMAND_TIMEOUT = 60  # seconds
-
-# API rate limits
-API_RATE_LIMIT_DEFAULT = 100  # requests per minute
-API_RATE_LIMIT_TRADING = 20  # requests per minute
-API_RATE_LIMIT_AUTH = 10  # requests per minute
-
-# WebSocket constants
+# ======================================
+# Resource Management
+# ======================================
+
+DEFAULT_THREAD_POOL_SIZE = 10
+MAX_THREAD_POOL_SIZE = 100
+DEFAULT_PROCESS_POOL_SIZE = 4
+MAX_PROCESS_POOL_SIZE = 16
+MARKET_DATA_MAX_WORKERS = 16
+
+MEMORY_WARNING_THRESHOLD = 0.85
+MEMORY_CRITICAL_THRESHOLD = 0.95
+
+LOG_LEVELS = {
+    "CRITICAL": 50, "ERROR": 40, "WARNING": 30, "INFO": 20, "DEBUG": 10, "NOTSET": 0,
+}
+DEFAULT_LOG_LEVEL = "INFO"
+
+
+# ======================================
+# Network Configuration
+# ======================================
+
+# API rate limits (requests per minute)
+API_RATE_LIMIT_DEFAULT = 100
+API_RATE_LIMIT_TRADING = 20
+API_RATE_LIMIT_AUTH = 10
+
+# WebSocket configuration
 WEBSOCKET_MAX_CONNECTIONS = 10000
-WEBSOCKET_PING_INTERVAL = 30  # seconds
-WEBSOCKET_PING_TIMEOUT = 10  # seconds
-WEBSOCKET_CLOSE_TIMEOUT = 5  # seconds
-
-# HTTP constants
-HTTP_TIMEOUT_DEFAULT = 10  # seconds
-HTTP_TIMEOUT_FEED = 30  # seconds
-HTTP_TIMEOUT_LONG = 120  # seconds
+WEBSOCKET_PING_INTERVAL = 30
+WEBSOCKET_PING_TIMEOUT = 10
+WEBSOCKET_CLOSE_TIMEOUT = 5
+
+# HTTP configuration
+HTTP_TIMEOUT_DEFAULT = 10
+HTTP_TIMEOUT_FEED = 30
+HTTP_TIMEOUT_LONG = 120
 HTTP_MAX_RETRIES = 3
-HTTP_RETRY_BACKOFF = 2.0  # exponential backoff factor
-
-# Authentication
-TOKEN_EXPIRY_ACCESS = 3600  # 1 hour in seconds
-TOKEN_EXPIRY_REFRESH = 2592000  # 30 days in seconds
+HTTP_RETRY_BACKOFF = 2.0
+
+
+# ======================================
+# Security Configuration
+# ======================================
+
+TOKEN_EXPIRY_ACCESS = 3600  # 1 hour
+TOKEN_EXPIRY_REFRESH = 2592000  # 30 days
 PASSWORD_MIN_LENGTH = 10
 PASSWORD_HASH_ALGORITHM = "pbkdf2_sha256"
 PASSWORD_SALT_LENGTH = 32
 PASSWORD_HASH_ITERATIONS = 200000
 
-# Cache settings
-CACHE_DEFAULT_TTL = 300  # seconds
-CACHE_LONG_TTL = 3600  # seconds
-CACHE_VERY_LONG_TTL = 86400  # 1 day in seconds
-
-# Threading and process limits
-DEFAULT_THREAD_POOL_SIZE = 10
-MAX_THREAD_POOL_SIZE = 100
-DEFAULT_PROCESS_POOL_SIZE = 4
-MAX_PROCESS_POOL_SIZE = 16
-
-# Memory limits
-MEMORY_WARNING_THRESHOLD = 0.85  # 85% of available RAM
-MEMORY_CRITICAL_THRESHOLD = 0.95  # 95% of available RAM
-
-# Threading and processing limits for market data
-MARKET_DATA_MAX_WORKERS = 16  # Maximum number of workers for market data processing
-
-# Logging levels
-LOG_LEVELS = {
-    "CRITICAL": 50,
-    "ERROR": 40,
-    "WARNING": 30,
-    "INFO": 20,
-    "DEBUG": 10,
-    "NOTSET": 0,
-}
-# Feature Service specific constants
-FEATURE_PRIORITY_LEVELS = ["high", "normal", "low"]
-
-# ======================================
-DEFAULT_FEATURE_PARAMS = {}  # Default parameters for feature calculations
-# Exchange and Trading Constants
-# ======================================
-
-DEFAULT_FEATURE_PARAMS = {}
-DEFAULT_FEATURE_PARAMS = {}  # Default parameters for feature calculations
-
-
-# Supported exchanges
+
+# ======================================
+# Database Configuration
+# ======================================
+
+DATABASE_POOL_MIN_SIZE = 5
+DATABASE_POOL_MAX_SIZE = 20
+DATABASE_MAX_QUERIES = 50000
+DATABASE_CONNECTION_TIMEOUT = 60
+DATABASE_COMMAND_TIMEOUT = 60
+
+
+# ======================================
+# Cache Configuration
+# ======================================
+
+CACHE_DEFAULT_TTL = 300
+CACHE_LONG_TTL = 3600
+CACHE_VERY_LONG_TTL = 86400
+
+
+# ======================================
+# Exchange and Trading Enums
+# ======================================
+
 class Exchange(enum.Enum):
+    """Supported trading exchanges."""
     BINANCE = "binance"
     DERIV = "deriv"
     BACKTEST = "backtest"
 
 
-EXCHANGE_TYPES = [ex.value for ex in Exchange]
-
-
-# Supported asset classes
 class AssetClass(enum.Enum):
+    """Supported asset classes."""
     CRYPTO = "crypto"
     FOREX = "forex"
     STOCK = "stock"
@@ -317,25 +185,21 @@
     SYNTHETIC = "synthetic"
 
 
-# Supported timeframes
 class Timeframe(enum.Enum):
-    M1 = "1m"  # 1 minute
-    M5 = "5m"  # 5 minutes
-    M15 = "15m"  # 15 minutes
-    M30 = "30m"  # 30 minutes
-    H1 = "1h"  # 1 hour
-    H4 = "4h"  # 4 hours
-    D1 = "1d"  # 1 day
-    W1 = "1w"  # 1 week
-    MN1 = "1M"  # 1 month
-
-
-# Extracted list of Timeframe values for runtime use
-TIME_FRAMES = TIMEFRAMES = [tf.value for tf in Timeframe]
-
-
-# Order types
+    """Supported trading timeframes."""
+    M1 = "1m"
+    M5 = "5m"
+    M15 = "15m"
+    M30 = "30m"
+    H1 = "1h"
+    H4 = "4h"
+    D1 = "1d"
+    W1 = "1w"
+    MN1 = "1M"
+
+
 class OrderType(enum.Enum):
+    """Order types for trading."""
     MARKET = "market"
     LIMIT = "limit"
     STOP_MARKET = "stop_market"
@@ -345,53 +209,20 @@
     TRAILING_STOP = "trailing_stop"
 
 
-ORDER_TYPES = [ot.value for ot in OrderType]
-
-# Aliases for backward compatibility
-ORDER_TYPE = OrderType
-
-<<<<<<< HEAD
-=======
-
->>>>>>> f029e731
-# Order sides
 class OrderSide(enum.Enum):
+    """Order sides for trading."""
     BUY = "buy"
     SELL = "sell"
 
 
-ORDER_SIDES = [side.value for side in OrderSide]
-
-<<<<<<< HEAD
-=======
-
->>>>>>> f029e731
-# Position side (alias for backward compatibility with PositionType)
 class PositionSide(enum.Enum):
+    """Position sides for trading."""
     LONG = "long"
     SHORT = "short"
 
-<<<<<<< HEAD
-=======
-
->>>>>>> f029e731
-POSITION_SIDES = [ps.value for ps in PositionSide]
-
-# Backward compatibility
-POSITION_SIDE = PositionSide
-
-<<<<<<< HEAD
-=======
-
->>>>>>> f029e731
-# Position types (deprecated, use PositionSide)
-class PositionType(enum.Enum):
-    LONG = "long"
-    SHORT = "short"
-
-
-# Order statuses
+
 class OrderStatus(enum.Enum):
+    """Order status states."""
     NEW = "new"
     PARTIALLY_FILLED = "partially_filled"
     FILLED = "filled"
@@ -401,64 +232,32 @@
     EXPIRED = "expired"
 
 
-ORDER_STATUSES = [ps.value for ps in OrderStatus]
-
-# Backwards compatibility
-ORDER_STATUS = OrderStatus
-
-
-# Position lifecycle statuses
 class PositionStatus(enum.Enum):
+    """Position status states."""
     PENDING = "pending"
     OPEN = "open"
     PARTIALLY_CLOSED = "partially_closed"
     CLOSED = "closed"
     FAILED = "failed"
 
-<<<<<<< HEAD
-=======
-
->>>>>>> f029e731
-POSITION_STATUSES = [ps.value for ps in PositionStatus]
-
-# Backward compatibility
-POSITION_STATUS = PositionStatus
-
-<<<<<<< HEAD
-=======
-
->>>>>>> f029e731
-# Trigger types for stop and take profit orders
-class TriggerType(enum.Enum):
-    PRICE = "price"  # Regular price based trigger
-    MARK_PRICE = "mark_price"  # Mark price trigger (for futures)
-    INDEX_PRICE = "index_price"  # Index price trigger
-
-
-# Time in force options
+
 class TimeInForce(enum.Enum):
+    """Time in force options."""
     GTC = "gtc"  # Good Till Canceled
     IOC = "ioc"  # Immediate or Cancel
     FOK = "fok"  # Fill or Kill
     GTD = "gtd"  # Good Till Date
 
 
-TIME_IN_FORCE = TimeInForce
-
-TIME_IN_FORCE = TimeInForce
-
-TIME_IN_FORCE = TimeInForce
-
-
-# Trade direction for signals
 class SignalDirection(enum.Enum):
+    """Trade signal directions."""
     BULLISH = "bullish"
     BEARISH = "bearish"
     NEUTRAL = "neutral"
 
 
-# Signal strength
 class SignalStrength(enum.Enum):
+    """Signal strength levels."""
     VERY_WEAK = 1
     WEAK = 2
     MODERATE = 3
@@ -466,12 +265,8 @@
     VERY_STRONG = 5
 
 
-# Signal strength values for easy access
-SIGNAL_STRENGTHS = [ss.value for ss in SignalStrength]
-
-
-# Market conditions/regimes
 class MarketRegime(enum.Enum):
+    """Market condition types."""
     TRENDING_BULLISH = "trending_bullish"
     TRENDING_BEARISH = "trending_bearish"
     RANGING = "ranging"
@@ -481,23 +276,8 @@
     REVERSAL = "reversal"
 
 
-# Strategy types
-class StrategyType(enum.Enum):
-    TREND_FOLLOWING = "trend_following"
-    MEAN_REVERSION = "mean_reversion"
-    BREAKOUT = "breakout"
-    PATTERN_RECOGNITION = "pattern_recognition"
-    STATISTICAL_ARBITRAGE = "statistical_arbitrage"
-    MOMENTUM = "momentum"
-    VOLATILITY = "volatility"
-    SENTIMENT = "sentiment"
-    MACHINE_LEARNING = "machine_learning"
-    REINFORCEMENT_LEARNING = "reinforcement_learning"
-    ENSEMBLE = "ensemble"
-
-
-# Risk levels
 class RiskLevel(enum.Enum):
+    """Risk assessment levels."""
     VERY_LOW = 1
     LOW = 2
     MODERATE = 3
@@ -505,106 +285,118 @@
     VERY_HIGH = 5
 
 
-# Fee types
-class FeeType(enum.Enum):
-    MAKER = "maker"
-    TAKER = "taker"
-    FUNDING = "funding"
-    WITHDRAWAL = "withdrawal"
-    DEPOSIT = "deposit"
-
-
-# ======================================
-# Feature and Pattern Constants
-# ======================================
-
-
-# Technical indicator categories
-class IndicatorCategory(enum.Enum):
-    TREND = "trend"
-    MOMENTUM = "momentum"
-    VOLATILITY = "volatility"
-    VOLUME = "volume"
-    OSCILLATOR = "oscillator"
-    SUPPORT_RESISTANCE = "support_resistance"
-    PATTERN = "pattern"
-    CUSTOM = "custom"
-
-
-# Candlestick pattern types
-class CandlestickPattern(enum.Enum):
-    DOJI = "doji"
-    HAMMER = "hammer"
-    SHOOTING_STAR = "shooting_star"
-    ENGULFING_BULLISH = "engulfing_bullish"
-    ENGULFING_BEARISH = "engulfing_bearish"
-    MORNING_STAR = "morning_star"
-    EVENING_STAR = "evening_star"
-    THREE_WHITE_SOLDIERS = "three_white_soldiers"
-    THREE_BLACK_CROWS = "three_black_crows"
-    PIERCING_LINE = "piercing_line"
-    DARK_CLOUD_COVER = "dark_cloud_cover"
-    HARAMI_BULLISH = "harami_bullish"
-    HARAMI_BEARISH = "harami_bearish"
-    MARUBOZU = "marubozu"
-
-
-# Chart pattern types
-class ChartPattern(enum.Enum):
-    HEAD_AND_SHOULDERS = "head_and_shoulders"
-    INVERSE_HEAD_AND_SHOULDERS = "inverse_head_and_shoulders"
-    DOUBLE_TOP = "double_top"
-    DOUBLE_BOTTOM = "double_bottom"
-    TRIPLE_TOP = "triple_top"
-    TRIPLE_BOTTOM = "triple_bottom"
-    ASCENDING_TRIANGLE = "ascending_triangle"
-    DESCENDING_TRIANGLE = "descending_triangle"
-    SYMMETRICAL_TRIANGLE = "symmetrical_triangle"
-    WEDGE_RISING = "wedge_rising"
-    WEDGE_FALLING = "wedge_falling"
-    CHANNEL_UP = "channel_up"
-    CHANNEL_DOWN = "channel_down"
-    RECTANGLE = "rectangle"
-    CUP_AND_HANDLE = "cup_and_handle"
-    ROUNDING_BOTTOM = "rounding_bottom"
-    ROUNDING_TOP = "rounding_top"
-
-
-# Harmonic pattern types
-class HarmonicPattern(enum.Enum):
-    GARTLEY = "gartley"
-    BUTTERFLY = "butterfly"
-    BAT = "bat"
-    CRAB = "crab"
-    SHARK = "shark"
-    CYPHER = "cypher"
-    THREE_DRIVES = "three_drives"
-    FIVE_ZERO = "five_zero"
-    ABCD = "abcd"
-
-
-# Fibonacci ratios
+# ======================================
+# Trading Platform Configuration
+# ======================================
+
+SUPPORTED_PLATFORMS = ["deriv", "binance"]
+
+SUPPORTED_ASSETS = {
+    "binance": [
+        "BTC", "ETH", "USDT", "BNB", "ADA", "XRP", "DOGE", "SOL", "DOT", "LTC",
+        "BCH", "LINK", "MATIC", "ATOM", "AVAX", "TRX", "XLM", "NEAR", "FIL",
+        "EOS", "AAVE", "UNI", "SAND", "MANA", "SHIB", "ALGO", "FTM", "ETC",
+        "ZIL", "VET", "THETA", "XTZ", "GRT", "CHZ", "ENJ", "BAT", "ZRX",
+        "1INCH", "COMP", "SNX", "YFI", "CRV", "KSM", "DASH", "OMG", "QTUM",
+        "ICX", "ONT", "WAVES", "LRC", "BTT", "HOT", "NANO", "SC", "ZEN",
+        "STMX", "ANKR", "CELR", "CVC", "DENT", "IOST", "KAVA", "NKN", "OCEAN",
+        "RLC", "STORJ", "TOMO", "WRX", "XEM", "ZEC"
+    ],
+    "deriv": ["BTC", "ETH", "LTC", "USDC", "USDT", "XRP"]
+}
+
+ASSET_TYPES = [
+    "crypto", "forex", "stocks", "indices", "commodities", "futures", "options",
+]
+
+STRATEGY_TYPES = [
+    "trend_following", "mean_reversion", "breakout", "momentum", "statistical_arbitrage",
+    "market_making", "sentiment_based", "machine_learning", "pattern_recognition",
+    "volatility_based", "order_flow", "market_structure", "multi_timeframe",
+    "adaptive", "ensemble", "reinforcement_learning", "regime_based",
+]
+
+EXECUTION_MODES = [
+    "live", "paper", "backtest", "simulation", "optimization", "stress_test",
+]
+
+SLIPPAGE_MODELS = [
+    "fixed", "percentage", "volume_based", "volatility_based", "orderbook_based", "impact_based",
+]
+
+
+# ======================================
+# Risk Management Configuration
+# ======================================
+
+class RiskControlMethod(enum.Enum):
+    """Risk control methods."""
+    FIXED_STOP_LOSS = "fixed_stop_loss"
+    TRAILING_STOP = "trailing_stop"
+    ATR_STOP = "atr_stop"
+    VOLATILITY_STOP = "volatility_stop"
+    SUPPORT_RESISTANCE_STOP = "support_resistance_stop"
+    TIME_STOP = "time_stop"
+    EQUITY_STOP = "equity_stop"
+    DRAWDOWN_STOP = "drawdown_stop"
+
+
+class PositionSizingMethod(enum.Enum):
+    """Position sizing methods."""
+    FIXED_SIZE = "fixed_size"
+    FIXED_VALUE = "fixed_value"
+    FIXED_PERCENT = "fixed_percent"
+    VOLATILITY_ADJUSTED = "volatility_adjusted"
+    KELLY_CRITERION = "kelly_criterion"
+    OPTIMAL_F = "optimal_f"
+    RISK_PARITY = "risk_parity"
+
+
+class ExecutionAlgorithm(enum.Enum):
+    """Trade execution algorithms."""
+    MARKET = "market"
+    LIMIT = "limit"
+    TWAP = "twap"
+    VWAP = "vwap"
+    ICEBERG = "iceberg"
+    PEG = "peg"
+    SNIPER = "sniper"
+    ADAPTIVE = "adaptive"
+
+
+# Default risk parameters
+DEFAULT_RISK_PERCENT_PER_TRADE = 1.0
+DEFAULT_MAX_OPEN_TRADES = 5
+DEFAULT_MAX_CORRELATED_TRADES = 2
+DEFAULT_MAX_DRAWDOWN_PERCENT = 20.0
+DEFAULT_PROFIT_FACTOR_THRESHOLD = 1.5
+DEFAULT_WIN_RATE_THRESHOLD = 65.0
+DEFAULT_TRAILING_STOP_ACTIVATION = 1.0
+DEFAULT_KELLY_FRACTION = 0.5
+DEFAULT_GROWTH_FACTOR = 1.05
+DEFAULT_FIXED_STOP_PERCENTAGE = 2.0
+DEFAULT_MIN_STOP_DISTANCE = 0.005
+DEFAULT_STOP_LOSS_MULTIPLIER = 1.5
+DEFAULT_TAKE_PROFIT_MULTIPLIER = 2.0
+
+# Position management
+PARTIAL_CLOSE_LEVELS = [0.25, 0.5, 0.75]
+POSITION_SIZE_PRECISION = 4
+MAX_LEVERAGE_BINANCE = 125
+MAX_LEVERAGE_DERIV = 100
+
+
+# ======================================
+# Technical Analysis Configuration
+# ======================================
+
 FIBONACCI_RATIOS = {
-    "0": 0.0,
-    "23.6": 0.236,
-    "38.2": 0.382,
-    "50": 0.5,
-    "61.8": 0.618,
-    "76.4": 0.764,
-    "78.6": 0.786,
-    "100": 1.0,
-    "127.2": 1.272,
-    "138.2": 1.382,
-    "150": 1.5,
-    "161.8": 1.618,
-    "200": 2.0,
-    "223.6": 2.236,
-    "261.8": 2.618,
-    "361.8": 3.618,
-    "423.6": 4.236,
-}
-
-# Common indicator parameters
+    "0": 0.0, "23.6": 0.236, "38.2": 0.382, "50": 0.5, "61.8": 0.618,
+    "76.4": 0.764, "78.6": 0.786, "100": 1.0, "127.2": 1.272, "138.2": 1.382,
+    "150": 1.5, "161.8": 1.618, "200": 2.0, "223.6": 2.236, "261.8": 2.618,
+    "361.8": 3.618, "423.6": 4.236
+}
+
 SMA_PERIODS = [10, 20, 50, 100, 200]
 EMA_PERIODS = [9, 12, 26, 50, 200]
 RSI_PERIODS = [7, 14, 21]
@@ -612,13 +404,13 @@
 BOLLINGER_BANDS_PARAMS = {"PERIOD": 20, "STD_DEV": 2}
 STOCHASTIC_PARAMS = {"K_PERIOD": 14, "K_SLOWING": 3, "D_PERIOD": 3}
 
-# ======================================
-# Machine Learning Constants
-# ======================================
-
-
-# ML model types
+
+# ======================================
+# Machine Learning Configuration
+# ======================================
+
 class ModelType(enum.Enum):
+    """Machine learning model types."""
     LINEAR_REGRESSION = "linear_regression"
     LOGISTIC_REGRESSION = "logistic_regression"
     RANDOM_FOREST = "random_forest"
@@ -628,303 +420,74 @@
     LSTM = "lstm"
     GRU = "gru"
     CNN = "cnn"
-    ARIMA = "arima"
-    PROPHET = "prophet"
     XGBOOST = "xgboost"
     LIGHTGBM = "lightgbm"
     ENSEMBLE = "ensemble"
 
 
-# Feature importance methods
-class FeatureImportanceMethod(enum.Enum):
-    PERMUTATION = "permutation"
-    SHAP = "shap"
-    LIME = "lime"
-    FEATURE_IMPORTANCE = "feature_importance"
-    PARTIAL_DEPENDENCE = "partial_dependence"
-
-
-# Feature scaling methods
 class ScalingMethod(enum.Enum):
-    STANDARD = "standard"  # Z-score normalization
-    MINMAX = "minmax"  # Min-max scaling to [0,1]
-    ROBUST = "robust"  # Scaling using quantiles
-    MAXABS = "maxabs"  # Scaling by maximum absolute value
-    NONE = "none"  # No scaling
-
-
-# Hyperparameter optimization methods
-class HyperparamOptMethod(enum.Enum):
-    GRID_SEARCH = "grid_search"
-    RANDOM_SEARCH = "random_search"
-    BAYESIAN = "bayesian"
-    GENETIC = "genetic"
-    TPE = "tpe"  # Tree-structured Parzen Estimator
-
-
-# Cross-validation strategies
-class CrossValidationStrategy(enum.Enum):
-    K_FOLD = "k_fold"
-    STRATIFIED_K_FOLD = "stratified_k_fold"
-    TIME_SERIES_SPLIT = "time_series_split"
-    GROUP_K_FOLD = "group_k_fold"
-    PURGED_K_FOLD = "purged_k_fold"  # Specific for financial data
-
-
-# ======================================
-# Loophole Detection Constants
-# ======================================
-
-
-# Loophole types
-class LoopholeType(enum.Enum):
-    ARBITRAGE = "arbitrage"
-    MARKET_INEFFICIENCY = "market_inefficiency"
-    LIQUIDITY_IMBALANCE = "liquidity_imbalance"
-    PREDICTABLE_PATTERN = "predictable_pattern"
-    PLATFORM_QUIRK = "platform_quirk"
-    ORDER_BOOK_ANOMALY = "order_book_anomaly"
-
-
-# Loophole detection thresholds
-MIN_INEFFICIENCY_SCORE = 0.65  # Minimum score for market inefficiency detection
-ANOMALY_CONTAMINATION_FACTOR = 0.05  # Contamination factor for anomaly detection
-
-
-# Arbitrage types
-class ArbitrageType(enum.Enum):
-    SPATIAL = "spatial"  # Same asset, different venues
-    TRIANGULAR = "triangular"  # Three related assets on same venue
-    STATISTICAL = "statistical"  # Correlated assets
-    FUTURES_SPOT = "futures_spot"  # Futures vs spot price difference
-    FUNDING_RATE = "funding_rate"  # Funding rate arbitrage in perpetuals
-    INDEX_TRACKING = "index_tracking"  # Index vs constituents
-
-
-# Arbitrage opportunity types
-ARBITRAGE_OPPORTUNITY_TYPES = [
-    "cross_exchange",
-    "triangular",
-    "statistical",
-    "futures_spot",
-    "funding_rate",
-    "index_tracking",
-]
-
-
-# Market inefficiency patterns
-class InefficiencyPattern(enum.Enum):
-    PRICE_REVERSAL = "price_reversal"
-    OVERREACTION = "overreaction"
-    MOMENTUM_CONTINUATION = "momentum_continuation"
-    LIQUIDITY_VOID = "liquidity_void"
-    STOP_HUNT = "stop_hunt"
-    WHALE_MOVEMENT = "whale_movement"
-    NEWS_REACTION = "news_reaction"
-    VOLUME_SPIKE = "volume_spike"
-
-
-# ======================================
-# Risk Management Constants
-# ======================================
-
-
-# Risk control methods
-class RiskControlMethod(enum.Enum):
-    FIXED_STOP_LOSS = "fixed_stop_loss"
-    TRAILING_STOP = "trailing_stop"
-    ATR_STOP = "atr_stop"
-    VOLATILITY_STOP = "volatility_stop"
-    SUPPORT_RESISTANCE_STOP = "support_resistance_stop"
-    TIME_STOP = "time_stop"
-    EQUITY_STOP = "equity_stop"
-    DRAWDOWN_STOP = "drawdown_stop"
-    CORRELATION_HEDGE = "correlation_hedge"
-
-
-# Position sizing methods
-class PositionSizingMethod(enum.Enum):
-    FIXED_SIZE = "fixed_size"
-    FIXED_VALUE = "fixed_value"
-    FIXED_PERCENT = "fixed_percent"
-    VOLATILITY_ADJUSTED = "volatility_adjusted"
-    KELLY_CRITERION = "kelly_criterion"
-    OPTIMAL_F = "optimal_f"
-    RISK_PARITY = "risk_parity"
-    MAXIMUM_DRAWDOWN = "maximum_drawdown"
-
-
-# Trade execution algorithms
-class ExecutionAlgorithm(enum.Enum):
-    MARKET = "market"  # Simple market order
-    LIMIT = "limit"  # Simple limit order
-    TWAP = "twap"  # Time Weighted Average Price
-    VWAP = "vwap"  # Volume Weighted Average Price
-    ICEBERG = "iceberg"  # Iceberg/reserve order
-    PEG = "peg"  # Pegged to market orders
-    SNIPER = "sniper"  # Try to get best execution with patience
-    ADAPTIVE = "adaptive"  # Adapts based on market conditions
-
-
-# Default risk parameters
-DEFAULT_RISK_PERCENT_PER_TRADE = 1.0  # 1% of account per trade
-DEFAULT_MAX_OPEN_TRADES = 5
-DEFAULT_MAX_CORRELATED_TRADES = 2
-DEFAULT_MAX_DRAWDOWN_PERCENT = 20.0  # Max 20% drawdown
-DEFAULT_PROFIT_FACTOR_THRESHOLD = 1.5  # Minimum profit:loss ratio
-DEFAULT_WIN_RATE_THRESHOLD = 65.0  # Minimum win percentage
-DEFAULT_TRAILING_STOP_ACTIVATION = 1.0  # % profit to activate trailing stop
-DEFAULT_KELLY_FRACTION = 0.5  # Half Kelly for conservative sizing
-<<<<<<< HEAD
-DEFAULT_GROWTH_FACTOR = 1.0  # Factor for incremental position scaling
-PARTIAL_CLOSE_LEVELS = [0.25, 0.5, 0.75]  # Partial profit taking levels
-DEFAULT_FIXED_STOP_PERCENTAGE = 2.0  # Default fixed stop percent of entry price
-DEFAULT_MIN_STOP_DISTANCE = 0.005  # Minimum stop distance as fraction of price
-=======
-DEFAULT_GROWTH_FACTOR = 1.05  # Growth factor for compounding calculations
-PARTIAL_CLOSE_LEVELS = [0.25, 0.5, 0.75]  # Portion of position to close at milestones
-DEFAULT_GROWTH_FACTOR = 1.0  # Base account growth multiplier
->>>>>>> f029e731
-
-DEFAULT_GROWTH_FACTOR = 1.05  # Growth multiplier for compounding strategies
-PARTIAL_CLOSE_LEVELS = [0.25, 0.5, 0.75]
-
-# ======================================
-# Notification Constants
-# ======================================
-
-
-# Notification types
+    """Feature scaling methods."""
+    STANDARD = "standard"
+    MINMAX = "minmax"
+    ROBUST = "robust"
+    MAXABS = "maxabs"
+    NONE = "none"
+
+
+# ======================================
+# Notification Configuration
+# ======================================
+
 class NotificationType(enum.Enum):
+    """Notification types."""
     TRADE_ENTRY = "trade_entry"
     TRADE_EXIT = "trade_exit"
     STOP_LOSS_HIT = "stop_loss_hit"
     TAKE_PROFIT_HIT = "take_profit_hit"
     NEW_SIGNAL = "new_signal"
     PATTERN_DETECTED = "pattern_detected"
-    LOOPHOLE_DETECTED = "loophole_detected"
     SYSTEM_ERROR = "system_error"
     SYSTEM_WARNING = "system_warning"
-    MARKET_EVENT = "market_event"
-    STRATEGY_UPDATE = "strategy_update"
-    PERFORMANCE_REPORT = "performance_report"
-
-
-# Notification priority levels
+
+
 class NotificationPriority(enum.Enum):
+    """Notification priority levels."""
     LOW = 1
     MEDIUM = 2
     HIGH = 3
     CRITICAL = 4
 
 
-# Notification channels
 class NotificationChannel(enum.Enum):
+    """Notification channels."""
     INTERNAL = "internal"
     EMAIL = "email"
     SMS = "sms"
     PUSH = "push"
     WEBHOOK = "webhook"
-    VOICE = "voice"
     TELEGRAM = "telegram"
     SLACK = "slack"
     DISCORD = "discord"
 
 
 # ======================================
-# User Interface Constants
-# ======================================
-
-
-# UI themes
-class UITheme(enum.Enum):
-    LIGHT = "light"
-    DARK = "dark"
-    SYSTEM = "system"
-    CUSTOM = "custom"
-
-
-# Chart types
-class ChartType(enum.Enum):
-    CANDLESTICK = "candlestick"
-    LINE = "line"
-    AREA = "area"
-    BAR = "bar"
-    HEIKIN_ASHI = "heikin_ashi"
-    RENKO = "renko"
-    POINT_AND_FIGURE = "point_and_figure"
-    KAGI = "kagi"
-
-
-# Dashboard layouts
-class DashboardLayout(enum.Enum):
-    SINGLE = "single"
-    DUAL = "dual"
-    QUAD = "quad"
-    CUSTOM = "custom"
-    TRADING_FOCUS = "trading_focus"
-    ANALYSIS_FOCUS = "analysis_focus"
-    MONITORING_FOCUS = "monitoring_focus"
-
-
-# Default dashboard components
-DEFAULT_DASHBOARD_COMPONENTS = [
-    "asset_selector",
-    "timeframe_selector",
-    "chart_main",
-    "order_book",
-    "position_summary",
-    "recent_trades",
-    "strategy_performance",
-    "signals_panel",
-    "risk_metrics",
-    "market_overview",
-]
-
-
-# Export format types
-class ExportFormat(enum.Enum):
-    CSV = "csv"
-    JSON = "json"
-    EXCEL = "excel"
-    PDF = "pdf"
-    PNG = "png"
-    HTML = "html"
-
-
-# Default UI configuration
-DEFAULT_UI_CONFIG = {
-    "theme": "dark",
-    "chart_type": "candlestick",
-    "default_timeframe": "1h",
-    "default_exchange": "binance",
-    "default_layout": "trading_focus",
-    "auto_refresh_interval": 5,  # seconds
-    "enable_sound_alerts": True,
-    "enable_voice_assistant": True,
-    "trading_hotkeys_enabled": False,
-    "confirm_orders": True,
-    "log_level_ui": "info",
-}
-# ======================================
-# Deriv-specific Constants
-# ======================================
+# Deriv-specific Configuration
+# ======================================
+
 MAX_RECONNECT_ATTEMPTS = 5
-INITIAL_RECONNECT_DELAY = 1.0  # seconds
-MAX_RECONNECT_DELAY = 60.0  # seconds
-DEFAULT_SUBSCRIPTION_TIMEOUT = 30.0  # seconds
-DEFAULT_PING_INTERVAL = 30.0  # seconds
+INITIAL_RECONNECT_DELAY = 1.0
+MAX_RECONNECT_DELAY = 60.0
+DEFAULT_SUBSCRIPTION_TIMEOUT = 30.0
+DEFAULT_PING_INTERVAL = 30.0
 MARKET_ORDER_BOOK_DEPTH = 10
-DERIV_PRICE_REFRESH_RATE = 1.0  # seconds
-
-# Deriv API endpoints
+DERIV_PRICE_REFRESH_RATE = 1.0
+
 DERIV_ENDPOINTS = {
     "websocket": "wss://ws.binaryws.com/websockets/v3",
     "oauth": "https://oauth.deriv.com",
     "api": "https://api.deriv.com",
 }
 
-# Deriv market categories
 DERIV_ASSET_CLASSES = {
     "forex": "forex",
     "indices": "indices",
@@ -932,1629 +495,104 @@
     "synthetic": "synthetic_index",
 }
 
-# Deriv markets
-DERIV_MARKETS = {
-    "forex": [
-        "AUD/JPY",
-        "AUD/USD",
-        "EUR/AUD",
-        "EUR/GBP",
-        "EUR/JPY",
-        "EUR/USD",
-        "GBP/AUD",
-        "GBP/JPY",
-        "GBP/USD",
-        "USD/CAD",
-        "USD/CHF",
-        "USD/JPY",
-    ],
-    "indices": [
-        "AUS200",
-        "EUROPE50",
-        "FRANCE40",
-        "GERMANY40",
-        "HONGKONG50",
-        "JAPAN225",
-        "NETHERLAND25",
-        "SPAIN35",
-        "UK100",
-        "US30",
-        "US500",
-        "USTECH100",
-    ],
-    "commodities": ["ALUMINIUM", "COPPER", "GOLD", "PALLADIUM", "PLATINUM", "SILVER"],
-    "synthetic": [
-        "BOOM1000",
-        "BOOM500",
-        "CRASH1000",
-        "CRASH500",
-        "CRYPTO",
-        "JUMP10",
-        "JUMP25",
-        "JUMP50",
-        "JUMP75",
-        "JUMP100",
-        "RANGE_BREAK_100",
-        "RANGE_BREAK_200",
-        "STEP_INDEX",
-        "VOLATILITY10",
-        "VOLATILITY25",
-        "VOLATILITY50",
-        "VOLATILITY75",
-        "VOLATILITY100",
-    ],
-}
-
-# ======================================
-# Social Media Constants
-# ======================================
-# Supported social media platforms
-SOCIAL_PLATFORMS = [
-    "twitter",
-    "reddit",
-    "telegram",
-    "discord",
-    "stocktwits",
-    "tradingview",
-]
-
-SOCIAL_API_KEYS = {
-    "twitter": {"api_key": "", "api_secret": "", "bearer_token": ""},
-    "reddit": {
-        "client_id": "",
-        "client_secret": "",
-        "user_agent": "QuantumSpectre/1.0",
-    },
-    "telegram": {"bot_token": ""},
-    "discord": {"bot_token": ""},
-}
-
-SOCIAL_QUERY_PARAMS = {
-    "crypto": ["bitcoin", "ethereum", "crypto", "altcoin", "defi", "nft"],
-    "forex": ["forex", "eur/usd", "usd/jpy", "gbp/usd", "currency"],
-    "stocks": ["stocks", "nasdaq", "dowjones", "s&p500", "nyse"],
-    "commodities": ["gold", "silver", "oil", "commodities"],
-}
-
-SOCIAL_UPDATE_INTERVALS = {
-    "twitter": 60,  # 1 minute
-    "reddit": 300,  # 5 minutes
-    "telegram": 120,  # 2 minutes
-    "discord": 120,  # 2 minutes
-    "stocktwits": 180,  # 3 minutes
-    "tradingview": 300,  # 5 minutes
-}
-
-NLP_MODELS = {
-    "sentiment": "ProsusAI/finbert",
-    "crypto_sentiment": "ElKulako/cryptobert",
-    "ner": "en_core_web_sm",
-}
-
-ASSET_KEYWORDS = {
-    "BTC/USD": ["bitcoin", "btc", "bitcoin/usd", "btcusd"],
-    "ETH/USD": ["ethereum", "eth", "ethereum/usd", "ethusd"],
-    "EUR/USD": ["euro", "eur/usd", "eurusd", "euro dollar"],
-    "GBP/USD": ["gbp", "pound", "cable", "gbp/usd", "gbpusd"],
-    "USD/JPY": ["yen", "jpy", "usdjpy", "dollar yen"],
-}
-# Define the interface for external usage
+
+# ======================================
+# Feature Engineering
+# ======================================
+
+FEATURE_PRIORITY_LEVELS = ["high", "normal", "low"]
+DEFAULT_FEATURE_PARAMS = {}
+
+
+# ======================================
+# Helper Lists for Runtime Use
+# ======================================
+
+EXCHANGE_TYPES = [ex.value for ex in Exchange]
+TIME_FRAMES = [tf.value for tf in Timeframe]
+ORDER_TYPES = [ot.value for ot in OrderType]
+ORDER_SIDES = [side.value for side in OrderSide]
+POSITION_SIDES = [ps.value for ps in PositionSide]
+ORDER_STATUSES = [ps.value for ps in OrderStatus]
+POSITION_STATUSES = [ps.value for ps in PositionStatus]
+SIGNAL_STRENGTHS = [ss.value for ss in SignalStrength]
+
+
+# ======================================
+# Export Interface
+# ======================================
+
 __all__ = [
     # System constants
-    "VERSION",
-    "SYSTEM_NAME",
-    "AUTHOR",
-    "LICENSE",
-    "ENV_PRODUCTION",
-    "ENV_DEVELOPMENT",
-    "ENV_TESTING",
-    "DEFAULT_CONFIG_PATH",
-    "DEFAULT_DATA_DIR",
-    "DEFAULT_LOG_DIR",
-    "DEFAULT_MODEL_DIR",
-    "SERVICE_NAMES",
-    "SERVICE_DEPENDENCIES",
-    "SERVICE_STARTUP_ORDER",
-    "DATABASE_POOL_MIN_SIZE",
-    "DATABASE_POOL_MAX_SIZE",
-    "DATABASE_MAX_QUERIES",
-    "DATABASE_CONNECTION_TIMEOUT",
-    "DATABASE_COMMAND_TIMEOUT",
-    "API_RATE_LIMIT_DEFAULT",
-    "API_RATE_LIMIT_TRADING",
-    "API_RATE_LIMIT_AUTH",
-    "WEBSOCKET_MAX_CONNECTIONS",
-    "WEBSOCKET_PING_INTERVAL",
-    "WEBSOCKET_PING_TIMEOUT",
-    "WEBSOCKET_CLOSE_TIMEOUT",
-    "HTTP_TIMEOUT_DEFAULT",
-    "HTTP_TIMEOUT_FEED",
-    "HTTP_TIMEOUT_LONG",
-    "HTTP_MAX_RETRIES",
-    "HTTP_RETRY_BACKOFF",
-    "TOKEN_EXPIRY_ACCESS",
-    "TOKEN_EXPIRY_REFRESH",
-    "PASSWORD_MIN_LENGTH",
-    "PASSWORD_HASH_ALGORITHM",
-    "PASSWORD_SALT_LENGTH",
-    "PASSWORD_HASH_ITERATIONS",
-    "CACHE_DEFAULT_TTL",
-    "CACHE_LONG_TTL",
-    "CACHE_VERY_LONG_TTL",
-    "DEFAULT_THREAD_POOL_SIZE",
-    "MAX_THREAD_POOL_SIZE",
-    "DEFAULT_PROCESS_POOL_SIZE",
-    "MAX_PROCESS_POOL_SIZE",
-    "MEMORY_WARNING_THRESHOLD",
-    "MEMORY_CRITICAL_THRESHOLD",
-    "LOG_LEVELS",
-    "FEATURE_PRIORITY_LEVELS",
-    "DEFAULT_FEATURE_PARAMS",  # Added
-    # Exchange and trading enums
-    "Exchange",
-    "AssetClass",
-    "Timeframe",
-    "OrderType",
-    "OrderSide",
-    "PositionSide",
-    "PositionType",
-    "OrderStatus",
-    "PositionStatus",
-    "TriggerType",
-    "TimeInForce",
-    "SignalDirection",
-    "SignalStrength",
-    "MarketRegime",
-    "StrategyType",
-    "RiskLevel",
-    "FeeType",
-    "EXCHANGE_TYPES",
-    "TIME_FRAMES",
-    "ORDER_TYPES",
-    "ORDER_SIDES",
-    "ORDER_TYPE",
-    "ORDER_STATUS",
-    "TIME_IN_FORCE",
-    "POSITION_SIDES",
-    "ORDER_STATUSES",
-    "POSITION_STATUSES",
-    "POSITION_SIDE",
-    "POSITION_STATUS",
-    'Exchange', 'AssetClass', 'Timeframe', 'OrderType', 'OrderSide',
-    'PositionSide', 'PositionType', 'OrderStatus', 'PositionStatus',
-    'TriggerType', 'TimeInForce',
-    'SignalDirection', 'SignalStrength', 'MarketRegime', 'StrategyType',
-    'RiskLevel', 'FeeType','EXCHANGE_TYPES', 'TIME_FRAMES','ORDER_TYPES', 'ORDER_SIDES',
-    'ORDER_TYPE', 'ORDER_STATUS', 'TIME_IN_FORCE',
-    'POSITION_SIDES', 'ORDER_STATUSES', 'POSITION_STATUSES', 'POSITION_SIDE', 'POSITION_STATUS',
-    
-
-    # Feature and pattern enums
-    "IndicatorCategory",
-    "CandlestickPattern",
-    "ChartPattern",
-    "HarmonicPattern",
-    "FIBONACCI_RATIOS",
-    "SMA_PERIODS",
-    "EMA_PERIODS",
-    "RSI_PERIODS",
-    "MACD_PARAMS",
-    "BOLLINGER_BANDS_PARAMS",
-    "STOCHASTIC_PARAMS",
-    # Machine learning enums
-    "ModelType",
-    "FeatureImportanceMethod",
-    "ScalingMethod",
-    "HyperparamOptMethod",
-    "CrossValidationStrategy",
-    # Loophole detection enums
-    "LoopholeType",
-    "ArbitrageType",
-    "InefficiencyPattern",
-    # Risk management enums
-
-    "RiskControlMethod",
-    "PositionSizingMethod",
-    "ExecutionAlgorithm",
-    "DEFAULT_RISK_PERCENT_PER_TRADE",
-    "DEFAULT_MAX_OPEN_TRADES",
-    "DEFAULT_MAX_CORRELATED_TRADES",
-    "DEFAULT_MAX_DRAWDOWN_PERCENT",
-    "DEFAULT_PROFIT_FACTOR_THRESHOLD",
-    "DEFAULT_WIN_RATE_THRESHOLD",
-    "DEFAULT_TRAILING_STOP_ACTIVATION",
-    "DEFAULT_KELLY_FRACTION",
-    "DEFAULT_STOP_LOSS_MULTIPLIER",
-    "DEFAULT_TAKE_PROFIT_MULTIPLIER",
-    "DEFAULT_GROWTH_FACTOR",
-    "PARTIAL_CLOSE_LEVELS",
-    "POSITION_SIZE_PRECISION",
-    "MAX_LEVERAGE_BINANCE",
-    "MAX_LEVERAGE_DERIV",
-    'RiskControlMethod', 'PositionSizingMethod', 'ExecutionAlgorithm',
-    'DEFAULT_RISK_PERCENT_PER_TRADE', 'DEFAULT_MAX_OPEN_TRADES',
-    'DEFAULT_MAX_CORRELATED_TRADES', 'DEFAULT_MAX_DRAWDOWN_PERCENT',
-    'DEFAULT_PROFIT_FACTOR_THRESHOLD', 'DEFAULT_WIN_RATE_THRESHOLD',
-    'DEFAULT_TRAILING_STOP_ACTIVATION', 'DEFAULT_KELLY_FRACTION',
-    'DEFAULT_GROWTH_FACTOR', 'PARTIAL_CLOSE_LEVELS',
-<<<<<<< HEAD
-    'DEFAULT_FIXED_STOP_PERCENTAGE', 'DEFAULT_MIN_STOP_DISTANCE',
-    'DEFAULT_STOP_LOSS_MULTIPLIER', 'DEFAULT_TAKE_PROFIT_MULTIPLIER',
-    'POSITION_SIZE_PRECISION', 'MAX_LEVERAGE_BINANCE', 'MAX_LEVERAGE_DERIV',
-=======
-    'DEFAULT_STOP_LOSS_MULTIPLIER', 'DEFAULT_TAKE_PROFIT_MULTIPLIER',
-    'POSITION_SIZE_PRECISION', 'MAX_LEVERAGE_BINANCE', 'MAX_LEVERAGE_DERIV',
-    'DEFAULT_TRAILING_STOP_ACTIVATION', 'DEFAULT_KELLY_FRACTION','DEFAULT_STOP_LOSS_MULTIPLIER', 'DEFAULT_TAKE_PROFIT_MULTIPLIER',
-    'DEFAULT_GROWTH_FACTOR', 'PARTIAL_CLOSE_LEVELS',
-    'DEFAULT_STOP_LOSS_MULTIPLIER', 'DEFAULT_TAKE_PROFIT_MULTIPLIER',
-
-    'DEFAULT_FIXED_STOP_PERCENTAGE', 'DEFAULT_MIN_STOP_DISTANCE',
-    'DEFAULT_TRAILING_ACTIVATION_PERCENTAGE', 'DEFAULT_TRAILING_CALLBACK_RATE',
-    'MAX_STOP_LEVELS', 'DEFAULT_CHANDELIER_EXIT_MULTIPLIER',
-    'DEFAULT_STOP_LOSS_MULTIPLIER', 'DEFAULT_TAKE_PROFIT_MULTIPLIER','POSITION_SIZE_PRECISION', 'MAX_LEVERAGE_BINANCE', 'MAX_LEVERAGE_DERIV',
->>>>>>> f029e731
-    
-    'DEFAULT_GROWTH_FACTOR', 'PARTIAL_CLOSE_LEVELS', 'DEFAULT_FIXED_STOP_PERCENTAGE',
-    'DEFAULT_MIN_STOP_DISTANCE', 'DEFAULT_TRAILING_ACTIVATION_PERCENTAGE',
-    'DEFAULT_TRAILING_CALLBACK_RATE', 'MAX_STOP_LEVELS',
-    'DEFAULT_CHANDELIER_EXIT_MULTIPLIER',
-    'DEFAULT_STOP_LOSS_MULTIPLIER', 'DEFAULT_TAKE_PROFIT_MULTIPLIER',
-    'POSITION_SIZE_PRECISION', 'MAX_LEVERAGE_BINANCE', 'MAX_LEVERAGE_DERIV',
-
-    'DEFAULT_GROWTH_FACTOR', 'PARTIAL_CLOSE_LEVELS',
-    'DEFAULT_STOP_LOSS_MULTIPLIER', 'DEFAULT_TAKE_PROFIT_MULTIPLIER',
-    'POSITION_SIZE_PRECISION', 'MAX_LEVERAGE_BINANCE', 'MAX_LEVERAGE_DERIV',
-    'DEFAULT_STOP_LOSS_MULTIPLIER', 'DEFAULT_TAKE_PROFIT_MULTIPLIER',
-    'DEFAULT_GROWTH_FACTOR', 'PARTIAL_CLOSE_LEVELS',
-    'POSITION_SIZE_PRECISION', 'MAX_LEVERAGE_BINANCE', 'MAX_LEVERAGE_DERIV',
-
-    'POSITION_SIZE_PRECISION', 'MAX_LEVERAGE_BINANCE', 'MAX_LEVERAGE_DERIV',
-    'POSITION_SIZE_PRECISION', 'DEFAULT_GROWTH_FACTOR', 'PARTIAL_CLOSE_LEVELS',
-    'MAX_LEVERAGE_BINANCE', 'MAX_LEVERAGE_DERIV',
-
-    'DEFAULT_GROWTH_FACTOR', 'PARTIAL_CLOSE_LEVELS',
-    'POSITION_SIZE_PRECISION', 'MAX_LEVERAGE_BINANCE', 'MAX_LEVERAGE_DERIV',
-
-    'DEFAULT_GROWTH_FACTOR', 'PARTIAL_CLOSE_LEVELS',
-    'DEFAULT_STOP_LOSS_MULTIPLIER', 'DEFAULT_TAKE_PROFIT_MULTIPLIER',
-    'POSITION_SIZE_PRECISION', 'MAX_LEVERAGE_BINANCE', 'MAX_LEVERAGE_DERIV',
-
-    'DEFAULT_GROWTH_FACTOR', 'DEFAULT_STOP_LOSS_MULTIPLIER',
-    'DEFAULT_TAKE_PROFIT_MULTIPLIER', 'DEFAULT_FIXED_STOP_PERCENTAGE',
-    'DEFAULT_MIN_STOP_DISTANCE', 'DEFAULT_TRAILING_ACTIVATION_PERCENTAGE',
-    'DEFAULT_TRAILING_CALLBACK_RATE', 'MAX_STOP_LEVELS',
-    'DEFAULT_CHANDELIER_EXIT_MULTIPLIER', 'PARTIAL_CLOSE_LEVELS',
-    'POSITION_SIZE_PRECISION', 'MAX_LEVERAGE_BINANCE', 'MAX_LEVERAGE_DERIV',
-
-    'DEFAULT_CHANDELIER_EXIT_MULTIPLIER', 'POSITION_SIZE_PRECISION',
-    'MAX_LEVERAGE_BINANCE', 'MAX_LEVERAGE_DERIV', 'PARTIAL_CLOSE_LEVELS',    
-
-    'DEFAULT_STOP_LOSS_MULTIPLIER', 'DEFAULT_TAKE_PROFIT_MULTIPLIER',
-    'POSITION_SIZE_PRECISION', 'MAX_LEVERAGE_BINANCE', 'MAX_LEVERAGE_DERIV',
-    'DEFAULT_GROWTH_FACTOR', 'PARTIAL_CLOSE_LEVELS',
-
-    # Notification enums
-    "NotificationType",
-    "NotificationPriority",
-    "NotificationChannel",
-    # UI enums and constants
-    "UITheme",
-    "ChartType",
-    "DashboardLayout",
-    "DEFAULT_DASHBOARD_COMPONENTS",
-    "ExportFormat",
-    "DEFAULT_UI_CONFIG",
-    # Bayesian optimization constants
-    "BAYESIAN_OPT_KERNELS",
-    "DEFAULT_GP_KERNEL",
-    "ACQUISITION_FUNCTIONS",
-    # Deriv-specific constants
-    "MAX_RECONNECT_ATTEMPTS",
-    "INITIAL_RECONNECT_DELAY",
-    "MAX_RECONNECT_DELAY",
-    "DEFAULT_SUBSCRIPTION_TIMEOUT",
-    "DEFAULT_PING_INTERVAL",
-    "MARKET_ORDER_BOOK_DEPTH",
-    "DERIV_PRICE_REFRESH_RATE",
-    "DERIV_ENDPOINTS",
-    "DERIV_ASSET_CLASSES",
-    "DERIV_MARKETS",
-    # Social media constants
-    "SOCIAL_PLATFORMS",
-    "SOCIAL_API_KEYS",
-    "SOCIAL_QUERY_PARAMS",
-    "SOCIAL_UPDATE_INTERVALS",
-    "NLP_MODELS",
-    "ASSET_KEYWORDS",
-]
-
-# Markets and assets
-MARKETS_OF_INTEREST = ["crypto", "forex", "equities", "commodities", "indices"]
-
-# Assets of interest
-ASSETS_OF_INTEREST = [
-    "BTC/USD",
-    "ETH/USD",
-    "XRP/USD",
-    "ADA/USD",
-    "SOL/USD",
-    "BNB/USD",
-    "USDT/USD",
-    "USDC/USD",
-    "EUR/USD",
-    "GBP/USD",
-    "JPY/USD",
-    "GOLD/USD",
-    "SILVER/USD",
-    "OIL/USD",
-    "SP500/USD",
-    "NASDAQ/USD",
-    "DOW/USD",
-]
-
-# News sources configuration
-NEWS_SOURCES = [
-    {"name": "Bloomberg", "url": "https://www.bloomberg.com", "weight": 0.9},
-    {"name": "Reuters", "url": "https://www.reuters.com", "weight": 0.9},
-    {"name": "Wall Street Journal", "url": "https://www.wsj.com", "weight": 0.85},
-    {"name": "Financial Times", "url": "https://www.ft.com", "weight": 0.85},
-    {"name": "CNBC", "url": "https://www.cnbc.com", "weight": 0.8},
-    {"name": "Yahoo Finance", "url": "https://finance.yahoo.com", "weight": 0.75},
-    {"name": "Investopedia", "url": "https://www.investopedia.com", "weight": 0.7},
-    {"name": "CoinDesk", "url": "https://www.coindesk.com", "weight": 0.75},
-    {"name": "CoinTelegraph", "url": "https://cointelegraph.com", "weight": 0.7},
-]
-
-# Dark web forums to monitor
-DARK_WEB_FORUMS = [
-    {
-        "name": "CryptoTalk",
-        "url": "cryptotalk_forum.onion",
-        "priority": "high",
-        "categories": ["trading", "exploits", "leaks", "general"],
-    },
-    {
-        "name": "DarknetMarkets",
-        "url": "darknet_markets_forum.onion",
-        "priority": "medium",
-        "categories": ["marketplace", "reviews", "security"],
-    },
-    {
-        "name": "HackForums",
-        "url": "hackforums_darkweb.onion",
-        "priority": "high",
-        "categories": ["hacking", "data breaches", "exploits", "general"],
-    },
-    {
-        "name": "BlockchainUnderground",
-        "url": "blockchain_underground.onion",
-        "priority": "high",
-        "categories": ["cryptocurrency", "trading", "mining", "security"],
-    },
-    {
-        "name": "TradingSecrets",
-        "url": "trading_secrets_forum.onion",
-        "priority": "medium",
-        "categories": ["insider info", "market manipulation", "trading strategies"],
-    },
-]
-# Dark web feed configuration
-DARK_WEB_FEED_CONFIG = {
-    "scan_interval": 3600,  # 1 hour in seconds
-    "max_posts_per_scan": 100,
-    "min_credibility_score": 0.5,
-    "target_keywords": [
-        "crypto hack",
-        "exchange hack",
-        "stolen coins",
-        "vulnerability",
-        "zero day",
-        "data leak",
-        "market manipulation",
-        "insider trading",
-    ],
-    "high_priority_keywords": ["exchange hack", "stolen coins", "zero day"],
-}
-
-# Market impact phrases for sentiment analysis
-MARKET_IMPACT_PHRASES = {
-    "positive": [
-        "bullish",
-        "rally",
-        "surge",
-        "jump",
-        "soar",
-        "gain",
-        "rise",
-        "climb",
-        "outperform",
-        "beat expectations",
-        "exceeded forecast",
-        "record high",
-        "strong growth",
-        "upgrade",
-        "positive outlook",
-        "buy rating",
-        "recovery",
-        "momentum",
-        "breakthrough",
-        "innovative",
-        "partnership",
-        "acquisition",
-        "strategic investment",
-        "dividend increase",
-        "stock buyback",
-        "expansion",
-    ],
-    "negative": [
-        "bearish",
-        "plunge",
-        "crash",
-        "tumble",
-        "slump",
-        "drop",
-        "fall",
-        "decline",
-        "underperform",
-        "miss expectations",
-        "below forecast",
-        "record low",
-        "weak growth",
-        "downgrade",
-        "negative outlook",
-        "sell rating",
-        "recession",
-        "slowdown",
-        "layoffs",
-        "cost-cutting",
-        "bankruptcy",
-        "debt concerns",
-        "investigation",
-        "lawsuit",
-        "regulatory issues",
-        "dividend cut",
-        "loss",
-    ],
-    "uncertainty": [
-        "volatile",
-        "uncertainty",
-        "unclear",
-        "mixed signals",
-        "cautious",
-        "monitoring",
-        "watching closely",
-        "potential impact",
-        "reviewing options",
-        "reassessing",
-        "under consideration",
-        "evaluating",
-        "pending decision",
-        "regulatory review",
-        "awaiting approval",
-        "conditional",
-        "tentative",
-        "experimental",
-        "trial",
-        "testing",
-        "preliminary",
-        "proposed",
-        "expected",
-    ],
-}
-DARK_WEB_SITES = [
-    {
-        "name": "SecureCrypto Forum",
-        "type": "forum",
-        "priority": "high",
-        "entry_points": ["secure_crypto_hash123.onion"],
-        "requires_auth": True,
-    },
-    {
-        "name": "DarkLeaks",
-        "type": "marketplace",
-        "priority": "medium",
-        "entry_points": ["darkleaks_data224.onion"],
-        "requires_auth": False,
-    },
-    {
-        "name": "Shadow Intel",
-        "type": "intelligence",
-        "priority": "high",
-        "entry_points": ["shadow_intel876.onion"],
-        "requires_auth": True,
-    },
-    {
-        "name": "BlackMarket",
-        "type": "marketplace",
-        "priority": "medium",
-        "entry_points": ["black_market_crypto553.onion"],
-        "requires_auth": True,
-    },
-    {
-        "name": "Hack Archives",
-        "type": "forum",
-        "priority": "low",
-        "entry_points": ["hack_archives991.onion"],
-        "requires_auth": False,
-    },
-]
-
-# Dark web markets to monitor
-DARK_WEB_MARKETS = [
-    {
-        "name": "CryptoMarket",
-        "url": "crypto_market_xyz.onion",
-        "priority": "high",
-        "categories": ["cryptocurrency", "accounts", "data"],
-    },
-    {
-        "name": "BlackMarket",
-        "url": "black_market_xyz.onion",
-        "priority": "medium",
-        "categories": ["cryptocurrency", "accounts", "cards"],
-    },
-    {
-        "name": "DarkTrade",
-        "url": "dark_trade_xyz.onion",
-        "priority": "high",
-        "categories": ["cryptocurrency", "accounts", "data", "exploits"],
-    },
-    {
-        "name": "ShadowSales",
-        "url": "shadow_sales_xyz.onion",
-        "priority": "medium",
-        "categories": ["cryptocurrency", "accounts", "services"],
-    },
-    {
-        "name": "UndergroundMarket",
-        "url": "underground_market_xyz.onion",
-        "priority": "low",
-        "categories": ["cryptocurrency", "accounts", "data", "services"],
-    },
-]
-
-
-# Keywords to determine relevance of dark web content
-DARK_WEB_RELEVANCE_KEYWORDS = {
-    "high_priority": [
-        "exchange hack",
-        "zero day",
-        "exploit",
-        "stolen coins",
-        "private key",
-        "data breach",
-        "leaked database",
-        "insider trading",
-        "market manipulation",
-        "pump and dump scheme",
-        "flash crash",
-        "database dump",
-    ],
-    "medium_priority": [
-        "ransomware",
-        "malware",
-        "phishing",
-        "scam",
-        "vulnerability",
-        "sensitive data",
-        "backdoor",
-        "credential",
-        "kyc data",
-        "trading bot",
-        "algorithm",
-        "trading strategy",
-        "market making",
-        "arbitrage",
-        "high frequency",
-    ],
-    "low_priority": [
-        "cryptocurrency",
-        "blockchain",
-        "bitcoin",
-        "ethereum",
-        "trading",
-        "wallet",
-        "exchange",
-        "defi",
-        "nft",
-        "mining",
-        "token",
-        "ico",
-        "altcoin",
-        "whale",
-        "liquidity",
-        "volatility",
-    ],
-}
-
-# Dark web scanning settings
-DARK_WEB_SCAN_INTERVAL = 3600  # 1 hour in seconds
-
-# Sentiment analysis constants
-SENTIMENT_SOURCE_WEIGHTS = {
-    "news": 1.0,
-    "social_media": 0.8,
-    "forum": 0.6,
-    "blog": 0.7,
-    "analyst_report": 1.2,
-    "company_announcement": 1.3,
-    "regulatory_filing": 1.5,
-    "dark_web": 0.5,
-}
-
-# Volume analysis constants
-VOLUME_ZONE_SIGNIFICANCE = {"high": 0.8, "medium": 0.5, "low": 0.2}
-
-# User agent strings for web requests
-USER_AGENTS = [
-    (
-        "Mozilla/5.0 (Windows NT 10.0; Win64; x64) "
-        "AppleWebKit/537.36 (KHTML, like Gecko) "
-        "Chrome/91.0.4472.124 Safari/537.36"
-    ),
-    (
-        "Mozilla/5.0 (Windows NT 10.0; Win64; x64) "
-        "AppleWebKit/537.36 (KHTML, like Gecko) "
-        "Chrome/92.0.4515.107 Safari/537.36"
-    ),
-    (
-        "Mozilla/5.0 (Macintosh; Intel Mac OS X 10_15_7) "
-        "AppleWebKit/605.1.15 (KHTML, like Gecko) "
-        "Version/14.1.1 Safari/605.1.15"
-    ),
-    (
-        "Mozilla/5.0 (Windows NT 10.0; Win64; x64; rv:90.0) "
-        "Gecko/20100101 Firefox/90.0"
-    ),
-    (
-        "Mozilla/5.0 (Macintosh; Intel Mac OS X 10_15_7) "
-        "AppleWebKit/537.36 (KHTML, like Gecko) "
-        "Chrome/91.0.4472.114 Safari/537.36"
-    ),
-    (
-        "Mozilla/5.0 (X11; Linux x86_64) "
-        "AppleWebKit/537.36 (KHTML, like Gecko) "
-        "Chrome/92.0.4515.107 Safari/537.36"
-    ),
-    (
-        "Mozilla/5.0 (Windows NT 10.0; Win64; x64) "
-        "AppleWebKit/537.36 (KHTML, like Gecko) "
-        "Chrome/91.0.4472.124 Safari/537.36 Edg/91.0.864.59"
-    ),
-    (
-        "Mozilla/5.0 (iPhone; CPU iPhone OS 14_6 like Mac OS X) "
-        "AppleWebKit/605.1.15 (KHTML, like Gecko) "
-        "Version/14.0 Mobile/15E148 Safari/604.1"
-    ),
-]
-# Dark web scanning settings
-DARK_WEB_SCAN_INTERVAL = 3600  # 1 hour in seconds
-SCAN_THREAD_COUNT = 5  # Number of threads for scanning
-
-# Sentiment analysis constants
-SENTIMENT_SOURCE_WEIGHTS = {
-    "news": 1.0,
-    "social_media": 0.8,
-    "forum": 0.6,
-    "blog": 0.7,
-    "analyst_report": 1.2,
-    "company_announcement": 1.3,
-    "regulatory_filing": 1.5,
-    "dark_web": 0.5,
-}
-SENTIMENT_IMPACT_WINDOW = {
-    "breaking_news": 24,  # hours
-    "regular_news": 48,
-    "social_media": 12,
-    "analyst_report": 72,
-    "earnings_report": 120,
-    "regulatory_announcement": 168,
-}
-
-# Sentiment entities for tracking
-SENTIMENT_ENTITIES = [
-    "market",
-    "economy",
-    "company",
-    "sector",
-    "industry",
-    "product",
-    "regulation",
-    "policy",
-    "central_bank",
-    "interest_rates",
-    "inflation",
-    "growth",
-    "recession",
-    "earnings",
-    "revenue",
-    "profit",
-    "loss",
-    "merger",
-    "acquisition",
-    "ipo",
-    "bankruptcy",
-    "scandal",
-    "lawsuit",
-]
-
-# Technical indicator parameters
-TECHNICAL_INDICATOR_PARAMS = {
-    "sma": {"windows": [5, 10, 20, 50, 100, 200]},
-    "ema": {"windows": [5, 10, 20, 50, 100, 200]},
-    "rsi": {"window": 14, "overbought": 70, "oversold": 30},
-    "macd": {"fast": 12, "slow": 26, "signal": 9},
-    "bollinger_bands": {"window": 20, "num_std_dev": 2},
-    "stochastic": {"k_period": 14, "d_period": 3, "slowing": 3},
-    "adx": {"window": 14, "threshold": 25},
-    "atr": {"window": 14},
-    "cci": {"window": 20},
-    "obv": {},
-    "ichimoku": {
-        "tenkan_period": 9,
-        "kijun_period": 26,
-        "senkou_b_period": 52,
-        "chikou_period": 26,
-    },
-}
-
-# Volatility indicator parameters
-VOLATILITY_INDICATOR_PARAMS = {
-    "atr": {"window": 14},
-    "bollinger_bandwidth": {"window": 20, "num_std_dev": 2},
-    "historical_volatility": {"window": 20, "trading_periods": 252},
-    "keltner_channels": {"ema_period": 20, "atr_period": 10, "atr_multiplier": 2},
-    "true_range": {},
-    "average_true_range_percent": {"window": 14},
-}
-
-# Volume analysis constants
-VOLUME_PROFILE_BINS = 20  # Number of bins for volume profile calculation
-VOLUME_ZONE_SIGNIFICANCE = {"high": 0.8, "medium": 0.5, "low": 0.2}
-
-# If ASSETS is also required, add it:
-ASSETS = [
-    "BTC/USDT",
-    "ETH/USDT",
-    "BNB/USDT",
-    # Add other assets as needed
-]
-# Sentiment analysis constants
-SENTIMENT_DECAY_FACTOR = 0.9  # Decay factor for sentiment over time
-
-# Volume analysis constants
-VOLUME_PROFILE_BINS = 20  # Number of bins for volume profile calculation
-# Maximum number of regimes to consider
-MAX_REGIMES = 5
-# General retry configurations
-MAX_RETRIES = 3
-RETRY_DELAY = 1.0  # Initial delay in seconds
-# Define regime scan interval (in seconds)
-REGIME_SCAN_INTERVAL = 3600  # Default to hourly scans
-REGIME_LOOKBACK_PERIODS = 90  # Number of periods to look back for regime detection
-# Default logging level
-DEFAULT_LOG_LEVEL = "INFO"
-
-DEFAULT_EXCHANGE_CONFIGS = {
-    "binance": {
-        "enabled": True,
-        "rate_limit": 1200,
-        "mode": "paper",
-        "assets": SUPPORTED_ASSETS["binance"],
-    },
-    "deriv": {
-        "enabled": True,
-        "rate_limit": 60,
-        "mode": "paper",
-        "assets": SUPPORTED_ASSETS["deriv"],
-    },
-}
-
-# Intelligence module configuration
-INTELLIGENCE_MODULES = [
-    "pattern_recognition",
-    "loophole_detection",
-    "adaptive_learning",
-]
-
-DEFAULT_MODULE_CONFIG = {
-    "enabled": True,
-    "priority": "normal",
-    "max_threads": 4,
-    "max_memory_mb": 1024,
-    "cache_ttl_seconds": 300,
-}
-
-# Additional constants needed by intelligence/app.py
-PATTERN_RECOGNITION_TIMEFRAMES = ["1m", "5m", "15m", "1h", "4h", "1d"]
-LOOPHOLE_DETECTION_INTERVAL = 300  # seconds
-ASSET_BLACKLIST = []
-ADAPTIVE_LEARNING_SCHEDULE = {"interval_minutes": 60, "full_retrain_hours": 24}
-DEFAULT_SERVICE_TIMEOUT = 60  # seconds
-MARKET_REGIMES = [
-    "trending_bullish",
-    "trending_bearish",
-    "ranging",
-    "volatile",
-    "choppy",
-    "breakout",
-    "reversal",
-]
-SIGNAL_CONFIDENCE_LEVELS = {
-    "VERY_LOW": 1,
-    "LOW": 2,
-    "MEDIUM": 3,
-    "HIGH": 4,
-    "VERY_HIGH": 5,
-    "EXCEPTIONAL": 6,
-}
-
-# Bayesian optimization kernels for adaptive learning
-BAYESIAN_OPT_KERNELS = {
-    "RBF": "rbf",
-    "MATERN": "matern",
-    "RATIONAL_QUADRATIC": "rational_quadratic",
-    "EXP_SINE_SQUARED": "exp_sine_squared",
-    "DOT_PRODUCT": "dot_product",
-    "CONSTANT": "constant",
-    "WHITE": "white",
-}
-
-# Default Gaussian Process kernel for adaptive learning
-DEFAULT_GP_KERNEL = "matern"
-
-# Acquisition functions for Bayesian optimization
-ACQUISITION_FUNCTIONS = {
-    "UCB": "upper_confidence_bound",
-    "EI": "expected_improvement",
-    "PI": "probability_improvement",
-    "LCB": "lower_confidence_bound",
-    "RANDOM": "random",
-}
-
-# Default acquisition function for Bayesian optimization
-DEFAULT_ACQUISITION = "EI"
-
-# Compression settings
-COMPRESSION_LEVEL = 9  # Maximum compression level (0-9)
-
-# Pattern recognition constants
-PATTERN_COMPLETION_THRESHOLD = 0.75  # Threshold for pattern completion (0.0-1.0)
-PATTERN_STRENGTH_LEVELS = {
-    "WEAK": 0.3,
-    "MODERATE": 0.5,
-    "STRONG": 0.7,
-    "VERY_STRONG": 0.9,
-}
-MIN_PATTERN_BARS = 5  # Minimum number of bars for pattern detection
-MAX_PATTERN_BARS = 100  # Maximum number of bars for pattern detection
-
-# Support and resistance constants
-SUPPORT_RESISTANCE_METHODS = [
-    "price_levels",
-    "moving_average",
-    "fibonacci",
-    "pivot_points",
-    "volume_profile",
-    "fractal",
-    "regression",
-]
-ZONE_CONFIDENCE_LEVELS = {"LOW": 0.3, "MEDIUM": 0.6, "HIGH": 0.85, "VERY_HIGH": 0.95}
-ZONE_TYPES = [
-    "support",
-    "resistance",
-    "dynamic_support",
-    "dynamic_resistance",
-    "demand",
-    "supply",
-]
-
-# Optimization constants
-OPTIMIZATION_DIRECTION = {"MAXIMIZE": 1, "MINIMIZE": -1}
-DEFAULT_PARAM_BOUNDS = {
-    "continuous": (0.0, 1.0),
-    "integer": (1, 100),
-    "categorical": None,
-}
-MAX_PARALLEL_EVALUATIONS = 8
-GP_RANDOM_RESTARTS = 5
-
-# Platform constants
-PLATFORMS = ["windows", "linux", "macos"]
-
-# Data retention policies
-MARKET_DATA_RETENTION_POLICY = {
-    "1m": 7,  # 7 days for 1-minute data
-    "5m": 30,  # 30 days for 5-minute data
-    "15m": 60,  # 60 days for 15-minute data
-    "1h": 180,  # 180 days for 1-hour data
-    "4h": 365,  # 365 days for 4-hour data
-    "1d": 1825,  # 5 years for daily data
-    "1w": 3650,  # 10 years for weekly data
-}
-
-# Intelligence module constants
-INTELLIGENCE_MODULES = [
-    "pattern_recognition",
-    "loophole_detection",
-    "adaptive_learning",
-]
-
-DEFAULT_MODULE_CONFIG = {
-    "enabled": True,
-    "priority": "normal",
-    "max_threads": 4,
-    "max_memory_mb": 1024,
-    "cache_ttl_seconds": 300,
-}
-
-PATTERN_RECOGNITION_TIMEFRAMES = ["1m", "5m", "15m", "1h", "4h", "1d"]
-
-# Signal types and directions
-SIGNAL_TYPES = {
-    "ENTRY": "entry",
-    "EXIT": "exit",
-    "STOP_LOSS": "stop_loss",
-    "TAKE_PROFIT": "take_profit",
-    "TRAILING_STOP": "trailing_stop",
-    "POSITION_SIZE": "position_size",
-    "RISK_ADJUSTMENT": "risk_adjustment",
-}
-
-POSITION_DIRECTION = {"LONG": "long", "SHORT": "short", "NEUTRAL": "neutral"}
-
-# Risk management constants
-RISK_MANAGER_UPDATE_INTERVAL = 60  # seconds
-CIRCUIT_BREAKER_THRESHOLDS = {
-    "VOLATILITY": 3.0,  # Standard deviations above normal
-    "DRAWDOWN": 0.15,  # 15% drawdown
-    "LOSS_STREAK": 5,  # 5 consecutive losses
-    "PROFIT_DEVIATION": 0.3,  # 30% deviation from expected profit
-}
-
-DRAWDOWN_PROTECTION_LEVELS = {
-    "WARNING": 0.10,  # 10% drawdown
-    "REDUCE_RISK": 0.15,  # 15% drawdown
-    "STOP_TRADING": 0.20,  # 20% drawdown
-}
-
-MAX_ALLOWED_DRAWDOWN = 0.25  # 25% maximum allowed drawdown
-
-EXPOSURE_LIMITS = {
-    "MAX_PER_ASSET": 0.20,  # 20% of portfolio per asset
-    "MAX_PER_SECTOR": 0.40,  # 40% of portfolio per sector
-    "MAX_CORRELATED_ASSETS": 0.60,  # 60% of portfolio in correlated assets
-    "MAX_LEVERAGE": 3.0,  # 3x maximum leverage
-}
-
-DEFAULT_MAX_RISK_PER_TRADE = 0.02  # 2% of account per trade
-DEFAULT_BASE_POSITION_SIZE = 0.01  # 1% of account as base position size
-<<<<<<< HEAD
-=======
-DEFAULT_GROWTH_FACTOR = 1.05  # Growth factor for scaling position size
-PARTIAL_CLOSE_LEVELS = [0.25, 0.5, 0.75]  # Fractions for scaling out of trades
-DEFAULT_GROWTH_FACTOR = 1.0  # Growth factor for scaling position sizes
-PARTIAL_CLOSE_LEVELS = [0.5, 0.75, 1.0]  # Fractions to close positions
-DEFAULT_GROWTH_FACTOR = 1.0  # Account growth factor for compounding
-PARTIAL_CLOSE_LEVELS = [0.25, 0.5, 0.75]
-DEFAULT_FIXED_STOP_PERCENTAGE = 0.02
-DEFAULT_MIN_STOP_DISTANCE = 0.005
-DEFAULT_TRAILING_ACTIVATION_PERCENTAGE = 0.01
-DEFAULT_TRAILING_CALLBACK_RATE = 0.005
-MAX_STOP_LEVELS = 3
-DEFAULT_CHANDELIER_EXIT_MULTIPLIER = 3.0
->>>>>>> f029e731
-MAX_LEVERAGE_BINANCE = 125
-MAX_LEVERAGE_DERIV = 100
-DEFAULT_STOP_LOSS_MULTIPLIER = 1.5
-DEFAULT_TAKE_PROFIT_MULTIPLIER = 2.0
-POSITION_SIZE_PRECISION = 4
-<<<<<<< HEAD
-=======
-
-
-
-DEFAULT_GROWTH_FACTOR = 1.05  # Growth factor for compounding calculations
-PARTIAL_CLOSE_LEVELS = [0.25, 0.5, 0.75]
-MAX_LEVERAGE_BINANCE = 125
-MAX_LEVERAGE_DERIV = 100
-DEFAULT_STOP_LOSS_MULTIPLIER = 1.5
-DEFAULT_TAKE_PROFIT_MULTIPLIER = 2.0
-POSITION_SIZE_PRECISION = 4
-
-DEFAULT_GROWTH_FACTOR = 1.05
-
-DEFAULT_GROWTH_FACTOR = 1.1  # Growth multiplier for compounding gains
-PARTIAL_CLOSE_LEVELS = [0.5, 0.75, 0.9]  # Percentage levels for scaling out
-DEFAULT_GROWTH_FACTOR = 1.0
-PARTIAL_CLOSE_LEVELS = [0.25, 0.5, 0.75]
-DEFAULT_FIXED_STOP_PERCENTAGE = 0.02
-DEFAULT_MIN_STOP_DISTANCE = 0.001
-
-DEFAULT_GROWTH_FACTOR = 1.0  # Growth factor for compounding position sizes
-
-MAX_LEVERAGE_BINANCE = 125
-MAX_LEVERAGE_DERIV = 100
-DEFAULT_STOP_LOSS_MULTIPLIER = 1.5
-DEFAULT_TAKE_PROFIT_MULTIPLIER = 2.0
-POSITION_SIZE_PRECISION = 4
-DEFAULT_FIXED_STOP_PERCENTAGE = 2.0
-DEFAULT_MIN_STOP_DISTANCE = 0.2
-DEFAULT_TRAILING_ACTIVATION_PERCENTAGE = 1.0
-DEFAULT_TRAILING_CALLBACK_RATE = 0.5
-MAX_STOP_LEVELS = 3
-DEFAULT_CHANDELIER_EXIT_MULTIPLIER = 3.0
-
-
-DEFAULT_TRAILING_ACTIVATION_PERCENTAGE = 0.01
-DEFAULT_TRAILING_CALLBACK_RATE = 0.005
-MAX_STOP_LEVELS = 5
-DEFAULT_CHANDELIER_EXIT_MULTIPLIER = 3.0
-POSITION_SIZE_PRECISION = 4
-POSITION_SIZE_PRECISION = 4
-
-DEFAULT_GROWTH_FACTOR = 1.0
-
-
-DEFAULT_GROWTH_FACTOR = 1.02  # default account growth factor per period
-DEFAULT_STOP_LOSS_MULTIPLIER = 1.5
-DEFAULT_TAKE_PROFIT_MULTIPLIER = 2.0
-POSITION_SIZE_PRECISION = 4
-PARTIAL_CLOSE_LEVELS = [0.25, 0.5, 0.75]
->>>>>>> f029e731
-
-MAX_POSITION_CORRELATION = 0.7  # Maximum allowed correlation between positions
-CORRELATION_LOOKBACK_PERIODS = 100  # Periods to look back for correlation calculation
-
-DEFAULT_ATR_PERIODS = 14  # Default periods for ATR calculation
-DEFAULT_ATR_MULTIPLIER = 2.0  # Default multiplier for ATR-based stops
-DEFAULT_FIXED_STOP_PERCENTAGE = 0.02  # 2% fixed stop loss
-DEFAULT_MIN_STOP_DISTANCE = 0.01      # 1% minimum stop distance
-DEFAULT_TRAILING_ACTIVATION_PERCENTAGE = 0.5  # Activate trailing stop at 50% of target
-DEFAULT_TRAILING_CALLBACK_RATE = 0.2            # 20% callback for trailing stop
-MAX_STOP_LEVELS = 4
-DEFAULT_CHANDELIER_EXIT_MULTIPLIER = 3.0
-PARTIAL_CLOSE_LEVELS = [0.25, 0.5, 0.75]
-
-DEFAULT_FIXED_STOP_PERCENTAGE = 2.0  # Fixed % stop for initial stop-loss
-DEFAULT_MIN_STOP_DISTANCE = 0.01  # Minimum stop distance as fraction of price
-DEFAULT_TRAILING_ACTIVATION_PERCENTAGE = 1.0  # Profit % to activate trailing stop
-DEFAULT_TRAILING_CALLBACK_RATE = 0.5  # Callback rate for trailing stop
-MAX_STOP_LEVELS = 3
-DEFAULT_CHANDELIER_EXIT_MULTIPLIER = 3.0
-
-RECOVERY_STRATEGIES = {
-    "REDUCE_POSITION_SIZE": "reduce_position_size",
-    "INCREASE_WIN_RATE": "increase_win_rate",
-    "REDUCE_TRADING_FREQUENCY": "reduce_trading_frequency",
-    "SWITCH_STRATEGY": "switch_strategy",
-    "PAUSE_TRADING": "pause_trading",
-}
-
-ACCOUNT_STATES = {
-    "HEALTHY": "healthy",
-    "WARNING": "warning",
-    "CRITICAL": "critical",
-    "RECOVERY": "recovery",
-}
-
-# Order and position constants
-ORDER_TYPE_MAP = {
-    "MARKET": "market",
-    "LIMIT": "limit",
-    "STOP": "stop",
-    "STOP_LIMIT": "stop_limit",
-    "TAKE_PROFIT": "take_profit",
-    "TAKE_PROFIT_LIMIT": "take_profit_limit",
-    "TRAILING_STOP": "trailing_stop",
-}
-
-<<<<<<< HEAD
-=======
-ORDER_SIDE_MAP = {"BUY": "buy", "SELL": "sell"}
->>>>>>> f029e731
-ORDER_SIDE_MAP = {
-    "BUY": "buy",
-    "SELL": "sell"
-}
-
-ORDER_STATUS_MAP = {
-    "NEW": "new",
-    "PARTIALLY_FILLED": "partially_filled",
-    "FILLED": "filled",
-    "CANCELED": "canceled",
-    "REJECTED": "rejected",
-    "EXPIRED": "expired",
-}
-
-<<<<<<< HEAD
-=======
-POSITION_SIDE_MAP = {"LONG": "long", "SHORT": "short"}
->>>>>>> f029e731
-POSITION_SIDE_MAP = {
-    "LONG": "long",
-    "SHORT": "short"
-}
-
-POSITION_STATUS_MAP = {
-    "OPEN": "open",
-    "CLOSED": "closed",
-    "PARTIALLY_CLOSED": "partially_closed",
-}
-
-TIME_IN_FORCE_MAP = {
-    "GTC": "gtc",  # Good Till Canceled
-    "IOC": "ioc",  # Immediate Or Cancel
-    "FOK": "fok",  # Fill Or Kill
-    "GTD": "gtd",  # Good Till Date
-}
-
-# Execution engine constants
-EXECUTION_COOLDOWN_MS = 100  # Milliseconds between execution attempts
-MAX_EXECUTION_TIME_MS = 5000  # Maximum execution time in milliseconds
-MAX_RETRY_ATTEMPTS = 3  # Maximum number of retry attempts for execution
-
-TICK_SIZE_MAPPING = {
-    "BTC/USD": 0.5,
-    "ETH/USD": 0.05,
-    "EUR/USD": 0.00001,
-    "GBP/USD": 0.00001,
-    "USD/JPY": 0.001,
-    "DEFAULT": 0.00001,
-}
-
-LIQUIDITY_THRESHOLDS = {"LOW": 10000, "MEDIUM": 100000, "HIGH": 1000000}
-
-ORDER_BOOK_LEVELS = 10  # Number of order book levels to track
-
-# Machine learning constants
-ML_MODEL_TYPES = {
-    "CLASSIFICATION": "classification",
-    "REGRESSION": "regression",
-    "REINFORCEMENT": "reinforcement",
-    "UNSUPERVISED": "unsupervised",
-    "ENSEMBLE": "ensemble",
-}
-
-FEATURE_IMPORTANCE_METHODS = {
-    "PERMUTATION": "permutation",
-    "SHAP": "shap",
-    "FEATURE_IMPORTANCE": "feature_importance",
-}
-
-MODEL_SAVE_PATH = "./models"
-TRADING_CUTOFFS = {"MIN_CONFIDENCE": 0.65, "MIN_ACCURACY": 0.60, "MIN_SHARPE": 0.5}
-
-MODEL_REGISTRY_CONFIG = {
-    "path": "./models/registry",
-    "backup_frequency": 24,  # hours
-    "max_versions": 5,
-}
-
-FEATURE_IMPORTANCE_CONFIG = {"n_permutations": 10, "n_repeats": 3, "random_state": 42}
-
-DEFAULT_LOOKBACK_PERIODS = 100
-DEFAULT_CONFIDENCE_LEVELS = {"LOW": 0.3, "MEDIUM": 0.5, "HIGH": 0.7, "VERY_HIGH": 0.9}
-
-DEFAULT_MODEL_TYPES = ["gradient_boosting", "random_forest", "neural_network"]
-DEFAULT_PAIR_CORR_THRESHOLD = 0.7
-
-REWARD_FUNCTIONS = {
-    "SHARPE": "sharpe",
-    "SORTINO": "sortino",
-    "PROFIT": "profit",
-    "CALMAR": "calmar",
-}
-
-# Genetic algorithm constants
-GENETIC_POPULATION_SIZE = 50
-GENETIC_GENERATIONS = 30
-
-# GPU settings
-GPU_MEMORY_LIMIT = 0.8  # 80% of GPU memory
-GPU_MEMORY_GROWTH = True
-DEFAULT_GPU_ID = 0
-
-# Strategy constants
-RISK_LEVELS = {"VERY_LOW": 1, "LOW": 2, "MEDIUM": 3, "HIGH": 4, "VERY_HIGH": 5}
-
-TREND_FOLLOWING_CONFIG = {
-    "fast_period": 20,
-    "slow_period": 50,
-    "signal_period": 9,
-    "atr_period": 14,
-    "atr_multiplier": 2.0,
-}
-
-DIRECTIONAL_BIAS_THRESHOLD = 0.6
-FILTER_STRENGTH_LEVELS = {
-    "WEAK": 0.3,
-    "MODERATE": 0.5,
-    "STRONG": 0.7,
-    "VERY_STRONG": 0.9,
-}
-
-SWING_TRADING_CONFIG = {
-    "swing_detection_periods": 20,
-    "min_swing_size": 0.01,
-    "max_swing_lookback": 100,
-}
-
-MAX_SCALP_DURATION = 60 * 60  # 1 hour in seconds
-
-# Monitoring constants
-MONITORING_CONFIG = {
-    "log_level": "info",
-    "metrics_interval": 60,  # seconds
-    "health_check_interval": 300,  # seconds
-    "alert_channels": ["console", "email"],
-}
-
-SERVICE_STATUS = {
-    "STARTING": "starting",
-    "RUNNING": "running",
-    "DEGRADED": "degraded",
-    "STOPPED": "stopped",
-    "ERROR": "error",
-}
-
-DASHBOARD_SECTIONS = [
-    "overview",
-    "performance",
-    "risk",
-    "signals",
-    "positions",
-    "system",
-]
-
-METRICS_CATEGORIES = {
-    "PERFORMANCE": "performance",
-    "RISK": "risk",
-    "SYSTEM": "system",
-    "TRADING": "trading",
-}
-
-TRADING_METRIC_THRESHOLDS = {
-    "win_rate": {"warning": 0.4, "critical": 0.3},
-    "profit_factor": {"warning": 1.2, "critical": 1.0},
-    "drawdown": {"warning": 0.15, "critical": 0.25},
-}
-
-METRIC_TYPES = {
-    "COUNTER": "counter",
-    "GAUGE": "gauge",
-    "HISTOGRAM": "histogram",
-    "SUMMARY": "summary",
-}
-
-PERFORMANCE_METRICS = [
-    "win_rate",
-    "profit_factor",
-    "sharpe_ratio",
-    "sortino_ratio",
-    "max_drawdown",
-    "average_profit",
-    "average_loss",
-]
-
-SYSTEM_METRICS = [
-    "cpu_usage",
-    "memory_usage",
-    "disk_usage",
-    "network_latency",
-    "request_count",
-    "error_count",
-]
-
-METRIC_PRIORITIES = {"HIGH": "high", "MEDIUM": "medium", "LOW": "low"}
-
-LOG_PATTERNS = {
-    "ERROR": r"(?i)(error|exception|fail|traceback)",
-    "WARNING": r"(?i)(warning|warn|deprecated)",
-    "CRITICAL": r"(?i)(critical|fatal|crash)",
-}
-
-# Alerting constants
-ALERT_LEVELS = {
-    "INFO": "info",
-    "WARNING": "warning",
-    "ERROR": "error",
-    "CRITICAL": "critical",
-}
-
-ALERT_TYPES = {
-    "SYSTEM": "system",
-    "TRADING": "trading",
-    "SECURITY": "security",
-    "PERFORMANCE": "performance",
-}
-
-ALERT_CHANNELS = {
-    "CONSOLE": "console",
-    "EMAIL": "email",
-    "SMS": "sms",
-    "WEBHOOK": "webhook",
-    "PUSH": "push",
-}
-
-# Loophole detection constants
-INEFFICIENCY_DETECTION_THRESHOLDS = {
-    "price_deviation": 0.02,  # 2% price deviation
-    "volume_spike": 3.0,  # 3x normal volume
-    "bid_ask_spread": 0.01,  # 1% bid-ask spread
-    "order_book_imbalance": 3.0,  # 3x imbalance
-}
-
-MAX_INEFFICIENCY_AGE = 3600  # Maximum age of inefficiency in seconds
-
-MIN_PROFITABLE_SPREAD_PERCENT = 0.5  # 0.5% minimum profitable spread
-MIN_LIQUIDITY_REQUIREMENTS = {
-    "BTC/USD": 5.0,  # 5 BTC minimum liquidity
-    "ETH/USD": 50.0,  # 50 ETH minimum liquidity
-    "EUR/USD": 100000,  # 100K EUR minimum liquidity
-    "DEFAULT": 1000,  # Default minimum liquidity
-}
-
-# Exchange fee structures
-EXCHANGE_FEE_STRUCTURES = {
-    "binance": {
-        "maker": 0.001,  # 0.1% maker fee
-        "taker": 0.001,  # 0.1% taker fee
-        "withdrawal": {"BTC": 0.0005, "ETH": 0.005, "USDT": 25.0, "DEFAULT": 0.01},
-    },
-    "deriv": {
-        "maker": 0.0,  # 0% maker fee
-        "taker": 0.0025,  # 0.25% taker fee
-        "withdrawal": {"BTC": 0.0008, "ETH": 0.01, "DEFAULT": 0.02},
-    },
-}
-
-# Default confidence threshold for pattern detection
-DEFAULT_CONFIDENCE_THRESHOLD = 0.65
-
-# Genetic algorithm parameters
-GENETIC_MUTATION_RATE = 0.05
-GENETIC_CROSSOVER_RATE = 0.7
-GENETIC_POPULATION_SIZE = 100
-GENETIC_ELITE_SIZE = 5
-GENETIC_MAX_GENERATIONS = 50
-GENETIC_SELECTION_PRESSURE = 1.5
-GENETIC_ELITISM_RATE = 0.1
-GENETIC_TOURNAMENT_SIZE = 3
-MAX_THREADS = 8
-MIN_FITNESS = 0.0
-
-# Network constants
-NETWORK_IDS = {
-    "ETHEREUM": 1,
-    "BINANCE_SMART_CHAIN": 56,
-    "POLYGON": 137,
-    "ARBITRUM": 42161,
-    "OPTIMISM": 10,
-    "AVALANCHE": 43114,
-}
-
-# HTTP constants
-HTTP_SUCCESS_CODES = [200, 201, 202, 203, 204, 205, 206]
-HTTP_RETRY_CODES = [408, 429, 500, 502, 503, 504]
-HTTP_FATAL_CODES = [400, 401, 403, 404, 405, 406, 409, 410]
-
-# WebSocket constants
-WS_DEFAULT_PING_INTERVAL = 30  # seconds
-WS_DEFAULT_PING_TIMEOUT = 10  # seconds
-
-# Feed constants
-EXCHANGE_NAMES = ["binance", "coinbase", "kraken", "deriv", "oanda"]
-
-FEED_TYPES = {
-    "MARKET_DATA": "market_data",
-    "NEWS": "news",
-    "SOCIAL": "social",
-    "ONCHAIN": "onchain",
-    "DARK_WEB": "dark_web",
-    "REGIME": "regime",
-}
-
-FEED_STATUS = {
-    "CONNECTED": "connected",
-    "DISCONNECTED": "disconnected",
-    "RECONNECTING": "reconnecting",
-    "ERROR": "error",
-}
-
-# Data constants
-DATA_SOURCES = {
-    "EXCHANGE": "exchange",
-    "DATABASE": "database",
-    "FILE": "file",
-    "API": "api",
-    "SIMULATION": "simulation",
-}
-
-SYSTEM_COMPONENT_TYPES = {
-    "SERVICE": "service",
-    "DATABASE": "database",
-    "CACHE": "cache",
-    "API": "api",
-    "UI": "ui",
-}
-
-# Voting and confidence constants
-VOTE_THRESHOLDS = {
-    "STRONG_CONSENSUS": 0.8,
-    "CONSENSUS": 0.6,
-    "MAJORITY": 0.5,
-    "PLURALITY": 0.4,
-}
-
-COUNCIL_WEIGHTS = {"MASTER": 1.0, "ASSET": 0.8, "REGIME": 0.9, "TIMEFRAME": 0.7}
-
-CONFIDENCE_LEVELS = {
-    "VERY_LOW": 0.2,
-    "LOW": 0.4,
-    "MEDIUM": 0.6,
-    "HIGH": 0.8,
-    "VERY_HIGH": 0.95,
-}
-
-MIN_CONFIDENCE_THRESHOLD = 0.5
-
-# Scenario constants
-VOLATILITY_LEVELS = {
-    "VERY_LOW": 0.5,
-    "LOW": 0.75,
-    "NORMAL": 1.0,
-    "HIGH": 1.5,
-    "VERY_HIGH": 2.0,
-    "EXTREME": 3.0,
-}
-
-SCENARIO_TYPES = {
-    "HISTORICAL": "historical",
-    "SYNTHETIC": "synthetic",
-    "STRESS_TEST": "stress_test",
-    "MONTE_CARLO": "monte_carlo",
-    "CUSTOM": "custom",
-}
-
-# Voice advisor constants
-VOICE_ADVISOR_MODES = {
-    "CONCISE": "concise",
-    "DETAILED": "detailed",
-    "TECHNICAL": "technical",
-    "BEGINNER": "beginner",
-}
-
-# Window size constants
-DEFAULT_WINDOW_SIZES = {
-    "VERY_SHORT": 5,
-    "SHORT": 20,
-    "MEDIUM": 50,
-    "LONG": 100,
-    "VERY_LONG": 200,
-}
-
-# Feature transformer constants
-FEATURE_TRANSFORMERS = {
-    "NORMALIZER": "normalizer",
-    "SCALER": "scaler",
-    "ENCODER": "encoder",
-    "FILTER": "filter",
-    "AGGREGATOR": "aggregator",
-}
-
-# Signal confidence constants
-SignalConfidence = {
-    "VERY_LOW": 0.2,
-    "LOW": 0.4,
-    "MEDIUM": 0.6,
-    "HIGH": 0.8,
-    "VERY_HIGH": 0.95,
-}
-
-# Signal type enum
-SignalType = {
-    "ENTRY": "entry",
-    "EXIT": "exit",
-    "STOP_LOSS": "stop_loss",
-    "TAKE_PROFIT": "take_profit",
-}
-
-# Order type enum
-OrderType = {
-    "MARKET": "market",
-    "LIMIT": "limit",
-    "STOP": "stop",
-    "STOP_LIMIT": "stop_limit",
-}
-
-# Order side enum
-OrderSide = {"BUY": "buy", "SELL": "sell"}
-
-# Asset classes
-ASSET_CLASSES = {
-    "CRYPTO": "crypto",
-    "FOREX": "forex",
-    "STOCKS": "stocks",
-    "INDICES": "indices",
-    "COMMODITIES": "commodities",
-    "FUTURES": "futures",
-    "OPTIONS": "options",
-}
-
-# Data processing constants
-MARKET_DATA_CHUNK_SIZE = 1000  # Number of candles to process in one chunk
-
-# Signal strength constants
-SIGNAL_STRENGTHS = {
-    "VERY_WEAK": 0.2,
-    "WEAK": 0.4,
-    "MODERATE": 0.6,
-    "STRONG": 0.8,
-    "VERY_STRONG": 0.95,
-}
-
-# Data processing worker constants
-MARKET_DATA_MAX_WORKERS = 8
-
-# User roles for authentication and authorization
-USER_ROLES = {
-    "ADMIN": "admin",
-    "TRADER": "trader",
-    "ANALYST": "analyst",
-    "VIEWER": "viewer",
-    "SYSTEM": "system",
-    "API": "api",
-}
-
-# Data priority levels for processing
-DATA_PRIORITY_LEVELS = {
-    "CRITICAL": 0,
-    "HIGH": 1,
-    "NORMAL": 2,
-    "LOW": 3,
-    "BACKGROUND": 4,
-}
-
-# Exchange-specific order types
-BINANCE_ORDER_TYPES = {
-    "MARKET": "MARKET",
-    "LIMIT": "LIMIT",
-    "STOP_LOSS": "STOP_LOSS",
-    "STOP_LOSS_LIMIT": "STOP_LOSS_LIMIT",
-    "TAKE_PROFIT": "TAKE_PROFIT",
-    "TAKE_PROFIT_LIMIT": "TAKE_PROFIT_LIMIT",
-    "LIMIT_MAKER": "LIMIT_MAKER",
-}
-
-DERIV_ORDER_TYPES = {
-    "MARKET": "MARKET",
-    "LIMIT": "LIMIT",
-    "STOP": "STOP",
-    "STOP_LIMIT": "STOP_LIMIT",
-}
-
-# Order status mappings
-BINANCE_ORDER_STATUS_MAP = {
-    "NEW": OrderStatus.NEW.value,
-    "PARTIALLY_FILLED": OrderStatus.PARTIALLY_FILLED.value,
-    "FILLED": OrderStatus.FILLED.value,
-    "CANCELED": OrderStatus.CANCELED.value,
-    "PENDING_CANCEL": OrderStatus.PENDING_CANCEL.value,
-    "REJECTED": OrderStatus.REJECTED.value,
-    "EXPIRED": OrderStatus.EXPIRED.value,
-}
-
-DERIV_ORDER_STATUS_MAP = {
-    "open": OrderStatus.NEW.value,
-    "pending": OrderStatus.NEW.value,
-    "filled": OrderStatus.FILLED.value,
-    "partially_filled": OrderStatus.PARTIALLY_FILLED.value,
-    "cancelled": OrderStatus.CANCELED.value,
-    "rejected": OrderStatus.REJECTED.value,
-    "expired": OrderStatus.EXPIRED.value,
-}
-
-# Execution parameters
-MAX_SLIPPAGE_PERCENT = 0.5  # Maximum allowed slippage in percent
-MAX_RETRY_ATTEMPTS = 3  # Maximum number of retry attempts for failed orders+    "VERSION", "CONFIG_SCHEMA_VERSION", "SYSTEM_NAME", "AUTHOR", "LICENSE",
+    "ENV_PRODUCTION", "ENV_DEVELOPMENT", "ENV_TESTING",
+    "DEFAULT_CONFIG_PATH", "DEFAULT_DATA_DIR", "STORAGE_ROOT_PATH",
+    "DEFAULT_LOG_DIR", "DEFAULT_MODEL_DIR",
+    
+    # Service configuration
+    "SERVICE_NAMES", "SERVICE_DEPENDENCIES", "SERVICE_STARTUP_ORDER",
+    "DATA_INGEST_METRICS_PREFIX",
+    
+    # Resource management
+    "DEFAULT_THREAD_POOL_SIZE", "MAX_THREAD_POOL_SIZE", "DEFAULT_PROCESS_POOL_SIZE",
+    "MAX_PROCESS_POOL_SIZE", "MARKET_DATA_MAX_WORKERS",
+    "MEMORY_WARNING_THRESHOLD", "MEMORY_CRITICAL_THRESHOLD",
+    "LOG_LEVELS", "DEFAULT_LOG_LEVEL",
+    
+    # Network configuration
+    "API_RATE_LIMIT_DEFAULT", "API_RATE_LIMIT_TRADING", "API_RATE_LIMIT_AUTH",
+    "WEBSOCKET_MAX_CONNECTIONS", "WEBSOCKET_PING_INTERVAL", "WEBSOCKET_PING_TIMEOUT",
+    "WEBSOCKET_CLOSE_TIMEOUT", "HTTP_TIMEOUT_DEFAULT", "HTTP_TIMEOUT_FEED",
+    "HTTP_TIMEOUT_LONG", "HTTP_MAX_RETRIES", "HTTP_RETRY_BACKOFF",
+    
+    # Security configuration
+    "TOKEN_EXPIRY_ACCESS", "TOKEN_EXPIRY_REFRESH", "PASSWORD_MIN_LENGTH",
+    "PASSWORD_HASH_ALGORITHM", "PASSWORD_SALT_LENGTH", "PASSWORD_HASH_ITERATIONS",
+    
+    # Database configuration
+    "DATABASE_POOL_MIN_SIZE", "DATABASE_POOL_MAX_SIZE", "DATABASE_MAX_QUERIES",
+    "DATABASE_CONNECTION_TIMEOUT", "DATABASE_COMMAND_TIMEOUT",
+    
+    # Cache configuration
+    "CACHE_DEFAULT_TTL", "CACHE_LONG_TTL", "CACHE_VERY_LONG_TTL",
+    
+    # Trading enums
+    "Exchange", "AssetClass", "Timeframe", "OrderType", "OrderSide", "PositionSide",
+    "OrderStatus", "PositionStatus", "TimeInForce", "SignalDirection", "SignalStrength",
+    "MarketRegime", "RiskLevel",
+    
+    # Trading platform configuration
+    "SUPPORTED_PLATFORMS", "SUPPORTED_ASSETS", "ASSET_TYPES", "STRATEGY_TYPES",
+    "EXECUTION_MODES", "SLIPPAGE_MODELS",
+    
+    # Risk management
+    "RiskControlMethod", "PositionSizingMethod", "ExecutionAlgorithm",
+    "DEFAULT_RISK_PERCENT_PER_TRADE", "DEFAULT_MAX_OPEN_TRADES", "DEFAULT_MAX_CORRELATED_TRADES",
+    "DEFAULT_MAX_DRAWDOWN_PERCENT", "DEFAULT_PROFIT_FACTOR_THRESHOLD", "DEFAULT_WIN_RATE_THRESHOLD",
+    "DEFAULT_TRAILING_STOP_ACTIVATION", "DEFAULT_KELLY_FRACTION", "DEFAULT_GROWTH_FACTOR",
+    "DEFAULT_FIXED_STOP_PERCENTAGE", "DEFAULT_MIN_STOP_DISTANCE",
+    "DEFAULT_STOP_LOSS_MULTIPLIER", "DEFAULT_TAKE_PROFIT_MULTIPLIER",
+    "PARTIAL_CLOSE_LEVELS", "POSITION_SIZE_PRECISION", "MAX_LEVERAGE_BINANCE", "MAX_LEVERAGE_DERIV",
+    
+    # Technical analysis
+    "FIBONACCI_RATIOS", "SMA_PERIODS", "EMA_PERIODS", "RSI_PERIODS",
+    "MACD_PARAMS", "BOLLINGER_BANDS_PARAMS", "STOCHASTIC_PARAMS",
+    
+    # Machine learning
+    "ModelType", "ScalingMethod",
+    
+    # Notifications
+    "NotificationType", "NotificationPriority", "NotificationChannel",
+    
+    # Deriv configuration
+    "MAX_RECONNECT_ATTEMPTS", "INITIAL_RECONNECT_DELAY", "MAX_RECONNECT_DELAY",
+    "DEFAULT_SUBSCRIPTION_TIMEOUT", "DEFAULT_PING_INTERVAL", "MARKET_ORDER_BOOK_DEPTH",
+    "DERIV_PRICE_REFRESH_RATE", "DERIV_ENDPOINTS", "DERIV_ASSET_CLASSES",
+    
+    # Feature engineering
+    "FEATURE_PRIORITY_LEVELS", "DEFAULT_FEATURE_PARAMS",
+    
+    # Helper lists
+    "EXCHANGE_TYPES", "TIME_FRAMES", "ORDER_TYPES", "ORDER_SIDES", "POSITION_SIDES",
+    "ORDER_STATUSES", "POSITION_STATUSES", "SIGNAL_STRENGTHS",
+]