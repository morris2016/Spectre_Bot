#!/usr/bin/env python3
"""
QuantumSpectre Elite Trading System
System Constants and Enumerations

This module provides system-wide constants, enumerations, and configuration defaults
used throughout the QuantumSpectre Elite Trading System.
"""

import os
import enum
from pathlib import Path
from typing import Dict, List, Any, Set, Optional, Union

# System information
VERSION = "1.0.0"
CONFIG_SCHEMA_VERSION = 1
SYSTEM_NAME = "QuantumSpectre Elite Trading System"
AUTHOR = "QuantumSpectre Team"
LICENSE = "MIT"
# Supported trading platforms
SUPPORTED_PLATFORMS = ["deriv", "binance"]

# Asset types
ASSET_TYPES = ["crypto", "forex", "stocks", "indices", "commodities", "futures", "options"]

# Strategy types
STRATEGY_TYPES = [
    "trend_following", "mean_reversion", "breakout", "momentum", "statistical_arbitrage",
    "market_making", "sentiment_based", "machine_learning", "pattern_recognition",
    "volatility_based", "order_flow", "market_structure", "multi_timeframe",
    "adaptive", "ensemble", "reinforcement_learning", "regime_based"
]

# Execution modes
EXECUTION_MODES = [
    "live", "paper", "backtest", "simulation", "optimization", "stress_test"
]

# Slippage models
SLIPPAGE_MODELS = [
    "fixed", "percentage", "volume_based", "volatility_based", "orderbook_based", "impact_based"
]

# Supported assets per platform
SUPPORTED_ASSETS = {
    "binance": [
        "BTC", "ETH", "USDT", "BNB", "ADA", "XRP", "DOGE", "SOL", "DOT", "LTC",
        "BCH", "LINK", "MATIC", "ATOM", "AVAX", "TRX", "XLM", "NEAR", "FIL", "EOS",
        "AAVE", "UNI", "SAND", "MANA", "SHIB", "ALGO", "FTM", "ETC", "ZIL", "VET",
        "THETA", "XTZ", "GRT", "CHZ", "ENJ", "BAT", "ZRX", "1INCH", "COMP", "SNX",
        "YFI", "CRV", "KSM", "DASH", "OMG", "QTUM", "ICX", "ONT", "WAVES", "LRC",
        "BTT", "HOT", "NANO", "SC", "ZEN", "STMX", "ANKR", "CELR", "CVC", "DENT",
        "IOST", "KAVA", "NKN", "OCEAN", "RLC", "STORJ", "TOMO", "WRX", "XEM", "ZEC"
    ],
    "deriv": [
        "BTC", "ETH", "LTC", "USDC", "USDT", "XRP"
    ]
}


# Environment
ENV_PRODUCTION = "production"
ENV_DEVELOPMENT = "development"
ENV_TESTING = "testing"

# Default configuration paths
DEFAULT_CONFIG_PATH = os.environ.get(
    "QUANTUM_SPECTRE_CONFIG",
    str(Path.home() / ".quantumspectre" / "config.yml")
)
DEFAULT_DATA_DIR = os.environ.get(
    "QUANTUM_SPECTRE_DATA",
    str(Path.home() / ".quantumspectre" / "data")
)
STORAGE_ROOT_PATH = os.environ.get(
    "QUANTUM_SPECTRE_STORAGE",
    str(Path.home() / ".quantumspectre" / "storage")
)
DEFAULT_LOG_DIR = os.environ.get(
    "QUANTUM_SPECTRE_LOGS",
    str(Path.home() / ".quantumspectre" / "logs")
)
DEFAULT_MODEL_DIR = os.environ.get(
    "QUANTUM_SPECTRE_MODELS",
    str(Path.home() / ".quantumspectre" / "models")
)

# Service names and dependencies
SERVICE_NAMES = {
    "data_ingest": "Data Ingestion Service",
    "data_feeds": "Data Feeds Service",
    "feature_service": "Feature Service",
    "intelligence": "Intelligence Service",
    "ml_models": "ML Models Service",
    "strategy_brains": "Strategy Brains Service",
    "brain_council": "Brain Council Service",
    "execution_engine": "Execution Engine Service",
    "risk_manager": "Risk Manager Service",
    "backtester": "Backtester Service",
    "monitoring": "Monitoring Service",
    "api_gateway": "API Gateway Service",
    "ui": "UI Service"
}

SERVICE_DEPENDENCIES = {
    "data_ingest": [],
    "data_feeds": ["data_ingest"],
    "feature_service": ["data_feeds"],
    "intelligence": ["feature_service"],
    "ml_models": ["feature_service"],
    "strategy_brains": ["intelligence", "ml_models"],
    "brain_council": ["strategy_brains"],
    "execution_engine": ["brain_council", "risk_manager"],
    "risk_manager": ["data_feeds"],
    "backtester": ["feature_service", "strategy_brains", "risk_manager"],
    "monitoring": [],
    "api_gateway": ["brain_council", "execution_engine", "monitoring"],
    "ui": ["api_gateway"]
}

SERVICE_STARTUP_ORDER = [
    "data_ingest",
    "data_feeds",
    "feature_service",
    "intelligence",
    "ml_models",
    "strategy_brains",
    "risk_manager",
    "brain_council",
    "execution_engine",
    "backtester",
    "monitoring",
    "api_gateway",
    "ui"
]

DATA_INGEST_METRICS_PREFIX = "data_ingest"


# Database constants
DATABASE_POOL_MIN_SIZE = 5
DATABASE_POOL_MAX_SIZE = 20
DATABASE_MAX_QUERIES = 50000
DATABASE_CONNECTION_TIMEOUT = 60  # seconds
DATABASE_COMMAND_TIMEOUT = 60  # seconds

# API rate limits
API_RATE_LIMIT_DEFAULT = 100  # requests per minute
API_RATE_LIMIT_TRADING = 20   # requests per minute
API_RATE_LIMIT_AUTH = 10      # requests per minute

# WebSocket constants
WEBSOCKET_MAX_CONNECTIONS = 10000
WEBSOCKET_PING_INTERVAL = 30  # seconds
WEBSOCKET_PING_TIMEOUT = 10   # seconds
WEBSOCKET_CLOSE_TIMEOUT = 5   # seconds

# HTTP constants
HTTP_TIMEOUT_DEFAULT = 10  # seconds
HTTP_TIMEOUT_FEED = 30     # seconds
HTTP_TIMEOUT_LONG = 120    # seconds
HTTP_MAX_RETRIES = 3
HTTP_RETRY_BACKOFF = 2.0   # exponential backoff factor

# Authentication
TOKEN_EXPIRY_ACCESS = 3600  # 1 hour in seconds
TOKEN_EXPIRY_REFRESH = 2592000  # 30 days in seconds
PASSWORD_MIN_LENGTH = 10
PASSWORD_HASH_ALGORITHM = "pbkdf2_sha256"
PASSWORD_SALT_LENGTH = 32
PASSWORD_HASH_ITERATIONS = 200000

# Cache settings
CACHE_DEFAULT_TTL = 300  # seconds
CACHE_LONG_TTL = 3600  # seconds
CACHE_VERY_LONG_TTL = 86400  # 1 day in seconds

# Threading and process limits
DEFAULT_THREAD_POOL_SIZE = 10
MAX_THREAD_POOL_SIZE = 100
DEFAULT_PROCESS_POOL_SIZE = 4
MAX_PROCESS_POOL_SIZE = 16

# Memory limits
MEMORY_WARNING_THRESHOLD = 0.85  # 85% of available RAM
MEMORY_CRITICAL_THRESHOLD = 0.95  # 95% of available RAM

# Threading and processing limits for market data
MARKET_DATA_MAX_WORKERS = 16  # Maximum number of workers for market data processing

# Logging levels
LOG_LEVELS = {
    "CRITICAL": 50,
    "ERROR": 40,
    "WARNING": 30,
    "INFO": 20,
    "DEBUG": 10,
    "NOTSET": 0
}
# Feature Service specific constants
FEATURE_PRIORITY_LEVELS = ["high", "normal", "low"]

#======================================
DEFAULT_FEATURE_PARAMS = {} # Default parameters for feature calculations
# Exchange and Trading Constants
#======================================

# Supported exchanges
class Exchange(enum.Enum):
    BINANCE = "binance"
    DERIV = "deriv"
    BACKTEST = "backtest"

EXCHANGE_TYPES = [ex.value for ex in Exchange]

# Supported asset classes
class AssetClass(enum.Enum):
    CRYPTO = "crypto"
    FOREX = "forex"
    STOCK = "stock"
    INDEX = "index"
    COMMODITY = "commodity"
    SYNTHETIC = "synthetic"


# Supported timeframes
class Timeframe(enum.Enum):
    M1 = "1m"     # 1 minute
    M5 = "5m"     # 5 minutes
    M15 = "15m"   # 15 minutes
    M30 = "30m"   # 30 minutes
    H1 = "1h"     # 1 hour
    H4 = "4h"     # 4 hours
    D1 = "1d"     # 1 day
    W1 = "1w"     # 1 week
    MN1 = "1M"    # 1 month
# Extracted list of Timeframe values for runtime use
TIME_FRAMES = TIMEFRAMES = [tf.value for tf in Timeframe]

# Order types
class OrderType(enum.Enum):
    MARKET = "market"
    LIMIT = "limit"
    STOP_MARKET = "stop_market"
    STOP_LIMIT = "stop_limit"
    TAKE_PROFIT_MARKET = "take_profit_market"
    TAKE_PROFIT_LIMIT = "take_profit_limit"
    TRAILING_STOP = "trailing_stop"

ORDER_TYPES = [ot.value for ot in OrderType]

# Aliases for backward compatibility
ORDER_TYPE = OrderType

# Order sides
class OrderSide(enum.Enum):
    BUY = "buy"
    SELL = "sell"
ORDER_SIDES = [side.value for side in OrderSide]

# Position side (alias for backward compatibility with PositionType)
class PositionSide(enum.Enum):
    LONG = "long"
    SHORT = "short"

POSITION_SIDES = [ps.value for ps in PositionSide]

# Backward compatibility
POSITION_SIDE = PositionSide

# Position types (deprecated, use PositionSide)
class PositionType(enum.Enum):
    LONG = "long"
    SHORT = "short"


# Order statuses
class OrderStatus(enum.Enum):
    NEW = "new"
    PARTIALLY_FILLED = "partially_filled"
    FILLED = "filled"
    CANCELED = "canceled"
    PENDING_CANCEL = "pending_cancel"
    REJECTED = "rejected"
    EXPIRED = "expired"
ORDER_STATUSES = [ps.value for ps in OrderStatus]

# Backwards compatibility
ORDER_STATUS = OrderStatus


# Position lifecycle statuses
class PositionStatus(enum.Enum):
    PENDING = "pending"
    OPEN = "open"
    PARTIALLY_CLOSED = "partially_closed"
    CLOSED = "closed"
    FAILED = "failed"

POSITION_STATUSES = [ps.value for ps in PositionStatus]

# Backward compatibility
POSITION_STATUS = PositionStatus

# Trigger types for stop and take profit orders
class TriggerType(enum.Enum):
    PRICE = "price"           # Regular price based trigger
    MARK_PRICE = "mark_price" # Mark price trigger (for futures)
    INDEX_PRICE = "index_price" # Index price trigger


# Time in force options
class TimeInForce(enum.Enum):
    GTC = "gtc"    # Good Till Canceled
    IOC = "ioc"    # Immediate or Cancel
    FOK = "fok"    # Fill or Kill
    GTD = "gtd"    # Good Till Date

TIME_IN_FORCE = TimeInForce


# Trade direction for signals
class SignalDirection(enum.Enum):
    BULLISH = "bullish"
    BEARISH = "bearish"
    NEUTRAL = "neutral"


# Signal strength
class SignalStrength(enum.Enum):
    VERY_WEAK = 1
    WEAK = 2
    MODERATE = 3
    STRONG = 4
    VERY_STRONG = 5

# Signal strength values for easy access
SIGNAL_STRENGTHS = [ss.value for ss in SignalStrength]


# Market conditions/regimes
class MarketRegime(enum.Enum):
    TRENDING_BULLISH = "trending_bullish"
    TRENDING_BEARISH = "trending_bearish"
    RANGING = "ranging"
    VOLATILE = "volatile"
    CHOPPY = "choppy"
    BREAKOUT = "breakout"
    REVERSAL = "reversal"


# Strategy types
class StrategyType(enum.Enum):
    TREND_FOLLOWING = "trend_following"
    MEAN_REVERSION = "mean_reversion"
    BREAKOUT = "breakout"
    PATTERN_RECOGNITION = "pattern_recognition"
    STATISTICAL_ARBITRAGE = "statistical_arbitrage"
    MOMENTUM = "momentum"
    VOLATILITY = "volatility"
    SENTIMENT = "sentiment"
    MACHINE_LEARNING = "machine_learning"
    REINFORCEMENT_LEARNING = "reinforcement_learning"
    ENSEMBLE = "ensemble"


# Risk levels
class RiskLevel(enum.Enum):
    VERY_LOW = 1
    LOW = 2
    MODERATE = 3
    HIGH = 4
    VERY_HIGH = 5


# Fee types
class FeeType(enum.Enum):
    MAKER = "maker"
    TAKER = "taker"
    FUNDING = "funding"
    WITHDRAWAL = "withdrawal"
    DEPOSIT = "deposit"


#======================================
# Feature and Pattern Constants
#======================================

# Technical indicator categories
class IndicatorCategory(enum.Enum):
    TREND = "trend"
    MOMENTUM = "momentum"
    VOLATILITY = "volatility"
    VOLUME = "volume"
    OSCILLATOR = "oscillator"
    SUPPORT_RESISTANCE = "support_resistance"
    PATTERN = "pattern"
    CUSTOM = "custom"


# Candlestick pattern types
class CandlestickPattern(enum.Enum):
    DOJI = "doji"
    HAMMER = "hammer"
    SHOOTING_STAR = "shooting_star"
    ENGULFING_BULLISH = "engulfing_bullish"
    ENGULFING_BEARISH = "engulfing_bearish"
    MORNING_STAR = "morning_star"
    EVENING_STAR = "evening_star"
    THREE_WHITE_SOLDIERS = "three_white_soldiers"
    THREE_BLACK_CROWS = "three_black_crows"
    PIERCING_LINE = "piercing_line"
    DARK_CLOUD_COVER = "dark_cloud_cover"
    HARAMI_BULLISH = "harami_bullish"
    HARAMI_BEARISH = "harami_bearish"
    MARUBOZU = "marubozu"


# Chart pattern types
class ChartPattern(enum.Enum):
    HEAD_AND_SHOULDERS = "head_and_shoulders"
    INVERSE_HEAD_AND_SHOULDERS = "inverse_head_and_shoulders"
    DOUBLE_TOP = "double_top"
    DOUBLE_BOTTOM = "double_bottom"
    TRIPLE_TOP = "triple_top"
    TRIPLE_BOTTOM = "triple_bottom"
    ASCENDING_TRIANGLE = "ascending_triangle"
    DESCENDING_TRIANGLE = "descending_triangle"
    SYMMETRICAL_TRIANGLE = "symmetrical_triangle"
    WEDGE_RISING = "wedge_rising"
    WEDGE_FALLING = "wedge_falling"
    CHANNEL_UP = "channel_up"
    CHANNEL_DOWN = "channel_down"
    RECTANGLE = "rectangle"
    CUP_AND_HANDLE = "cup_and_handle"
    ROUNDING_BOTTOM = "rounding_bottom"
    ROUNDING_TOP = "rounding_top"


# Harmonic pattern types
class HarmonicPattern(enum.Enum):
    GARTLEY = "gartley"
    BUTTERFLY = "butterfly"
    BAT = "bat"
    CRAB = "crab"
    SHARK = "shark"
    CYPHER = "cypher"
    THREE_DRIVES = "three_drives"
    FIVE_ZERO = "five_zero"
    ABCD = "abcd"


# Fibonacci ratios
FIBONACCI_RATIOS = {
    "0": 0.0,
    "23.6": 0.236,
    "38.2": 0.382,
    "50": 0.5,
    "61.8": 0.618,
    "76.4": 0.764,
    "78.6": 0.786,
    "100": 1.0,
    "127.2": 1.272,
    "138.2": 1.382,
    "150": 1.5,
    "161.8": 1.618,
    "200": 2.0,
    "223.6": 2.236,
    "261.8": 2.618,
    "361.8": 3.618,
    "423.6": 4.236
}

# Common indicator parameters
SMA_PERIODS = [10, 20, 50, 100, 200]
EMA_PERIODS = [9, 12, 26, 50, 200]
RSI_PERIODS = [7, 14, 21]
MACD_PARAMS = {
    "FAST": 12,
    "SLOW": 26,
    "SIGNAL": 9
}
BOLLINGER_BANDS_PARAMS = {
    "PERIOD": 20,
    "STD_DEV": 2
}
STOCHASTIC_PARAMS = {
    "K_PERIOD": 14,
    "K_SLOWING": 3,
    "D_PERIOD": 3
}

#======================================
# Machine Learning Constants
#======================================

# ML model types
class ModelType(enum.Enum):
    LINEAR_REGRESSION = "linear_regression"
    LOGISTIC_REGRESSION = "logistic_regression"
    RANDOM_FOREST = "random_forest"
    GRADIENT_BOOSTING = "gradient_boosting"
    SVM = "svm"
    NEURAL_NETWORK = "neural_network"
    LSTM = "lstm"
    GRU = "gru"
    CNN = "cnn"
    ARIMA = "arima"
    PROPHET = "prophet"
    XGBOOST = "xgboost"
    LIGHTGBM = "lightgbm"
    ENSEMBLE = "ensemble"


# Feature importance methods
class FeatureImportanceMethod(enum.Enum):
    PERMUTATION = "permutation"
    SHAP = "shap"
    LIME = "lime"
    FEATURE_IMPORTANCE = "feature_importance"
    PARTIAL_DEPENDENCE = "partial_dependence"


# Feature scaling methods
class ScalingMethod(enum.Enum):
    STANDARD = "standard"  # Z-score normalization
    MINMAX = "minmax"      # Min-max scaling to [0,1]
    ROBUST = "robust"      # Scaling using quantiles
    MAXABS = "maxabs"      # Scaling by maximum absolute value
    NONE = "none"          # No scaling


# Hyperparameter optimization methods
class HyperparamOptMethod(enum.Enum):
    GRID_SEARCH = "grid_search"
    RANDOM_SEARCH = "random_search"
    BAYESIAN = "bayesian"
    GENETIC = "genetic"
    TPE = "tpe"            # Tree-structured Parzen Estimator


# Cross-validation strategies
class CrossValidationStrategy(enum.Enum):
    K_FOLD = "k_fold"
    STRATIFIED_K_FOLD = "stratified_k_fold"
    TIME_SERIES_SPLIT = "time_series_split"
    GROUP_K_FOLD = "group_k_fold"
    PURGED_K_FOLD = "purged_k_fold"  # Specific for financial data


#======================================
# Loophole Detection Constants
#======================================

# Loophole types
class LoopholeType(enum.Enum):
    ARBITRAGE = "arbitrage"
    MARKET_INEFFICIENCY = "market_inefficiency"
    LIQUIDITY_IMBALANCE = "liquidity_imbalance"
    PREDICTABLE_PATTERN = "predictable_pattern"
    PLATFORM_QUIRK = "platform_quirk"
    ORDER_BOOK_ANOMALY = "order_book_anomaly"

# Loophole detection thresholds
MIN_INEFFICIENCY_SCORE = 0.65  # Minimum score for market inefficiency detection
ANOMALY_CONTAMINATION_FACTOR = 0.05  # Contamination factor for anomaly detection


# Arbitrage types
class ArbitrageType(enum.Enum):
    SPATIAL = "spatial"           # Same asset, different venues
    TRIANGULAR = "triangular"     # Three related assets on same venue
    STATISTICAL = "statistical"   # Correlated assets
    FUTURES_SPOT = "futures_spot" # Futures vs spot price difference
    FUNDING_RATE = "funding_rate" # Funding rate arbitrage in perpetuals
    INDEX_TRACKING = "index_tracking" # Index vs constituents

# Arbitrage opportunity types
ARBITRAGE_OPPORTUNITY_TYPES = [
    "cross_exchange",
    "triangular",
    "statistical",
    "futures_spot",
    "funding_rate",
    "index_tracking"
]


# Market inefficiency patterns
class InefficiencyPattern(enum.Enum):
    PRICE_REVERSAL = "price_reversal"
    OVERREACTION = "overreaction"
    MOMENTUM_CONTINUATION = "momentum_continuation"
    LIQUIDITY_VOID = "liquidity_void"
    STOP_HUNT = "stop_hunt"
    WHALE_MOVEMENT = "whale_movement"
    NEWS_REACTION = "news_reaction"
    VOLUME_SPIKE = "volume_spike"


#======================================
# Risk Management Constants
#======================================

# Risk control methods
class RiskControlMethod(enum.Enum):
    FIXED_STOP_LOSS = "fixed_stop_loss"
    TRAILING_STOP = "trailing_stop"
    ATR_STOP = "atr_stop"
    VOLATILITY_STOP = "volatility_stop"
    SUPPORT_RESISTANCE_STOP = "support_resistance_stop"
    TIME_STOP = "time_stop"
    EQUITY_STOP = "equity_stop"
    DRAWDOWN_STOP = "drawdown_stop"
    CORRELATION_HEDGE = "correlation_hedge"


# Position sizing methods
class PositionSizingMethod(enum.Enum):
    FIXED_SIZE = "fixed_size"
    FIXED_VALUE = "fixed_value"
    FIXED_PERCENT = "fixed_percent"
    VOLATILITY_ADJUSTED = "volatility_adjusted"
    KELLY_CRITERION = "kelly_criterion"
    OPTIMAL_F = "optimal_f"
    RISK_PARITY = "risk_parity"
    MAXIMUM_DRAWDOWN = "maximum_drawdown"


# Trade execution algorithms
class ExecutionAlgorithm(enum.Enum):
    MARKET = "market"           # Simple market order
    LIMIT = "limit"             # Simple limit order
    TWAP = "twap"               # Time Weighted Average Price
    VWAP = "vwap"               # Volume Weighted Average Price
    ICEBERG = "iceberg"         # Iceberg/reserve order
    PEG = "peg"                 # Pegged to market orders
    SNIPER = "sniper"           # Try to get best execution with patience
    ADAPTIVE = "adaptive"       # Adapts based on market conditions


# Default risk parameters
DEFAULT_RISK_PERCENT_PER_TRADE = 1.0  # 1% of account per trade
DEFAULT_MAX_OPEN_TRADES = 5
DEFAULT_MAX_CORRELATED_TRADES = 2
DEFAULT_MAX_DRAWDOWN_PERCENT = 20.0  # Max 20% drawdown
DEFAULT_PROFIT_FACTOR_THRESHOLD = 1.5  # Minimum profit:loss ratio
DEFAULT_WIN_RATE_THRESHOLD = 65.0  # Minimum win percentage
DEFAULT_TRAILING_STOP_ACTIVATION = 1.0  # % profit to activate trailing stop
DEFAULT_KELLY_FRACTION = 0.5  # Half Kelly for conservative sizing
DEFAULT_GROWTH_FACTOR = 1.05  # Growth multiplier for compounding strategies
PARTIAL_CLOSE_LEVELS = [0.25, 0.5, 0.75]

#======================================
# Notification Constants
#======================================

# Notification types
class NotificationType(enum.Enum):
    TRADE_ENTRY = "trade_entry"
    TRADE_EXIT = "trade_exit"
    STOP_LOSS_HIT = "stop_loss_hit"
    TAKE_PROFIT_HIT = "take_profit_hit"
    NEW_SIGNAL = "new_signal"
    PATTERN_DETECTED = "pattern_detected"
    LOOPHOLE_DETECTED = "loophole_detected"
    SYSTEM_ERROR = "system_error"
    SYSTEM_WARNING = "system_warning"
    MARKET_EVENT = "market_event"
    STRATEGY_UPDATE = "strategy_update"
    PERFORMANCE_REPORT = "performance_report"


# Notification priority levels
class NotificationPriority(enum.Enum):
    LOW = 1
    MEDIUM = 2
    HIGH = 3
    CRITICAL = 4


# Notification channels
class NotificationChannel(enum.Enum):
    INTERNAL = "internal"
    EMAIL = "email"
    SMS = "sms"
    PUSH = "push"
    WEBHOOK = "webhook"
    VOICE = "voice"
    TELEGRAM = "telegram"
    SLACK = "slack"
    DISCORD = "discord"


#======================================
# User Interface Constants
#======================================

# UI themes
class UITheme(enum.Enum):
    LIGHT = "light"
    DARK = "dark"
    SYSTEM = "system"
    CUSTOM = "custom"


# Chart types
class ChartType(enum.Enum):
    CANDLESTICK = "candlestick"
    LINE = "line"
    AREA = "area"
    BAR = "bar"
    HEIKIN_ASHI = "heikin_ashi"
    RENKO = "renko"
    POINT_AND_FIGURE = "point_and_figure"
    KAGI = "kagi"


# Dashboard layouts
class DashboardLayout(enum.Enum):
    SINGLE = "single"
    DUAL = "dual"
    QUAD = "quad"
    CUSTOM = "custom"
    TRADING_FOCUS = "trading_focus"
    ANALYSIS_FOCUS = "analysis_focus"
    MONITORING_FOCUS = "monitoring_focus"


# Default dashboard components
DEFAULT_DASHBOARD_COMPONENTS = [
    "asset_selector",
    "timeframe_selector",
    "chart_main",
    "order_book",
    "position_summary",
    "recent_trades",
    "strategy_performance",
    "signals_panel",
    "risk_metrics",
    "market_overview"
]

# Export format types
class ExportFormat(enum.Enum):
    CSV = "csv"
    JSON = "json"
    EXCEL = "excel"
    PDF = "pdf"
    PNG = "png"
    HTML = "html"


# Default UI configuration
DEFAULT_UI_CONFIG = {
    "theme": "dark",
    "chart_type": "candlestick",
    "default_timeframe": "1h",
    "default_exchange": "binance",
    "default_layout": "trading_focus",
    "auto_refresh_interval": 5,  # seconds
    "enable_sound_alerts": True,
    "enable_voice_assistant": True,
    "trading_hotkeys_enabled": False,
    "confirm_orders": True,
    "log_level_ui": "info"
}
#======================================
# Deriv-specific Constants
#======================================
MAX_RECONNECT_ATTEMPTS = 5
INITIAL_RECONNECT_DELAY = 1.0  # seconds
MAX_RECONNECT_DELAY = 60.0  # seconds
DEFAULT_SUBSCRIPTION_TIMEOUT = 30.0  # seconds
DEFAULT_PING_INTERVAL = 30.0  # seconds
MARKET_ORDER_BOOK_DEPTH = 10
DERIV_PRICE_REFRESH_RATE = 1.0  # seconds

# Deriv API endpoints
DERIV_ENDPOINTS = {
    "websocket": "wss://ws.binaryws.com/websockets/v3",
    "oauth": "https://oauth.deriv.com",
    "api": "https://api.deriv.com"
}

# Deriv market categories
DERIV_ASSET_CLASSES = {
    "forex": "forex",
    "indices": "indices",
    "commodities": "commodities",
    "synthetic": "synthetic_index"
}

# Deriv markets
DERIV_MARKETS = {
    "forex": ["AUD/JPY", "AUD/USD", "EUR/AUD", "EUR/GBP", "EUR/JPY", "EUR/USD", 
              "GBP/AUD", "GBP/JPY", "GBP/USD", "USD/CAD", "USD/CHF", "USD/JPY"],
    "indices": ["AUS200", "EUROPE50", "FRANCE40", "GERMANY40", "HONGKONG50", 
                "JAPAN225", "NETHERLAND25", "SPAIN35", "UK100", "US30", "US500", "USTECH100"],
    "commodities": ["ALUMINIUM", "COPPER", "GOLD", "PALLADIUM", "PLATINUM", "SILVER"],
    "synthetic": ["BOOM1000", "BOOM500", "CRASH1000", "CRASH500", "CRYPTO", 
                  "JUMP10", "JUMP25", "JUMP50", "JUMP75", "JUMP100", "RANGE_BREAK_100", 
                  "RANGE_BREAK_200", "STEP_INDEX", "VOLATILITY10", "VOLATILITY25", 
                  "VOLATILITY50", "VOLATILITY75", "VOLATILITY100"]
}

#======================================
# Social Media Constants
#======================================
# Supported social media platforms
SOCIAL_PLATFORMS = ["twitter", "reddit", "telegram", "discord", "stocktwits", "tradingview"]

SOCIAL_API_KEYS = {
    "twitter": {
        "api_key": "",
        "api_secret": "",
        "bearer_token": ""
    },
    "reddit": {
        "client_id": "",
        "client_secret": "",
        "user_agent": "QuantumSpectre/1.0"
    },
    "telegram": {
        "bot_token": ""
    },
    "discord": {
        "bot_token": ""
    }
}

SOCIAL_QUERY_PARAMS = {
    "crypto": ["bitcoin", "ethereum", "crypto", "altcoin", "defi", "nft"],
    "forex": ["forex", "eur/usd", "usd/jpy", "gbp/usd", "currency"],
    "stocks": ["stocks", "nasdaq", "dowjones", "s&p500", "nyse"],
    "commodities": ["gold", "silver", "oil", "commodities"]
}

SOCIAL_UPDATE_INTERVALS = {
    "twitter": 60,    # 1 minute
    "reddit": 300,    # 5 minutes
    "telegram": 120,  # 2 minutes
    "discord": 120,   # 2 minutes
    "stocktwits": 180, # 3 minutes
    "tradingview": 300  # 5 minutes
}

NLP_MODELS = {
    "sentiment": "ProsusAI/finbert",
    "crypto_sentiment": "ElKulako/cryptobert",
    "ner": "en_core_web_sm"
}

ASSET_KEYWORDS = {
    "BTC/USD": ["bitcoin", "btc", "bitcoin/usd", "btcusd"],
    "ETH/USD": ["ethereum", "eth", "ethereum/usd", "ethusd"],
    "EUR/USD": ["euro", "eur/usd", "eurusd", "euro dollar"],
    "GBP/USD": ["gbp", "pound", "cable", "gbp/usd", "gbpusd"],
    "USD/JPY": ["yen", "jpy", "usdjpy", "dollar yen"]
}
# Define the interface for external usage
__all__ = [
    # System constants
    'VERSION', 'SYSTEM_NAME', 'AUTHOR', 'LICENSE',
    'ENV_PRODUCTION', 'ENV_DEVELOPMENT', 'ENV_TESTING',
    'DEFAULT_CONFIG_PATH', 'DEFAULT_DATA_DIR', 'DEFAULT_LOG_DIR', 'DEFAULT_MODEL_DIR',
    'SERVICE_NAMES', 'SERVICE_DEPENDENCIES', 'SERVICE_STARTUP_ORDER',
    'DATABASE_POOL_MIN_SIZE', 'DATABASE_POOL_MAX_SIZE', 'DATABASE_MAX_QUERIES',
    'DATABASE_CONNECTION_TIMEOUT', 'DATABASE_COMMAND_TIMEOUT',
    'API_RATE_LIMIT_DEFAULT', 'API_RATE_LIMIT_TRADING', 'API_RATE_LIMIT_AUTH',
    'WEBSOCKET_MAX_CONNECTIONS', 'WEBSOCKET_PING_INTERVAL', 'WEBSOCKET_PING_TIMEOUT',
    'WEBSOCKET_CLOSE_TIMEOUT', 'HTTP_TIMEOUT_DEFAULT', 'HTTP_TIMEOUT_FEED',
    'HTTP_TIMEOUT_LONG', 'HTTP_MAX_RETRIES', 'HTTP_RETRY_BACKOFF',
    'TOKEN_EXPIRY_ACCESS', 'TOKEN_EXPIRY_REFRESH', 'PASSWORD_MIN_LENGTH',
    'PASSWORD_HASH_ALGORITHM', 'PASSWORD_SALT_LENGTH', 'PASSWORD_HASH_ITERATIONS',
    'CACHE_DEFAULT_TTL', 'CACHE_LONG_TTL', 'CACHE_VERY_LONG_TTL',
    'DEFAULT_THREAD_POOL_SIZE', 'MAX_THREAD_POOL_SIZE',
    'DEFAULT_PROCESS_POOL_SIZE', 'MAX_PROCESS_POOL_SIZE',
    'MEMORY_WARNING_THRESHOLD', 'MEMORY_CRITICAL_THRESHOLD',
    'LOG_LEVELS',
    'FEATURE_PRIORITY_LEVELS',
    'DEFAULT_FEATURE_PARAMS', # Added
    
    # Exchange and trading enums
    'Exchange', 'AssetClass', 'Timeframe', 'OrderType', 'OrderSide',
    'PositionSide', 'PositionType', 'OrderStatus', 'PositionStatus',
    'TriggerType', 'TimeInForce',
    'SignalDirection', 'SignalStrength', 'MarketRegime', 'StrategyType',
    'RiskLevel', 'FeeType','EXCHANGE_TYPES', 'TIME_FRAMES','ORDER_TYPES', 'ORDER_SIDES',
    'ORDER_TYPE', 'ORDER_STATUS', 'TIME_IN_FORCE',
    'POSITION_SIDES', 'ORDER_STATUSES', 'POSITION_STATUSES', 'POSITION_SIDE', 'POSITION_STATUS',
    
    # Feature and pattern enums
    'IndicatorCategory', 'CandlestickPattern', 'ChartPattern', 'HarmonicPattern',
    'FIBONACCI_RATIOS', 'SMA_PERIODS', 'EMA_PERIODS', 'RSI_PERIODS',
    'MACD_PARAMS', 'BOLLINGER_BANDS_PARAMS', 'STOCHASTIC_PARAMS',
    
    # Machine learning enums
    'ModelType', 'FeatureImportanceMethod', 'ScalingMethod',
    'HyperparamOptMethod', 'CrossValidationStrategy',
    
    # Loophole detection enums
    'LoopholeType', 'ArbitrageType', 'InefficiencyPattern',
    
    # Risk management enums
    'RiskControlMethod', 'PositionSizingMethod', 'ExecutionAlgorithm',
    'DEFAULT_RISK_PERCENT_PER_TRADE', 'DEFAULT_MAX_OPEN_TRADES',
    'DEFAULT_MAX_CORRELATED_TRADES', 'DEFAULT_MAX_DRAWDOWN_PERCENT',
    'DEFAULT_PROFIT_FACTOR_THRESHOLD', 'DEFAULT_WIN_RATE_THRESHOLD',
    'DEFAULT_TRAILING_STOP_ACTIVATION', 'DEFAULT_KELLY_FRACTION',
    'DEFAULT_STOP_LOSS_MULTIPLIER', 'DEFAULT_TAKE_PROFIT_MULTIPLIER',
    'POSITION_SIZE_PRECISION', 'MAX_LEVERAGE_BINANCE', 'MAX_LEVERAGE_DERIV',
    'POSITION_SIZE_PRECISION', 'DEFAULT_GROWTH_FACTOR', 'PARTIAL_CLOSE_LEVELS',
    'MAX_LEVERAGE_BINANCE', 'MAX_LEVERAGE_DERIV',

    'DEFAULT_GROWTH_FACTOR', 'PARTIAL_CLOSE_LEVELS',
    'POSITION_SIZE_PRECISION', 'MAX_LEVERAGE_BINANCE', 'MAX_LEVERAGE_DERIV',
<<<<<<< HEAD
=======

    'DEFAULT_GROWTH_FACTOR', 'PARTIAL_CLOSE_LEVELS',
    'DEFAULT_STOP_LOSS_MULTIPLIER', 'DEFAULT_TAKE_PROFIT_MULTIPLIER',
    'POSITION_SIZE_PRECISION', 'MAX_LEVERAGE_BINANCE', 'MAX_LEVERAGE_DERIV',

    'DEFAULT_GROWTH_FACTOR', 'DEFAULT_STOP_LOSS_MULTIPLIER',
    'DEFAULT_TAKE_PROFIT_MULTIPLIER', 'DEFAULT_FIXED_STOP_PERCENTAGE',
    'DEFAULT_MIN_STOP_DISTANCE', 'DEFAULT_TRAILING_ACTIVATION_PERCENTAGE',
    'DEFAULT_TRAILING_CALLBACK_RATE', 'MAX_STOP_LEVELS',
    'DEFAULT_CHANDELIER_EXIT_MULTIPLIER', 'POSITION_SIZE_PRECISION',
    'MAX_LEVERAGE_BINANCE', 'MAX_LEVERAGE_DERIV', 'PARTIAL_CLOSE_LEVELS',
    

    'DEFAULT_STOP_LOSS_MULTIPLIER', 'DEFAULT_TAKE_PROFIT_MULTIPLIER',
    'POSITION_SIZE_PRECISION', 'MAX_LEVERAGE_BINANCE', 'MAX_LEVERAGE_DERIV',
    'DEFAULT_GROWTH_FACTOR', 'PARTIAL_CLOSE_LEVELS',
>>>>>>> ad884869

    # Notification enums
    'NotificationType', 'NotificationPriority', 'NotificationChannel',
    
    # UI enums and constants
    'UITheme', 'ChartType', 'DashboardLayout', 'DEFAULT_DASHBOARD_COMPONENTS',
    'ExportFormat', 'DEFAULT_UI_CONFIG',
    
    # Bayesian optimization constants
    'BAYESIAN_OPT_KERNELS', 'DEFAULT_GP_KERNEL', 'ACQUISITION_FUNCTIONS'
    # Deriv-specific constants
    'MAX_RECONNECT_ATTEMPTS', 'INITIAL_RECONNECT_DELAY', 'MAX_RECONNECT_DELAY',
    'DEFAULT_SUBSCRIPTION_TIMEOUT', 'DEFAULT_PING_INTERVAL', 'MARKET_ORDER_BOOK_DEPTH',
    'DERIV_PRICE_REFRESH_RATE', 'DERIV_ENDPOINTS', 'DERIV_ASSET_CLASSES', 'DERIV_MARKETS',
    
    # Social media constants
    'SOCIAL_PLATFORMS', 'SOCIAL_API_KEYS', 'SOCIAL_QUERY_PARAMS',
    'SOCIAL_UPDATE_INTERVALS', 'NLP_MODELS', 'ASSET_KEYWORDS',
]

# Markets and assets
MARKETS_OF_INTEREST = [
    "crypto",
    "forex",
    "equities",
    "commodities",
    "indices"
]

# Assets of interest
ASSETS_OF_INTEREST = [
    "BTC/USD",
    "ETH/USD",
    "XRP/USD",
    "ADA/USD",
    "SOL/USD",
    "BNB/USD",
    "USDT/USD",
    "USDC/USD",
    "EUR/USD",
    "GBP/USD",
    "JPY/USD",
    "GOLD/USD",
    "SILVER/USD",
    "OIL/USD",
    "SP500/USD",
    "NASDAQ/USD",
    "DOW/USD"
]

# News sources configuration
NEWS_SOURCES = [
    {"name": "Bloomberg", "url": "https://www.bloomberg.com", "weight": 0.9},
    {"name": "Reuters", "url": "https://www.reuters.com", "weight": 0.9},
    {"name": "Wall Street Journal", "url": "https://www.wsj.com", "weight": 0.85},
    {"name": "Financial Times", "url": "https://www.ft.com", "weight": 0.85},
    {"name": "CNBC", "url": "https://www.cnbc.com", "weight": 0.8},
    {"name": "Yahoo Finance", "url": "https://finance.yahoo.com", "weight": 0.75},
    {"name": "Investopedia", "url": "https://www.investopedia.com", "weight": 0.7},
    {"name": "CoinDesk", "url": "https://www.coindesk.com", "weight": 0.75},
    {"name": "CoinTelegraph", "url": "https://cointelegraph.com", "weight": 0.7}
]

# Dark web forums to monitor
DARK_WEB_FORUMS = [
    {
        "name": "CryptoTalk",
        "url": "cryptotalk_forum.onion",
        "priority": "high",
        "categories": ["trading", "exploits", "leaks", "general"]
    },
    {
        "name": "DarknetMarkets",
        "url": "darknet_markets_forum.onion",
        "priority": "medium",
        "categories": ["marketplace", "reviews", "security"]
    },
    {
        "name": "HackForums",
        "url": "hackforums_darkweb.onion",
        "priority": "high",
        "categories": ["hacking", "data breaches", "exploits", "general"]
    },
    {
        "name": "BlockchainUnderground",
        "url": "blockchain_underground.onion",
        "priority": "high",
        "categories": ["cryptocurrency", "trading", "mining", "security"]
    },
    {
        "name": "TradingSecrets",
        "url": "trading_secrets_forum.onion",
        "priority": "medium",
        "categories": ["insider info", "market manipulation", "trading strategies"]
    }
]
# Dark web feed configuration
DARK_WEB_FEED_CONFIG = {
    "scan_interval": 3600,  # 1 hour in seconds
    "max_posts_per_scan": 100,
    "min_credibility_score": 0.5,
    "target_keywords": [
        "crypto hack", "exchange hack", "stolen coins", "vulnerability", 
        "zero day", "data leak", "market manipulation", "insider trading"
    ],
    "high_priority_keywords": [
        "exchange hack", "stolen coins", "zero day"
    ]
}

# Market impact phrases for sentiment analysis
MARKET_IMPACT_PHRASES = {
    "positive": [
        "bullish", "rally", "surge", "jump", "soar", "gain", "rise", "climb",
        "outperform", "beat expectations", "exceeded forecast", "record high",
        "strong growth", "upgrade", "positive outlook", "buy rating", "recovery",
        "momentum", "breakthrough", "innovative", "partnership", "acquisition",
        "strategic investment", "dividend increase", "stock buyback", "expansion"
    ],
    "negative": [
        "bearish", "plunge", "crash", "tumble", "slump", "drop", "fall", "decline",
        "underperform", "miss expectations", "below forecast", "record low",
        "weak growth", "downgrade", "negative outlook", "sell rating", "recession",
        "slowdown", "layoffs", "cost-cutting", "bankruptcy", "debt concerns",
        "investigation", "lawsuit", "regulatory issues", "dividend cut", "loss"
    ],
    "uncertainty": [
        "volatile", "uncertainty", "unclear", "mixed signals", "cautious",
        "monitoring", "watching closely", "potential impact", "reviewing options",
        "reassessing", "under consideration", "evaluating", "pending decision",
        "regulatory review", "awaiting approval", "conditional", "tentative",
        "experimental", "trial", "testing", "preliminary", "proposed", "expected"
    ]
}
DARK_WEB_SITES = [
    {
        "name": "SecureCrypto Forum",
        "type": "forum",
        "priority": "high",
        "entry_points": ["secure_crypto_hash123.onion"],
        "requires_auth": True
    },
    {
        "name": "DarkLeaks",
        "type": "marketplace",
        "priority": "medium",
        "entry_points": ["darkleaks_data224.onion"],
        "requires_auth": False
    },
    {
        "name": "Shadow Intel",
        "type": "intelligence",
        "priority": "high",
        "entry_points": ["shadow_intel876.onion"],
        "requires_auth": True
    },
    {
        "name": "BlackMarket",
        "type": "marketplace",
        "priority": "medium",
        "entry_points": ["black_market_crypto553.onion"],
        "requires_auth": True
    },
    {
        "name": "Hack Archives",
        "type": "forum",
        "priority": "low",
        "entry_points": ["hack_archives991.onion"],
        "requires_auth": False
    }
]

# Dark web markets to monitor
DARK_WEB_MARKETS = [
    {
        "name": "CryptoMarket",
        "url": "crypto_market_xyz.onion",
        "priority": "high",
        "categories": ["cryptocurrency", "accounts", "data"]
    },
    {
        "name": "BlackMarket",
        "url": "black_market_xyz.onion",
        "priority": "medium",
        "categories": ["cryptocurrency", "accounts", "cards"]
    },
    {
        "name": "DarkTrade",
        "url": "dark_trade_xyz.onion",
        "priority": "high",
        "categories": ["cryptocurrency", "accounts", "data", "exploits"]
    },
    {
        "name": "ShadowSales",
        "url": "shadow_sales_xyz.onion",
        "priority": "medium",
        "categories": ["cryptocurrency", "accounts", "services"]
    },
    {
        "name": "UndergroundMarket",
        "url": "underground_market_xyz.onion",
        "priority": "low",
        "categories": ["cryptocurrency", "accounts", "data", "services"]
    }
]


# Keywords to determine relevance of dark web content
DARK_WEB_RELEVANCE_KEYWORDS = {
    "high_priority": [
        "exchange hack", "zero day", "exploit", "stolen coins", "private key",
        "data breach", "leaked database", "insider trading", "market manipulation",
        "pump and dump scheme", "flash crash", "database dump"
    ],
    "medium_priority": [
        "ransomware", "malware", "phishing", "scam", "vulnerability",
        "sensitive data", "backdoor", "credential", "kyc data", "trading bot",
        "algorithm", "trading strategy", "market making", "arbitrage", "high frequency"
    ],
    "low_priority": [
        "cryptocurrency", "blockchain", "bitcoin", "ethereum", "trading",
        "wallet", "exchange", "defi", "nft", "mining", "token", "ico",
        "altcoin", "whale", "liquidity", "volatility"
    ]
}

# Dark web scanning settings
DARK_WEB_SCAN_INTERVAL = 3600  # 1 hour in seconds

# Sentiment analysis constants
SENTIMENT_SOURCE_WEIGHTS = {
    "news": 1.0,
    "social_media": 0.8,
    "forum": 0.6,
    "blog": 0.7,
    "analyst_report": 1.2,
    "company_announcement": 1.3,
    "regulatory_filing": 1.5,
    "dark_web": 0.5
}

# Volume analysis constants
VOLUME_ZONE_SIGNIFICANCE = {
    "high": 0.8,
    "medium": 0.5,
    "low": 0.2
}

# User agent strings for web requests
USER_AGENTS = [
    "Mozilla/5.0 (Windows NT 10.0; Win64; x64) AppleWebKit/537.36 (KHTML, like Gecko) Chrome/91.0.4472.124 Safari/537.36",
    "Mozilla/5.0 (Windows NT 10.0; Win64; x64) AppleWebKit/537.36 (KHTML, like Gecko) Chrome/92.0.4515.107 Safari/537.36",
    "Mozilla/5.0 (Macintosh; Intel Mac OS X 10_15_7) AppleWebKit/605.1.15 (KHTML, like Gecko) Version/14.1.1 Safari/605.1.15",
    "Mozilla/5.0 (Windows NT 10.0; Win64; x64; rv:90.0) Gecko/20100101 Firefox/90.0",
    "Mozilla/5.0 (Macintosh; Intel Mac OS X 10_15_7) AppleWebKit/537.36 (KHTML, like Gecko) Chrome/91.0.4472.114 Safari/537.36",
    "Mozilla/5.0 (X11; Linux x86_64) AppleWebKit/537.36 (KHTML, like Gecko) Chrome/92.0.4515.107 Safari/537.36",
    "Mozilla/5.0 (Windows NT 10.0; Win64; x64) AppleWebKit/537.36 (KHTML, like Gecko) Chrome/91.0.4472.124 Safari/537.36 Edg/91.0.864.59",
    "Mozilla/5.0 (iPhone; CPU iPhone OS 14_6 like Mac OS X) AppleWebKit/605.1.15 (KHTML, like Gecko) Version/14.0 Mobile/15E148 Safari/604.1"
]
# Dark web scanning settings
DARK_WEB_SCAN_INTERVAL = 3600  # 1 hour in seconds
SCAN_THREAD_COUNT = 5  # Number of threads for scanning

# Sentiment analysis constants
SENTIMENT_SOURCE_WEIGHTS = {
    "news": 1.0,
    "social_media": 0.8,
    "forum": 0.6,
    "blog": 0.7,
    "analyst_report": 1.2,
    "company_announcement": 1.3,
    "regulatory_filing": 1.5,
    "dark_web": 0.5
}
SENTIMENT_IMPACT_WINDOW = {
    "breaking_news": 24,  # hours
    "regular_news": 48,
    "social_media": 12,
    "analyst_report": 72,
    "earnings_report": 120,
    "regulatory_announcement": 168
}

# Sentiment entities for tracking
SENTIMENT_ENTITIES = [
    "market", "economy", "company", "sector", "industry", "product", 
    "regulation", "policy", "central_bank", "interest_rates", "inflation",
    "growth", "recession", "earnings", "revenue", "profit", "loss", 
    "merger", "acquisition", "ipo", "bankruptcy", "scandal", "lawsuit"
]

# Technical indicator parameters
TECHNICAL_INDICATOR_PARAMS = {
    "sma": {"windows": [5, 10, 20, 50, 100, 200]},
    "ema": {"windows": [5, 10, 20, 50, 100, 200]},
    "rsi": {"window": 14, "overbought": 70, "oversold": 30},
    "macd": {"fast": 12, "slow": 26, "signal": 9},
    "bollinger_bands": {"window": 20, "num_std_dev": 2},
    "stochastic": {"k_period": 14, "d_period": 3, "slowing": 3},
    "adx": {"window": 14, "threshold": 25},
    "atr": {"window": 14},
    "cci": {"window": 20},
    "obv": {},
    "ichimoku": {
        "tenkan_period": 9,
        "kijun_period": 26,
        "senkou_b_period": 52,
        "chikou_period": 26
    }
}

# Volatility indicator parameters
VOLATILITY_INDICATOR_PARAMS = {
    "atr": {"window": 14},
    "bollinger_bandwidth": {"window": 20, "num_std_dev": 2},
    "historical_volatility": {"window": 20, "trading_periods": 252},
    "keltner_channels": {"ema_period": 20, "atr_period": 10, "atr_multiplier": 2},
    "true_range": {},
    "average_true_range_percent": {"window": 14}
}

# Volume analysis constants
VOLUME_PROFILE_BINS = 20  # Number of bins for volume profile calculation
VOLUME_ZONE_SIGNIFICANCE = {
    "high": 0.8,
    "medium": 0.5,
    "low": 0.2
}

# If ASSETS is also required, add it:
ASSETS = [
    'BTC/USDT',
    'ETH/USDT',
    'BNB/USDT',
    # Add other assets as needed
]
# Sentiment analysis constants
SENTIMENT_DECAY_FACTOR = 0.9  # Decay factor for sentiment over time

# Volume analysis constants
VOLUME_PROFILE_BINS = 20  # Number of bins for volume profile calculation
# Maximum number of regimes to consider
MAX_REGIMES = 5
# General retry configurations
MAX_RETRIES = 3
RETRY_DELAY = 1.0  # Initial delay in seconds
# Define regime scan interval (in seconds)
REGIME_SCAN_INTERVAL = 3600  # Default to hourly scans
REGIME_LOOKBACK_PERIODS = 90  # Number of periods to look back for regime detection
# Default logging level
DEFAULT_LOG_LEVEL = "INFO"

DEFAULT_EXCHANGE_CONFIGS = {
    "binance": {
        "enabled": True,
        "rate_limit": 1200,
        "mode": "paper",
        "assets": SUPPORTED_ASSETS["binance"]
    },
    "deriv": {
        "enabled": True,
        "rate_limit": 60,
        "mode": "paper",
        "assets": SUPPORTED_ASSETS["deriv"]
    }
}

# Intelligence module configuration
INTELLIGENCE_MODULES = [
    "pattern_recognition",
    "loophole_detection",
    "adaptive_learning"
]

DEFAULT_MODULE_CONFIG = {
    "enabled": True,
    "priority": "normal",
    "max_threads": 4,
    "max_memory_mb": 1024,
    "cache_ttl_seconds": 300
}

# Additional constants needed by intelligence/app.py
PATTERN_RECOGNITION_TIMEFRAMES = ["1m", "5m", "15m", "1h", "4h", "1d"]
LOOPHOLE_DETECTION_INTERVAL = 300  # seconds
ASSET_BLACKLIST = []
ADAPTIVE_LEARNING_SCHEDULE = {
    "interval_minutes": 60,
    "full_retrain_hours": 24
}
DEFAULT_SERVICE_TIMEOUT = 60  # seconds
MARKET_REGIMES = ["trending_bullish", "trending_bearish", "ranging", "volatile", "choppy", "breakout", "reversal"]
SIGNAL_CONFIDENCE_LEVELS = {
    "VERY_LOW": 1,
    "LOW": 2,
    "MEDIUM": 3,
    "HIGH": 4,
    "VERY_HIGH": 5,
    "EXCEPTIONAL": 6
}

# Bayesian optimization kernels for adaptive learning
BAYESIAN_OPT_KERNELS = {
    "RBF": "rbf",
    "MATERN": "matern",
    "RATIONAL_QUADRATIC": "rational_quadratic",
    "EXP_SINE_SQUARED": "exp_sine_squared",
    "DOT_PRODUCT": "dot_product",
    "CONSTANT": "constant",
    "WHITE": "white"
}

# Default Gaussian Process kernel for adaptive learning
DEFAULT_GP_KERNEL = "matern"

# Acquisition functions for Bayesian optimization
ACQUISITION_FUNCTIONS = {
    "UCB": "upper_confidence_bound",
    "EI": "expected_improvement",
    "PI": "probability_improvement",
    "LCB": "lower_confidence_bound",
    "RANDOM": "random"
}

# Default acquisition function for Bayesian optimization
DEFAULT_ACQUISITION = "EI"

# Compression settings
COMPRESSION_LEVEL = 9  # Maximum compression level (0-9)

# Pattern recognition constants
PATTERN_COMPLETION_THRESHOLD = 0.75  # Threshold for pattern completion (0.0-1.0)
PATTERN_STRENGTH_LEVELS = {
    "WEAK": 0.3,
    "MODERATE": 0.5,
    "STRONG": 0.7,
    "VERY_STRONG": 0.9
}
MIN_PATTERN_BARS = 5  # Minimum number of bars for pattern detection
MAX_PATTERN_BARS = 100  # Maximum number of bars for pattern detection

# Support and resistance constants
SUPPORT_RESISTANCE_METHODS = [
    "price_levels",
    "moving_average",
    "fibonacci",
    "pivot_points",
    "volume_profile",
    "fractal",
    "regression"
]
ZONE_CONFIDENCE_LEVELS = {
    "LOW": 0.3,
    "MEDIUM": 0.6,
    "HIGH": 0.85,
    "VERY_HIGH": 0.95
}
ZONE_TYPES = [
    "support",
    "resistance",
    "dynamic_support",
    "dynamic_resistance",
    "demand",
    "supply"
]

# Optimization constants
OPTIMIZATION_DIRECTION = {
    "MAXIMIZE": 1,
    "MINIMIZE": -1
}
DEFAULT_PARAM_BOUNDS = {
    "continuous": (0.0, 1.0),
    "integer": (1, 100),
    "categorical": None
}
MAX_PARALLEL_EVALUATIONS = 8
GP_RANDOM_RESTARTS = 5

# Platform constants
PLATFORMS = ["windows", "linux", "macos"]

# Data retention policies
MARKET_DATA_RETENTION_POLICY = {
    "1m": 7,    # 7 days for 1-minute data
    "5m": 30,   # 30 days for 5-minute data
    "15m": 60,  # 60 days for 15-minute data
    "1h": 180,  # 180 days for 1-hour data
    "4h": 365,  # 365 days for 4-hour data
    "1d": 1825, # 5 years for daily data
    "1w": 3650  # 10 years for weekly data
}

# Intelligence module constants
INTELLIGENCE_MODULES = [
    "pattern_recognition",
    "loophole_detection",
    "adaptive_learning"
]

DEFAULT_MODULE_CONFIG = {
    "enabled": True,
    "priority": "normal",
    "max_threads": 4,
    "max_memory_mb": 1024,
    "cache_ttl_seconds": 300
}

PATTERN_RECOGNITION_TIMEFRAMES = ["1m", "5m", "15m", "1h", "4h", "1d"]

# Signal types and directions
SIGNAL_TYPES = {
    "ENTRY": "entry",
    "EXIT": "exit",
    "STOP_LOSS": "stop_loss",
    "TAKE_PROFIT": "take_profit",
    "TRAILING_STOP": "trailing_stop",
    "POSITION_SIZE": "position_size",
    "RISK_ADJUSTMENT": "risk_adjustment"
}

POSITION_DIRECTION = {
    "LONG": "long",
    "SHORT": "short",
    "NEUTRAL": "neutral"
}

# Risk management constants
RISK_MANAGER_UPDATE_INTERVAL = 60  # seconds
CIRCUIT_BREAKER_THRESHOLDS = {
    "VOLATILITY": 3.0,  # Standard deviations above normal
    "DRAWDOWN": 0.15,   # 15% drawdown
    "LOSS_STREAK": 5,   # 5 consecutive losses
    "PROFIT_DEVIATION": 0.3  # 30% deviation from expected profit
}

DRAWDOWN_PROTECTION_LEVELS = {
    "WARNING": 0.10,    # 10% drawdown
    "REDUCE_RISK": 0.15, # 15% drawdown
    "STOP_TRADING": 0.20 # 20% drawdown
}

MAX_ALLOWED_DRAWDOWN = 0.25  # 25% maximum allowed drawdown

EXPOSURE_LIMITS = {
    "MAX_PER_ASSET": 0.20,      # 20% of portfolio per asset
    "MAX_PER_SECTOR": 0.40,     # 40% of portfolio per sector
    "MAX_CORRELATED_ASSETS": 0.60, # 60% of portfolio in correlated assets
    "MAX_LEVERAGE": 3.0         # 3x maximum leverage
}

DEFAULT_MAX_RISK_PER_TRADE = 0.02  # 2% of account per trade
DEFAULT_BASE_POSITION_SIZE = 0.01  # 1% of account as base position size
MAX_LEVERAGE_BINANCE = 125
MAX_LEVERAGE_DERIV = 100
DEFAULT_STOP_LOSS_MULTIPLIER = 1.5
DEFAULT_TAKE_PROFIT_MULTIPLIER = 2.0
POSITION_SIZE_PRECISION = 4
<<<<<<< HEAD
=======
DEFAULT_GROWTH_FACTOR = 1.0

DEFAULT_GROWTH_FACTOR = 1.02  # default account growth factor per period
DEFAULT_STOP_LOSS_MULTIPLIER = 1.5
DEFAULT_TAKE_PROFIT_MULTIPLIER = 2.0
POSITION_SIZE_PRECISION = 4
>>>>>>> ad884869
PARTIAL_CLOSE_LEVELS = [0.25, 0.5, 0.75]

MAX_POSITION_CORRELATION = 0.7  # Maximum allowed correlation between positions
CORRELATION_LOOKBACK_PERIODS = 100  # Periods to look back for correlation calculation

DEFAULT_ATR_PERIODS = 14  # Default periods for ATR calculation
DEFAULT_ATR_MULTIPLIER = 2.0  # Default multiplier for ATR-based stops
DEFAULT_FIXED_STOP_PERCENTAGE = 2.0  # Fixed % stop for initial stop-loss
DEFAULT_MIN_STOP_DISTANCE = 0.01  # Minimum stop distance as fraction of price
DEFAULT_TRAILING_ACTIVATION_PERCENTAGE = 1.0  # Profit % to activate trailing stop
DEFAULT_TRAILING_CALLBACK_RATE = 0.5  # Callback rate for trailing stop
MAX_STOP_LEVELS = 3
DEFAULT_CHANDELIER_EXIT_MULTIPLIER = 3.0

RECOVERY_STRATEGIES = {
    "REDUCE_POSITION_SIZE": "reduce_position_size",
    "INCREASE_WIN_RATE": "increase_win_rate",
    "REDUCE_TRADING_FREQUENCY": "reduce_trading_frequency",
    "SWITCH_STRATEGY": "switch_strategy",
    "PAUSE_TRADING": "pause_trading"
}

ACCOUNT_STATES = {
    "HEALTHY": "healthy",
    "WARNING": "warning",
    "CRITICAL": "critical",
    "RECOVERY": "recovery"
}

# Order and position constants
ORDER_TYPE_MAP = {
    "MARKET": "market",
    "LIMIT": "limit",
    "STOP": "stop",
    "STOP_LIMIT": "stop_limit",
    "TAKE_PROFIT": "take_profit",
    "TAKE_PROFIT_LIMIT": "take_profit_limit",
    "TRAILING_STOP": "trailing_stop"
}

ORDER_SIDE_MAP = {
    "BUY": "buy",
    "SELL": "sell"
}

ORDER_STATUS_MAP = {
    "NEW": "new",
    "PARTIALLY_FILLED": "partially_filled",
    "FILLED": "filled",
    "CANCELED": "canceled",
    "REJECTED": "rejected",
    "EXPIRED": "expired"
}

POSITION_SIDE_MAP = {
    "LONG": "long",
    "SHORT": "short"
}

POSITION_STATUS_MAP = {
    "OPEN": "open",
    "CLOSED": "closed",
    "PARTIALLY_CLOSED": "partially_closed"
}

TIME_IN_FORCE_MAP = {
    "GTC": "gtc",  # Good Till Canceled
    "IOC": "ioc",  # Immediate Or Cancel
    "FOK": "fok",  # Fill Or Kill
    "GTD": "gtd"   # Good Till Date
}

# Execution engine constants
EXECUTION_COOLDOWN_MS = 100  # Milliseconds between execution attempts
MAX_EXECUTION_TIME_MS = 5000  # Maximum execution time in milliseconds
MAX_RETRY_ATTEMPTS = 3  # Maximum number of retry attempts for execution

TICK_SIZE_MAPPING = {
    "BTC/USD": 0.5,
    "ETH/USD": 0.05,
    "EUR/USD": 0.00001,
    "GBP/USD": 0.00001,
    "USD/JPY": 0.001,
    "DEFAULT": 0.00001
}

LIQUIDITY_THRESHOLDS = {
    "LOW": 10000,
    "MEDIUM": 100000,
    "HIGH": 1000000
}

ORDER_BOOK_LEVELS = 10  # Number of order book levels to track

# Machine learning constants
ML_MODEL_TYPES = {
    "CLASSIFICATION": "classification",
    "REGRESSION": "regression",
    "REINFORCEMENT": "reinforcement",
    "UNSUPERVISED": "unsupervised",
    "ENSEMBLE": "ensemble"
}

FEATURE_IMPORTANCE_METHODS = {
    "PERMUTATION": "permutation",
    "SHAP": "shap",
    "FEATURE_IMPORTANCE": "feature_importance"
}

MODEL_SAVE_PATH = "./models"
TRADING_CUTOFFS = {
    "MIN_CONFIDENCE": 0.65,
    "MIN_ACCURACY": 0.60,
    "MIN_SHARPE": 0.5
}

MODEL_REGISTRY_CONFIG = {
    "path": "./models/registry",
    "backup_frequency": 24,  # hours
    "max_versions": 5
}

FEATURE_IMPORTANCE_CONFIG = {
    "n_permutations": 10,
    "n_repeats": 3,
    "random_state": 42
}

DEFAULT_LOOKBACK_PERIODS = 100
DEFAULT_CONFIDENCE_LEVELS = {
    "LOW": 0.3,
    "MEDIUM": 0.5,
    "HIGH": 0.7,
    "VERY_HIGH": 0.9
}

DEFAULT_MODEL_TYPES = ["gradient_boosting", "random_forest", "neural_network"]
DEFAULT_PAIR_CORR_THRESHOLD = 0.7

REWARD_FUNCTIONS = {
    "SHARPE": "sharpe",
    "SORTINO": "sortino",
    "PROFIT": "profit",
    "CALMAR": "calmar"
}

# Genetic algorithm constants
GENETIC_POPULATION_SIZE = 50
GENETIC_GENERATIONS = 30

# GPU settings
GPU_MEMORY_LIMIT = 0.8  # 80% of GPU memory
GPU_MEMORY_GROWTH = True
DEFAULT_GPU_ID = 0

# Strategy constants
RISK_LEVELS = {
    "VERY_LOW": 1,
    "LOW": 2,
    "MEDIUM": 3,
    "HIGH": 4,
    "VERY_HIGH": 5
}

TREND_FOLLOWING_CONFIG = {
    "fast_period": 20,
    "slow_period": 50,
    "signal_period": 9,
    "atr_period": 14,
    "atr_multiplier": 2.0
}

DIRECTIONAL_BIAS_THRESHOLD = 0.6
FILTER_STRENGTH_LEVELS = {
    "WEAK": 0.3,
    "MODERATE": 0.5,
    "STRONG": 0.7,
    "VERY_STRONG": 0.9
}

SWING_TRADING_CONFIG = {
    "swing_detection_periods": 20,
    "min_swing_size": 0.01,
    "max_swing_lookback": 100
}

MAX_SCALP_DURATION = 60 * 60  # 1 hour in seconds

# Monitoring constants
MONITORING_CONFIG = {
    "log_level": "info",
    "metrics_interval": 60,  # seconds
    "health_check_interval": 300,  # seconds
    "alert_channels": ["console", "email"]
}

SERVICE_STATUS = {
    "STARTING": "starting",
    "RUNNING": "running",
    "DEGRADED": "degraded",
    "STOPPED": "stopped",
    "ERROR": "error"
}

DASHBOARD_SECTIONS = [
    "overview",
    "performance",
    "risk",
    "signals",
    "positions",
    "system"
]

METRICS_CATEGORIES = {
    "PERFORMANCE": "performance",
    "RISK": "risk",
    "SYSTEM": "system",
    "TRADING": "trading"
}

TRADING_METRIC_THRESHOLDS = {
    "win_rate": {
        "warning": 0.4,
        "critical": 0.3
    },
    "profit_factor": {
        "warning": 1.2,
        "critical": 1.0
    },
    "drawdown": {
        "warning": 0.15,
        "critical": 0.25
    }
}

METRIC_TYPES = {
    "COUNTER": "counter",
    "GAUGE": "gauge",
    "HISTOGRAM": "histogram",
    "SUMMARY": "summary"
}

PERFORMANCE_METRICS = [
    "win_rate",
    "profit_factor",
    "sharpe_ratio",
    "sortino_ratio",
    "max_drawdown",
    "average_profit",
    "average_loss"
]

SYSTEM_METRICS = [
    "cpu_usage",
    "memory_usage",
    "disk_usage",
    "network_latency",
    "request_count",
    "error_count"
]

METRIC_PRIORITIES = {
    "HIGH": "high",
    "MEDIUM": "medium",
    "LOW": "low"
}

LOG_PATTERNS = {
    "ERROR": r"(?i)(error|exception|fail|traceback)",
    "WARNING": r"(?i)(warning|warn|deprecated)",
    "CRITICAL": r"(?i)(critical|fatal|crash)"
}

# Alerting constants
ALERT_LEVELS = {
    "INFO": "info",
    "WARNING": "warning",
    "ERROR": "error",
    "CRITICAL": "critical"
}

ALERT_TYPES = {
    "SYSTEM": "system",
    "TRADING": "trading",
    "SECURITY": "security",
    "PERFORMANCE": "performance"
}

ALERT_CHANNELS = {
    "CONSOLE": "console",
    "EMAIL": "email",
    "SMS": "sms",
    "WEBHOOK": "webhook",
    "PUSH": "push"
}

# Loophole detection constants
INEFFICIENCY_DETECTION_THRESHOLDS = {
    "price_deviation": 0.02,  # 2% price deviation
    "volume_spike": 3.0,      # 3x normal volume
    "bid_ask_spread": 0.01,   # 1% bid-ask spread
    "order_book_imbalance": 3.0  # 3x imbalance
}

MAX_INEFFICIENCY_AGE = 3600  # Maximum age of inefficiency in seconds

MIN_PROFITABLE_SPREAD_PERCENT = 0.5  # 0.5% minimum profitable spread
MIN_LIQUIDITY_REQUIREMENTS = {
    "BTC/USD": 5.0,    # 5 BTC minimum liquidity
    "ETH/USD": 50.0,   # 50 ETH minimum liquidity
    "EUR/USD": 100000, # 100K EUR minimum liquidity
    "DEFAULT": 1000    # Default minimum liquidity
}

# Exchange fee structures
EXCHANGE_FEE_STRUCTURES = {
    "binance": {
        "maker": 0.001,  # 0.1% maker fee
        "taker": 0.001,  # 0.1% taker fee
        "withdrawal": {
            "BTC": 0.0005,
            "ETH": 0.005,
            "USDT": 25.0,
            "DEFAULT": 0.01
        }
    },
    "deriv": {
        "maker": 0.0,    # 0% maker fee
        "taker": 0.0025, # 0.25% taker fee
        "withdrawal": {
            "BTC": 0.0008,
            "ETH": 0.01,
            "DEFAULT": 0.02
        }
    }
}

# Default confidence threshold for pattern detection
DEFAULT_CONFIDENCE_THRESHOLD = 0.65

# Genetic algorithm parameters
GENETIC_MUTATION_RATE = 0.05
GENETIC_CROSSOVER_RATE = 0.7
GENETIC_POPULATION_SIZE = 100
GENETIC_ELITE_SIZE = 5
GENETIC_MAX_GENERATIONS = 50
GENETIC_SELECTION_PRESSURE = 1.5
GENETIC_ELITISM_RATE = 0.1
GENETIC_TOURNAMENT_SIZE = 3
MAX_THREADS = 8
MIN_FITNESS = 0.0

# Network constants
NETWORK_IDS = {
    "ETHEREUM": 1,
    "BINANCE_SMART_CHAIN": 56,
    "POLYGON": 137,
    "ARBITRUM": 42161,
    "OPTIMISM": 10,
    "AVALANCHE": 43114
}

# HTTP constants
HTTP_SUCCESS_CODES = [200, 201, 202, 203, 204, 205, 206]
HTTP_RETRY_CODES = [408, 429, 500, 502, 503, 504]
HTTP_FATAL_CODES = [400, 401, 403, 404, 405, 406, 409, 410]

# WebSocket constants
WS_DEFAULT_PING_INTERVAL = 30  # seconds
WS_DEFAULT_PING_TIMEOUT = 10   # seconds

# Feed constants
EXCHANGE_NAMES = [
    "binance",
    "coinbase",
    "kraken",
    "deriv",
    "oanda"
]

FEED_TYPES = {
    "MARKET_DATA": "market_data",
    "NEWS": "news",
    "SOCIAL": "social",
    "ONCHAIN": "onchain",
    "DARK_WEB": "dark_web",
    "REGIME": "regime"
}

FEED_STATUS = {
    "CONNECTED": "connected",
    "DISCONNECTED": "disconnected",
    "RECONNECTING": "reconnecting",
    "ERROR": "error"
}

# Data constants
DATA_SOURCES = {
    "EXCHANGE": "exchange",
    "DATABASE": "database",
    "FILE": "file",
    "API": "api",
    "SIMULATION": "simulation"
}

SYSTEM_COMPONENT_TYPES = {
    "SERVICE": "service",
    "DATABASE": "database",
    "CACHE": "cache",
    "API": "api",
    "UI": "ui"
}

# Voting and confidence constants
VOTE_THRESHOLDS = {
    "STRONG_CONSENSUS": 0.8,
    "CONSENSUS": 0.6,
    "MAJORITY": 0.5,
    "PLURALITY": 0.4
}

COUNCIL_WEIGHTS = {
    "MASTER": 1.0,
    "ASSET": 0.8,
    "REGIME": 0.9,
    "TIMEFRAME": 0.7
}

CONFIDENCE_LEVELS = {
    "VERY_LOW": 0.2,
    "LOW": 0.4,
    "MEDIUM": 0.6,
    "HIGH": 0.8,
    "VERY_HIGH": 0.95
}

MIN_CONFIDENCE_THRESHOLD = 0.5

# Scenario constants
VOLATILITY_LEVELS = {
    "VERY_LOW": 0.5,
    "LOW": 0.75,
    "NORMAL": 1.0,
    "HIGH": 1.5,
    "VERY_HIGH": 2.0,
    "EXTREME": 3.0
}

SCENARIO_TYPES = {
    "HISTORICAL": "historical",
    "SYNTHETIC": "synthetic",
    "STRESS_TEST": "stress_test",
    "MONTE_CARLO": "monte_carlo",
    "CUSTOM": "custom"
}

# Voice advisor constants
VOICE_ADVISOR_MODES = {
    "CONCISE": "concise",
    "DETAILED": "detailed",
    "TECHNICAL": "technical",
    "BEGINNER": "beginner"
}

# Window size constants
DEFAULT_WINDOW_SIZES = {
    "VERY_SHORT": 5,
    "SHORT": 20,
    "MEDIUM": 50,
    "LONG": 100,
    "VERY_LONG": 200
}

# Feature transformer constants
FEATURE_TRANSFORMERS = {
    "NORMALIZER": "normalizer",
    "SCALER": "scaler",
    "ENCODER": "encoder",
    "FILTER": "filter",
    "AGGREGATOR": "aggregator"
}

# Signal confidence constants
SignalConfidence = {
    "VERY_LOW": 0.2,
    "LOW": 0.4,
    "MEDIUM": 0.6,
    "HIGH": 0.8,
    "VERY_HIGH": 0.95
}

# Signal type enum
SignalType = {
    "ENTRY": "entry",
    "EXIT": "exit",
    "STOP_LOSS": "stop_loss",
    "TAKE_PROFIT": "take_profit"
}

# Order type enum
OrderType = {
    "MARKET": "market",
    "LIMIT": "limit",
    "STOP": "stop",
    "STOP_LIMIT": "stop_limit"
}

# Order side enum
OrderSide = {
    "BUY": "buy",
    "SELL": "sell"
}

# Asset classes
ASSET_CLASSES = {
    "CRYPTO": "crypto",
    "FOREX": "forex",
    "STOCKS": "stocks",
    "INDICES": "indices",
    "COMMODITIES": "commodities",
    "FUTURES": "futures",
    "OPTIONS": "options"
}

# Data processing constants
MARKET_DATA_CHUNK_SIZE = 1000  # Number of candles to process in one chunk

# Signal strength constants
SIGNAL_STRENGTHS = {
    "VERY_WEAK": 0.2,
    "WEAK": 0.4,
    "MODERATE": 0.6,
    "STRONG": 0.8,
    "VERY_STRONG": 0.95
}

# Data processing worker constants
MARKET_DATA_MAX_WORKERS = 8

# User roles for authentication and authorization
USER_ROLES = {
    "ADMIN": "admin",
    "TRADER": "trader",
    "ANALYST": "analyst",
    "VIEWER": "viewer",
    "SYSTEM": "system",
    "API": "api"
}

# Data priority levels for processing
DATA_PRIORITY_LEVELS = {
    "CRITICAL": 0,
    "HIGH": 1,
    "NORMAL": 2,
    "LOW": 3,
    "BACKGROUND": 4
}

# Exchange-specific order types
BINANCE_ORDER_TYPES = {
    "MARKET": "MARKET",
    "LIMIT": "LIMIT",
    "STOP_LOSS": "STOP_LOSS",
    "STOP_LOSS_LIMIT": "STOP_LOSS_LIMIT",
    "TAKE_PROFIT": "TAKE_PROFIT",
    "TAKE_PROFIT_LIMIT": "TAKE_PROFIT_LIMIT",
    "LIMIT_MAKER": "LIMIT_MAKER"
}

DERIV_ORDER_TYPES = {
    "MARKET": "MARKET",
    "LIMIT": "LIMIT",
    "STOP": "STOP",
    "STOP_LIMIT": "STOP_LIMIT"
}

# Order status mappings
BINANCE_ORDER_STATUS_MAP = {
    "NEW": OrderStatus.NEW.value,
    "PARTIALLY_FILLED": OrderStatus.PARTIALLY_FILLED.value,
    "FILLED": OrderStatus.FILLED.value,
    "CANCELED": OrderStatus.CANCELED.value,
    "PENDING_CANCEL": OrderStatus.PENDING_CANCEL.value,
    "REJECTED": OrderStatus.REJECTED.value,
    "EXPIRED": OrderStatus.EXPIRED.value
}

DERIV_ORDER_STATUS_MAP = {
    "open": OrderStatus.NEW.value,
    "pending": OrderStatus.NEW.value,
    "filled": OrderStatus.FILLED.value,
    "partially_filled": OrderStatus.PARTIALLY_FILLED.value,
    "cancelled": OrderStatus.CANCELED.value,
    "rejected": OrderStatus.REJECTED.value,
    "expired": OrderStatus.EXPIRED.value
}

# Execution parameters
MAX_SLIPPAGE_PERCENT = 0.5  # Maximum allowed slippage in percent
MAX_RETRY_ATTEMPTS = 3      # Maximum number of retry attempts for failed orders<|MERGE_RESOLUTION|>--- conflicted
+++ resolved
@@ -916,8 +916,6 @@
 
     'DEFAULT_GROWTH_FACTOR', 'PARTIAL_CLOSE_LEVELS',
     'POSITION_SIZE_PRECISION', 'MAX_LEVERAGE_BINANCE', 'MAX_LEVERAGE_DERIV',
-<<<<<<< HEAD
-=======
 
     'DEFAULT_GROWTH_FACTOR', 'PARTIAL_CLOSE_LEVELS',
     'DEFAULT_STOP_LOSS_MULTIPLIER', 'DEFAULT_TAKE_PROFIT_MULTIPLIER',
@@ -934,7 +932,6 @@
     'DEFAULT_STOP_LOSS_MULTIPLIER', 'DEFAULT_TAKE_PROFIT_MULTIPLIER',
     'POSITION_SIZE_PRECISION', 'MAX_LEVERAGE_BINANCE', 'MAX_LEVERAGE_DERIV',
     'DEFAULT_GROWTH_FACTOR', 'PARTIAL_CLOSE_LEVELS',
->>>>>>> ad884869
 
     # Notification enums
     'NotificationType', 'NotificationPriority', 'NotificationChannel',
@@ -1493,15 +1490,12 @@
 DEFAULT_STOP_LOSS_MULTIPLIER = 1.5
 DEFAULT_TAKE_PROFIT_MULTIPLIER = 2.0
 POSITION_SIZE_PRECISION = 4
-<<<<<<< HEAD
-=======
 DEFAULT_GROWTH_FACTOR = 1.0
 
 DEFAULT_GROWTH_FACTOR = 1.02  # default account growth factor per period
 DEFAULT_STOP_LOSS_MULTIPLIER = 1.5
 DEFAULT_TAKE_PROFIT_MULTIPLIER = 2.0
 POSITION_SIZE_PRECISION = 4
->>>>>>> ad884869
 PARTIAL_CLOSE_LEVELS = [0.25, 0.5, 0.75]
 
 MAX_POSITION_CORRELATION = 0.7  # Maximum allowed correlation between positions
