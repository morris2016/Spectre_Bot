#!/usr/bin/env python3
"""
QuantumSpectre Elite Trading System
System Constants and Enumerations

This module provides system-wide constants, enumerations, and configuration defaults
used throughout the QuantumSpectre Elite Trading System.
"""

import os
import enum
from pathlib import Path


# System information
VERSION = "1.0.0"
CONFIG_SCHEMA_VERSION = 1
SYSTEM_NAME = "QuantumSpectre Elite Trading System"
AUTHOR = "QuantumSpectre Team"
LICENSE = "MIT"
# Supported trading platforms
SUPPORTED_PLATFORMS = ["deriv", "binance"]

# Asset types
ASSET_TYPES = ["crypto", "forex", "stocks", "indices", "commodities", "futures", "options"]

# Strategy types
STRATEGY_TYPES = [
    "trend_following", "mean_reversion", "breakout", "momentum", "statistical_arbitrage",
    "market_making", "sentiment_based", "machine_learning", "pattern_recognition",
    "volatility_based", "order_flow", "market_structure", "multi_timeframe",
    "adaptive", "ensemble", "reinforcement_learning", "regime_based"
]

# Execution modes
EXECUTION_MODES = [
    "live", "paper", "backtest", "simulation", "optimization", "stress_test"
]

# Slippage models
SLIPPAGE_MODELS = [
    "fixed", "percentage", "volume_based", "volatility_based", "orderbook_based", "impact_based"
]

# Supported assets per platform
SUPPORTED_ASSETS = {
    "binance": [
        "BTC", "ETH", "USDT", "BNB", "ADA", "XRP", "DOGE", "SOL", "DOT", "LTC",
        "BCH", "LINK", "MATIC", "ATOM", "AVAX", "TRX", "XLM", "NEAR", "FIL", "EOS",
        "AAVE", "UNI", "SAND", "MANA", "SHIB", "ALGO", "FTM", "ETC", "ZIL", "VET",
        "THETA", "XTZ", "GRT", "CHZ", "ENJ", "BAT", "ZRX", "1INCH", "COMP", "SNX",
        "YFI", "CRV", "KSM", "DASH", "OMG", "QTUM", "ICX", "ONT", "WAVES", "LRC",
        "BTT", "HOT", "NANO", "SC", "ZEN", "STMX", "ANKR", "CELR", "CVC", "DENT",
        "IOST", "KAVA", "NKN", "OCEAN", "RLC", "STORJ", "TOMO", "WRX", "XEM", "ZEC"
    ],
    "deriv": [
        "BTC", "ETH", "LTC", "USDC", "USDT", "XRP"
    ]
}


# Environment
ENV_PRODUCTION = "production"
ENV_DEVELOPMENT = "development"
ENV_TESTING = "testing"

# Default configuration paths
DEFAULT_CONFIG_PATH = os.environ.get(
    "QUANTUM_SPECTRE_CONFIG",
    str(Path.home() / ".quantumspectre" / "config.yml")
)
DEFAULT_DATA_DIR = os.environ.get(
    "QUANTUM_SPECTRE_DATA",
    str(Path.home() / ".quantumspectre" / "data")
)
STORAGE_ROOT_PATH = os.environ.get(
    "QUANTUM_SPECTRE_STORAGE",
    str(Path.home() / ".quantumspectre" / "storage")
)
DEFAULT_LOG_DIR = os.environ.get(
    "QUANTUM_SPECTRE_LOGS",
    str(Path.home() / ".quantumspectre" / "logs")
)
DEFAULT_MODEL_DIR = os.environ.get(
    "QUANTUM_SPECTRE_MODELS",
    str(Path.home() / ".quantumspectre" / "models")
)

# Service names and dependencies
SERVICE_NAMES = {
    "data_ingest": "Data Ingestion Service",
    "data_feeds": "Data Feeds Service",
    "feature_service": "Feature Service",
    "intelligence": "Intelligence Service",
    "ml_models": "ML Models Service",
    "strategy_brains": "Strategy Brains Service",
    "brain_council": "Brain Council Service",
    "execution_engine": "Execution Engine Service",
    "risk_manager": "Risk Manager Service",
    "backtester": "Backtester Service",
    "monitoring": "Monitoring Service",
    "api_gateway": "API Gateway Service",
    "ui": "UI Service"
}

SERVICE_DEPENDENCIES = {
    "data_ingest": [],
    "data_feeds": ["data_ingest"],
    "feature_service": ["data_feeds"],
    "intelligence": ["feature_service"],
    "ml_models": ["feature_service"],
    "strategy_brains": ["intelligence", "ml_models"],
    "brain_council": ["strategy_brains"],
    "execution_engine": ["brain_council", "risk_manager"],
    "risk_manager": ["data_feeds"],
    "backtester": ["feature_service", "strategy_brains", "risk_manager"],
    "monitoring": [],
    "api_gateway": ["brain_council", "execution_engine", "monitoring"],
    "ui": ["api_gateway"]
}

SERVICE_STARTUP_ORDER = [
    "data_ingest",
    "data_feeds",
    "feature_service",
    "intelligence",
    "ml_models",
    "strategy_brains",
    "risk_manager",
    "brain_council",
    "execution_engine",
    "backtester",
    "monitoring",
    "api_gateway",
    "ui"
]

DATA_INGEST_METRICS_PREFIX = "data_ingest"


# Database constants
DATABASE_POOL_MIN_SIZE = 5
DATABASE_POOL_MAX_SIZE = 20
DATABASE_MAX_QUERIES = 50000
DATABASE_CONNECTION_TIMEOUT = 60  # seconds
DATABASE_COMMAND_TIMEOUT = 60  # seconds

# API rate limits
API_RATE_LIMIT_DEFAULT = 100  # requests per minute
API_RATE_LIMIT_TRADING = 20   # requests per minute
API_RATE_LIMIT_AUTH = 10      # requests per minute

# WebSocket constants
WEBSOCKET_MAX_CONNECTIONS = 10000
WEBSOCKET_PING_INTERVAL = 30  # seconds
WEBSOCKET_PING_TIMEOUT = 10   # seconds
WEBSOCKET_CLOSE_TIMEOUT = 5   # seconds

# HTTP constants
HTTP_TIMEOUT_DEFAULT = 10  # seconds
HTTP_TIMEOUT_FEED = 30     # seconds
HTTP_TIMEOUT_LONG = 120    # seconds
HTTP_MAX_RETRIES = 3
HTTP_RETRY_BACKOFF = 2.0   # exponential backoff factor

# Authentication
TOKEN_EXPIRY_ACCESS = 3600  # 1 hour in seconds
TOKEN_EXPIRY_REFRESH = 2592000  # 30 days in seconds
PASSWORD_MIN_LENGTH = 10
PASSWORD_HASH_ALGORITHM = "pbkdf2_sha256"
PASSWORD_SALT_LENGTH = 32
PASSWORD_HASH_ITERATIONS = 200000

# Cache settings
CACHE_DEFAULT_TTL = 300  # seconds
CACHE_LONG_TTL = 3600  # seconds
CACHE_VERY_LONG_TTL = 86400  # 1 day in seconds

# Threading and process limits
DEFAULT_THREAD_POOL_SIZE = 10
MAX_THREAD_POOL_SIZE = 100
DEFAULT_PROCESS_POOL_SIZE = 4
MAX_PROCESS_POOL_SIZE = 16

# Memory limits
MEMORY_WARNING_THRESHOLD = 0.85  # 85% of available RAM
MEMORY_CRITICAL_THRESHOLD = 0.95  # 95% of available RAM

# Threading and processing limits for market data
MARKET_DATA_MAX_WORKERS = 16  # Maximum number of workers for market data processing

# Logging levels
LOG_LEVELS = {
    "CRITICAL": 50,
    "ERROR": 40,
    "WARNING": 30,
    "INFO": 20,
    "DEBUG": 10,
    "NOTSET": 0
}
# Feature Service specific constants
FEATURE_PRIORITY_LEVELS = ["high", "normal", "low"]

# ======================================
DEFAULT_FEATURE_PARAMS = {}  # Default parameters for feature calculations
# Exchange and Trading Constants
# ======================================

# Supported exchanges
class Exchange(enum.Enum):
    BINANCE = "binance"
    DERIV = "deriv"
    BACKTEST = "backtest"

EXCHANGE_TYPES = [ex.value for ex in Exchange]

# Supported asset classes
class AssetClass(enum.Enum):
    CRYPTO = "crypto"
    FOREX = "forex"
    STOCK = "stock"
    INDEX = "index"
    COMMODITY = "commodity"
    SYNTHETIC = "synthetic"


# Supported timeframes
class Timeframe(enum.Enum):
    M1 = "1m"     # 1 minute
    M5 = "5m"     # 5 minutes
    M15 = "15m"   # 15 minutes
    M30 = "30m"   # 30 minutes
    H1 = "1h"     # 1 hour
    H4 = "4h"     # 4 hours
    D1 = "1d"     # 1 day
    W1 = "1w"     # 1 week
    MN1 = "1M"    # 1 month
# Extracted list of Timeframe values for runtime use
TIME_FRAMES = TIMEFRAMES = [tf.value for tf in Timeframe]

# Order types
class OrderType(enum.Enum):
    MARKET = "market"
    LIMIT = "limit"
    STOP_MARKET = "stop_market"
    STOP_LIMIT = "stop_limit"
    TAKE_PROFIT_MARKET = "take_profit_market"
    TAKE_PROFIT_LIMIT = "take_profit_limit"
    TRAILING_STOP = "trailing_stop"

ORDER_TYPES = [ot.value for ot in OrderType]

# Aliases for backward compatibility
ORDER_TYPE = OrderType

# Order sides
class OrderSide(enum.Enum):
    BUY = "buy"
    SELL = "sell"
ORDER_SIDES = [side.value for side in OrderSide]

# Position side (alias for backward compatibility with PositionType)
class PositionSide(enum.Enum):
    LONG = "long"
    SHORT = "short"

POSITION_SIDES = [ps.value for ps in PositionSide]

# Backward compatibility
POSITION_SIDE = PositionSide

# Position types (deprecated, use PositionSide)
class PositionType(enum.Enum):
    LONG = "long"
    SHORT = "short"


# Order statuses
class OrderStatus(enum.Enum):
    NEW = "new"
    PARTIALLY_FILLED = "partially_filled"
    FILLED = "filled"
    CANCELED = "canceled"
    PENDING_CANCEL = "pending_cancel"
    REJECTED = "rejected"
    EXPIRED = "expired"
ORDER_STATUSES = [ps.value for ps in OrderStatus]

# Backwards compatibility
ORDER_STATUS = OrderStatus


# Position lifecycle statuses
class PositionStatus(enum.Enum):
    PENDING = "pending"
    OPEN = "open"
    PARTIALLY_CLOSED = "partially_closed"
    CLOSED = "closed"
    FAILED = "failed"

POSITION_STATUSES = [ps.value for ps in PositionStatus]

# Backward compatibility
POSITION_STATUS = PositionStatus

# Trigger types for stop and take profit orders
class TriggerType(enum.Enum):
    PRICE = "price"           # Regular price based trigger
    MARK_PRICE = "mark_price" # Mark price trigger (for futures)
    INDEX_PRICE = "index_price" # Index price trigger


# Time in force options
class TimeInForce(enum.Enum):
    GTC = "gtc"    # Good Till Canceled
    IOC = "ioc"    # Immediate or Cancel
    FOK = "fok"    # Fill or Kill
    GTD = "gtd"    # Good Till Date

TIME_IN_FORCE = TimeInForce


# Trade direction for signals
class SignalDirection(enum.Enum):
    BULLISH = "bullish"
    BEARISH = "bearish"
    NEUTRAL = "neutral"


# Signal strength
class SignalStrength(enum.Enum):
    VERY_WEAK = 1
    WEAK = 2
    MODERATE = 3
    STRONG = 4
    VERY_STRONG = 5

# Signal strength values for easy access
SIGNAL_STRENGTHS = [ss.value for ss in SignalStrength]


# Market conditions/regimes
class MarketRegime(enum.Enum):
    TRENDING_BULLISH = "trending_bullish"
    TRENDING_BEARISH = "trending_bearish"
    RANGING = "ranging"
    VOLATILE = "volatile"
    CHOPPY = "choppy"
    BREAKOUT = "breakout"
    REVERSAL = "reversal"


# Strategy types
class StrategyType(enum.Enum):
    TREND_FOLLOWING = "trend_following"
    MEAN_REVERSION = "mean_reversion"
    BREAKOUT = "breakout"
    PATTERN_RECOGNITION = "pattern_recognition"
    STATISTICAL_ARBITRAGE = "statistical_arbitrage"
    MOMENTUM = "momentum"
    VOLATILITY = "volatility"
    SENTIMENT = "sentiment"
    MACHINE_LEARNING = "machine_learning"
    REINFORCEMENT_LEARNING = "reinforcement_learning"
    ENSEMBLE = "ensemble"


# Risk levels
class RiskLevel(enum.Enum):
    VERY_LOW = 1
    LOW = 2
    MODERATE = 3
    HIGH = 4
    VERY_HIGH = 5


# Fee types
class FeeType(enum.Enum):
    MAKER = "maker"
    TAKER = "taker"
    FUNDING = "funding"
    WITHDRAWAL = "withdrawal"
    DEPOSIT = "deposit"


#======================================
# Feature and Pattern Constants
#======================================

# Technical indicator categories
class IndicatorCategory(enum.Enum):
    TREND = "trend"
    MOMENTUM = "momentum"
    VOLATILITY = "volatility"
    VOLUME = "volume"
    OSCILLATOR = "oscillator"
    SUPPORT_RESISTANCE = "support_resistance"
    PATTERN = "pattern"
    CUSTOM = "custom"


# Candlestick pattern types
class CandlestickPattern(enum.Enum):
    DOJI = "doji"
    HAMMER = "hammer"
    SHOOTING_STAR = "shooting_star"
    ENGULFING_BULLISH = "engulfing_bullish"
    ENGULFING_BEARISH = "engulfing_bearish"
    MORNING_STAR = "morning_star"
    EVENING_STAR = "evening_star"
    THREE_WHITE_SOLDIERS = "three_white_soldiers"
    THREE_BLACK_CROWS = "three_black_crows"
    PIERCING_LINE = "piercing_line"
    DARK_CLOUD_COVER = "dark_cloud_cover"
    HARAMI_BULLISH = "harami_bullish"
    HARAMI_BEARISH = "harami_bearish"
    MARUBOZU = "marubozu"


# Chart pattern types
class ChartPattern(enum.Enum):
    HEAD_AND_SHOULDERS = "head_and_shoulders"
    INVERSE_HEAD_AND_SHOULDERS = "inverse_head_and_shoulders"
    DOUBLE_TOP = "double_top"
    DOUBLE_BOTTOM = "double_bottom"
    TRIPLE_TOP = "triple_top"
    TRIPLE_BOTTOM = "triple_bottom"
    ASCENDING_TRIANGLE = "ascending_triangle"
    DESCENDING_TRIANGLE = "descending_triangle"
    SYMMETRICAL_TRIANGLE = "symmetrical_triangle"
    WEDGE_RISING = "wedge_rising"
    WEDGE_FALLING = "wedge_falling"
    CHANNEL_UP = "channel_up"
    CHANNEL_DOWN = "channel_down"
    RECTANGLE = "rectangle"
    CUP_AND_HANDLE = "cup_and_handle"
    ROUNDING_BOTTOM = "rounding_bottom"
    ROUNDING_TOP = "rounding_top"


# Harmonic pattern types
class HarmonicPattern(enum.Enum):
    GARTLEY = "gartley"
    BUTTERFLY = "butterfly"
    BAT = "bat"
    CRAB = "crab"
    SHARK = "shark"
    CYPHER = "cypher"
    THREE_DRIVES = "three_drives"
    FIVE_ZERO = "five_zero"
    ABCD = "abcd"


# Fibonacci ratios
FIBONACCI_RATIOS = {
    "0": 0.0,
    "23.6": 0.236,
    "38.2": 0.382,
    "50": 0.5,
    "61.8": 0.618,
    "76.4": 0.764,
    "78.6": 0.786,
    "100": 1.0,
    "127.2": 1.272,
    "138.2": 1.382,
    "150": 1.5,
    "161.8": 1.618,
    "200": 2.0,
    "223.6": 2.236,
    "261.8": 2.618,
    "361.8": 3.618,
    "423.6": 4.236
}

# Common indicator parameters
SMA_PERIODS = [10, 20, 50, 100, 200]
EMA_PERIODS = [9, 12, 26, 50, 200]
RSI_PERIODS = [7, 14, 21]
MACD_PARAMS = {
    "FAST": 12,
    "SLOW": 26,
    "SIGNAL": 9
}
BOLLINGER_BANDS_PARAMS = {
    "PERIOD": 20,
    "STD_DEV": 2
}
STOCHASTIC_PARAMS = {
    "K_PERIOD": 14,
    "K_SLOWING": 3,
    "D_PERIOD": 3
}

#======================================
# Machine Learning Constants
#======================================

# ML model types
class ModelType(enum.Enum):
    LINEAR_REGRESSION = "linear_regression"
    LOGISTIC_REGRESSION = "logistic_regression"
    RANDOM_FOREST = "random_forest"
    GRADIENT_BOOSTING = "gradient_boosting"
    SVM = "svm"
    NEURAL_NETWORK = "neural_network"
    LSTM = "lstm"
    GRU = "gru"
    CNN = "cnn"
    ARIMA = "arima"
    PROPHET = "prophet"
    XGBOOST = "xgboost"
    LIGHTGBM = "lightgbm"
    ENSEMBLE = "ensemble"


# Feature importance methods
class FeatureImportanceMethod(enum.Enum):
    PERMUTATION = "permutation"
    SHAP = "shap"
    LIME = "lime"
    FEATURE_IMPORTANCE = "feature_importance"
    PARTIAL_DEPENDENCE = "partial_dependence"


# Feature scaling methods
class ScalingMethod(enum.Enum):
    STANDARD = "standard"  # Z-score normalization
    MINMAX = "minmax"      # Min-max scaling to [0,1]
    ROBUST = "robust"      # Scaling using quantiles
    MAXABS = "maxabs"      # Scaling by maximum absolute value
    NONE = "none"          # No scaling


# Hyperparameter optimization methods
class HyperparamOptMethod(enum.Enum):
    GRID_SEARCH = "grid_search"
    RANDOM_SEARCH = "random_search"
    BAYESIAN = "bayesian"
    GENETIC = "genetic"
    TPE = "tpe"            # Tree-structured Parzen Estimator


# Cross-validation strategies
class CrossValidationStrategy(enum.Enum):
    K_FOLD = "k_fold"
    STRATIFIED_K_FOLD = "stratified_k_fold"
    TIME_SERIES_SPLIT = "time_series_split"
    GROUP_K_FOLD = "group_k_fold"
    PURGED_K_FOLD = "purged_k_fold"  # Specific for financial data


#======================================
# Loophole Detection Constants
#======================================

# Loophole types
class LoopholeType(enum.Enum):
    ARBITRAGE = "arbitrage"
    MARKET_INEFFICIENCY = "market_inefficiency"
    LIQUIDITY_IMBALANCE = "liquidity_imbalance"
    PREDICTABLE_PATTERN = "predictable_pattern"
    PLATFORM_QUIRK = "platform_quirk"
    ORDER_BOOK_ANOMALY = "order_book_anomaly"

# Loophole detection thresholds
MIN_INEFFICIENCY_SCORE = 0.65  # Minimum score for market inefficiency detection
ANOMALY_CONTAMINATION_FACTOR = 0.05  # Contamination factor for anomaly detection


# Arbitrage types
class ArbitrageType(enum.Enum):
    SPATIAL = "spatial"           # Same asset, different venues
    TRIANGULAR = "triangular"     # Three related assets on same venue
    STATISTICAL = "statistical"   # Correlated assets
    FUTURES_SPOT = "futures_spot" # Futures vs spot price difference
    FUNDING_RATE = "funding_rate" # Funding rate arbitrage in perpetuals
    INDEX_TRACKING = "index_tracking" # Index vs constituents

# Arbitrage opportunity types
ARBITRAGE_OPPORTUNITY_TYPES = [
    "cross_exchange",
    "triangular",
    "statistical",
    "futures_spot",
    "funding_rate",
    "index_tracking"
]


# Market inefficiency patterns
class InefficiencyPattern(enum.Enum):
    PRICE_REVERSAL = "price_reversal"
    OVERREACTION = "overreaction"
    MOMENTUM_CONTINUATION = "momentum_continuation"
    LIQUIDITY_VOID = "liquidity_void"
    STOP_HUNT = "stop_hunt"
    WHALE_MOVEMENT = "whale_movement"
    NEWS_REACTION = "news_reaction"
    VOLUME_SPIKE = "volume_spike"


#======================================
# Risk Management Constants
#======================================

# Risk control methods
class RiskControlMethod(enum.Enum):
    FIXED_STOP_LOSS = "fixed_stop_loss"
    TRAILING_STOP = "trailing_stop"
    ATR_STOP = "atr_stop"
    VOLATILITY_STOP = "volatility_stop"
    SUPPORT_RESISTANCE_STOP = "support_resistance_stop"
    TIME_STOP = "time_stop"
    EQUITY_STOP = "equity_stop"
    DRAWDOWN_STOP = "drawdown_stop"
    CORRELATION_HEDGE = "correlation_hedge"


# Position sizing methods
class PositionSizingMethod(enum.Enum):
    FIXED_SIZE = "fixed_size"
    FIXED_VALUE = "fixed_value"
    FIXED_PERCENT = "fixed_percent"
    VOLATILITY_ADJUSTED = "volatility_adjusted"
    KELLY_CRITERION = "kelly_criterion"
    OPTIMAL_F = "optimal_f"
    RISK_PARITY = "risk_parity"
    MAXIMUM_DRAWDOWN = "maximum_drawdown"


# Trade execution algorithms
class ExecutionAlgorithm(enum.Enum):
    MARKET = "market"           # Simple market order
    LIMIT = "limit"             # Simple limit order
    TWAP = "twap"               # Time Weighted Average Price
    VWAP = "vwap"               # Volume Weighted Average Price
    ICEBERG = "iceberg"         # Iceberg/reserve order
    PEG = "peg"                 # Pegged to market orders
    SNIPER = "sniper"           # Try to get best execution with patience
    ADAPTIVE = "adaptive"       # Adapts based on market conditions


# Default risk parameters
DEFAULT_RISK_PERCENT_PER_TRADE = 1.0  # 1% of account per trade
DEFAULT_MAX_OPEN_TRADES = 5
DEFAULT_MAX_CORRELATED_TRADES = 2
DEFAULT_MAX_DRAWDOWN_PERCENT = 20.0  # Max 20% drawdown
DEFAULT_PROFIT_FACTOR_THRESHOLD = 1.5  # Minimum profit:loss ratio
DEFAULT_WIN_RATE_THRESHOLD = 65.0  # Minimum win percentage
DEFAULT_TRAILING_STOP_ACTIVATION = 1.0  # % profit to activate trailing stop
DEFAULT_KELLY_FRACTION = 0.5  # Half Kelly for conservative sizing
DEFAULT_GROWTH_FACTOR = 1.0  # Base account growth multiplier

DEFAULT_GROWTH_FACTOR = 1.05  # Growth multiplier for compounding strategies
PARTIAL_CLOSE_LEVELS = [0.25, 0.5, 0.75]

#======================================
# Notification Constants
#======================================

# Notification types
class NotificationType(enum.Enum):
    TRADE_ENTRY = "trade_entry"
    TRADE_EXIT = "trade_exit"
    STOP_LOSS_HIT = "stop_loss_hit"
    TAKE_PROFIT_HIT = "take_profit_hit"
    NEW_SIGNAL = "new_signal"
    PATTERN_DETECTED = "pattern_detected"
    LOOPHOLE_DETECTED = "loophole_detected"
    SYSTEM_ERROR = "system_error"
    SYSTEM_WARNING = "system_warning"
    MARKET_EVENT = "market_event"
    STRATEGY_UPDATE = "strategy_update"
    PERFORMANCE_REPORT = "performance_report"


# Notification priority levels
class NotificationPriority(enum.Enum):
    LOW = 1
    MEDIUM = 2
    HIGH = 3
    CRITICAL = 4


# Notification channels
class NotificationChannel(enum.Enum):
    INTERNAL = "internal"
    EMAIL = "email"
    SMS = "sms"
    PUSH = "push"
    WEBHOOK = "webhook"
    VOICE = "voice"
    TELEGRAM = "telegram"
    SLACK = "slack"
    DISCORD = "discord"


#======================================
# User Interface Constants
#======================================

# UI themes
class UITheme(enum.Enum):
    LIGHT = "light"
    DARK = "dark"
    SYSTEM = "system"
    CUSTOM = "custom"


# Chart types
class ChartType(enum.Enum):
    CANDLESTICK = "candlestick"
    LINE = "line"
    AREA = "area"
    BAR = "bar"
    HEIKIN_ASHI = "heikin_ashi"
    RENKO = "renko"
    POINT_AND_FIGURE = "point_and_figure"
    KAGI = "kagi"


# Dashboard layouts
class DashboardLayout(enum.Enum):
    SINGLE = "single"
    DUAL = "dual"
    QUAD = "quad"
    CUSTOM = "custom"
    TRADING_FOCUS = "trading_focus"
    ANALYSIS_FOCUS = "analysis_focus"
    MONITORING_FOCUS = "monitoring_focus"


# Default dashboard components
DEFAULT_DASHBOARD_COMPONENTS = [
    "asset_selector",
    "timeframe_selector",
    "chart_main",
    "order_book",
    "position_summary",
    "recent_trades",
    "strategy_performance",
    "signals_panel",
    "risk_metrics",
    "market_overview"
]

# Export format types
class ExportFormat(enum.Enum):
    CSV = "csv"
    JSON = "json"
    EXCEL = "excel"
    PDF = "pdf"
    PNG = "png"
    HTML = "html"


# Default UI configuration
DEFAULT_UI_CONFIG = {
    "theme": "dark",
    "chart_type": "candlestick",
    "default_timeframe": "1h",
    "default_exchange": "binance",
    "default_layout": "trading_focus",
    "auto_refresh_interval": 5,  # seconds
    "enable_sound_alerts": True,
    "enable_voice_assistant": True,
    "trading_hotkeys_enabled": False,
    "confirm_orders": True,
    "log_level_ui": "info"
}
#======================================
# Deriv-specific Constants
#======================================
MAX_RECONNECT_ATTEMPTS = 5
INITIAL_RECONNECT_DELAY = 1.0  # seconds
MAX_RECONNECT_DELAY = 60.0  # seconds
DEFAULT_SUBSCRIPTION_TIMEOUT = 30.0  # seconds
DEFAULT_PING_INTERVAL = 30.0  # seconds
MARKET_ORDER_BOOK_DEPTH = 10
DERIV_PRICE_REFRESH_RATE = 1.0  # seconds

# Deriv API endpoints
DERIV_ENDPOINTS = {
    "websocket": "wss://ws.binaryws.com/websockets/v3",
    "oauth": "https://oauth.deriv.com",
    "api": "https://api.deriv.com"
}

# Deriv market categories
DERIV_ASSET_CLASSES = {
    "forex": "forex",
    "indices": "indices",
    "commodities": "commodities",
    "synthetic": "synthetic_index"
}

# Deriv markets
DERIV_MARKETS = {
    "forex": ["AUD/JPY", "AUD/USD", "EUR/AUD", "EUR/GBP", "EUR/JPY", "EUR/USD", 
              "GBP/AUD", "GBP/JPY", "GBP/USD", "USD/CAD", "USD/CHF", "USD/JPY"],
    "indices": ["AUS200", "EUROPE50", "FRANCE40", "GERMANY40", "HONGKONG50", 
                "JAPAN225", "NETHERLAND25", "SPAIN35", "UK100", "US30", "US500", "USTECH100"],
    "commodities": ["ALUMINIUM", "COPPER", "GOLD", "PALLADIUM", "PLATINUM", "SILVER"],
    "synthetic": ["BOOM1000", "BOOM500", "CRASH1000", "CRASH500", "CRYPTO", 
                  "JUMP10", "JUMP25", "JUMP50", "JUMP75", "JUMP100", "RANGE_BREAK_100", 
                  "RANGE_BREAK_200", "STEP_INDEX", "VOLATILITY10", "VOLATILITY25", 
                  "VOLATILITY50", "VOLATILITY75", "VOLATILITY100"]
}

#======================================
# Social Media Constants
#======================================
# Supported social media platforms
SOCIAL_PLATFORMS = ["twitter", "reddit", "telegram", "discord", "stocktwits", "tradingview"]

SOCIAL_API_KEYS = {
    "twitter": {
        "api_key": "",
        "api_secret": "",
        "bearer_token": ""
    },
    "reddit": {
        "client_id": "",
        "client_secret": "",
        "user_agent": "QuantumSpectre/1.0"
    },
    "telegram": {
        "bot_token": ""
    },
    "discord": {
        "bot_token": ""
    }
}

SOCIAL_QUERY_PARAMS = {
    "crypto": ["bitcoin", "ethereum", "crypto", "altcoin", "defi", "nft"],
    "forex": ["forex", "eur/usd", "usd/jpy", "gbp/usd", "currency"],
    "stocks": ["stocks", "nasdaq", "dowjones", "s&p500", "nyse"],
    "commodities": ["gold", "silver", "oil", "commodities"]
}

SOCIAL_UPDATE_INTERVALS = {
    "twitter": 60,    # 1 minute
    "reddit": 300,    # 5 minutes
    "telegram": 120,  # 2 minutes
    "discord": 120,   # 2 minutes
    "stocktwits": 180, # 3 minutes
    "tradingview": 300  # 5 minutes
}

NLP_MODELS = {
    "sentiment": "ProsusAI/finbert",
    "crypto_sentiment": "ElKulako/cryptobert",
    "ner": "en_core_web_sm"
}

ASSET_KEYWORDS = {
    "BTC/USD": ["bitcoin", "btc", "bitcoin/usd", "btcusd"],
    "ETH/USD": ["ethereum", "eth", "ethereum/usd", "ethusd"],
    "EUR/USD": ["euro", "eur/usd", "eurusd", "euro dollar"],
    "GBP/USD": ["gbp", "pound", "cable", "gbp/usd", "gbpusd"],
    "USD/JPY": ["yen", "jpy", "usdjpy", "dollar yen"]
}
# Define the interface for external usage
__all__ = [
    # System constants
    'VERSION', 'SYSTEM_NAME', 'AUTHOR', 'LICENSE',
    'ENV_PRODUCTION', 'ENV_DEVELOPMENT', 'ENV_TESTING',
    'DEFAULT_CONFIG_PATH', 'DEFAULT_DATA_DIR', 'DEFAULT_LOG_DIR', 'DEFAULT_MODEL_DIR',
    'SERVICE_NAMES', 'SERVICE_DEPENDENCIES', 'SERVICE_STARTUP_ORDER',
    'DATABASE_POOL_MIN_SIZE', 'DATABASE_POOL_MAX_SIZE', 'DATABASE_MAX_QUERIES',
    'DATABASE_CONNECTION_TIMEOUT', 'DATABASE_COMMAND_TIMEOUT',
    'API_RATE_LIMIT_DEFAULT', 'API_RATE_LIMIT_TRADING', 'API_RATE_LIMIT_AUTH',
    'WEBSOCKET_MAX_CONNECTIONS', 'WEBSOCKET_PING_INTERVAL', 'WEBSOCKET_PING_TIMEOUT',
    'WEBSOCKET_CLOSE_TIMEOUT', 'HTTP_TIMEOUT_DEFAULT', 'HTTP_TIMEOUT_FEED',
    'HTTP_TIMEOUT_LONG', 'HTTP_MAX_RETRIES', 'HTTP_RETRY_BACKOFF',
    'TOKEN_EXPIRY_ACCESS', 'TOKEN_EXPIRY_REFRESH', 'PASSWORD_MIN_LENGTH',
    'PASSWORD_HASH_ALGORITHM', 'PASSWORD_SALT_LENGTH', 'PASSWORD_HASH_ITERATIONS',
    'CACHE_DEFAULT_TTL', 'CACHE_LONG_TTL', 'CACHE_VERY_LONG_TTL',
    'DEFAULT_THREAD_POOL_SIZE', 'MAX_THREAD_POOL_SIZE',
    'DEFAULT_PROCESS_POOL_SIZE', 'MAX_PROCESS_POOL_SIZE',
    'MEMORY_WARNING_THRESHOLD', 'MEMORY_CRITICAL_THRESHOLD',
    'LOG_LEVELS',
    'FEATURE_PRIORITY_LEVELS',
    'DEFAULT_FEATURE_PARAMS', # Added
    
    # Exchange and trading enums
    'Exchange', 'AssetClass', 'Timeframe', 'OrderType', 'OrderSide',
    'PositionSide', 'PositionType', 'OrderStatus', 'PositionStatus',
    'TriggerType', 'TimeInForce',
    'SignalDirection', 'SignalStrength', 'MarketRegime', 'StrategyType',
    'RiskLevel', 'FeeType','EXCHANGE_TYPES', 'TIME_FRAMES','ORDER_TYPES', 'ORDER_SIDES',
    'ORDER_TYPE', 'ORDER_STATUS', 'TIME_IN_FORCE',
    'POSITION_SIDES', 'ORDER_STATUSES', 'POSITION_STATUSES', 'POSITION_SIDE', 'POSITION_STATUS',
    
    # Feature and pattern enums
    'IndicatorCategory', 'CandlestickPattern', 'ChartPattern', 'HarmonicPattern',
    'FIBONACCI_RATIOS', 'SMA_PERIODS', 'EMA_PERIODS', 'RSI_PERIODS',
    'MACD_PARAMS', 'BOLLINGER_BANDS_PARAMS', 'STOCHASTIC_PARAMS',
    
    # Machine learning enums
    'ModelType', 'FeatureImportanceMethod', 'ScalingMethod',
    'HyperparamOptMethod', 'CrossValidationStrategy',
    
    # Loophole detection enums
    'LoopholeType', 'ArbitrageType', 'InefficiencyPattern',
    
    # Risk management enums
    'RiskControlMethod', 'PositionSizingMethod', 'ExecutionAlgorithm',
    'DEFAULT_RISK_PERCENT_PER_TRADE', 'DEFAULT_MAX_OPEN_TRADES',
    'DEFAULT_MAX_CORRELATED_TRADES', 'DEFAULT_MAX_DRAWDOWN_PERCENT',
    'DEFAULT_PROFIT_FACTOR_THRESHOLD', 'DEFAULT_WIN_RATE_THRESHOLD',
    'DEFAULT_TRAILING_STOP_ACTIVATION', 'DEFAULT_KELLY_FRACTION',
<<<<<<< HEAD
    'DEFAULT_STOP_LOSS_MULTIPLIER', 'DEFAULT_TAKE_PROFIT_MULTIPLIER',
    'DEFAULT_GROWTH_FACTOR', 'PARTIAL_CLOSE_LEVELS',
    'POSITION_SIZE_PRECISION', 'MAX_LEVERAGE_BINANCE', 'MAX_LEVERAGE_DERIV',
    
=======
    'DEFAULT_GROWTH_FACTOR', 'PARTIAL_CLOSE_LEVELS', 'DEFAULT_FIXED_STOP_PERCENTAGE',
    'DEFAULT_MIN_STOP_DISTANCE', 'DEFAULT_TRAILING_ACTIVATION_PERCENTAGE',
    'DEFAULT_TRAILING_CALLBACK_RATE', 'MAX_STOP_LEVELS',
    'DEFAULT_CHANDELIER_EXIT_MULTIPLIER',
    'DEFAULT_STOP_LOSS_MULTIPLIER', 'DEFAULT_TAKE_PROFIT_MULTIPLIER',
    'POSITION_SIZE_PRECISION', 'MAX_LEVERAGE_BINANCE', 'MAX_LEVERAGE_DERIV',

    'DEFAULT_GROWTH_FACTOR', 'PARTIAL_CLOSE_LEVELS',
    'DEFAULT_STOP_LOSS_MULTIPLIER', 'DEFAULT_TAKE_PROFIT_MULTIPLIER',
    'POSITION_SIZE_PRECISION', 'MAX_LEVERAGE_BINANCE', 'MAX_LEVERAGE_DERIV',
    'DEFAULT_STOP_LOSS_MULTIPLIER', 'DEFAULT_TAKE_PROFIT_MULTIPLIER',
    'DEFAULT_GROWTH_FACTOR', 'PARTIAL_CLOSE_LEVELS',
    'POSITION_SIZE_PRECISION', 'MAX_LEVERAGE_BINANCE', 'MAX_LEVERAGE_DERIV',

    'POSITION_SIZE_PRECISION', 'MAX_LEVERAGE_BINANCE', 'MAX_LEVERAGE_DERIV',
    'POSITION_SIZE_PRECISION', 'DEFAULT_GROWTH_FACTOR', 'PARTIAL_CLOSE_LEVELS',
    'MAX_LEVERAGE_BINANCE', 'MAX_LEVERAGE_DERIV',

    'DEFAULT_GROWTH_FACTOR', 'PARTIAL_CLOSE_LEVELS',
    'POSITION_SIZE_PRECISION', 'MAX_LEVERAGE_BINANCE', 'MAX_LEVERAGE_DERIV',

    'DEFAULT_GROWTH_FACTOR', 'PARTIAL_CLOSE_LEVELS',
    'DEFAULT_STOP_LOSS_MULTIPLIER', 'DEFAULT_TAKE_PROFIT_MULTIPLIER',
    'POSITION_SIZE_PRECISION', 'MAX_LEVERAGE_BINANCE', 'MAX_LEVERAGE_DERIV',

    'DEFAULT_GROWTH_FACTOR', 'DEFAULT_STOP_LOSS_MULTIPLIER',
    'DEFAULT_TAKE_PROFIT_MULTIPLIER', 'DEFAULT_FIXED_STOP_PERCENTAGE',
    'DEFAULT_MIN_STOP_DISTANCE', 'DEFAULT_TRAILING_ACTIVATION_PERCENTAGE',
    'DEFAULT_TRAILING_CALLBACK_RATE', 'MAX_STOP_LEVELS',
    'DEFAULT_CHANDELIER_EXIT_MULTIPLIER', 'PARTIAL_CLOSE_LEVELS',
    'POSITION_SIZE_PRECISION', 'MAX_LEVERAGE_BINANCE', 'MAX_LEVERAGE_DERIV',

    'DEFAULT_CHANDELIER_EXIT_MULTIPLIER', 'POSITION_SIZE_PRECISION',
    'MAX_LEVERAGE_BINANCE', 'MAX_LEVERAGE_DERIV', 'PARTIAL_CLOSE_LEVELS',    

    'DEFAULT_STOP_LOSS_MULTIPLIER', 'DEFAULT_TAKE_PROFIT_MULTIPLIER',
    'POSITION_SIZE_PRECISION', 'MAX_LEVERAGE_BINANCE', 'MAX_LEVERAGE_DERIV',
    'DEFAULT_GROWTH_FACTOR', 'PARTIAL_CLOSE_LEVELS',

>>>>>>> 6c89111b
    # Notification enums
    'NotificationType', 'NotificationPriority', 'NotificationChannel',
    
    # UI enums and constants
    'UITheme', 'ChartType', 'DashboardLayout', 'DEFAULT_DASHBOARD_COMPONENTS',
    'ExportFormat', 'DEFAULT_UI_CONFIG',
    
    # Bayesian optimization constants
    'BAYESIAN_OPT_KERNELS', 'DEFAULT_GP_KERNEL', 'ACQUISITION_FUNCTIONS'
    # Deriv-specific constants
    'MAX_RECONNECT_ATTEMPTS', 'INITIAL_RECONNECT_DELAY', 'MAX_RECONNECT_DELAY',
    'DEFAULT_SUBSCRIPTION_TIMEOUT', 'DEFAULT_PING_INTERVAL', 'MARKET_ORDER_BOOK_DEPTH',
    'DERIV_PRICE_REFRESH_RATE', 'DERIV_ENDPOINTS', 'DERIV_ASSET_CLASSES', 'DERIV_MARKETS',
    
    # Social media constants
    'SOCIAL_PLATFORMS', 'SOCIAL_API_KEYS', 'SOCIAL_QUERY_PARAMS',
    'SOCIAL_UPDATE_INTERVALS', 'NLP_MODELS', 'ASSET_KEYWORDS',
]

# Markets and assets
MARKETS_OF_INTEREST = [
    "crypto",
    "forex",
    "equities",
    "commodities",
    "indices"
]

# Assets of interest
ASSETS_OF_INTEREST = [
    "BTC/USD",
    "ETH/USD",
    "XRP/USD",
    "ADA/USD",
    "SOL/USD",
    "BNB/USD",
    "USDT/USD",
    "USDC/USD",
    "EUR/USD",
    "GBP/USD",
    "JPY/USD",
    "GOLD/USD",
    "SILVER/USD",
    "OIL/USD",
    "SP500/USD",
    "NASDAQ/USD",
    "DOW/USD"
]

# News sources configuration
NEWS_SOURCES = [
    {"name": "Bloomberg", "url": "https://www.bloomberg.com", "weight": 0.9},
    {"name": "Reuters", "url": "https://www.reuters.com", "weight": 0.9},
    {"name": "Wall Street Journal", "url": "https://www.wsj.com", "weight": 0.85},
    {"name": "Financial Times", "url": "https://www.ft.com", "weight": 0.85},
    {"name": "CNBC", "url": "https://www.cnbc.com", "weight": 0.8},
    {"name": "Yahoo Finance", "url": "https://finance.yahoo.com", "weight": 0.75},
    {"name": "Investopedia", "url": "https://www.investopedia.com", "weight": 0.7},
    {"name": "CoinDesk", "url": "https://www.coindesk.com", "weight": 0.75},
    {"name": "CoinTelegraph", "url": "https://cointelegraph.com", "weight": 0.7}
]

# Dark web forums to monitor
DARK_WEB_FORUMS = [
    {
        "name": "CryptoTalk",
        "url": "cryptotalk_forum.onion",
        "priority": "high",
        "categories": ["trading", "exploits", "leaks", "general"]
    },
    {
        "name": "DarknetMarkets",
        "url": "darknet_markets_forum.onion",
        "priority": "medium",
        "categories": ["marketplace", "reviews", "security"]
    },
    {
        "name": "HackForums",
        "url": "hackforums_darkweb.onion",
        "priority": "high",
        "categories": ["hacking", "data breaches", "exploits", "general"]
    },
    {
        "name": "BlockchainUnderground",
        "url": "blockchain_underground.onion",
        "priority": "high",
        "categories": ["cryptocurrency", "trading", "mining", "security"]
    },
    {
        "name": "TradingSecrets",
        "url": "trading_secrets_forum.onion",
        "priority": "medium",
        "categories": ["insider info", "market manipulation", "trading strategies"]
    }
]
# Dark web feed configuration
DARK_WEB_FEED_CONFIG = {
    "scan_interval": 3600,  # 1 hour in seconds
    "max_posts_per_scan": 100,
    "min_credibility_score": 0.5,
    "target_keywords": [
        "crypto hack", "exchange hack", "stolen coins", "vulnerability", 
        "zero day", "data leak", "market manipulation", "insider trading"
    ],
    "high_priority_keywords": [
        "exchange hack", "stolen coins", "zero day"
    ]
}

# Market impact phrases for sentiment analysis
MARKET_IMPACT_PHRASES = {
    "positive": [
        "bullish", "rally", "surge", "jump", "soar", "gain", "rise", "climb",
        "outperform", "beat expectations", "exceeded forecast", "record high",
        "strong growth", "upgrade", "positive outlook", "buy rating", "recovery",
        "momentum", "breakthrough", "innovative", "partnership", "acquisition",
        "strategic investment", "dividend increase", "stock buyback", "expansion"
    ],
    "negative": [
        "bearish", "plunge", "crash", "tumble", "slump", "drop", "fall", "decline",
        "underperform", "miss expectations", "below forecast", "record low",
        "weak growth", "downgrade", "negative outlook", "sell rating", "recession",
        "slowdown", "layoffs", "cost-cutting", "bankruptcy", "debt concerns",
        "investigation", "lawsuit", "regulatory issues", "dividend cut", "loss"
    ],
    "uncertainty": [
        "volatile", "uncertainty", "unclear", "mixed signals", "cautious",
        "monitoring", "watching closely", "potential impact", "reviewing options",
        "reassessing", "under consideration", "evaluating", "pending decision",
        "regulatory review", "awaiting approval", "conditional", "tentative",
        "experimental", "trial", "testing", "preliminary", "proposed", "expected"
    ]
}
DARK_WEB_SITES = [
    {
        "name": "SecureCrypto Forum",
        "type": "forum",
        "priority": "high",
        "entry_points": ["secure_crypto_hash123.onion"],
        "requires_auth": True
    },
    {
        "name": "DarkLeaks",
        "type": "marketplace",
        "priority": "medium",
        "entry_points": ["darkleaks_data224.onion"],
        "requires_auth": False
    },
    {
        "name": "Shadow Intel",
        "type": "intelligence",
        "priority": "high",
        "entry_points": ["shadow_intel876.onion"],
        "requires_auth": True
    },
    {
        "name": "BlackMarket",
        "type": "marketplace",
        "priority": "medium",
        "entry_points": ["black_market_crypto553.onion"],
        "requires_auth": True
    },
    {
        "name": "Hack Archives",
        "type": "forum",
        "priority": "low",
        "entry_points": ["hack_archives991.onion"],
        "requires_auth": False
    }
]

# Dark web markets to monitor
DARK_WEB_MARKETS = [
    {
        "name": "CryptoMarket",
        "url": "crypto_market_xyz.onion",
        "priority": "high",
        "categories": ["cryptocurrency", "accounts", "data"]
    },
    {
        "name": "BlackMarket",
        "url": "black_market_xyz.onion",
        "priority": "medium",
        "categories": ["cryptocurrency", "accounts", "cards"]
    },
    {
        "name": "DarkTrade",
        "url": "dark_trade_xyz.onion",
        "priority": "high",
        "categories": ["cryptocurrency", "accounts", "data", "exploits"]
    },
    {
        "name": "ShadowSales",
        "url": "shadow_sales_xyz.onion",
        "priority": "medium",
        "categories": ["cryptocurrency", "accounts", "services"]
    },
    {
        "name": "UndergroundMarket",
        "url": "underground_market_xyz.onion",
        "priority": "low",
        "categories": ["cryptocurrency", "accounts", "data", "services"]
    }
]


# Keywords to determine relevance of dark web content
DARK_WEB_RELEVANCE_KEYWORDS = {
    "high_priority": [
        "exchange hack", "zero day", "exploit", "stolen coins", "private key",
        "data breach", "leaked database", "insider trading", "market manipulation",
        "pump and dump scheme", "flash crash", "database dump"
    ],
    "medium_priority": [
        "ransomware", "malware", "phishing", "scam", "vulnerability",
        "sensitive data", "backdoor", "credential", "kyc data", "trading bot",
        "algorithm", "trading strategy", "market making", "arbitrage", "high frequency"
    ],
    "low_priority": [
        "cryptocurrency", "blockchain", "bitcoin", "ethereum", "trading",
        "wallet", "exchange", "defi", "nft", "mining", "token", "ico",
        "altcoin", "whale", "liquidity", "volatility"
    ]
}

# Dark web scanning settings
DARK_WEB_SCAN_INTERVAL = 3600  # 1 hour in seconds

# Sentiment analysis constants
SENTIMENT_SOURCE_WEIGHTS = {
    "news": 1.0,
    "social_media": 0.8,
    "forum": 0.6,
    "blog": 0.7,
    "analyst_report": 1.2,
    "company_announcement": 1.3,
    "regulatory_filing": 1.5,
    "dark_web": 0.5
}

# Volume analysis constants
VOLUME_ZONE_SIGNIFICANCE = {
    "high": 0.8,
    "medium": 0.5,
    "low": 0.2
}

# User agent strings for web requests
USER_AGENTS = [
    "Mozilla/5.0 (Windows NT 10.0; Win64; x64) AppleWebKit/537.36 (KHTML, like Gecko) Chrome/91.0.4472.124 Safari/537.36",
    "Mozilla/5.0 (Windows NT 10.0; Win64; x64) AppleWebKit/537.36 (KHTML, like Gecko) Chrome/92.0.4515.107 Safari/537.36",
    "Mozilla/5.0 (Macintosh; Intel Mac OS X 10_15_7) AppleWebKit/605.1.15 (KHTML, like Gecko) Version/14.1.1 Safari/605.1.15",
    "Mozilla/5.0 (Windows NT 10.0; Win64; x64; rv:90.0) Gecko/20100101 Firefox/90.0",
    "Mozilla/5.0 (Macintosh; Intel Mac OS X 10_15_7) AppleWebKit/537.36 (KHTML, like Gecko) Chrome/91.0.4472.114 Safari/537.36",
    "Mozilla/5.0 (X11; Linux x86_64) AppleWebKit/537.36 (KHTML, like Gecko) Chrome/92.0.4515.107 Safari/537.36",
    "Mozilla/5.0 (Windows NT 10.0; Win64; x64) AppleWebKit/537.36 (KHTML, like Gecko) Chrome/91.0.4472.124 Safari/537.36 Edg/91.0.864.59",
    "Mozilla/5.0 (iPhone; CPU iPhone OS 14_6 like Mac OS X) AppleWebKit/605.1.15 (KHTML, like Gecko) Version/14.0 Mobile/15E148 Safari/604.1"
]
# Dark web scanning settings
DARK_WEB_SCAN_INTERVAL = 3600  # 1 hour in seconds
SCAN_THREAD_COUNT = 5  # Number of threads for scanning

# Sentiment analysis constants
SENTIMENT_SOURCE_WEIGHTS = {
    "news": 1.0,
    "social_media": 0.8,
    "forum": 0.6,
    "blog": 0.7,
    "analyst_report": 1.2,
    "company_announcement": 1.3,
    "regulatory_filing": 1.5,
    "dark_web": 0.5
}
SENTIMENT_IMPACT_WINDOW = {
    "breaking_news": 24,  # hours
    "regular_news": 48,
    "social_media": 12,
    "analyst_report": 72,
    "earnings_report": 120,
    "regulatory_announcement": 168
}

# Sentiment entities for tracking
SENTIMENT_ENTITIES = [
    "market", "economy", "company", "sector", "industry", "product", 
    "regulation", "policy", "central_bank", "interest_rates", "inflation",
    "growth", "recession", "earnings", "revenue", "profit", "loss", 
    "merger", "acquisition", "ipo", "bankruptcy", "scandal", "lawsuit"
]

# Technical indicator parameters
TECHNICAL_INDICATOR_PARAMS = {
    "sma": {"windows": [5, 10, 20, 50, 100, 200]},
    "ema": {"windows": [5, 10, 20, 50, 100, 200]},
    "rsi": {"window": 14, "overbought": 70, "oversold": 30},
    "macd": {"fast": 12, "slow": 26, "signal": 9},
    "bollinger_bands": {"window": 20, "num_std_dev": 2},
    "stochastic": {"k_period": 14, "d_period": 3, "slowing": 3},
    "adx": {"window": 14, "threshold": 25},
    "atr": {"window": 14},
    "cci": {"window": 20},
    "obv": {},
    "ichimoku": {
        "tenkan_period": 9,
        "kijun_period": 26,
        "senkou_b_period": 52,
        "chikou_period": 26
    }
}

# Volatility indicator parameters
VOLATILITY_INDICATOR_PARAMS = {
    "atr": {"window": 14},
    "bollinger_bandwidth": {"window": 20, "num_std_dev": 2},
    "historical_volatility": {"window": 20, "trading_periods": 252},
    "keltner_channels": {"ema_period": 20, "atr_period": 10, "atr_multiplier": 2},
    "true_range": {},
    "average_true_range_percent": {"window": 14}
}

# Volume analysis constants
VOLUME_PROFILE_BINS = 20  # Number of bins for volume profile calculation
VOLUME_ZONE_SIGNIFICANCE = {
    "high": 0.8,
    "medium": 0.5,
    "low": 0.2
}

# If ASSETS is also required, add it:
ASSETS = [
    'BTC/USDT',
    'ETH/USDT',
    'BNB/USDT',
    # Add other assets as needed
]
# Sentiment analysis constants
SENTIMENT_DECAY_FACTOR = 0.9  # Decay factor for sentiment over time

# Volume analysis constants
VOLUME_PROFILE_BINS = 20  # Number of bins for volume profile calculation
# Maximum number of regimes to consider
MAX_REGIMES = 5
# General retry configurations
MAX_RETRIES = 3
RETRY_DELAY = 1.0  # Initial delay in seconds
# Define regime scan interval (in seconds)
REGIME_SCAN_INTERVAL = 3600  # Default to hourly scans
REGIME_LOOKBACK_PERIODS = 90  # Number of periods to look back for regime detection
# Default logging level
DEFAULT_LOG_LEVEL = "INFO"

DEFAULT_EXCHANGE_CONFIGS = {
    "binance": {
        "enabled": True,
        "rate_limit": 1200,
        "mode": "paper",
        "assets": SUPPORTED_ASSETS["binance"]
    },
    "deriv": {
        "enabled": True,
        "rate_limit": 60,
        "mode": "paper",
        "assets": SUPPORTED_ASSETS["deriv"]
    }
}

# Intelligence module configuration
INTELLIGENCE_MODULES = [
    "pattern_recognition",
    "loophole_detection",
    "adaptive_learning"
]

DEFAULT_MODULE_CONFIG = {
    "enabled": True,
    "priority": "normal",
    "max_threads": 4,
    "max_memory_mb": 1024,
    "cache_ttl_seconds": 300
}

# Additional constants needed by intelligence/app.py
PATTERN_RECOGNITION_TIMEFRAMES = ["1m", "5m", "15m", "1h", "4h", "1d"]
LOOPHOLE_DETECTION_INTERVAL = 300  # seconds
ASSET_BLACKLIST = []
ADAPTIVE_LEARNING_SCHEDULE = {
    "interval_minutes": 60,
    "full_retrain_hours": 24
}
DEFAULT_SERVICE_TIMEOUT = 60  # seconds
MARKET_REGIMES = ["trending_bullish", "trending_bearish", "ranging", "volatile", "choppy", "breakout", "reversal"]
SIGNAL_CONFIDENCE_LEVELS = {
    "VERY_LOW": 1,
    "LOW": 2,
    "MEDIUM": 3,
    "HIGH": 4,
    "VERY_HIGH": 5,
    "EXCEPTIONAL": 6
}

# Bayesian optimization kernels for adaptive learning
BAYESIAN_OPT_KERNELS = {
    "RBF": "rbf",
    "MATERN": "matern",
    "RATIONAL_QUADRATIC": "rational_quadratic",
    "EXP_SINE_SQUARED": "exp_sine_squared",
    "DOT_PRODUCT": "dot_product",
    "CONSTANT": "constant",
    "WHITE": "white"
}

# Default Gaussian Process kernel for adaptive learning
DEFAULT_GP_KERNEL = "matern"

# Acquisition functions for Bayesian optimization
ACQUISITION_FUNCTIONS = {
    "UCB": "upper_confidence_bound",
    "EI": "expected_improvement",
    "PI": "probability_improvement",
    "LCB": "lower_confidence_bound",
    "RANDOM": "random"
}

# Default acquisition function for Bayesian optimization
DEFAULT_ACQUISITION = "EI"

# Compression settings
COMPRESSION_LEVEL = 9  # Maximum compression level (0-9)

# Pattern recognition constants
PATTERN_COMPLETION_THRESHOLD = 0.75  # Threshold for pattern completion (0.0-1.0)
PATTERN_STRENGTH_LEVELS = {
    "WEAK": 0.3,
    "MODERATE": 0.5,
    "STRONG": 0.7,
    "VERY_STRONG": 0.9
}
MIN_PATTERN_BARS = 5  # Minimum number of bars for pattern detection
MAX_PATTERN_BARS = 100  # Maximum number of bars for pattern detection

# Support and resistance constants
SUPPORT_RESISTANCE_METHODS = [
    "price_levels",
    "moving_average",
    "fibonacci",
    "pivot_points",
    "volume_profile",
    "fractal",
    "regression"
]
ZONE_CONFIDENCE_LEVELS = {
    "LOW": 0.3,
    "MEDIUM": 0.6,
    "HIGH": 0.85,
    "VERY_HIGH": 0.95
}
ZONE_TYPES = [
    "support",
    "resistance",
    "dynamic_support",
    "dynamic_resistance",
    "demand",
    "supply"
]

# Optimization constants
OPTIMIZATION_DIRECTION = {
    "MAXIMIZE": 1,
    "MINIMIZE": -1
}
DEFAULT_PARAM_BOUNDS = {
    "continuous": (0.0, 1.0),
    "integer": (1, 100),
    "categorical": None
}
MAX_PARALLEL_EVALUATIONS = 8
GP_RANDOM_RESTARTS = 5

# Platform constants
PLATFORMS = ["windows", "linux", "macos"]

# Data retention policies
MARKET_DATA_RETENTION_POLICY = {
    "1m": 7,    # 7 days for 1-minute data
    "5m": 30,   # 30 days for 5-minute data
    "15m": 60,  # 60 days for 15-minute data
    "1h": 180,  # 180 days for 1-hour data
    "4h": 365,  # 365 days for 4-hour data
    "1d": 1825, # 5 years for daily data
    "1w": 3650  # 10 years for weekly data
}

# Intelligence module constants
INTELLIGENCE_MODULES = [
    "pattern_recognition",
    "loophole_detection",
    "adaptive_learning"
]

DEFAULT_MODULE_CONFIG = {
    "enabled": True,
    "priority": "normal",
    "max_threads": 4,
    "max_memory_mb": 1024,
    "cache_ttl_seconds": 300
}

PATTERN_RECOGNITION_TIMEFRAMES = ["1m", "5m", "15m", "1h", "4h", "1d"]

# Signal types and directions
SIGNAL_TYPES = {
    "ENTRY": "entry",
    "EXIT": "exit",
    "STOP_LOSS": "stop_loss",
    "TAKE_PROFIT": "take_profit",
    "TRAILING_STOP": "trailing_stop",
    "POSITION_SIZE": "position_size",
    "RISK_ADJUSTMENT": "risk_adjustment"
}

POSITION_DIRECTION = {
    "LONG": "long",
    "SHORT": "short",
    "NEUTRAL": "neutral"
}

# Risk management constants
RISK_MANAGER_UPDATE_INTERVAL = 60  # seconds
CIRCUIT_BREAKER_THRESHOLDS = {
    "VOLATILITY": 3.0,  # Standard deviations above normal
    "DRAWDOWN": 0.15,   # 15% drawdown
    "LOSS_STREAK": 5,   # 5 consecutive losses
    "PROFIT_DEVIATION": 0.3  # 30% deviation from expected profit
}

DRAWDOWN_PROTECTION_LEVELS = {
    "WARNING": 0.10,    # 10% drawdown
    "REDUCE_RISK": 0.15, # 15% drawdown
    "STOP_TRADING": 0.20 # 20% drawdown
}

MAX_ALLOWED_DRAWDOWN = 0.25  # 25% maximum allowed drawdown

EXPOSURE_LIMITS = {
    "MAX_PER_ASSET": 0.20,      # 20% of portfolio per asset
    "MAX_PER_SECTOR": 0.40,     # 40% of portfolio per sector
    "MAX_CORRELATED_ASSETS": 0.60, # 60% of portfolio in correlated assets
    "MAX_LEVERAGE": 3.0         # 3x maximum leverage
}

DEFAULT_MAX_RISK_PER_TRADE = 0.02  # 2% of account per trade
DEFAULT_BASE_POSITION_SIZE = 0.01  # 1% of account as base position size
DEFAULT_GROWTH_FACTOR = 1.0
PARTIAL_CLOSE_LEVELS = [0.25, 0.5, 0.75]
<<<<<<< HEAD
=======
DEFAULT_FIXED_STOP_PERCENTAGE = 0.02
DEFAULT_MIN_STOP_DISTANCE = 0.001

DEFAULT_GROWTH_FACTOR = 1.0  # Growth factor for compounding position sizes

>>>>>>> 6c89111b
MAX_LEVERAGE_BINANCE = 125
MAX_LEVERAGE_DERIV = 100
DEFAULT_STOP_LOSS_MULTIPLIER = 1.5
DEFAULT_TAKE_PROFIT_MULTIPLIER = 2.0
<<<<<<< HEAD
POSITION_SIZE_PRECISION = 4
=======
DEFAULT_TRAILING_ACTIVATION_PERCENTAGE = 0.01
DEFAULT_TRAILING_CALLBACK_RATE = 0.005
MAX_STOP_LEVELS = 5
DEFAULT_CHANDELIER_EXIT_MULTIPLIER = 3.0
POSITION_SIZE_PRECISION = 4
POSITION_SIZE_PRECISION = 4

DEFAULT_GROWTH_FACTOR = 1.0


DEFAULT_GROWTH_FACTOR = 1.02  # default account growth factor per period
DEFAULT_STOP_LOSS_MULTIPLIER = 1.5
DEFAULT_TAKE_PROFIT_MULTIPLIER = 2.0
POSITION_SIZE_PRECISION = 4
PARTIAL_CLOSE_LEVELS = [0.25, 0.5, 0.75]
>>>>>>> 6c89111b

MAX_POSITION_CORRELATION = 0.7  # Maximum allowed correlation between positions
CORRELATION_LOOKBACK_PERIODS = 100  # Periods to look back for correlation calculation

DEFAULT_ATR_PERIODS = 14  # Default periods for ATR calculation
DEFAULT_ATR_MULTIPLIER = 2.0  # Default multiplier for ATR-based stops
DEFAULT_FIXED_STOP_PERCENTAGE = 0.02  # 2% fixed stop loss
DEFAULT_MIN_STOP_DISTANCE = 0.01      # 1% minimum stop distance
DEFAULT_TRAILING_ACTIVATION_PERCENTAGE = 0.5  # Activate trailing stop at 50% of target
DEFAULT_TRAILING_CALLBACK_RATE = 0.2            # 20% callback for trailing stop
MAX_STOP_LEVELS = 4
DEFAULT_CHANDELIER_EXIT_MULTIPLIER = 3.0
PARTIAL_CLOSE_LEVELS = [0.25, 0.5, 0.75]

DEFAULT_FIXED_STOP_PERCENTAGE = 2.0  # Fixed % stop for initial stop-loss
DEFAULT_MIN_STOP_DISTANCE = 0.01  # Minimum stop distance as fraction of price
DEFAULT_TRAILING_ACTIVATION_PERCENTAGE = 1.0  # Profit % to activate trailing stop
DEFAULT_TRAILING_CALLBACK_RATE = 0.5  # Callback rate for trailing stop
MAX_STOP_LEVELS = 3
DEFAULT_CHANDELIER_EXIT_MULTIPLIER = 3.0

RECOVERY_STRATEGIES = {
    "REDUCE_POSITION_SIZE": "reduce_position_size",
    "INCREASE_WIN_RATE": "increase_win_rate",
    "REDUCE_TRADING_FREQUENCY": "reduce_trading_frequency",
    "SWITCH_STRATEGY": "switch_strategy",
    "PAUSE_TRADING": "pause_trading"
}

ACCOUNT_STATES = {
    "HEALTHY": "healthy",
    "WARNING": "warning",
    "CRITICAL": "critical",
    "RECOVERY": "recovery"
}

# Order and position constants
ORDER_TYPE_MAP = {
    "MARKET": "market",
    "LIMIT": "limit",
    "STOP": "stop",
    "STOP_LIMIT": "stop_limit",
    "TAKE_PROFIT": "take_profit",
    "TAKE_PROFIT_LIMIT": "take_profit_limit",
    "TRAILING_STOP": "trailing_stop"
}

ORDER_SIDE_MAP = {
    "BUY": "buy",
    "SELL": "sell"
}

ORDER_STATUS_MAP = {
    "NEW": "new",
    "PARTIALLY_FILLED": "partially_filled",
    "FILLED": "filled",
    "CANCELED": "canceled",
    "REJECTED": "rejected",
    "EXPIRED": "expired"
}

POSITION_SIDE_MAP = {
    "LONG": "long",
    "SHORT": "short"
}

POSITION_STATUS_MAP = {
    "OPEN": "open",
    "CLOSED": "closed",
    "PARTIALLY_CLOSED": "partially_closed"
}

TIME_IN_FORCE_MAP = {
    "GTC": "gtc",  # Good Till Canceled
    "IOC": "ioc",  # Immediate Or Cancel
    "FOK": "fok",  # Fill Or Kill
    "GTD": "gtd"   # Good Till Date
}

# Execution engine constants
EXECUTION_COOLDOWN_MS = 100  # Milliseconds between execution attempts
MAX_EXECUTION_TIME_MS = 5000  # Maximum execution time in milliseconds
MAX_RETRY_ATTEMPTS = 3  # Maximum number of retry attempts for execution

TICK_SIZE_MAPPING = {
    "BTC/USD": 0.5,
    "ETH/USD": 0.05,
    "EUR/USD": 0.00001,
    "GBP/USD": 0.00001,
    "USD/JPY": 0.001,
    "DEFAULT": 0.00001
}

LIQUIDITY_THRESHOLDS = {
    "LOW": 10000,
    "MEDIUM": 100000,
    "HIGH": 1000000
}

ORDER_BOOK_LEVELS = 10  # Number of order book levels to track

# Machine learning constants
ML_MODEL_TYPES = {
    "CLASSIFICATION": "classification",
    "REGRESSION": "regression",
    "REINFORCEMENT": "reinforcement",
    "UNSUPERVISED": "unsupervised",
    "ENSEMBLE": "ensemble"
}

FEATURE_IMPORTANCE_METHODS = {
    "PERMUTATION": "permutation",
    "SHAP": "shap",
    "FEATURE_IMPORTANCE": "feature_importance"
}

MODEL_SAVE_PATH = "./models"
TRADING_CUTOFFS = {
    "MIN_CONFIDENCE": 0.65,
    "MIN_ACCURACY": 0.60,
    "MIN_SHARPE": 0.5
}

MODEL_REGISTRY_CONFIG = {
    "path": "./models/registry",
    "backup_frequency": 24,  # hours
    "max_versions": 5
}

FEATURE_IMPORTANCE_CONFIG = {
    "n_permutations": 10,
    "n_repeats": 3,
    "random_state": 42
}

DEFAULT_LOOKBACK_PERIODS = 100
DEFAULT_CONFIDENCE_LEVELS = {
    "LOW": 0.3,
    "MEDIUM": 0.5,
    "HIGH": 0.7,
    "VERY_HIGH": 0.9
}

DEFAULT_MODEL_TYPES = ["gradient_boosting", "random_forest", "neural_network"]
DEFAULT_PAIR_CORR_THRESHOLD = 0.7

REWARD_FUNCTIONS = {
    "SHARPE": "sharpe",
    "SORTINO": "sortino",
    "PROFIT": "profit",
    "CALMAR": "calmar"
}

# Genetic algorithm constants
GENETIC_POPULATION_SIZE = 50
GENETIC_GENERATIONS = 30

# GPU settings
GPU_MEMORY_LIMIT = 0.8  # 80% of GPU memory
GPU_MEMORY_GROWTH = True
DEFAULT_GPU_ID = 0

# Strategy constants
RISK_LEVELS = {
    "VERY_LOW": 1,
    "LOW": 2,
    "MEDIUM": 3,
    "HIGH": 4,
    "VERY_HIGH": 5
}

TREND_FOLLOWING_CONFIG = {
    "fast_period": 20,
    "slow_period": 50,
    "signal_period": 9,
    "atr_period": 14,
    "atr_multiplier": 2.0
}

DIRECTIONAL_BIAS_THRESHOLD = 0.6
FILTER_STRENGTH_LEVELS = {
    "WEAK": 0.3,
    "MODERATE": 0.5,
    "STRONG": 0.7,
    "VERY_STRONG": 0.9
}

SWING_TRADING_CONFIG = {
    "swing_detection_periods": 20,
    "min_swing_size": 0.01,
    "max_swing_lookback": 100
}

MAX_SCALP_DURATION = 60 * 60  # 1 hour in seconds

# Monitoring constants
MONITORING_CONFIG = {
    "log_level": "info",
    "metrics_interval": 60,  # seconds
    "health_check_interval": 300,  # seconds
    "alert_channels": ["console", "email"]
}

SERVICE_STATUS = {
    "STARTING": "starting",
    "RUNNING": "running",
    "DEGRADED": "degraded",
    "STOPPED": "stopped",
    "ERROR": "error"
}

DASHBOARD_SECTIONS = [
    "overview",
    "performance",
    "risk",
    "signals",
    "positions",
    "system"
]

METRICS_CATEGORIES = {
    "PERFORMANCE": "performance",
    "RISK": "risk",
    "SYSTEM": "system",
    "TRADING": "trading"
}

TRADING_METRIC_THRESHOLDS = {
    "win_rate": {
        "warning": 0.4,
        "critical": 0.3
    },
    "profit_factor": {
        "warning": 1.2,
        "critical": 1.0
    },
    "drawdown": {
        "warning": 0.15,
        "critical": 0.25
    }
}

METRIC_TYPES = {
    "COUNTER": "counter",
    "GAUGE": "gauge",
    "HISTOGRAM": "histogram",
    "SUMMARY": "summary"
}

PERFORMANCE_METRICS = [
    "win_rate",
    "profit_factor",
    "sharpe_ratio",
    "sortino_ratio",
    "max_drawdown",
    "average_profit",
    "average_loss"
]

SYSTEM_METRICS = [
    "cpu_usage",
    "memory_usage",
    "disk_usage",
    "network_latency",
    "request_count",
    "error_count"
]

METRIC_PRIORITIES = {
    "HIGH": "high",
    "MEDIUM": "medium",
    "LOW": "low"
}

LOG_PATTERNS = {
    "ERROR": r"(?i)(error|exception|fail|traceback)",
    "WARNING": r"(?i)(warning|warn|deprecated)",
    "CRITICAL": r"(?i)(critical|fatal|crash)"
}

# Alerting constants
ALERT_LEVELS = {
    "INFO": "info",
    "WARNING": "warning",
    "ERROR": "error",
    "CRITICAL": "critical"
}

ALERT_TYPES = {
    "SYSTEM": "system",
    "TRADING": "trading",
    "SECURITY": "security",
    "PERFORMANCE": "performance"
}

ALERT_CHANNELS = {
    "CONSOLE": "console",
    "EMAIL": "email",
    "SMS": "sms",
    "WEBHOOK": "webhook",
    "PUSH": "push"
}

# Loophole detection constants
INEFFICIENCY_DETECTION_THRESHOLDS = {
    "price_deviation": 0.02,  # 2% price deviation
    "volume_spike": 3.0,      # 3x normal volume
    "bid_ask_spread": 0.01,   # 1% bid-ask spread
    "order_book_imbalance": 3.0  # 3x imbalance
}

MAX_INEFFICIENCY_AGE = 3600  # Maximum age of inefficiency in seconds

MIN_PROFITABLE_SPREAD_PERCENT = 0.5  # 0.5% minimum profitable spread
MIN_LIQUIDITY_REQUIREMENTS = {
    "BTC/USD": 5.0,    # 5 BTC minimum liquidity
    "ETH/USD": 50.0,   # 50 ETH minimum liquidity
    "EUR/USD": 100000, # 100K EUR minimum liquidity
    "DEFAULT": 1000    # Default minimum liquidity
}

# Exchange fee structures
EXCHANGE_FEE_STRUCTURES = {
    "binance": {
        "maker": 0.001,  # 0.1% maker fee
        "taker": 0.001,  # 0.1% taker fee
        "withdrawal": {
            "BTC": 0.0005,
            "ETH": 0.005,
            "USDT": 25.0,
            "DEFAULT": 0.01
        }
    },
    "deriv": {
        "maker": 0.0,    # 0% maker fee
        "taker": 0.0025, # 0.25% taker fee
        "withdrawal": {
            "BTC": 0.0008,
            "ETH": 0.01,
            "DEFAULT": 0.02
        }
    }
}

# Default confidence threshold for pattern detection
DEFAULT_CONFIDENCE_THRESHOLD = 0.65

# Genetic algorithm parameters
GENETIC_MUTATION_RATE = 0.05
GENETIC_CROSSOVER_RATE = 0.7
GENETIC_POPULATION_SIZE = 100
GENETIC_ELITE_SIZE = 5
GENETIC_MAX_GENERATIONS = 50
GENETIC_SELECTION_PRESSURE = 1.5
GENETIC_ELITISM_RATE = 0.1
GENETIC_TOURNAMENT_SIZE = 3
MAX_THREADS = 8
MIN_FITNESS = 0.0

# Network constants
NETWORK_IDS = {
    "ETHEREUM": 1,
    "BINANCE_SMART_CHAIN": 56,
    "POLYGON": 137,
    "ARBITRUM": 42161,
    "OPTIMISM": 10,
    "AVALANCHE": 43114
}

# HTTP constants
HTTP_SUCCESS_CODES = [200, 201, 202, 203, 204, 205, 206]
HTTP_RETRY_CODES = [408, 429, 500, 502, 503, 504]
HTTP_FATAL_CODES = [400, 401, 403, 404, 405, 406, 409, 410]

# WebSocket constants
WS_DEFAULT_PING_INTERVAL = 30  # seconds
WS_DEFAULT_PING_TIMEOUT = 10   # seconds

# Feed constants
EXCHANGE_NAMES = [
    "binance",
    "coinbase",
    "kraken",
    "deriv",
    "oanda"
]

FEED_TYPES = {
    "MARKET_DATA": "market_data",
    "NEWS": "news",
    "SOCIAL": "social",
    "ONCHAIN": "onchain",
    "DARK_WEB": "dark_web",
    "REGIME": "regime"
}

FEED_STATUS = {
    "CONNECTED": "connected",
    "DISCONNECTED": "disconnected",
    "RECONNECTING": "reconnecting",
    "ERROR": "error"
}

# Data constants
DATA_SOURCES = {
    "EXCHANGE": "exchange",
    "DATABASE": "database",
    "FILE": "file",
    "API": "api",
    "SIMULATION": "simulation"
}

SYSTEM_COMPONENT_TYPES = {
    "SERVICE": "service",
    "DATABASE": "database",
    "CACHE": "cache",
    "API": "api",
    "UI": "ui"
}

# Voting and confidence constants
VOTE_THRESHOLDS = {
    "STRONG_CONSENSUS": 0.8,
    "CONSENSUS": 0.6,
    "MAJORITY": 0.5,
    "PLURALITY": 0.4
}

COUNCIL_WEIGHTS = {
    "MASTER": 1.0,
    "ASSET": 0.8,
    "REGIME": 0.9,
    "TIMEFRAME": 0.7
}

CONFIDENCE_LEVELS = {
    "VERY_LOW": 0.2,
    "LOW": 0.4,
    "MEDIUM": 0.6,
    "HIGH": 0.8,
    "VERY_HIGH": 0.95
}

MIN_CONFIDENCE_THRESHOLD = 0.5

# Scenario constants
VOLATILITY_LEVELS = {
    "VERY_LOW": 0.5,
    "LOW": 0.75,
    "NORMAL": 1.0,
    "HIGH": 1.5,
    "VERY_HIGH": 2.0,
    "EXTREME": 3.0
}

SCENARIO_TYPES = {
    "HISTORICAL": "historical",
    "SYNTHETIC": "synthetic",
    "STRESS_TEST": "stress_test",
    "MONTE_CARLO": "monte_carlo",
    "CUSTOM": "custom"
}

# Voice advisor constants
VOICE_ADVISOR_MODES = {
    "CONCISE": "concise",
    "DETAILED": "detailed",
    "TECHNICAL": "technical",
    "BEGINNER": "beginner"
}

# Window size constants
DEFAULT_WINDOW_SIZES = {
    "VERY_SHORT": 5,
    "SHORT": 20,
    "MEDIUM": 50,
    "LONG": 100,
    "VERY_LONG": 200
}

# Feature transformer constants
FEATURE_TRANSFORMERS = {
    "NORMALIZER": "normalizer",
    "SCALER": "scaler",
    "ENCODER": "encoder",
    "FILTER": "filter",
    "AGGREGATOR": "aggregator"
}

# Signal confidence constants
SignalConfidence = {
    "VERY_LOW": 0.2,
    "LOW": 0.4,
    "MEDIUM": 0.6,
    "HIGH": 0.8,
    "VERY_HIGH": 0.95
}

# Signal type enum
SignalType = {
    "ENTRY": "entry",
    "EXIT": "exit",
    "STOP_LOSS": "stop_loss",
    "TAKE_PROFIT": "take_profit"
}

# Order type enum
OrderType = {
    "MARKET": "market",
    "LIMIT": "limit",
    "STOP": "stop",
    "STOP_LIMIT": "stop_limit"
}

# Order side enum
OrderSide = {
    "BUY": "buy",
    "SELL": "sell"
}

# Asset classes
ASSET_CLASSES = {
    "CRYPTO": "crypto",
    "FOREX": "forex",
    "STOCKS": "stocks",
    "INDICES": "indices",
    "COMMODITIES": "commodities",
    "FUTURES": "futures",
    "OPTIONS": "options"
}

# Data processing constants
MARKET_DATA_CHUNK_SIZE = 1000  # Number of candles to process in one chunk

# Signal strength constants
SIGNAL_STRENGTHS = {
    "VERY_WEAK": 0.2,
    "WEAK": 0.4,
    "MODERATE": 0.6,
    "STRONG": 0.8,
    "VERY_STRONG": 0.95
}

# Data processing worker constants
MARKET_DATA_MAX_WORKERS = 8

# User roles for authentication and authorization
USER_ROLES = {
    "ADMIN": "admin",
    "TRADER": "trader",
    "ANALYST": "analyst",
    "VIEWER": "viewer",
    "SYSTEM": "system",
    "API": "api"
}

# Data priority levels for processing
DATA_PRIORITY_LEVELS = {
    "CRITICAL": 0,
    "HIGH": 1,
    "NORMAL": 2,
    "LOW": 3,
    "BACKGROUND": 4
}

# Exchange-specific order types
BINANCE_ORDER_TYPES = {
    "MARKET": "MARKET",
    "LIMIT": "LIMIT",
    "STOP_LOSS": "STOP_LOSS",
    "STOP_LOSS_LIMIT": "STOP_LOSS_LIMIT",
    "TAKE_PROFIT": "TAKE_PROFIT",
    "TAKE_PROFIT_LIMIT": "TAKE_PROFIT_LIMIT",
    "LIMIT_MAKER": "LIMIT_MAKER"
}

DERIV_ORDER_TYPES = {
    "MARKET": "MARKET",
    "LIMIT": "LIMIT",
    "STOP": "STOP",
    "STOP_LIMIT": "STOP_LIMIT"
}

# Order status mappings
BINANCE_ORDER_STATUS_MAP = {
    "NEW": OrderStatus.NEW.value,
    "PARTIALLY_FILLED": OrderStatus.PARTIALLY_FILLED.value,
    "FILLED": OrderStatus.FILLED.value,
    "CANCELED": OrderStatus.CANCELED.value,
    "PENDING_CANCEL": OrderStatus.PENDING_CANCEL.value,
    "REJECTED": OrderStatus.REJECTED.value,
    "EXPIRED": OrderStatus.EXPIRED.value
}

DERIV_ORDER_STATUS_MAP = {
    "open": OrderStatus.NEW.value,
    "pending": OrderStatus.NEW.value,
    "filled": OrderStatus.FILLED.value,
    "partially_filled": OrderStatus.PARTIALLY_FILLED.value,
    "cancelled": OrderStatus.CANCELED.value,
    "rejected": OrderStatus.REJECTED.value,
    "expired": OrderStatus.EXPIRED.value
}

# Execution parameters
MAX_SLIPPAGE_PERCENT = 0.5  # Maximum allowed slippage in percent
MAX_RETRY_ATTEMPTS = 3      # Maximum number of retry attempts for failed orders<|MERGE_RESOLUTION|>--- conflicted
+++ resolved
@@ -911,12 +911,10 @@
     'DEFAULT_MAX_CORRELATED_TRADES', 'DEFAULT_MAX_DRAWDOWN_PERCENT',
     'DEFAULT_PROFIT_FACTOR_THRESHOLD', 'DEFAULT_WIN_RATE_THRESHOLD',
     'DEFAULT_TRAILING_STOP_ACTIVATION', 'DEFAULT_KELLY_FRACTION',
-<<<<<<< HEAD
     'DEFAULT_STOP_LOSS_MULTIPLIER', 'DEFAULT_TAKE_PROFIT_MULTIPLIER',
     'DEFAULT_GROWTH_FACTOR', 'PARTIAL_CLOSE_LEVELS',
     'POSITION_SIZE_PRECISION', 'MAX_LEVERAGE_BINANCE', 'MAX_LEVERAGE_DERIV',
     
-=======
     'DEFAULT_GROWTH_FACTOR', 'PARTIAL_CLOSE_LEVELS', 'DEFAULT_FIXED_STOP_PERCENTAGE',
     'DEFAULT_MIN_STOP_DISTANCE', 'DEFAULT_TRAILING_ACTIVATION_PERCENTAGE',
     'DEFAULT_TRAILING_CALLBACK_RATE', 'MAX_STOP_LEVELS',
@@ -956,7 +954,6 @@
     'POSITION_SIZE_PRECISION', 'MAX_LEVERAGE_BINANCE', 'MAX_LEVERAGE_DERIV',
     'DEFAULT_GROWTH_FACTOR', 'PARTIAL_CLOSE_LEVELS',
 
->>>>>>> 6c89111b
     # Notification enums
     'NotificationType', 'NotificationPriority', 'NotificationChannel',
     
@@ -1511,21 +1508,16 @@
 DEFAULT_BASE_POSITION_SIZE = 0.01  # 1% of account as base position size
 DEFAULT_GROWTH_FACTOR = 1.0
 PARTIAL_CLOSE_LEVELS = [0.25, 0.5, 0.75]
-<<<<<<< HEAD
-=======
 DEFAULT_FIXED_STOP_PERCENTAGE = 0.02
 DEFAULT_MIN_STOP_DISTANCE = 0.001
 
 DEFAULT_GROWTH_FACTOR = 1.0  # Growth factor for compounding position sizes
 
->>>>>>> 6c89111b
 MAX_LEVERAGE_BINANCE = 125
 MAX_LEVERAGE_DERIV = 100
 DEFAULT_STOP_LOSS_MULTIPLIER = 1.5
 DEFAULT_TAKE_PROFIT_MULTIPLIER = 2.0
-<<<<<<< HEAD
 POSITION_SIZE_PRECISION = 4
-=======
 DEFAULT_TRAILING_ACTIVATION_PERCENTAGE = 0.01
 DEFAULT_TRAILING_CALLBACK_RATE = 0.005
 MAX_STOP_LEVELS = 5
@@ -1541,7 +1533,6 @@
 DEFAULT_TAKE_PROFIT_MULTIPLIER = 2.0
 POSITION_SIZE_PRECISION = 4
 PARTIAL_CLOSE_LEVELS = [0.25, 0.5, 0.75]
->>>>>>> 6c89111b
 
 MAX_POSITION_CORRELATION = 0.7  # Maximum allowed correlation between positions
 CORRELATION_LOOKBACK_PERIODS = 100  # Periods to look back for correlation calculation
