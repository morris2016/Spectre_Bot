--- conflicted
+++ resolved
@@ -10,10 +10,7 @@
 import os
 import enum
 from pathlib import Path
-<<<<<<< HEAD
-
-=======
->>>>>>> 911ae9aa
+
 
 # System information
 VERSION = "1.0.0"
@@ -293,18 +290,12 @@
 
 # ======================================
 DEFAULT_FEATURE_PARAMS = {}  # Default parameters for feature calculations
-<<<<<<< HEAD
 # Exchange and Trading Constants
 # ======================================
 
-=======
-
 DEFAULT_FEATURE_PARAMS = {}
 DEFAULT_FEATURE_PARAMS = {}  # Default parameters for feature calculations
 
-# Exchange and Trading Constants
-# ======================================
->>>>>>> 911ae9aa
 
 # Supported exchanges
 class Exchange(enum.Enum):
@@ -359,10 +350,7 @@
 # Aliases for backward compatibility
 ORDER_TYPE = OrderType
 
-<<<<<<< HEAD
-
-=======
->>>>>>> 911ae9aa
+
 # Order sides
 class OrderSide(enum.Enum):
     BUY = "buy"
@@ -371,28 +359,19 @@
 
 ORDER_SIDES = [side.value for side in OrderSide]
 
-<<<<<<< HEAD
-
-=======
->>>>>>> 911ae9aa
+
 # Position side (alias for backward compatibility with PositionType)
 class PositionSide(enum.Enum):
     LONG = "long"
     SHORT = "short"
 
-<<<<<<< HEAD
-
-=======
->>>>>>> 911ae9aa
+
 POSITION_SIDES = [ps.value for ps in PositionSide]
 
 # Backward compatibility
 POSITION_SIDE = PositionSide
 
-<<<<<<< HEAD
-
-=======
->>>>>>> 911ae9aa
+
 # Position types (deprecated, use PositionSide)
 class PositionType(enum.Enum):
     LONG = "long"
@@ -424,19 +403,13 @@
     CLOSED = "closed"
     FAILED = "failed"
 
-<<<<<<< HEAD
-
-=======
->>>>>>> 911ae9aa
+
 POSITION_STATUSES = [ps.value for ps in PositionStatus]
 
 # Backward compatibility
 POSITION_STATUS = PositionStatus
 
-<<<<<<< HEAD
-
-=======
->>>>>>> 911ae9aa
+
 # Trigger types for stop and take profit orders
 class TriggerType(enum.Enum):
     PRICE = "price"  # Regular price based trigger
@@ -1091,7 +1064,6 @@
     "FEATURE_PRIORITY_LEVELS",
     "DEFAULT_FEATURE_PARAMS",  # Added
     # Exchange and trading enums
-<<<<<<< HEAD
     "Exchange",
     "AssetClass",
     "Timeframe",
@@ -1121,7 +1093,6 @@
     "POSITION_STATUSES",
     "POSITION_SIDE",
     "POSITION_STATUS",
-=======
     'Exchange', 'AssetClass', 'Timeframe', 'OrderType', 'OrderSide',
     'PositionSide', 'PositionType', 'OrderStatus', 'PositionStatus',
     'TriggerType', 'TimeInForce',
@@ -1130,7 +1101,7 @@
     'ORDER_TYPE', 'ORDER_STATUS', 'TIME_IN_FORCE',
     'POSITION_SIDES', 'ORDER_STATUSES', 'POSITION_STATUSES', 'POSITION_SIDE', 'POSITION_STATUS',
     
->>>>>>> 911ae9aa
+
     # Feature and pattern enums
     "IndicatorCategory",
     "CandlestickPattern",
@@ -1154,7 +1125,7 @@
     "ArbitrageType",
     "InefficiencyPattern",
     # Risk management enums
-<<<<<<< HEAD
+
     "RiskControlMethod",
     "PositionSizingMethod",
     "ExecutionAlgorithm",
@@ -1173,7 +1144,6 @@
     "POSITION_SIZE_PRECISION",
     "MAX_LEVERAGE_BINANCE",
     "MAX_LEVERAGE_DERIV",
-=======
     'RiskControlMethod', 'PositionSizingMethod', 'ExecutionAlgorithm',
     'DEFAULT_RISK_PERCENT_PER_TRADE', 'DEFAULT_MAX_OPEN_TRADES',
     'DEFAULT_MAX_CORRELATED_TRADES', 'DEFAULT_MAX_DRAWDOWN_PERCENT',
@@ -1230,7 +1200,6 @@
     'POSITION_SIZE_PRECISION', 'MAX_LEVERAGE_BINANCE', 'MAX_LEVERAGE_DERIV',
     'DEFAULT_GROWTH_FACTOR', 'PARTIAL_CLOSE_LEVELS',
 
->>>>>>> 911ae9aa
     # Notification enums
     "NotificationType",
     "NotificationPriority",
@@ -1927,10 +1896,8 @@
 
 DEFAULT_MAX_RISK_PER_TRADE = 0.02  # 2% of account per trade
 DEFAULT_BASE_POSITION_SIZE = 0.01  # 1% of account as base position size
-<<<<<<< HEAD
 DEFAULT_GROWTH_FACTOR = 1.05  # Growth factor for scaling position size
 PARTIAL_CLOSE_LEVELS = [0.25, 0.5, 0.75]  # Fractions for scaling out of trades
-=======
 DEFAULT_GROWTH_FACTOR = 1.0  # Growth factor for scaling position sizes
 PARTIAL_CLOSE_LEVELS = [0.5, 0.75, 1.0]  # Fractions to close positions
 DEFAULT_GROWTH_FACTOR = 1.0  # Account growth factor for compounding
@@ -1941,14 +1908,12 @@
 DEFAULT_TRAILING_CALLBACK_RATE = 0.005
 MAX_STOP_LEVELS = 3
 DEFAULT_CHANDELIER_EXIT_MULTIPLIER = 3.0
->>>>>>> 911ae9aa
 MAX_LEVERAGE_BINANCE = 125
 MAX_LEVERAGE_DERIV = 100
 DEFAULT_STOP_LOSS_MULTIPLIER = 1.5
 DEFAULT_TAKE_PROFIT_MULTIPLIER = 2.0
 POSITION_SIZE_PRECISION = 4
-<<<<<<< HEAD
-=======
+
 
 
 DEFAULT_GROWTH_FACTOR = 1.05  # Growth factor for compounding calculations
@@ -1998,7 +1963,6 @@
 DEFAULT_TAKE_PROFIT_MULTIPLIER = 2.0
 POSITION_SIZE_PRECISION = 4
 PARTIAL_CLOSE_LEVELS = [0.25, 0.5, 0.75]
->>>>>>> 911ae9aa
 
 MAX_POSITION_CORRELATION = 0.7  # Maximum allowed correlation between positions
 CORRELATION_LOOKBACK_PERIODS = 100  # Periods to look back for correlation calculation
@@ -2046,14 +2010,11 @@
     "TRAILING_STOP": "trailing_stop",
 }
 
-<<<<<<< HEAD
 ORDER_SIDE_MAP = {"BUY": "buy", "SELL": "sell"}
-=======
 ORDER_SIDE_MAP = {
     "BUY": "buy",
     "SELL": "sell"
 }
->>>>>>> 911ae9aa
 
 ORDER_STATUS_MAP = {
     "NEW": "new",
@@ -2064,14 +2025,11 @@
     "EXPIRED": "expired",
 }
 
-<<<<<<< HEAD
 POSITION_SIDE_MAP = {"LONG": "long", "SHORT": "short"}
-=======
 POSITION_SIDE_MAP = {
     "LONG": "long",
     "SHORT": "short"
 }
->>>>>>> 911ae9aa
 
 POSITION_STATUS_MAP = {
     "OPEN": "open",
@@ -2457,7 +2415,6 @@
     "TAKE_PROFIT": "take_profit",
 }
 
-<<<<<<< HEAD
 # Order type enum
 OrderType = {
     "MARKET": "market",
@@ -2468,8 +2425,6 @@
 
 # Order side enum
 OrderSide = {"BUY": "buy", "SELL": "sell"}
-=======
->>>>>>> 911ae9aa
 
 # Asset classes
 ASSET_CLASSES = {
