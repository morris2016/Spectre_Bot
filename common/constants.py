--- conflicted
+++ resolved
@@ -650,15 +650,12 @@
 DEFAULT_WIN_RATE_THRESHOLD = 65.0  # Minimum win percentage
 DEFAULT_TRAILING_STOP_ACTIVATION = 1.0  # % profit to activate trailing stop
 DEFAULT_KELLY_FRACTION = 0.5  # Half Kelly for conservative sizing
-<<<<<<< HEAD
 DEFAULT_GROWTH_FACTOR = 1.05  # Growth factor for compounding calculations
 PARTIAL_CLOSE_LEVELS = [0.25, 0.5, 0.75]  # Portion of position to close at milestones
-=======
 DEFAULT_GROWTH_FACTOR = 1.0  # Base account growth multiplier
 
 DEFAULT_GROWTH_FACTOR = 1.05  # Growth multiplier for compounding strategies
 PARTIAL_CLOSE_LEVELS = [0.25, 0.5, 0.75]
->>>>>>> 4be896a6
 
 #======================================
 # Notification Constants
@@ -919,11 +916,9 @@
     'DEFAULT_TRAILING_STOP_ACTIVATION', 'DEFAULT_KELLY_FRACTION',
     'DEFAULT_GROWTH_FACTOR', 'PARTIAL_CLOSE_LEVELS',
     'DEFAULT_STOP_LOSS_MULTIPLIER', 'DEFAULT_TAKE_PROFIT_MULTIPLIER',
-<<<<<<< HEAD
-=======
+
     'DEFAULT_STOP_LOSS_MULTIPLIER', 'DEFAULT_TAKE_PROFIT_MULTIPLIER',
     'DEFAULT_GROWTH_FACTOR', 'PARTIAL_CLOSE_LEVELS',
->>>>>>> 4be896a6
     'POSITION_SIZE_PRECISION', 'MAX_LEVERAGE_BINANCE', 'MAX_LEVERAGE_DERIV',
     
     'DEFAULT_GROWTH_FACTOR', 'PARTIAL_CLOSE_LEVELS', 'DEFAULT_FIXED_STOP_PERCENTAGE',
@@ -1517,8 +1512,7 @@
 
 DEFAULT_MAX_RISK_PER_TRADE = 0.02  # 2% of account per trade
 DEFAULT_BASE_POSITION_SIZE = 0.01  # 1% of account as base position size
-<<<<<<< HEAD
-=======
+
 DEFAULT_GROWTH_FACTOR = 1.1  # Growth multiplier for compounding gains
 PARTIAL_CLOSE_LEVELS = [0.5, 0.75, 0.9]  # Percentage levels for scaling out
 DEFAULT_GROWTH_FACTOR = 1.0
@@ -1528,14 +1522,12 @@
 
 DEFAULT_GROWTH_FACTOR = 1.0  # Growth factor for compounding position sizes
 
->>>>>>> 4be896a6
 MAX_LEVERAGE_BINANCE = 125
 MAX_LEVERAGE_DERIV = 100
 DEFAULT_STOP_LOSS_MULTIPLIER = 1.5
 DEFAULT_TAKE_PROFIT_MULTIPLIER = 2.0
 POSITION_SIZE_PRECISION = 4
-<<<<<<< HEAD
-=======
+
 
 DEFAULT_TRAILING_ACTIVATION_PERCENTAGE = 0.01
 DEFAULT_TRAILING_CALLBACK_RATE = 0.005
@@ -1552,7 +1544,6 @@
 DEFAULT_TAKE_PROFIT_MULTIPLIER = 2.0
 POSITION_SIZE_PRECISION = 4
 PARTIAL_CLOSE_LEVELS = [0.25, 0.5, 0.75]
->>>>>>> 4be896a6
 
 MAX_POSITION_CORRELATION = 0.7  # Maximum allowed correlation between positions
 CORRELATION_LOOKBACK_PERIODS = 100  # Periods to look back for correlation calculation
