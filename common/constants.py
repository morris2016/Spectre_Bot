--- conflicted
+++ resolved
@@ -649,11 +649,9 @@
 DEFAULT_WIN_RATE_THRESHOLD = 65.0  # Minimum win percentage
 DEFAULT_TRAILING_STOP_ACTIVATION = 1.0  # % profit to activate trailing stop
 DEFAULT_KELLY_FRACTION = 0.5  # Half Kelly for conservative sizing
-<<<<<<< HEAD
 DEFAULT_GROWTH_FACTOR = 1.0  # Base account growth multiplier
-=======
+
 DEFAULT_GROWTH_FACTOR = 1.05  # Growth multiplier for compounding strategies
->>>>>>> c5380591
 PARTIAL_CLOSE_LEVELS = [0.25, 0.5, 0.75]
 
 #======================================
@@ -913,11 +911,9 @@
     'DEFAULT_MAX_CORRELATED_TRADES', 'DEFAULT_MAX_DRAWDOWN_PERCENT',
     'DEFAULT_PROFIT_FACTOR_THRESHOLD', 'DEFAULT_WIN_RATE_THRESHOLD',
     'DEFAULT_TRAILING_STOP_ACTIVATION', 'DEFAULT_KELLY_FRACTION',
-<<<<<<< HEAD
     'DEFAULT_GROWTH_FACTOR', 'PARTIAL_CLOSE_LEVELS',
     'DEFAULT_STOP_LOSS_MULTIPLIER', 'DEFAULT_TAKE_PROFIT_MULTIPLIER',
     'POSITION_SIZE_PRECISION', 'MAX_LEVERAGE_BINANCE', 'MAX_LEVERAGE_DERIV',
-=======
     'DEFAULT_STOP_LOSS_MULTIPLIER', 'DEFAULT_TAKE_PROFIT_MULTIPLIER',
     'DEFAULT_GROWTH_FACTOR', 'PARTIAL_CLOSE_LEVELS',
     'POSITION_SIZE_PRECISION', 'MAX_LEVERAGE_BINANCE', 'MAX_LEVERAGE_DERIV',
@@ -939,7 +935,6 @@
     'DEFAULT_TRAILING_CALLBACK_RATE', 'MAX_STOP_LEVELS',
     'DEFAULT_CHANDELIER_EXIT_MULTIPLIER', 'POSITION_SIZE_PRECISION',
     'MAX_LEVERAGE_BINANCE', 'MAX_LEVERAGE_DERIV', 'PARTIAL_CLOSE_LEVELS',
->>>>>>> c5380591
     
 
     'DEFAULT_STOP_LOSS_MULTIPLIER', 'DEFAULT_TAKE_PROFIT_MULTIPLIER',
@@ -1503,8 +1498,7 @@
 DEFAULT_STOP_LOSS_MULTIPLIER = 1.5
 DEFAULT_TAKE_PROFIT_MULTIPLIER = 2.0
 POSITION_SIZE_PRECISION = 4
-<<<<<<< HEAD
-=======
+
 DEFAULT_GROWTH_FACTOR = 1.0
 
 
@@ -1513,7 +1507,6 @@
 DEFAULT_TAKE_PROFIT_MULTIPLIER = 2.0
 POSITION_SIZE_PRECISION = 4
 PARTIAL_CLOSE_LEVELS = [0.25, 0.5, 0.75]
->>>>>>> c5380591
 
 MAX_POSITION_CORRELATION = 0.7  # Maximum allowed correlation between positions
 CORRELATION_LOOKBACK_PERIODS = 100  # Periods to look back for correlation calculation
