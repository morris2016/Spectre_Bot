--- conflicted
+++ resolved
@@ -909,10 +909,9 @@
     'DEFAULT_MAX_CORRELATED_TRADES', 'DEFAULT_MAX_DRAWDOWN_PERCENT',
     'DEFAULT_PROFIT_FACTOR_THRESHOLD', 'DEFAULT_WIN_RATE_THRESHOLD',
     'DEFAULT_TRAILING_STOP_ACTIVATION', 'DEFAULT_KELLY_FRACTION',
-<<<<<<< HEAD
+
     'DEFAULT_GROWTH_FACTOR', 'PARTIAL_CLOSE_LEVELS',
-=======
->>>>>>> 0f49a46c
+
     'DEFAULT_STOP_LOSS_MULTIPLIER', 'DEFAULT_TAKE_PROFIT_MULTIPLIER',
     'POSITION_SIZE_PRECISION', 'MAX_LEVERAGE_BINANCE', 'MAX_LEVERAGE_DERIV',
     
