--- conflicted
+++ resolved
@@ -914,17 +914,13 @@
     'DEFAULT_MAX_CORRELATED_TRADES', 'DEFAULT_MAX_DRAWDOWN_PERCENT',
     'DEFAULT_PROFIT_FACTOR_THRESHOLD', 'DEFAULT_WIN_RATE_THRESHOLD',
     'DEFAULT_TRAILING_STOP_ACTIVATION', 'DEFAULT_KELLY_FRACTION',
-<<<<<<< HEAD
     'DEFAULT_GROWTH_FACTOR', 'PARTIAL_CLOSE_LEVELS',
     'DEFAULT_STOP_LOSS_MULTIPLIER', 'DEFAULT_TAKE_PROFIT_MULTIPLIER',
     'DEFAULT_FIXED_STOP_PERCENTAGE', 'DEFAULT_MIN_STOP_DISTANCE',
     'DEFAULT_TRAILING_ACTIVATION_PERCENTAGE', 'DEFAULT_TRAILING_CALLBACK_RATE',
     'MAX_STOP_LEVELS', 'DEFAULT_CHANDELIER_EXIT_MULTIPLIER',
-=======
     'DEFAULT_STOP_LOSS_MULTIPLIER', 'DEFAULT_TAKE_PROFIT_MULTIPLIER',
     'DEFAULT_GROWTH_FACTOR', 'PARTIAL_CLOSE_LEVELS',
-,
->>>>>>> 9bfbd63c
     'POSITION_SIZE_PRECISION', 'MAX_LEVERAGE_BINANCE', 'MAX_LEVERAGE_DERIV',
     
     'DEFAULT_GROWTH_FACTOR', 'PARTIAL_CLOSE_LEVELS', 'DEFAULT_FIXED_STOP_PERCENTAGE',
@@ -1518,10 +1514,8 @@
 
 DEFAULT_MAX_RISK_PER_TRADE = 0.02  # 2% of account per trade
 DEFAULT_BASE_POSITION_SIZE = 0.01  # 1% of account as base position size
-<<<<<<< HEAD
 DEFAULT_GROWTH_FACTOR = 1.05  # Growth factor for compounding calculations
 PARTIAL_CLOSE_LEVELS = [0.25, 0.5, 0.75]
-=======
 MAX_LEVERAGE_BINANCE = 125
 MAX_LEVERAGE_DERIV = 100
 DEFAULT_STOP_LOSS_MULTIPLIER = 1.5
@@ -1538,20 +1532,17 @@
 
 DEFAULT_GROWTH_FACTOR = 1.0  # Growth factor for compounding position sizes
 
->>>>>>> 9bfbd63c
 MAX_LEVERAGE_BINANCE = 125
 MAX_LEVERAGE_DERIV = 100
 DEFAULT_STOP_LOSS_MULTIPLIER = 1.5
 DEFAULT_TAKE_PROFIT_MULTIPLIER = 2.0
 POSITION_SIZE_PRECISION = 4
-<<<<<<< HEAD
 DEFAULT_FIXED_STOP_PERCENTAGE = 2.0
 DEFAULT_MIN_STOP_DISTANCE = 0.2
 DEFAULT_TRAILING_ACTIVATION_PERCENTAGE = 1.0
 DEFAULT_TRAILING_CALLBACK_RATE = 0.5
 MAX_STOP_LEVELS = 3
 DEFAULT_CHANDELIER_EXIT_MULTIPLIER = 3.0
-=======
 
 
 DEFAULT_TRAILING_ACTIVATION_PERCENTAGE = 0.01
@@ -1569,7 +1560,6 @@
 DEFAULT_TAKE_PROFIT_MULTIPLIER = 2.0
 POSITION_SIZE_PRECISION = 4
 PARTIAL_CLOSE_LEVELS = [0.25, 0.5, 0.75]
->>>>>>> 9bfbd63c
 
 MAX_POSITION_CORRELATION = 0.7  # Maximum allowed correlation between positions
 CORRELATION_LOOKBACK_PERIODS = 100  # Periods to look back for correlation calculation
