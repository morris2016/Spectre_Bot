--- conflicted
+++ resolved
@@ -636,7 +636,6 @@
     nltk_data_dir = os.path.expanduser("~/.nltk_data")
     nltk.data.path.insert(0, nltk_data_dir)
 
-<<<<<<< HEAD
     # Check each package without attempting network downloads
     for package in required_packages:
         try:
@@ -648,17 +647,7 @@
                     "System will continue without NLTK package '%s', some NLP features may be limited",
                     package,
                 )
-=======
-    # Check that required NLTK resources are available locally without attempting network downloads
-    for package in required_packages:
-        resource = f"tokenizers/{package}" if package == 'punkt' else f"corpora/{package}"
-        if safe_nltk_download(resource):
-            logger.debug(f"NLTK package '{package}' available")
-        else:
-            logger.warning(
-                f"NLTK package '{package}' not available; some NLP features may be limited"
-            )
->>>>>>> e3c85274
+
 
     logger.info("NLTK setup complete")
 
