--- conflicted
+++ resolved
@@ -515,15 +515,11 @@
     except Exception as e:
         logger.error(f"Failed to initialize database connection: {str(e)}")
         logger.error(traceback.format_exc())
-<<<<<<< HEAD
-        logger.warning("Continuing without database; persistence features disabled")
-        return DatabaseClient()
-=======
+
         logger.warning(
             "Continuing without database connectivity; persistent storage will be unavailable"
         )
         return None
->>>>>>> d1e625d3
 
 async def initialize_redis(config: Config) -> RedisClient:
     """
@@ -558,13 +554,9 @@
     except Exception as e:
         logger.error(f"Failed to initialize Redis connection: {str(e)}")
         logger.error(traceback.format_exc())
-<<<<<<< HEAD
-        logger.warning("Continuing without Redis; caching features disabled")
-        return RedisClient()  # return uninitialized client stub
-=======
+
         logger.warning("Continuing without Redis; functionality may be limited")
         return None
->>>>>>> d1e625d3
 
 async def initialize_credentials(config: Config) -> SecureCredentialManager:
     """
