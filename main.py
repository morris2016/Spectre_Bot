--- conflicted
+++ resolved
@@ -573,8 +573,6 @@
         logger.error(traceback.format_exc())
         raise SystemCriticalError("Security initialization failed") from e
 
-<<<<<<< HEAD
-def download_nltk_package(package: str, timeout: int = 10) -> bool:
     """Download an NLTK package with a timeout."""
     try:
         socket.setdefaulttimeout(timeout)
@@ -585,8 +583,6 @@
     finally:
         socket.setdefaulttimeout(None)
 
-=======
->>>>>>> 733d0037
 
 def setup_nltk_data():
     """
@@ -640,12 +636,6 @@
             logger.debug(f"NLTK package '{package}' found locally")
         except LookupError:
             logger.warning(f"NLTK package '{package}' not found locally, attempting to download")
-<<<<<<< HEAD
-            success = download_nltk_package(package)
-            if success:
-                logger.info(f"Successfully downloaded NLTK package '{package}'")
-            else:
-=======
 
             try:
                 downloaded = nltk.download(package, quiet=True)
@@ -658,7 +648,6 @@
                     )
             except Exception as e:
                 logger.error(f"Failed to download NLTK package '{package}': {str(e)}")
->>>>>>> 733d0037
                 logger.warning(
                     f"System will continue without NLTK package '{package}', some NLP features may be limited"
                 )
@@ -718,20 +707,7 @@
         logger.info("Credential manager initialized successfully")
 
         # Initialize Redis client
-<<<<<<< HEAD
-        redis_client = await initialize_redis(config)
-        if redis_client:
-            logger.info("Redis client initialized successfully")
-        else:
-            logger.warning("Redis client not available; caching features disabled")
-
-        # Initialize database client
-        db_client = await initialize_db(config)
-        if db_client:
-            logger.info("Database client initialized successfully")
-        else:
-            logger.warning("Database unavailable; persistence disabled")
-=======
+
         try:
             redis_client = await initialize_redis(config)
             logger.info("Redis client initialized successfully")
@@ -749,7 +725,6 @@
                 "Database connection failed; continuing without database features"
             )
             db_client = None
->>>>>>> 733d0037
 
         # Create service manager
         service_manager = ServiceManager(config, service_event_loop)
