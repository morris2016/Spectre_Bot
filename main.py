#!/usr/bin/env python3
"""
QuantumSpectre Elite Trading System
Main Application Entry Point

This module serves as the entry point for the QuantumSpectre Elite Trading System.
It orchestrates the startup, operation, and graceful shutdown of all system components.
"""

import os
import sys
import signal
import argparse
import asyncio
import logging
import traceback
from typing import Any
from concurrent.futures import ThreadPoolExecutor

from common.utils import safe_nltk_download
import multiprocessing as mp
try:
    import nltk  # type: ignore
    NLTK_AVAILABLE = True
except ImportError:  # pragma: no cover - optional dependency
    nltk = None  # type: ignore
    NLTK_AVAILABLE = False
    logging.getLogger(__name__).warning(
        "NLTK library not found. NLP features will be disabled"
    )
import ssl
import importlib
<<<<<<< HEAD
=======


from common.utils import safe_nltk_download

>>>>>>> 9ee92c81

# Internal imports
from config import Config, load_config
from common.logger import setup_logging, get_logger
from common.constants import (
    SERVICE_NAMES, SERVICE_DEPENDENCIES, SERVICE_STARTUP_ORDER,
    LOG_LEVELS, DEFAULT_CONFIG_PATH, VERSION
)
from common.metrics import MetricsCollector
from common.utils import safe_nltk_download
from common.exceptions import ConfigurationError, ServiceStartupError, SystemCriticalError
from common.async_utils import run_with_timeout
from common.redis_client import RedisClient
from common.db_client import DatabaseClient, get_db_client
from common.security import SecureCredentialManager
from common.utils import safe_nltk_download

# Service imports

# Service modules are imported lazily to avoid loading optional dependencies
# when only a subset of services is started. This allows the UI to boot even
# if heavy ML libraries are missing.

SERVICE_CLASS_PATHS = {
    "data_ingest": ("data_ingest.app", "DataIngestService"),
    "data_feeds": ("data_feeds.app", "DataFeedService"),
    "feature_service": ("feature_service.app", "FeatureService"),
    "intelligence": ("intelligence.app", "IntelligenceService"),
    "ml_models": ("ml_models.app", "MLModelService"),
    "strategy_brains": ("strategy_brains.app", "StrategyBrainService"),
    "brain_council": ("brain_council.app", "BrainCouncilService"),
    "execution_engine": ("execution_engine.app", "ExecutionEngineService"),
    "risk_manager": ("risk_manager.app", "RiskManagerService"),
    "backtester": ("backtester.app", "BacktesterService"),
    "monitoring": ("monitoring.app", "MonitoringService"),
    "api_gateway": ("api_gateway.app", "APIGatewayService"),
    "ui": ("ui.app", "UIService"),
    "voice_assistant": ("voice_assistant.app", "VoiceAssistantService"),
}

# Global variables
# Module-level logger used throughout the application
logger = logging.getLogger(__name__)
services = {}
config = None
metrics_collector = None
is_shutting_down = False
executor = None
service_event_loop = None
startup_lock = asyncio.Lock()
redis_client = None
db_client = None
credentials_manager = None


class ServiceManager:
    """Manages the lifecycle of all system services."""

    def __init__(self, config: Config, event_loop: asyncio.AbstractEventLoop):
        """
        Initialize the service manager.

        Args:
            config: System configuration object
            event_loop: Main asyncio event loop
        """
        self.config = config
        self.loop = event_loop
        self.services = {}
        self.service_tasks = {}
        self.startup_complete = asyncio.Event()
        self.shutdown_complete = asyncio.Event()
        self.logger = get_logger("ServiceManager")
        self.metrics = MetricsCollector("service_manager")
        self.lock = asyncio.Lock()
        self.service_statuses = {}
        self.health_check_tasks = {}
        self.shutdown_in_progress = False

    async def start_services(self):
        """
        Start all system services in the correct dependency order.
        Respects service dependencies to ensure proper initialization.
        """
        global services
        self.logger.info("Starting QuantumSpectre Elite services...")

        # First, instantiate all service objects lazily using importlib
        service_classes = {}
        for name, (module_path, class_name) in SERVICE_CLASS_PATHS.items():
            if not self.config.services.get(name, {}).get("enabled", True):
                self.logger.info(f"Service {name} is disabled in configuration")
                continue
            try:
                module = importlib.import_module(module_path)
                service_class = getattr(module, class_name)
                service_classes[name] = service_class
            except Exception as exc:
                self.logger.error(
                    f"Failed to import service {name} from {module_path}: {exc}"
                )
                if self.config.services.get(name, {}).get("required", True):
                    self.logger.warning(
                        f"Service {name} marked as required but failed to load; continuing"
                    )
                continue

        # Create service instances but don't start them yet
        for name, service_class in service_classes.items():
            self.logger.info(f"Instantiating {name} service")
            try:
                self.services[name] = service_class(
                    config=self.config,
                    loop=self.loop,
                    redis_client=redis_client,
                    db_client=db_client
                )
                self.service_statuses[name] = "instantiated"
            except Exception as exc:
                self.logger.error(f"Failed to instantiate {name} service: {exc}")
                self.logger.error(traceback.format_exc())
                if self.config.services.get(name, {}).get("required", True):
                    self.logger.warning(
                        f"Service {name} marked as required but failed to instantiate; continuing"
                    )
                else:
                    self.logger.debug(
                        f"Optional service {name} skipped due to instantiation failure"
                    )

        # Start services in dependency order
        for service_name in SERVICE_STARTUP_ORDER:
            if service_name in self.services:
                await self._start_service_with_dependencies(service_name)

        # Share service references
        services = self.services

        # Start health check monitoring for all services
        for service_name, service in self.services.items():
            self._start_health_check(service_name)

        self.logger.info("All services started successfully")
        self.startup_complete.set()

    async def _start_service_with_dependencies(self, service_name: str):
        """
        Start a service and ensure all its dependencies are started first.

        Args:
            service_name: Name of the service to start
        """
        # Avoid duplicate startups
        if self.service_statuses.get(service_name) == "running":
            return

        # Check if we're already in the process of starting this service
        if self.service_statuses.get(service_name) == "starting":
            self.logger.warning(f"Circular dependency detected for {service_name}")
            raise ConfigurationError(f"Circular dependency detected for {service_name}")

        self.service_statuses[service_name] = "starting"

        # Start dependencies first
        for dependency in SERVICE_DEPENDENCIES.get(service_name, []):
            if dependency in self.services:
                await self._start_service_with_dependencies(dependency)

        # Now start the actual service
        service = self.services[service_name]
        self.logger.info(f"Starting {service_name} service")
        self.logger.debug(f"Calling start() method for {service_name}")

        try:
            start_timeout = self.config.services.get(service_name, {}).get("startup_timeout", 60)
            async with self.lock:
                await run_with_timeout(
                    service.start(),
                    timeout=start_timeout,
                    loop=self.loop,
                    error_message=f"{service_name} service failed to start within {start_timeout} seconds"
                )
                self.logger.debug(f"Service {service_name} started successfully")

            self.service_statuses[service_name] = "running"
            self.logger.info(f"{service_name} service started successfully")

            # Start a monitoring task for the service
            self.service_tasks[service_name] = asyncio.create_task(
                self._monitor_service(service_name, service)
            )
        except Exception as e:
            self.service_statuses[service_name] = "failed"
            self.logger.error(f"Failed to start {service_name} service: {str(e)}")
            self.logger.error(traceback.format_exc())
            self.logger.warning(
                f"Service {service_name} failed to start and will be skipped"
            )

    async def _monitor_service(self, service_name: str, service: Any):
        """
        Monitor a service for any failures and attempt recovery if needed.

        Args:
            service_name: Name of the service to monitor
            service: Service instance
        """
        while not self.shutdown_in_progress:
            try:
                # Wait for the service's internal task to complete or fail
                if hasattr(service, "task") and service.task is not None:
                    await service.task

                # If we get here, the service task completed unexpectedly
                if not self.shutdown_in_progress:
                    self.logger.warning(f"{service_name} service task completed unexpectedly")

                    if self.config.services.get(service_name, {}).get("auto_restart", True):
                        self.logger.info(f"Attempting to restart {service_name} service")
                        try:
                            self.logger.debug(f"Calling stop() method for {service_name} before restart")
                            await service.stop()
                            self.logger.debug(f"Calling start() method for {service_name} after stop")
                            await service.start()
                            self.logger.info(f"{service_name} service restarted successfully")
                        except Exception as e:
                            self.logger.error(f"Failed to restart {service_name} service: {str(e)}")
                    else:
                        self.logger.warning(f"Auto-restart disabled for {service_name}, not restarting")
                        self.service_statuses[service_name] = "stopped"

            except asyncio.CancelledError:
                # Task was cancelled, this is normal during shutdown
                break
            except Exception as e:
                if not self.shutdown_in_progress:
                    self.logger.error(f"Error in {service_name} service: {str(e)}")
                    self.logger.error(traceback.format_exc())

                    # Update status
                    self.service_statuses[service_name] = "error"

                    # Try to restart if configured to do so
                    if self.config.services.get(service_name, {}).get("auto_restart", True):
                        retry_count = 0
                        max_retries = self.config.services.get(service_name, {}).get("max_restart_attempts", 3)
                        retry_delay = self.config.services.get(service_name, {}).get("restart_delay", 5)

                        while retry_count < max_retries and not self.shutdown_in_progress:
                            retry_count += 1
                            self.logger.info(f"Attempting to restart {service_name} service (attempt {retry_count}/{max_retries})")

                            try:
                                # Make sure it's stopped first
                                await service.stop()
                                await asyncio.sleep(retry_delay)
                                await service.start()
                                self.logger.info(f"{service_name} service restarted successfully")
                                self.service_statuses[service_name] = "running"
                                break
                            except Exception as restart_error:
                                self.logger.error(f"Failed to restart {service_name} service: {str(restart_error)}")
                                await asyncio.sleep(retry_delay)

                        if retry_count >= max_retries and self.service_statuses[service_name] != "running":
                            self.logger.error(f"Failed to restart {service_name} service after {max_retries} attempts")
                            self.service_statuses[service_name] = "failed"

                            # Check if this is a critical service
                            if self.config.services.get(service_name, {}).get("critical", False):
                                self.logger.critical(
<<<<<<< HEAD
                                    f"Critical service {service_name} failed, initiating system shutdown due to {service_name} failure"
=======
                                    "Critical service %s failed, initiating system shutdown due to %s failure",
                                    service_name,
                                    service_name,

>>>>>>> 9ee92c81
                                )
                                # Use loop.call_soon_threadsafe to avoid nested event loop issues
                                self.loop.call_soon_threadsafe(
                                    lambda: asyncio.create_task(
                                        self.shutdown("Critical service failure")
                                    )
                                )
                    else:
                        self.logger.warning(f"Auto-restart disabled for {service_name}, not restarting")

                # If we've handled the error but the service isn't critical,
                # continue monitoring in case manual restart occurs
                if not self.shutdown_in_progress:
                    await asyncio.sleep(10)  # Wait before checking again
                else:
                    # We're shutting down, so just exit the monitoring loop
                    break

    def _start_health_check(self, service_name: str):
        """
        Start a health check task for a service.

        Args:
            service_name: Name of the service to health check
        """
        service = self.services[service_name]
        if hasattr(service, "health_check") and callable(service.health_check):
            interval = self.config.services.get(service_name, {}).get("health_check_interval", 30)
            self.health_check_tasks[service_name] = asyncio.create_task(
                self._run_health_checks(service_name, service, interval)
            )

    async def _run_health_checks(self, service_name: str, service: Any, interval: int):
        """
        Run periodic health checks for a service.

        Args:
            service_name: Name of the service
            service: Service instance
            interval: Health check interval in seconds
        """
        while not self.shutdown_in_progress:
            try:
                self.logger.debug(f"Running health check for {service_name}")
                result = await service.health_check()
                if not result:
                    self.logger.warning(f"Health check failed for {service_name} service")
                    self.metrics.increment(f"health_check_failure.{service_name}")

                    # If service reports unhealthy multiple times, try restarting it
                    consecutive_failures = self.metrics.get(f"health_check_failure.{service_name}.consecutive", 0) + 1
                    self.metrics.set(f"health_check_failure.{service_name}.consecutive", consecutive_failures)

                    max_failures = self.config.services.get(service_name, {}).get("max_health_failures", 3)
                    if consecutive_failures >= max_failures:
                        self.logger.warning(f"{service_name} service health check failed {consecutive_failures} times, attempting restart")
                        try:
                            self.logger.debug(f"Calling stop() method for {service_name} before restart after health failure")
                            await service.stop()
                            self.logger.debug(f"Calling start() method for {service_name} after stop after health failure")
                            await service.start()
                            self.logger.info(f"{service_name} service restarted successfully after health failure")
                            self.metrics.set(f"health_check_failure.{service_name}.consecutive", 0)
                        except Exception as e:
                            self.logger.error(f"Failed to restart {service_name} service after health failure: {str(e)}")
                else:
                    # Reset consecutive failure counter on successful health check
                    self.metrics.set(f"health_check_failure.{service_name}.consecutive", 0)
            except Exception as e:
                self.logger.error(f"Error running health check for {service_name} service: {str(e)}")

            await asyncio.sleep(interval)

    async def shutdown(self, reason: str = "Shutdown requested"):
        """
        Shutdown all services in reverse dependency order.

        Args:
            reason: Reason for the shutdown
        """
        global is_shutting_down

        # Avoid multiple shutdowns
        if self.shutdown_in_progress:
            return

        self.shutdown_in_progress = True
        is_shutting_down = True

        self.logger.info(f"Shutting down all services. Reason: {reason}")

        # Cancel all health check tasks
        for service_name, task in self.health_check_tasks.items():
            if not task.done():
                task.cancel()

        # Cancel all service monitoring tasks
        for service_name, task in self.service_tasks.items():
            if not task.done():
                task.cancel()

        # Shutdown in reverse dependency order
        for service_name in reversed(SERVICE_STARTUP_ORDER):
            if service_name in self.services:
                service = self.services[service_name]
                self.logger.info(f"Stopping {service_name} service")
                self.logger.debug(f"Calling stop() method for {service_name}")

                try:
                    shutdown_timeout = self.config.services.get(service_name, {}).get("shutdown_timeout", 30)
                    await run_with_timeout(
                        service.stop(),
                        timeout=shutdown_timeout,
                        loop=self.loop,
                        error_message=f"{service_name} service failed to stop within {shutdown_timeout} seconds"
                    )
                    self.service_statuses[service_name] = "stopped"
                    self.logger.info(f"{service_name} service stopped successfully")
                    self.logger.debug(f"Service {service_name} stopped successfully")
                except Exception as e:
                    self.logger.error(f"Error stopping {service_name} service: {str(e)}")
                    self.service_statuses[service_name] = "error"

        self.logger.info("All services stopped")
        self.shutdown_complete.set()


def setup_argument_parser():
    """
    Set up command-line argument parser.

    Returns:
        Configured argument parser.
    """
    parser = argparse.ArgumentParser(
        description=f"QuantumSpectre Elite Trading System v{VERSION}",
        formatter_class=argparse.ArgumentDefaultsHelpFormatter
    )

    parser.add_argument(
        "-c", "--config",
        default=DEFAULT_CONFIG_PATH,
        help="Path to configuration file"
    )

    parser.add_argument(
        "-l", "--log-level",
        choices=LOG_LEVELS.keys(),
        default="info",
        help="Set the logging level"
    )

    parser.add_argument(
        "--log-file",
        help="Path to log file (if not specified, logs to console only)"
    )

    parser.add_argument(
        "--service",
        choices=list(SERVICE_NAMES) + ["all"],
        default="all",
        help="Specific service to run (default: all services)"
    )

    parser.add_argument(
        "--debug",
        action="store_true",
        help="Enable debug mode with additional logging"
    )

    parser.add_argument(
        "--dry-run",
        action="store_true",
        help="Validate configuration without starting services"
    )

    parser.add_argument(
        "--version",
        action="version",
        version=f"QuantumSpectre Elite Trading System v{VERSION}",
        help="Show version information and exit"
    )

    return parser


async def initialize_db(config: Config) -> DatabaseClient:
    """
    Initialize the database connection.

    Args:
        config: System configuration object

    Returns:
        Initialized database client
    """
    logger.info("Initializing database connection...")

    try:
        db_config = config.database
        db_client = await get_db_client(
            db_type=db_config.get("type", "postgresql"),
            host=db_config.get("host", "localhost"),
            port=db_config.get("port", 5432),
            username=db_config.get("username", "postgres"),
            password=db_config.get("password", ""),
            database=db_config.get("database", "quantumspectre"),
            pool_size=db_config.get("pool_size", 10),
            ssl=db_config.get("ssl", False),
            timeout=db_config.get("timeout", 30)
        )

        # Run migrations if needed
        if config.system.get("auto_migrate", True):
            logger.info("Running database migrations...")
            await db_client.run_migrations()

        logger.info("Database connection initialized successfully")
        return db_client

    except Exception as e:
        logger.error(f"Failed to initialize database connection: {str(e)}")
        logger.error(traceback.format_exc())

        logger.warning(
            "Continuing without database connectivity; persistent storage will be unavailable"
        )
        return None


async def initialize_redis(config: Config) -> RedisClient:
    """
    Initialize the Redis connection.

    Args:
        config: System configuration object

    Returns:
        Initialized Redis client
    """
    logger.info("Initializing Redis connection...")

    try:
        redis_config = config.redis
        redis_client = RedisClient(
            host=redis_config.get("host", "localhost"),
            port=redis_config.get("port", 6379),
            db=redis_config.get("db", 0),
            password=redis_config.get("password", None),
            ssl=redis_config.get("ssl", False),
            timeout=redis_config.get("timeout", 10),
            max_connections=redis_config.get("max_connections", 50)
        )

        # Initialize the connection
        await redis_client.initialize()

        logger.info("Redis connection initialized successfully")
        return redis_client

    except Exception as e:
        logger.error(f"Failed to initialize Redis connection: {str(e)}")
        logger.error(traceback.format_exc())

        logger.warning("Continuing without Redis; functionality may be limited")
        return None


async def initialize_credentials(config: Config) -> SecureCredentialManager:
    """
    Initialize the secure credential manager.

    Args:
        config: System configuration object

    Returns:
        Initialized credential manager
    """
    logger.info("Initializing secure credential manager...")

    try:
        security_config = config.security
        cred_manager = SecureCredentialManager(
            encryption_key=security_config.get("encryption_key", None),
            key_file=security_config.get("key_file", None),
            storage_method=security_config.get("storage_method", "file"),
            storage_path=security_config.get("storage_path", "./credentials"),
            auto_generate=security_config.get("auto_generate", True)
        )

        # Initialize the manager
        await cred_manager.initialize()

        logger.info("Secure credential manager initialized successfully")
        return cred_manager

    except Exception as e:
        logger.error(f"Failed to initialize secure credential manager: {str(e)}")
        logger.error(traceback.format_exc())
        raise SystemCriticalError("Security initialization failed") from e


def setup_nltk_data():
    """
    Set up NLTK data and handle potential download errors.
    This function attempts to load required NLTK data packages locally,
    and handles SSL certificate issues that might occur.
    """
    if not NLTK_AVAILABLE:
        logger.warning("NLTK is not installed. Skipping NLP initialization")
        return

    logger.info("Setting up NLTK data...")

    # Required NLTK packages
    required_packages = [
        'vader_lexicon',  # For sentiment analysis
        'punkt',          # For sentence tokenization
        'stopwords',      # For stopword filtering
    ]

    # Handle SSL certificate issues that might occur
    try:
        _create_unverified_https_context = ssl._create_unverified_context
    except AttributeError:
        _create_unverified_https_context = None
    if _create_unverified_https_context:
        ssl._create_default_https_context = _create_unverified_https_context

    # Try to load packages from local data directory first
    nltk_data_dir = os.path.expanduser("~/.nltk_data")
    nltk.data.path.insert(0, nltk_data_dir)

<<<<<<< HEAD
    # Check each package and load locally without attempting downloads
    for package in required_packages:
        resource = f"tokenizers/{package}" if package == "punkt" else f"corpora/{package}"
        if safe_nltk_download(resource):
            logger.debug(f"NLTK package '{package}' available")
        else:
            logger.warning(
                f"NLTK package '{package}' not found; NLP features may be limited"
            )
=======
    # Check each package locally without triggering downloads
    for package in required_packages:
        resource_path = (
            f"tokenizers/{package}" if package == "punkt" else f"corpora/{package}"
        )
        if safe_nltk_download(resource_path):
            logger.debug("NLTK package '%s' found locally", package)
        else:
            logger.warning(
                "NLTK package '%s' not available; NLP features may be limited",
                package,
            )


>>>>>>> 9ee92c81

    logger.info("NLTK setup complete")


async def startup():
    """
    Main system startup sequence.
    """
    global logger, config, metrics_collector, redis_client, db_client, credentials_manager, service_event_loop

    try:
        # Parse command-line arguments
        parser = setup_argument_parser()
        args = parser.parse_args()

        # Set up logging system
        log_level = LOG_LEVELS[args.log_level.upper()]
        if args.debug:
            log_level = logging.DEBUG

        setup_logging(log_level, log_file=args.log_file)
        logger = get_logger("main")

        logger.info(f"Starting QuantumSpectre Elite Trading System v{VERSION}")
        logger.info(f"Process ID: {os.getpid()}")

        # Set up NLTK data
        setup_nltk_data()

        # Load configuration
        config_path = args.config
        logger.info(f"Loading configuration from {config_path}")
        config = load_config(config_path)
        logger.debug(f"Loaded configuration: {config}")

        # Validate configuration
        logger.info("Validating configuration...")
        config.validate()

        # If dry run, exit here
        if args.dry_run:
            logger.info("Configuration validation successful (dry run)")
            return 0

        # Initialize metrics collector
        metrics_collector = MetricsCollector("system")

        # Initialize event loop
        if service_event_loop is None:
            service_event_loop = asyncio.get_event_loop()

        # Initialize secure credential manager
        credentials_manager = await initialize_credentials(config)
        logger.info("Credential manager initialized successfully")

        # Initialize Redis client

        try:
            redis_client = await initialize_redis(config)
            logger.info("Redis client initialized successfully")
        except SystemCriticalError:
            # Allow system to continue in a degraded mode when Redis is unavailable
            logger.warning("Redis connection failed; continuing without Redis features")
            redis_client = None

        # Initialize database client
        try:
            db_client = await initialize_db(config)
            logger.info("Database client initialized successfully")
        except SystemCriticalError:
            logger.warning(
                "Database connection failed; continuing without database features"
            )
            db_client = None

        # Create service manager
        service_manager = ServiceManager(config, service_event_loop)
        logger.debug(f"ServiceManager created; services configured: {list(config.services.keys())}")

        # Register signal handlers for graceful shutdown
        for sig in (signal.SIGINT, signal.SIGTERM):
            service_event_loop.add_signal_handler(
                sig,
                lambda s=sig: asyncio.create_task(handle_shutdown_signal(s, service_manager))
            )

        # Start all services
        await service_manager.start_services()
        logger.debug(f"Services started: {list(service_manager.services.keys())}")

        # Wait for shutdown signal
        await service_manager.shutdown_complete.wait()

        logger.info("Clean shutdown complete")
        return 0

    except ConfigurationError as e:
        logger.error(f"Configuration error: {str(e)}")
        return 1
    except ServiceStartupError as e:
        logger.error(f"Service startup error: {str(e)}")
        return 2
    except SystemCriticalError as e:
        logger.critical(f"Critical system error: {str(e)}")
        return 3
    except Exception as e:
        logger.critical(f"Unexpected error: {str(e)}")
        logger.critical(traceback.format_exc())
        return 4


async def handle_shutdown_signal(signal_num, service_manager):
    """
    Handle OS shutdown signals gracefully.

    Args:
        signal_num: Signal number
        service_manager: Service manager instance
    """
    sig_name = signal.Signals(signal_num).name
    logger.info(f"Received shutdown signal: {sig_name}")
    await service_manager.shutdown(f"Received {sig_name} signal")


def main():
    """
    Entry point for the application.
    """
    global executor, service_event_loop

    # Create thread pool executor for background tasks
    mp.set_start_method('spawn', force=True)
    executor = ThreadPoolExecutor(max_workers=os.cpu_count())

    # Set up event loop
    service_event_loop = asyncio.new_event_loop()
    asyncio.set_event_loop(service_event_loop)

    try:
        exit_code = service_event_loop.run_until_complete(startup())
        sys.exit(exit_code)
    except KeyboardInterrupt:
        # Handle keyboard interrupt for cleaner shutdown
        logger.info("Shutdown requested via keyboard interrupt")
        tasks = asyncio.all_tasks(loop=service_event_loop)
        for task in tasks:
            task.cancel()
        service_event_loop.run_until_complete(
            asyncio.gather(*tasks, return_exceptions=True)
        )
        logger.info("Shutdown complete")
    finally:
        # Clean up resources
        if executor:
            executor.shutdown(wait=False)
        if service_event_loop:
            service_event_loop.close()


if __name__ == "__main__":
    main()<|MERGE_RESOLUTION|>--- conflicted
+++ resolved
@@ -30,13 +30,10 @@
     )
 import ssl
 import importlib
-<<<<<<< HEAD
-=======
 
 
 from common.utils import safe_nltk_download
 
->>>>>>> 9ee92c81
 
 # Internal imports
 from config import Config, load_config
@@ -308,14 +305,8 @@
                             # Check if this is a critical service
                             if self.config.services.get(service_name, {}).get("critical", False):
                                 self.logger.critical(
-<<<<<<< HEAD
                                     f"Critical service {service_name} failed, initiating system shutdown due to {service_name} failure"
-=======
-                                    "Critical service %s failed, initiating system shutdown due to %s failure",
-                                    service_name,
-                                    service_name,
-
->>>>>>> 9ee92c81
+
                                 )
                                 # Use loop.call_soon_threadsafe to avoid nested event loop issues
                                 self.loop.call_soon_threadsafe(
@@ -649,7 +640,6 @@
     nltk_data_dir = os.path.expanduser("~/.nltk_data")
     nltk.data.path.insert(0, nltk_data_dir)
 
-<<<<<<< HEAD
     # Check each package and load locally without attempting downloads
     for package in required_packages:
         resource = f"tokenizers/{package}" if package == "punkt" else f"corpora/{package}"
@@ -659,22 +649,7 @@
             logger.warning(
                 f"NLTK package '{package}' not found; NLP features may be limited"
             )
-=======
-    # Check each package locally without triggering downloads
-    for package in required_packages:
-        resource_path = (
-            f"tokenizers/{package}" if package == "punkt" else f"corpora/{package}"
-        )
-        if safe_nltk_download(resource_path):
-            logger.debug("NLTK package '%s' found locally", package)
-        else:
-            logger.warning(
-                "NLTK package '%s' not available; NLP features may be limited",
-                package,
-            )
-
-
->>>>>>> 9ee92c81
+
 
     logger.info("NLTK setup complete")
 
