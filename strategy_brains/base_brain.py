#!/usr/bin/env python3
"""
QuantumSpectre Elite Trading System
Base Strategy Brain

This module defines the base class for all strategy brains in the system.
"""

import time
import asyncio
from abc import ABC, abstractmethod
<<<<<<< HEAD
=======

>>>>>>> c5380591
from dataclasses import dataclass
from enum import Enum
from typing import Dict, List, Any, Optional

from dataclasses import dataclass, field
from enum import Enum
from typing import Dict, List, Any, Optional, Union


from common.logger import get_logger
from common.metrics import MetricsCollector
from common.exceptions import StrategyError, SignalGenerationError
from common.models import AssetType
from common.constants import SignalStrength


class TradeDirection(Enum):
    STRONG_BUY = "strong_buy"
    BUY = "buy"
    WEAK_BUY = "weak_buy"
    NEUTRAL = "neutral"
    WEAK_SELL = "weak_sell"
    SELL = "sell"
    STRONG_SELL = "strong_sell"


@dataclass
class BrainConfig:
    """Base configuration for strategy brains."""
    pass
<<<<<<< HEAD
=======

    
    pass


    # Arbitrary strategy parameters
    parameters: Dict[str, Any] = field(default_factory=dict)

    # Generic risk management settings
    risk_per_trade: float = 0.01
    max_position_size: float = 0.05
    stop_loss_atr_multiplier: float = 1.5
    take_profit_atr_multiplier: float = 3.0

>>>>>>> c5380591


class StrategyBrain(ABC):
    """
    Base class for all trading strategy brains.
    
    Each strategy brain implements a specific trading strategy approach,
    generates signals, and adapts to changing market conditions.
    """
    
    def __init__(
        self,
        config: Optional[Union[BrainConfig, Dict[str, Any]]] = None,
        *args,
        name: str = None,
        redis_client=None,
        db_client=None,
        loop=None,
        **kwargs,
    ):
        """
        Initialize a strategy brain.
        
        Args:
            config: Brain-specific configuration
            name: Brain name
            redis_client: Redis client for communication
            db_client: Database client
            loop: Asyncio event loop
            *args: Additional positional arguments (ignored)
            **kwargs: Additional keyword arguments (ignored)
        """
        self.config = config or BrainConfig()
        if isinstance(self.config, dict):
            self.config = BrainConfig(**self.config)
        self._validate_config(self.config)
        self.name = name or self.__class__.__name__
        self.redis_client = redis_client
        self.db_client = db_client
        self.loop = loop or asyncio.get_event_loop()
        
        self.logger = get_logger(f"Brain.{self.name}")
        self.metrics = MetricsCollector(f"brain.{self.name}")
        
        self.initialized = False
        self.running = False
        self.features = {}
        self.signals_generated = 0
        self.successful_signals = 0
        self.failed_signals = 0
        
        # Performance tracking
        self.performance_metrics = {
            "win_rate": 0.0,
            "profit_factor": 0.0,
            "expected_value": 0.0,
            "sharpe_ratio": 0.0,
            "max_drawdown": 0.0,
            "overall_score": 0.5  # Default neutral score
        }
        
        # Strategy parameters
        self.parameters = self.config.parameters

    def _validate_config(self, config: BrainConfig) -> None:
        """Validate core configuration options."""
        if config.risk_per_trade <= 0 or config.risk_per_trade > 1:
            raise ValueError("risk_per_trade must be between 0 and 1")
        if config.max_position_size <= 0:
            raise ValueError("max_position_size must be positive")
        
    async def initialize(self):
        """Initialize the strategy brain."""
        self.logger.info(f"Initializing strategy brain: {self.name}")
        
        try:
            # Load historical performance if available
            await self._load_performance_history()
            
            # Load any saved state
            await self._load_state()
            
            # Initialize strategy-specific resources
            await self._initialize_strategy()
            
            self.initialized = True
            self.logger.info(f"Strategy brain {self.name} initialized successfully")
            
        except Exception as e:
            self.logger.error(f"Error initializing strategy brain {self.name}: {str(e)}")
            raise StrategyError(f"Failed to initialize brain {self.name}: {str(e)}")
            
    async def stop(self):
        """Stop the strategy brain and release resources."""
        if not self.initialized:
            return
            
        self.logger.info(f"Stopping strategy brain: {self.name}")
        self.running = False
        
        try:
            # Save current state
            await self._save_state()
            
            # Release strategy-specific resources
            await self._release_resources()
            
            self.logger.info(f"Strategy brain {self.name} stopped successfully")
            
        except Exception as e:
            self.logger.error(f"Error stopping strategy brain {self.name}: {str(e)}")
            
    async def health_check(self) -> bool:
        """
        Perform a health check.
        
        Returns:
            bool: True if brain is healthy, False otherwise
        """
        return self.initialized and not self._check_for_errors()
        
    @abstractmethod
    async def generate_signals(self) -> List[Dict[str, Any]]:
        """
        Generate trading signals based on market conditions and strategy rules.
        
        Returns:
            List of signal dictionaries
        """
        pass
        
    @abstractmethod
    async def on_regime_change(self, new_regime: str):
        """
        Handle market regime changes.
        
        Args:
            new_regime: New market regime
        """
        pass
        
    async def get_performance_metrics(self) -> Dict[str, float]:
        """
        Get brain performance metrics.
        
        Returns:
            Dictionary of performance metrics
        """
        await self._update_performance_metrics()
        return self.performance_metrics
        
    async def update_parameters(self, new_parameters: Dict[str, Any]) -> bool:
        """
        Update strategy parameters.
        
        Args:
            new_parameters: New parameter values
            
        Returns:
            bool: True if successful, False otherwise
        """
        try:
            # Validate parameters
            valid = await self._validate_parameters(new_parameters)
            if not valid:
                self.logger.warning(f"Invalid parameters for brain {self.name}")
                return False
                
            # Update parameters
            self.parameters.update(new_parameters)
            self.logger.info(f"Updated parameters for brain {self.name}: {new_parameters}")
            
            # Apply the new parameters
            await self._apply_parameters()
            
            return True
            
        except Exception as e:
            self.logger.error(f"Error updating parameters for brain {self.name}: {str(e)}")
            return False
            
    async def _initialize_strategy(self):
        """Initialize strategy-specific resources."""
        # Implement in subclasses
        pass
        
    async def _release_resources(self):
        """Release strategy-specific resources."""
        # Implement in subclasses
        pass
        
    async def _load_state(self):
        """Load strategy state from persistent storage."""
        if not self.db_client:
            return
            
        try:
            # Query from database
            query = """
            SELECT state_data FROM strategy_brain_states 
            WHERE brain_name = $1 
            ORDER BY timestamp DESC LIMIT 1
            """
            
            result = await self.db_client.fetch_one(query, self.name)
            if result and 'state_data' in result:
                state_data = result['state_data']
                await self._restore_state(state_data)
                self.logger.info(f"Loaded state for brain {self.name}")
                
        except Exception as e:
            self.logger.error(f"Error loading state for brain {self.name}: {str(e)}")
            
    async def _save_state(self):
        """Save strategy state to persistent storage."""
        if not self.db_client:
            return
            
        try:
            # Get current state
            state_data = await self._get_current_state()
            if not state_data:
                return
                
            # Save to database
            query = """
            INSERT INTO strategy_brain_states (brain_name, timestamp, state_data)
            VALUES ($1, $2, $3)
            """
            
            await self.db_client.execute(
                query, self.name, time.time(), state_data
            )
            
            self.logger.info(f"Saved state for brain {self.name}")
            
        except Exception as e:
            self.logger.error(f"Error saving state for brain {self.name}: {str(e)}")
            
    async def _get_current_state(self) -> Dict[str, Any]:
        """
        Get current strategy state for persistence.
        
        Returns:
            State data dictionary
        """
        # Default implementation, override in subclasses
        return {
            "name": self.name,
            "parameters": self.parameters,
            "signals_generated": self.signals_generated,
            "successful_signals": self.successful_signals,
            "failed_signals": self.failed_signals,
            "performance_metrics": self.performance_metrics
        }
        
    async def _restore_state(self, state_data: Dict[str, Any]):
        """
        Restore strategy state from persistence.
        
        Args:
            state_data: State data dictionary
        """
        # Default implementation, override in subclasses
        if "parameters" in state_data:
            self.parameters = state_data["parameters"]
            
        if "signals_generated" in state_data:
            self.signals_generated = state_data["signals_generated"]
            
        if "successful_signals" in state_data:
            self.successful_signals = state_data["successful_signals"]
            
        if "failed_signals" in state_data:
            self.failed_signals = state_data["failed_signals"]
            
        if "performance_metrics" in state_data:
            self.performance_metrics = state_data["performance_metrics"]
            
    async def _validate_parameters(self, parameters: Dict[str, Any]) -> bool:
        """
        Validate strategy parameters.
        
        Args:
            parameters: Parameters to validate
            
        Returns:
            bool: True if valid, False otherwise
        """
        # Default implementation, override in subclasses
        return True
        
    async def _apply_parameters(self):
        """Apply strategy parameters."""
        # Implement in subclasses
        pass
        
    async def _load_performance_history(self):
        """Load historical performance from database."""
        if not self.db_client:
            return
            
        try:
            # Query from database
            query = """
            SELECT win_rate, profit_factor, expected_value, sharpe_ratio, max_drawdown, overall_score
            FROM strategy_performance
            WHERE brain_name = $1
            ORDER BY timestamp DESC LIMIT 1
            """
            
            result = await self.db_client.fetch_one(query, self.name)
            if result:
                self.performance_metrics = {
                    "win_rate": result["win_rate"],
                    "profit_factor": result["profit_factor"],
                    "expected_value": result["expected_value"],
                    "sharpe_ratio": result["sharpe_ratio"],
                    "max_drawdown": result["max_drawdown"],
                    "overall_score": result["overall_score"]
                }
                
                self.logger.info(f"Loaded performance history for brain {self.name}")
                
        except Exception as e:
            self.logger.error(f"Error loading performance history for brain {self.name}: {str(e)}")
            
    async def _update_performance_metrics(self):
        """Update performance metrics based on recent results."""
        if not self.db_client:
            return
            
        try:
            # Query recent signals
            query = """
            SELECT 
                SUM(CASE WHEN result = 'success' THEN 1 ELSE 0 END) as wins,
                SUM(CASE WHEN result = 'failure' THEN 1 ELSE 0 END) as losses,
                SUM(profit) as total_profit,
                SUM(CASE WHEN profit < 0 THEN profit ELSE 0 END) as total_loss,
                AVG(profit) as avg_profit,
                STDDEV(profit) as stddev_profit,
                MIN(drawdown) as max_drawdown
            FROM signal_results
            WHERE brain_name = $1 AND timestamp > $2
            """
            
            # Get signals from the last 30 days
            cutoff_time = time.time() - (30 * 24 * 60 * 60)
            result = await self.db_client.fetch_one(query, self.name, cutoff_time)
            
            if result and result["wins"] is not None and (result["wins"] + result["losses"]) > 0:
                wins = result["wins"]
                losses = result["losses"]
                total = wins + losses
                
                # Calculate metrics
                win_rate = wins / total if total > 0 else 0
                profit_factor = abs(result["total_profit"] / result["total_loss"]) if result["total_loss"] and result["total_loss"] < 0 else 0
                expected_value = result["avg_profit"] if result["avg_profit"] else 0
                sharpe_ratio = result["avg_profit"] / result["stddev_profit"] if result["stddev_profit"] and result["stddev_profit"] > 0 else 0
                max_drawdown = abs(result["max_drawdown"]) if result["max_drawdown"] else 0
                
                # Overall score - weighted average of normalized metrics
                overall_score = (
                    0.3 * win_rate +
                    0.2 * min(profit_factor / 3, 1) +  # Cap at 1.0
                    0.2 * min(max(0, expected_value / 0.01), 1) +  # Normalize to 0-1
                    0.2 * min(max(0, sharpe_ratio / 2), 1) +  # Normalize to 0-1
                    0.1 * (1 - min(max_drawdown / 0.5, 1))  # Invert and normalize
                )
                
                # Update metrics
                self.performance_metrics = {
                    "win_rate": win_rate,
                    "profit_factor": profit_factor,
                    "expected_value": expected_value,
                    "sharpe_ratio": sharpe_ratio,
                    "max_drawdown": max_drawdown,
                    "overall_score": overall_score
                }
                
                # Log significant performance changes
                self.logger.debug(f"Updated performance metrics for brain {self.name}")
                
        except Exception as e:
            self.logger.error(f"Error updating performance metrics for brain {self.name}: {str(e)}")
            
    def _check_for_errors(self) -> bool:
        """
        Check for error conditions.
        
        Returns:
            bool: True if errors detected, False otherwise
        """
        # Default implementation, override in subclasses
        return False


# Backwards compatibility
BaseBrain = StrategyBrain

__all__ = [
    "BrainConfig",
    "TradeDirection",
    "SignalStrength",
    "AssetType",
    "StrategyBrain",
    "BaseBrain",
]<|MERGE_RESOLUTION|>--- conflicted
+++ resolved
@@ -9,10 +9,6 @@
 import time
 import asyncio
 from abc import ABC, abstractmethod
-<<<<<<< HEAD
-=======
-
->>>>>>> c5380591
 from dataclasses import dataclass
 from enum import Enum
 from typing import Dict, List, Any, Optional
@@ -42,10 +38,6 @@
 @dataclass
 class BrainConfig:
     """Base configuration for strategy brains."""
-    pass
-<<<<<<< HEAD
-=======
-
     
     pass
 
@@ -58,8 +50,6 @@
     max_position_size: float = 0.05
     stop_loss_atr_multiplier: float = 1.5
     take_profit_atr_multiplier: float = 3.0
-
->>>>>>> c5380591
 
 
 class StrategyBrain(ABC):
