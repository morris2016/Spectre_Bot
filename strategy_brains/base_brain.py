#!/usr/bin/env python3
"""
QuantumSpectre Elite Trading System
Base Strategy Brain

This module defines the base class for all strategy brains in the system.
"""

import time
import asyncio
from abc import ABC, abstractmethod
from dataclasses import dataclass
from enum import Enum
from typing import Dict, List, Any, Optional

from dataclasses import dataclass, field
from enum import Enum
from typing import Dict, List, Any, Optional, Union


from common.logger import get_logger
from common.metrics import MetricsCollector
from common.exceptions import StrategyError, SignalGenerationError
from common.models import AssetType
from common.constants import SignalStrength


class TradeDirection(Enum):
    STRONG_BUY = "strong_buy"
    BUY = "buy"
    WEAK_BUY = "weak_buy"
    NEUTRAL = "neutral"
    WEAK_SELL = "weak_sell"
    SELL = "sell"
    STRONG_SELL = "strong_sell"


@dataclass
class BrainConfig:
    """Base configuration for strategy brains."""
    pass
<<<<<<< HEAD
=======

    # Arbitrary strategy parameters
    parameters: Dict[str, Any] = field(default_factory=dict)

    # Generic risk management settings
    risk_per_trade: float = 0.01
    max_position_size: float = 0.05
    stop_loss_atr_multiplier: float = 1.5
    take_profit_atr_multiplier: float = 3.0

>>>>>>> dae478c2


class StrategyBrain(ABC):
    """
    Base class for all trading strategy brains.
    
    Each strategy brain implements a specific trading strategy approach,
    generates signals, and adapts to changing market conditions.
    """
    
    def __init__(
        self,
        config: Optional[Union[BrainConfig, Dict[str, Any]]] = None,
        *args,
        name: str = None,
        redis_client=None,
        db_client=None,
        loop=None,
        **kwargs,
    ):
        """
        Initialize a strategy brain.
        
        Args:
            config: Brain-specific configuration
            name: Brain name
            redis_client: Redis client for communication
            db_client: Database client
            loop: Asyncio event loop
            *args: Additional positional arguments (ignored)
            **kwargs: Additional keyword arguments (ignored)
        """
        self.config = config or BrainConfig()
        if isinstance(self.config, dict):
            self.config = BrainConfig(**self.config)
        self._validate_config(self.config)
        self.name = name or self.__class__.__name__
        self.redis_client = redis_client
        self.db_client = db_client
        self.loop = loop or asyncio.get_event_loop()
        
        self.logger = get_logger(f"Brain.{self.name}")
        self.metrics = MetricsCollector(f"brain.{self.name}")
        
        self.initialized = False
        self.running = False
        self.features = {}
        self.signals_generated = 0
        self.successful_signals = 0
        self.failed_signals = 0
        
        # Performance tracking
        self.performance_metrics = {
            "win_rate": 0.0,
            "profit_factor": 0.0,
            "expected_value": 0.0,
            "sharpe_ratio": 0.0,
            "max_drawdown": 0.0,
            "overall_score": 0.5  # Default neutral score
        }
        
        # Strategy parameters
        self.parameters = self.config.parameters

    def _validate_config(self, config: BrainConfig) -> None:
        """Validate core configuration options."""
        if config.risk_per_trade <= 0 or config.risk_per_trade > 1:
            raise ValueError("risk_per_trade must be between 0 and 1")
        if config.max_position_size <= 0:
            raise ValueError("max_position_size must be positive")
        
    async def initialize(self):
        """Initialize the strategy brain."""
        self.logger.info(f"Initializing strategy brain: {self.name}")
        
        try:
            # Load historical performance if available
            await self._load_performance_history()
            
            # Load any saved state
            await self._load_state()
            
            # Initialize strategy-specific resources
            await self._initialize_strategy()
            
            self.initialized = True
            self.logger.info(f"Strategy brain {self.name} initialized successfully")
            
        except Exception as e:
            self.logger.error(f"Error initializing strategy brain {self.name}: {str(e)}")
            raise StrategyError(f"Failed to initialize brain {self.name}: {str(e)}")
            
    async def stop(self):
        """Stop the strategy brain and release resources."""
        if not self.initialized:
            return
            
        self.logger.info(f"Stopping strategy brain: {self.name}")
        self.running = False
        
        try:
            # Save current state
            await self._save_state()
            
            # Release strategy-specific resources
            await self._release_resources()
            
            self.logger.info(f"Strategy brain {self.name} stopped successfully")
            
        except Exception as e:
            self.logger.error(f"Error stopping strategy brain {self.name}: {str(e)}")
            
    async def health_check(self) -> bool:
        """
        Perform a health check.
        
        Returns:
            bool: True if brain is healthy, False otherwise
        """
        return self.initialized and not self._check_for_errors()
        
    @abstractmethod
    async def generate_signals(self) -> List[Dict[str, Any]]:
        """
        Generate trading signals based on market conditions and strategy rules.
        
        Returns:
            List of signal dictionaries
        """
        pass
        
    @abstractmethod
    async def on_regime_change(self, new_regime: str):
        """
        Handle market regime changes.
        
        Args:
            new_regime: New market regime
        """
        pass
        
    async def get_performance_metrics(self) -> Dict[str, float]:
        """
        Get brain performance metrics.
        
        Returns:
            Dictionary of performance metrics
        """
        await self._update_performance_metrics()
        return self.performance_metrics
        
    async def update_parameters(self, new_parameters: Dict[str, Any]) -> bool:
        """
        Update strategy parameters.
        
        Args:
            new_parameters: New parameter values
            
        Returns:
            bool: True if successful, False otherwise
        """
        try:
            # Validate parameters
            valid = await self._validate_parameters(new_parameters)
            if not valid:
                self.logger.warning(f"Invalid parameters for brain {self.name}")
                return False
                
            # Update parameters
            self.parameters.update(new_parameters)
            self.logger.info(f"Updated parameters for brain {self.name}: {new_parameters}")
            
            # Apply the new parameters
            await self._apply_parameters()
            
            return True
            
        except Exception as e:
            self.logger.error(f"Error updating parameters for brain {self.name}: {str(e)}")
            return False
            
    async def _initialize_strategy(self):
        """Initialize strategy-specific resources."""
        # Implement in subclasses
        pass
        
    async def _release_resources(self):
        """Release strategy-specific resources."""
        # Implement in subclasses
        pass
        
    async def _load_state(self):
        """Load strategy state from persistent storage."""
        if not self.db_client:
            return
            
        try:
            # Query from database
            query = """
            SELECT state_data FROM strategy_brain_states 
            WHERE brain_name = $1 
            ORDER BY timestamp DESC LIMIT 1
            """
            
            result = await self.db_client.fetch_one(query, self.name)
            if result and 'state_data' in result:
                state_data = result['state_data']
                await self._restore_state(state_data)
                self.logger.info(f"Loaded state for brain {self.name}")
                
        except Exception as e:
            self.logger.error(f"Error loading state for brain {self.name}: {str(e)}")
            
    async def _save_state(self):
        """Save strategy state to persistent storage."""
        if not self.db_client:
            return
            
        try:
            # Get current state
            state_data = await self._get_current_state()
            if not state_data:
                return
                
            # Save to database
            query = """
            INSERT INTO strategy_brain_states (brain_name, timestamp, state_data)
            VALUES ($1, $2, $3)
            """
            
            await self.db_client.execute(
                query, self.name, time.time(), state_data
            )
            
            self.logger.info(f"Saved state for brain {self.name}")
            
        except Exception as e:
            self.logger.error(f"Error saving state for brain {self.name}: {str(e)}")
            
    async def _get_current_state(self) -> Dict[str, Any]:
        """
        Get current strategy state for persistence.
        
        Returns:
            State data dictionary
        """
        # Default implementation, override in subclasses
        return {
            "name": self.name,
            "parameters": self.parameters,
            "signals_generated": self.signals_generated,
            "successful_signals": self.successful_signals,
            "failed_signals": self.failed_signals,
            "performance_metrics": self.performance_metrics
        }
        
    async def _restore_state(self, state_data: Dict[str, Any]):
        """
        Restore strategy state from persistence.
        
        Args:
            state_data: State data dictionary
        """
        # Default implementation, override in subclasses
        if "parameters" in state_data:
            self.parameters = state_data["parameters"]
            
        if "signals_generated" in state_data:
            self.signals_generated = state_data["signals_generated"]
            
        if "successful_signals" in state_data:
            self.successful_signals = state_data["successful_signals"]
            
        if "failed_signals" in state_data:
            self.failed_signals = state_data["failed_signals"]
            
        if "performance_metrics" in state_data:
            self.performance_metrics = state_data["performance_metrics"]
            
    async def _validate_parameters(self, parameters: Dict[str, Any]) -> bool:
        """
        Validate strategy parameters.
        
        Args:
            parameters: Parameters to validate
            
        Returns:
            bool: True if valid, False otherwise
        """
        # Default implementation, override in subclasses
        return True
        
    async def _apply_parameters(self):
        """Apply strategy parameters."""
        # Implement in subclasses
        pass
        
    async def _load_performance_history(self):
        """Load historical performance from database."""
        if not self.db_client:
            return
            
        try:
            # Query from database
            query = """
            SELECT win_rate, profit_factor, expected_value, sharpe_ratio, max_drawdown, overall_score
            FROM strategy_performance
            WHERE brain_name = $1
            ORDER BY timestamp DESC LIMIT 1
            """
            
            result = await self.db_client.fetch_one(query, self.name)
            if result:
                self.performance_metrics = {
                    "win_rate": result["win_rate"],
                    "profit_factor": result["profit_factor"],
                    "expected_value": result["expected_value"],
                    "sharpe_ratio": result["sharpe_ratio"],
                    "max_drawdown": result["max_drawdown"],
                    "overall_score": result["overall_score"]
                }
                
                self.logger.info(f"Loaded performance history for brain {self.name}")
                
        except Exception as e:
            self.logger.error(f"Error loading performance history for brain {self.name}: {str(e)}")
            
    async def _update_performance_metrics(self):
        """Update performance metrics based on recent results."""
        if not self.db_client:
            return
            
        try:
            # Query recent signals
            query = """
            SELECT 
                SUM(CASE WHEN result = 'success' THEN 1 ELSE 0 END) as wins,
                SUM(CASE WHEN result = 'failure' THEN 1 ELSE 0 END) as losses,
                SUM(profit) as total_profit,
                SUM(CASE WHEN profit < 0 THEN profit ELSE 0 END) as total_loss,
                AVG(profit) as avg_profit,
                STDDEV(profit) as stddev_profit,
                MIN(drawdown) as max_drawdown
            FROM signal_results
            WHERE brain_name = $1 AND timestamp > $2
            """
            
            # Get signals from the last 30 days
            cutoff_time = time.time() - (30 * 24 * 60 * 60)
            result = await self.db_client.fetch_one(query, self.name, cutoff_time)
            
            if result and result["wins"] is not None and (result["wins"] + result["losses"]) > 0:
                wins = result["wins"]
                losses = result["losses"]
                total = wins + losses
                
                # Calculate metrics
                win_rate = wins / total if total > 0 else 0
                profit_factor = abs(result["total_profit"] / result["total_loss"]) if result["total_loss"] and result["total_loss"] < 0 else 0
                expected_value = result["avg_profit"] if result["avg_profit"] else 0
                sharpe_ratio = result["avg_profit"] / result["stddev_profit"] if result["stddev_profit"] and result["stddev_profit"] > 0 else 0
                max_drawdown = abs(result["max_drawdown"]) if result["max_drawdown"] else 0
                
                # Overall score - weighted average of normalized metrics
                overall_score = (
                    0.3 * win_rate +
                    0.2 * min(profit_factor / 3, 1) +  # Cap at 1.0
                    0.2 * min(max(0, expected_value / 0.01), 1) +  # Normalize to 0-1
                    0.2 * min(max(0, sharpe_ratio / 2), 1) +  # Normalize to 0-1
                    0.1 * (1 - min(max_drawdown / 0.5, 1))  # Invert and normalize
                )
                
                # Update metrics
                self.performance_metrics = {
                    "win_rate": win_rate,
                    "profit_factor": profit_factor,
                    "expected_value": expected_value,
                    "sharpe_ratio": sharpe_ratio,
                    "max_drawdown": max_drawdown,
                    "overall_score": overall_score
                }
                
                # Log significant performance changes
                self.logger.debug(f"Updated performance metrics for brain {self.name}")
                
        except Exception as e:
            self.logger.error(f"Error updating performance metrics for brain {self.name}: {str(e)}")
            
    def _check_for_errors(self) -> bool:
        """
        Check for error conditions.
        
        Returns:
            bool: True if errors detected, False otherwise
        """
        # Default implementation, override in subclasses
        return False


# Backwards compatibility
BaseBrain = StrategyBrain

__all__ = [
    "BrainConfig",
    "TradeDirection",
    "SignalStrength",
    "AssetType",
    "StrategyBrain",
    "BaseBrain",
]<|MERGE_RESOLUTION|>--- conflicted
+++ resolved
@@ -39,8 +39,7 @@
 class BrainConfig:
     """Base configuration for strategy brains."""
     pass
-<<<<<<< HEAD
-=======
+
 
     # Arbitrary strategy parameters
     parameters: Dict[str, Any] = field(default_factory=dict)
@@ -51,7 +50,6 @@
     stop_loss_atr_multiplier: float = 1.5
     take_profit_atr_multiplier: float = 3.0
 
->>>>>>> dae478c2
 
 
 class StrategyBrain(ABC):
