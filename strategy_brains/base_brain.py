--- conflicted
+++ resolved
@@ -9,15 +9,15 @@
 import time
 import asyncio
 from abc import ABC, abstractmethod
-<<<<<<< HEAD
+
 from dataclasses import dataclass
 from enum import Enum
 from typing import Dict, List, Any, Optional
-=======
+
 from dataclasses import dataclass, field
 from enum import Enum
 from typing import Dict, List, Any, Optional, Union
->>>>>>> 8c15bc14
+
 
 from common.logger import get_logger
 from common.metrics import MetricsCollector
@@ -39,9 +39,9 @@
 @dataclass
 class BrainConfig:
     """Base configuration for strategy brains."""
-<<<<<<< HEAD
+    
     pass
-=======
+
 
     # Arbitrary strategy parameters
     parameters: Dict[str, Any] = field(default_factory=dict)
@@ -51,7 +51,7 @@
     max_position_size: float = 0.05
     stop_loss_atr_multiplier: float = 1.5
     take_profit_atr_multiplier: float = 3.0
->>>>>>> 8c15bc14
+
 
 
 class StrategyBrain(ABC):
