--- conflicted
+++ resolved
@@ -126,7 +126,6 @@
 
         # Configure feature providers
         self.order_flow_features = OrderFlowFeatures(config, asset_id)
-<<<<<<< HEAD
         self.volume_profile_features = (
             VolumeProfileFeatures(config, asset_id)
             if VolumeProfileFeatures is not None
@@ -137,28 +136,15 @@
             if OrderBookFeatures is not None
             else None
         )
-=======
-        if VolumeProfileFeatures is not None:
-            self.volume_profile_features = VolumeProfileFeatures(config, asset_id)
-        else:
-            self.volume_profile_features = None
-        if OrderBookFeatures is not None:
-            self.order_book_features = OrderBookFeatures(config, asset_id)
-        else:
-            self.order_book_features = None
->>>>>>> 9d0a9bc2
+
 
         # Microstructure analyzer for loophole detection
         try:
             self.microstructure = MicrostructureAnalyzer(config, asset_id)
-<<<<<<< HEAD
         except Exception as exc:  # pragma: no cover - optional dependency
             self.logger.warning(
                 "MicrostructureAnalyzer initialization failed: %s", exc
             )
-=======
-        except Exception:
->>>>>>> 9d0a9bc2
             self.microstructure = None
 
         # Data storage
