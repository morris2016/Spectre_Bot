--- conflicted
+++ resolved
@@ -35,10 +35,7 @@
 try:
     from feature_service.features.order_flow import (
         OrderFlowFeatures, VolumeProfileFeatures, OrderBookFeatures
-<<<<<<< HEAD
-=======
-
->>>>>>> 62170eed
+
     )
 except Exception:  # pragma: no cover - optional dependency
     from feature_service.features.order_flow import OrderFlowFeatures
@@ -134,12 +131,9 @@
         # Data storage
         self.market_data = MarketDataStorage(config)
 
-<<<<<<< HEAD
         # Track current market regime for risk adjustments
         self.current_regime: str | None = None
         
-=======
->>>>>>> 62170eed
         # Memory structures for tracking order flow patterns
         self.order_book_imbalances = deque(maxlen=self.params["memory_length"])
         self.delta_history = deque(maxlen=self.params["memory_length"])
@@ -408,33 +402,16 @@
             return None
 
     async def generate_signals(self) -> List[Dict[str, Any]]:
-<<<<<<< HEAD
         """Return a list of generated signals for compatibility."""
-=======
-        """Generate one or more trading signals."""
->>>>>>> 62170eed
+
         signal = await self.generate_signal()
         return [signal] if signal else []
 
     async def on_regime_change(self, new_regime: str) -> None:
-<<<<<<< HEAD
         """React to market regime changes by updating internal state."""
         self.logger.info(f"Market regime changed to {new_regime}")
         self.current_regime = new_regime
-    
-=======
-        """React to market regime changes by adjusting thresholds."""
-        self.logger.info(f"OrderFlowBrain regime change: {new_regime}")
-        if new_regime.lower() == "volatile":
-            self.params["ob_imbalance_threshold"] = max(
-                1.0, self.params["ob_imbalance_threshold"] * 1.2
-            )
-        elif new_regime.lower() == "stable":
-            self.params["ob_imbalance_threshold"] = self.DEFAULT_PARAMS[
-                "ob_imbalance_threshold"
-            ]
-
->>>>>>> 62170eed
+
     async def update_parameters(self, performance_metrics: Dict[str, float]) -> None:
         """
         Update strategy parameters based on recent performance.
