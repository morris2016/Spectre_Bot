#!/usr/bin/env python3
"""
QuantumSpectre Elite Trading System
Order Flow Brain - Strategy Brain Module

This module implements a sophisticated order flow analysis strategy brain that
uses market microstructure, order book imbalances, and flow patterns to generate
trading signals with exceptional accuracy.

The OrderFlowBrain identifies significant order flow patterns including:
- Order book imbalances
- Large limit order placement and cancellations
- Hidden liquidity detection
- Smart money flow tracking
- Footprint chart patterns
- Delta divergences

This strategy excels in detecting institutional activity and short-term
price movements for both trading signals and execution optimization.
"""

import numpy as np
import pandas as pd
from typing import Dict, List, Optional, Tuple, Union, Any
from datetime import datetime, timedelta
import logging
from collections import deque
import asyncio
import json

from config import Config
from common.logger import get_logger
from common.utils import normalize_data, timeit, calculate_dynamic_threshold
from data_storage.market_data import MarketDataStorage
try:
    from feature_service.features.order_flow import (
<<<<<<< HEAD
        OrderFlowFeatures,
        VolumeProfileFeatures,
        OrderBookFeatures,
=======
        OrderFlowFeatures, VolumeProfileFeatures, OrderBookFeatures
>>>>>>> f5eb2d22
    )
except Exception:  # pragma: no cover - optional dependency
    from feature_service.features.order_flow import OrderFlowFeatures
    VolumeProfileFeatures = None  # type: ignore
    OrderBookFeatures = None  # type: ignore
from strategy_brains.base_brain import StrategyBrain
from intelligence.loophole_detection.microstructure import MicrostructureAnalyzer


class OrderFlowBrain(StrategyBrain):
    """
    Order Flow Brain analyzes market microstructure and order flow patterns
    to generate highly accurate trading signals.
    
    This advanced brain identifies institutional footprints, significant order flow
    imbalances, and hidden liquidity zones to predict short-term price movements.
    """
    
    BRAIN_TYPE = "OrderFlowBrain"
    VERSION = "2.1.0"
    DEFAULT_PARAMS = {
        # Order book imbalance thresholds
        "ob_imbalance_threshold": 1.8,        # Minimum ratio for significant imbalance
        "ob_depth_levels": 20,                # Order book depth levels to analyze
        "dynamic_threshold_window": 100,      # Samples for dynamic threshold calculation
        "min_significant_size": 100000,       # Minimum size for significant orders (in base units)
        
        # Delta and footprint settings
        "delta_lookback_periods": 5,          # Periods to calculate delta
        "delta_divergence_threshold": 0.4,    # Minimum threshold for delta divergence
        "footprint_node_significance": 0.65,  # Significance threshold for footprint nodes
        
        # Time and sales analysis
        "txn_cluster_time_window": 15,        # Seconds to identify transaction clusters
        "txn_cluster_min_count": 5,           # Minimum transactions for a cluster
        "volume_spike_threshold": 2.5,        # Standard deviations for volume spike detection
        
        # Liquidity and market microstructure
        "liquidity_sweep_detection": True,    # Enable liquidity sweep detection
        "liquidity_fade_detection": True,     # Enable liquidity fade detection
        "hidden_liquidity_tracking": True,    # Enable hidden liquidity tracking
        "iceberg_detection": True,            # Enable iceberg order detection
        
        # Signal generation parameters
        "confirmation_required": True,        # Require additional confirmation signals
        "min_signal_strength": 0.7,           # Minimum signal strength to generate signals
        "max_adverse_excursion": 0.002,       # Maximum allowed adverse excursion (0.2%)
        
        # Memory and adaptation
        "learning_rate": 0.025,               # Learning rate for adaptive parameters
        "memory_length": 500,                 # Number of periods to keep in memory
        "session_reset": False,               # Reset accumulated data at session boundaries
        "volume_lookback": 20,                # Lookback periods for volume comparison
    }
    
    def __init__(self, config: Config, asset_id: str, timeframe: str, **kwargs):
        """
        Initialize the Order Flow Brain strategy.
        
        Args:
            config: System configuration
            asset_id: Asset identifier (e.g., 'BTCUSDT', 'EURUSD', etc.)
            timeframe: Strategy timeframe (e.g., '1m', '5m', '1h', etc.)
            **kwargs: Additional parameters to override defaults
        """
        super().__init__(config, asset_id, timeframe, **kwargs)
        
        self.logger = get_logger("OrderFlowBrain")
        self.logger.info(f"Initializing OrderFlowBrain v{self.VERSION} for {asset_id} on {timeframe} timeframe")
        
        # Initialize parameters with defaults and overrides
        self.params = {**self.DEFAULT_PARAMS, **kwargs}
        
        # Configure feature providers
        self.order_flow_features = OrderFlowFeatures(config, asset_id)
        self.volume_profile_features = VolumeProfileFeatures(config, asset_id)
        self.order_book_features = OrderBookFeatures(config, asset_id)
        
        # Microstructure analyzer for loophole detection
        self.microstructure = MicrostructureAnalyzer(config, asset_id)
        
        # Data storage
        self.market_data = MarketDataStorage(config)
        
        # Memory structures for tracking order flow patterns
        self.order_book_imbalances = deque(maxlen=self.params["memory_length"])
        self.delta_history = deque(maxlen=self.params["memory_length"])
        self.volume_nodes = {}
        self.significant_transactions = deque(maxlen=self.params["memory_length"])
        self.iceberg_detections = deque(maxlen=self.params["memory_length"])
        self.liquidity_events = deque(maxlen=self.params["memory_length"])
        self.recent_cluster_volumes = deque(maxlen=50)
        
        # Detected patterns and states
        self.current_ob_imbalance = 0.0
        self.current_delta = 0.0
        self.current_delta_divergence = 0.0
        self.liquidity_zones = {}
        self.supply_demand_levels = {}
        
        # Performance tracking
        self.signal_performance = {
            'tp_hit': 0,         # Take profit hits
            'sl_hit': 0,         # Stop loss hits
            'timeout': 0,        # Signal timeout
            'abandoned': 0,      # Signal abandoned due to invalidation
            'total': 0           # Total signals generated
        }
        
        # State variables
        self.initialized = False
        self.last_update_time = None
        self.is_ready = False
        
        # Counter for session data
        self.data_points_processed = 0
        self.last_session_date = None
        
        # Initialize performance metrics 
        self.performance_metrics = {
            'win_rate': 0.0,
            'profit_factor': 0.0,
            'avg_win_size': 0.0,
            'avg_loss_size': 0.0,
            'expectancy': 0.0,
            'sharpe_ratio': 0.0
        }
        
        self.logger.info("OrderFlowBrain initialization complete")

    
    async def initialize(self) -> bool:
        """
        Initialize the strategy brain with historical data and prepare it for use.
        
        Returns:
            bool: True if initialization was successful, False otherwise
        """
        self.logger.info("Starting OrderFlowBrain initialization")
        
        try:
            # Load historical data
            candles = await self.market_data.get_candles(
                self.asset_id, 
                self.timeframe, 
                limit=self.params["memory_length"]
            )
            
            if len(candles) < 10:  # Need some minimum data
                self.logger.warning("Insufficient historical data for initialization")
                return False
            
            # Initialize order book state
            orderbook = await self.market_data.get_order_book_snapshot(self.asset_id)
            if not orderbook:
                self.logger.warning("Could not retrieve order book snapshot")
                return False
                
            # Process historical data
            for candle in candles:
                await self._process_candle(candle)
            
            # Set up order book analysis
            await self._analyze_order_book(orderbook)
            
            # Initialize volume profile
            await self._initialize_volume_profile(candles)
            
            # Load any saved state if available
            await self._load_state()
            
            self.initialized = True
            self.is_ready = True
            self.last_update_time = datetime.now()
            
            self.logger.info("OrderFlowBrain initialization completed successfully")
            return True
            
        except Exception as e:
            self.logger.error(f"Error during OrderFlowBrain initialization: {str(e)}")
            return False
            
    async def process_candle(self, candle: Dict[str, Any]) -> None:
        """
        Process a new candle and update the strategy state.
        
        Args:
            candle: Candle data dictionary with OHLCV values and timestamp
        """
        if not self.initialized:
            self.logger.warning("Cannot process candle: Brain not initialized")
            return
        
        self.last_update_time = datetime.now()
        
        # Check for session boundary
        candle_date = datetime.fromtimestamp(candle['timestamp'] / 1000).date()
        if self.params["session_reset"] and self.last_session_date and candle_date != self.last_session_date:
            self.logger.info("New trading session detected, resetting session-specific data")
            await self._reset_session_data()
        
        self.last_session_date = candle_date
        
        # Process this candle
        await self._process_candle(candle)
        
        # Increment counters
        self.data_points_processed += 1
    
    async def process_order_book(self, order_book: Dict[str, Any]) -> None:
        """
        Process order book update and look for significant imbalances and patterns.
        
        Args:
            order_book: Order book data with bids and asks
        """
        if not self.initialized:
            self.logger.warning("Cannot process order book: Brain not initialized")
            return
        
        self.last_update_time = datetime.now()
        
        # Analyze order book for significant imbalances and patterns
        await self._analyze_order_book(order_book)
    
    async def process_transactions(self, transactions: List[Dict[str, Any]]) -> None:
        """
        Process market transactions (time and sales) data to identify patterns.
        
        Args:
            transactions: List of recent market transactions
        """
        if not self.initialized:
            self.logger.warning("Cannot process transactions: Brain not initialized")
            return
        
        self.last_update_time = datetime.now()
        
        # Process transaction data for patterns
        await self._analyze_transactions(transactions)
    
    async def generate_signal(self) -> Optional[Dict[str, Any]]:
        """
        Generate trading signal based on current order flow analysis.
        
        Returns:
            Optional[Dict[str, Any]]: Trading signal if conditions are met, None otherwise
        """
        if not self.is_ready:
            return None
        
        try:
            # Calculate signal components
            ob_signal = await self._generate_ob_signal()
            flow_signal = await self._generate_flow_signal()
            vs_signal = await self._generate_volume_structure_signal()
            
            # Skip if any essential component is missing
            if ob_signal is None or flow_signal is None or vs_signal is None:
                return None
            
            # Combine signal components with weights
            signal_direction = 0
            signal_components = {}
            
            # Order book signal (40% weight)
            if abs(ob_signal['strength']) >= self.params["min_signal_strength"]:
                signal_direction += 0.4 * ob_signal['direction']
                signal_components['order_book'] = {
                    'direction': ob_signal['direction'],
                    'strength': ob_signal['strength'],
                    'details': ob_signal['details']
                }
            
            # Flow signal (35% weight)
            if abs(flow_signal['strength']) >= self.params["min_signal_strength"]:
                signal_direction += 0.35 * flow_signal['direction']
                signal_components['flow'] = {
                    'direction': flow_signal['direction'],
                    'strength': flow_signal['strength'],
                    'details': flow_signal['details']
                }
            
            # Volume structure signal (25% weight)
            if abs(vs_signal['strength']) >= self.params["min_signal_strength"]:
                signal_direction += 0.25 * vs_signal['direction']
                signal_components['volume_structure'] = {
                    'direction': vs_signal['direction'],
                    'strength': vs_signal['strength'],
                    'details': vs_signal['details']
                }
            
            # Determine final signal direction and strength
            final_direction = 1 if signal_direction > 0 else (-1 if signal_direction < 0 else 0)
            final_strength = abs(signal_direction)
            
            # Apply confirmation filter if enabled
            if self.params["confirmation_required"] and len(signal_components) < 2:
                self.logger.debug(f"Signal rejected: confirmation required but only {len(signal_components)} components")
                return None
            
            # Apply strength threshold
            if final_strength < self.params["min_signal_strength"]:
                self.logger.debug(f"Signal rejected: strength {final_strength:.2f} below threshold {self.params['min_signal_strength']}")
                return None
            
            # Calculate target and stop levels
            entry_price = self._get_current_price()
            target_distance, stop_distance = self._calculate_risk_levels(
                direction=final_direction,
                components=signal_components,
                current_price=entry_price
            )
            
            # Check if risk-reward meets minimum criteria (at least 1:1)
            if stop_distance > 0 and target_distance / stop_distance < 1.0:
                self.logger.debug(f"Signal rejected: poor risk-reward ratio {target_distance/stop_distance:.2f}")
                return None
            
            # Form the final signal
            signal = {
                'strategy': self.BRAIN_TYPE,
                'asset_id': self.asset_id,
                'timestamp': datetime.now().timestamp() * 1000,
                'timeframe': self.timeframe,
                'direction': final_direction,
                'strength': final_strength,
                'entry_price': entry_price,
                'target_price': entry_price * (1 + final_direction * target_distance),
                'stop_price': entry_price * (1 - final_direction * stop_distance),
                'components': signal_components,
                'expiration': (datetime.now() + timedelta(minutes=self._get_expiration_minutes())).timestamp() * 1000,
                'id': f"OF_{self.asset_id}_{int(datetime.now().timestamp())}",
                'metadata': {
                    'version': self.VERSION,
                    'confidence': min(0.99, final_strength * 1.15),  # Cap at 0.99
                    'expected_duration': self._estimate_signal_duration(final_direction, components=signal_components),
                    'market_context': await self._get_market_context()
                }
            }
            
            # Log the signal and update performance counters
            self.logger.info(f"Generated signal: {signal['id']} Direction: {'BUY' if final_direction > 0 else 'SELL'} Strength: {final_strength:.2f}")
            self.signal_performance['total'] += 1
            
            return signal
            
        except Exception as e:
            self.logger.error(f"Error generating signal: {str(e)}")
            return None
    
    async def update_parameters(self, performance_metrics: Dict[str, float]) -> None:
        """
        Update strategy parameters based on recent performance.
        
        Args:
            performance_metrics: Dictionary with performance metrics
        """
        self.logger.info("Updating OrderFlowBrain parameters based on performance metrics")
        
        # Store performance metrics
        self.performance_metrics = performance_metrics
        
        # Skip if we don't have enough data yet
        if performance_metrics.get('total_trades', 0) < 10:
            self.logger.info("Not enough trades for parameter optimization")
            return
        
        # Adaptive adjustments based on performance
        win_rate = performance_metrics.get('win_rate', 0)
        profit_factor = performance_metrics.get('profit_factor', 0)
        
        # Only update if we have meaningful metrics
        if win_rate <= 0 or profit_factor <= 0:
            return
        
        # Calculate adjustment direction
        perf_score = win_rate * 0.4 + min(3.0, profit_factor) / 3.0 * 0.6
        adjustment = 0
        
        # Determine adjustment direction
        if perf_score < 0.4:  # Poor performance - more conservative
            adjustment = -1
        elif perf_score > 0.7:  # Good performance - more aggressive
            adjustment = 1
        
        # Apply the adjustments with learning rate
        if adjustment != 0:
            lr = self.params["learning_rate"]
            
            # Adjust order book sensitivity
            self.params["ob_imbalance_threshold"] *= (1 - adjustment * lr * 0.1)
            self.params["min_significant_size"] *= (1 - adjustment * lr * 0.15)
            
            # Adjust signal generation parameters
            self.params["min_signal_strength"] *= (1 - adjustment * lr * 0.05)
            
            # Adjust other parameters
            self.params["delta_divergence_threshold"] *= (1 - adjustment * lr * 0.1)
            
            self.logger.info(f"Parameters adjusted: ob_imbalance_threshold={self.params['ob_imbalance_threshold']:.2f}, " +
                            f"min_signal_strength={self.params['min_signal_strength']:.2f}")
    
    async def update_signal(self, signal_id: str, status: str, result: Dict[str, Any] = None) -> None:
        """
        Update signal status and use the feedback for future improvement.
        
        Args:
            signal_id: ID of the signal to update
            status: New status ('filled', 'tp_hit', 'sl_hit', 'expired', 'cancelled')
            result: Additional result information
        """
        self.logger.info(f"Updating signal {signal_id} with status: {status}")
        
        # Track signal outcomes for performance measurement
        if status == 'tp_hit':
            self.signal_performance['tp_hit'] += 1
        elif status == 'sl_hit':
            self.signal_performance['sl_hit'] += 1
        elif status == 'expired':
            self.signal_performance['timeout'] += 1
        elif status == 'cancelled':
            self.signal_performance['abandoned'] += 1
        
        # Use feedback to adjust strategy parameters
        if result and 'execution_metrics' in result:
            metrics = result['execution_metrics']
            
            # Calculate signal quality metrics
            max_adverse_excursion = metrics.get('max_adverse_excursion', 0)
            
            # Adjust parameters based on outcome
            if status == 'tp_hit' and max_adverse_excursion < self.params['max_adverse_excursion'] * 0.5:
                # Clean win - could be more aggressive
                adjustment = 0.05
            elif status == 'sl_hit' and max_adverse_excursion > self.params['max_adverse_excursion'] * 0.9:
                # Clear loss - need to be more conservative
                adjustment = -0.1
            else:
                # No adjustment needed
                adjustment = 0
            
            if adjustment != 0:
                # Apply small adjustment to relevant parameters
                lr = self.params["learning_rate"] * 0.5  # Reduced learning rate for individual updates
                self.params["min_signal_strength"] = max(0.5, min(0.95, 
                                                        self.params["min_signal_strength"] * (1 + adjustment * lr)))
                
                self.logger.info(f"Parameter adjusted after signal feedback: min_signal_strength={self.params['min_signal_strength']:.2f}")
    
    async def save_state(self) -> Dict[str, Any]:
        """
        Save the current state of the strategy brain for persistence.
        
        Returns:
            Dict[str, Any]: State dictionary for persistence
        """
        state = {
            'version': self.VERSION,
            'params': self.params,
            'performance': self.signal_performance,
            'metrics': self.performance_metrics,
            'liquidity_zones': self.liquidity_zones,
            'supply_demand_levels': self.supply_demand_levels,
            'data_points_processed': self.data_points_processed,
            'timestamp': datetime.now().timestamp()
        }
        
        return state
    
    async def load_state(self, state: Dict[str, Any]) -> bool:
        """
        Load a previously saved state.
        
        Args:
            state: State dictionary
            
        Returns:
            bool: True if state was loaded successfully, False otherwise
        """
        try:
            # Verify state compatibility
            if 'version' not in state or not state['version'].startswith('2.'):
                self.logger.warning(f"Incompatible state version: {state.get('version')}")
                return False
            
            # Load parameters with safeguards
            if 'params' in state:
                # Only load compatible parameters
                for key, value in state['params'].items():
                    if key in self.params:
                        self.params[key] = value
            
            # Load other state elements
            if 'performance' in state:
                self.signal_performance = state['performance']
            
            if 'metrics' in state:
                self.performance_metrics = state['metrics']
            
            if 'liquidity_zones' in state:
                self.liquidity_zones = state['liquidity_zones']
            
            if 'supply_demand_levels' in state:
                self.supply_demand_levels = state['supply_demand_levels']
            
            if 'data_points_processed' in state:
                self.data_points_processed = state['data_points_processed']
            
            self.logger.info(f"State loaded successfully from {datetime.fromtimestamp(state.get('timestamp', 0))}")
            return True
            
        except Exception as e:
            self.logger.error(f"Error loading state: {str(e)}")
            return False
    
    async def get_status(self) -> Dict[str, Any]:
        """
        Get current status of the strategy brain.
        
        Returns:
            Dict[str, Any]: Status information
        """
        win_rate = 0
        if self.signal_performance['total'] > 0:
            win_rate = self.signal_performance['tp_hit'] / self.signal_performance['total']
        
        return {
            'brain_type': self.BRAIN_TYPE,
            'version': self.VERSION,
            'asset_id': self.asset_id,
            'timeframe': self.timeframe,
            'is_ready': self.is_ready,
            'initialized': self.initialized,
            'last_update': self.last_update_time.isoformat() if self.last_update_time else None,
            'data_points_processed': self.data_points_processed,
            'performance': {
                'total_signals': self.signal_performance['total'],
                'win_rate': win_rate,
                'tp_hit': self.signal_performance['tp_hit'],
                'sl_hit': self.signal_performance['sl_hit'],
                'timeout': self.signal_performance['timeout'],
                'abandoned': self.signal_performance['abandoned']
            },
            'current_state': {
                'ob_imbalance': self.current_ob_imbalance,
                'delta': self.current_delta,
                'delta_divergence': self.current_delta_divergence,
                'liquidity_zones_count': len(self.liquidity_zones),
                'supply_demand_levels_count': len(self.supply_demand_levels)
            }
        }
    
    async def shutdown(self) -> None:
        """
        Perform any cleanup operations before shutdown.
        """
        self.logger.info("OrderFlowBrain shutdown initiated")
        
        # Save final state metrics
        try:
            await self.save_state()
            self.logger.info("Final state saved during shutdown")
        except Exception as e:
            self.logger.error(f"Error saving state during shutdown: {str(e)}")
        
        self.logger.info("OrderFlowBrain shutdown complete")
    
    # ========== Private Methods ==========
    
    async def _process_candle(self, candle: Dict[str, Any]) -> None:
        """
        Process a single candle for order flow analysis.
        
        Args:
            candle: Candle data
        """
        # Extract delta (difference between buy and sell volume)
        delta = await self.order_flow_features.calculate_delta(candle)
        self.delta_history.append({
            'timestamp': candle['timestamp'],
            'delta': delta,
            'close': candle['close'],
            'volume': candle.get('volume', 0)
        })
        
        # Update current delta
        self.current_delta = delta
        
        # Calculate delta divergence
        if len(self.delta_history) > 2:
            self.current_delta_divergence = await self._calculate_delta_divergence()
        
        # Update volume nodes
        await self._update_volume_nodes(candle)
        
        # Update supply/demand zones based on significant candles
        is_significant = self._is_significant_candle(candle)
        if is_significant:
            await self._update_supply_demand_levels(candle)
    
    async def _analyze_order_book(self, order_book: Dict[str, Any]) -> None:
        """
        Analyze the order book for imbalances and significant levels.
        
        Args:
            order_book: Order book data with bids and asks
        """
        # Calculate order book imbalance ratio
        imbalance = await self.order_book_features.calculate_imbalance(
            order_book, 
            depth_levels=self.params["ob_depth_levels"]
        )
        
        self.order_book_imbalances.append({
            'timestamp': order_book.get('timestamp', datetime.now().timestamp() * 1000),
            'imbalance': imbalance
        })
        
        self.current_ob_imbalance = imbalance
        
        # Detect significant orders (large or iceberg)
        significant_levels = await self.order_book_features.detect_significant_levels(
            order_book,
            min_size=self.params["min_significant_size"]
        )
        
        for level in significant_levels:
            if level['type'] == 'iceberg' and self.params["iceberg_detection"]:
                self.iceberg_detections.append({
                    'timestamp': order_book.get('timestamp', datetime.now().timestamp() * 1000),
                    'price': level['price'],
                    'size': level['size'],
                    'side': level['side']
                })
            
            # Update liquidity zones
            price_key = f"{level['price']:.8f}"
            if price_key not in self.liquidity_zones:
                self.liquidity_zones[price_key] = {
                    'price': level['price'],
                    'side': level['side'],
                    'strength': 1,
                    'first_seen': datetime.now().timestamp() * 1000,
                    'last_seen': datetime.now().timestamp() * 1000
                }
            else:
                self.liquidity_zones[price_key]['strength'] += 1
                self.liquidity_zones[price_key]['last_seen'] = datetime.now().timestamp() * 1000
        
        # Cleanup old liquidity zones (older than 24 hours)
        current_time = datetime.now().timestamp() * 1000
        self.liquidity_zones = {
            k: v for k, v in self.liquidity_zones.items() 
            if current_time - v['last_seen'] < 24 * 60 * 60 * 1000
        }
        
        # Detect liquidity sweeps and fades
        if self.params["liquidity_sweep_detection"]:
            await self._detect_liquidity_events(order_book)
    
    async def _analyze_transactions(self, transactions: List[Dict[str, Any]]) -> None:
        """
        Analyze time and sales data for transaction patterns.
        
        Args:
            transactions: List of market transactions
        """
        # Group transactions into time clusters
        clusters = []
        current_cluster = []
        
        sorted_txns = sorted(transactions, key=lambda x: x['timestamp'])
        
        for txn in sorted_txns:
            if not current_cluster:
                current_cluster = [txn]
            else:
                # Check if this transaction is within the time window of the first in cluster
                time_diff = (txn['timestamp'] - current_cluster[0]['timestamp']) / 1000  # seconds
                if time_diff <= self.params["txn_cluster_time_window"]:
                    current_cluster.append(txn)
                else:
                    # This transaction starts a new cluster
                    if len(current_cluster) >= self.params["txn_cluster_min_count"]:
                        clusters.append(current_cluster)
                    current_cluster = [txn]
        
        # Add the last cluster if it meets the minimum size
        if len(current_cluster) >= self.params["txn_cluster_min_count"]:
            clusters.append(current_cluster)
        
        # Analyze each significant cluster
        for cluster in clusters:
            buy_volume = sum(t['size'] for t in cluster if t.get('side') == 'buy')
            sell_volume = sum(t['size'] for t in cluster if t.get('side') == 'sell')
            
            # Calculate volume ratio and price movement
            volume_ratio = buy_volume / sell_volume if sell_volume > 0 else float('inf')
            start_price = cluster[0]['price']
            end_price = cluster[-1]['price']
            price_change_pct = (end_price - start_price) / start_price
            
            # Detect if this is a significant transaction cluster
            is_significant = False
            significance_reason = []
            
            # Check volume ratio (heavy imbalance)
            if volume_ratio > 3.0 or volume_ratio < 0.33:
                is_significant = True
                significance_reason.append('volume_imbalance')
            
            # Check price impact
            if abs(price_change_pct) > 0.001:  # 0.1% move
                is_significant = True
                significance_reason.append('price_impact')
            
            # Check total volume versus recent average
            total_volume = buy_volume + sell_volume
            recent_avg = (
                np.mean(self.recent_cluster_volumes)
                if self.recent_cluster_volumes
                else 0
            )
            if self.recent_cluster_volumes and total_volume > recent_avg:
                is_significant = True
                significance_reason.append("volume_spike")

            # Update cluster volume history
            self.recent_cluster_volumes.append(total_volume)
            
            if is_significant:
                self.significant_transactions.append({
                    'timestamp': cluster[0]['timestamp'],
                    'duration_ms': cluster[-1]['timestamp'] - cluster[0]['timestamp'],
                    'buy_volume': buy_volume,
                    'sell_volume': sell_volume,
                    'volume_ratio': volume_ratio,
                    'price_change_pct': price_change_pct,
                    'start_price': start_price,
                    'end_price': end_price,
                    'reasons': significance_reason
                })
    
    async def _initialize_volume_profile(self, candles: List[Dict[str, Any]]) -> None:
        """
        Initialize volume profile from historical candles.
        
        Args:
            candles: List of historical candles
        """
        # Calculate initial volume profile
        volume_profile = await self.volume_profile_features.calculate_volume_profile(candles)
        
        # Initialize volume nodes
        for node in volume_profile:
            price_key = f"{node['price']:.8f}"
            self.volume_nodes[price_key] = {
                'price': node['price'],
                'volume': node['volume'],
                'buys': node.get('buys', node['volume'] / 2),  # Estimate if not provided
                'sells': node.get('sells', node['volume'] / 2),  # Estimate if not provided
                'delta': node.get('delta', 0),
                'strength': node.get('strength', 1)
            }
    
    async def _update_volume_nodes(self, candle: Dict[str, Any]) -> None:
        """
        Update volume profile nodes with new candle data.
        
        Args:
            candle: New candle data
        """
        # Get price range for this candle
        high = candle['high']
        low = candle['low']
        
        # Estimate price points within the candle
        price_points = np.linspace(low, high, num=5)
        
        # Estimate volume distribution
        volume = candle['volume']
        buy_volume = volume * (candle['close'] > candle['open'])
        sell_volume = volume - buy_volume
        
        # Distribute volume across price points
        for price in price_points:
            price_key = f"{price:.8f}"
            
            if price_key in self.volume_nodes:
                # Update existing node
                self.volume_nodes[price_key]['volume'] += volume / len(price_points)
                self.volume_nodes[price_key]['buys'] += buy_volume / len(price_points)
                self.volume_nodes[price_key]['sells'] += sell_volume / len(price_points)
                self.volume_nodes[price_key]['delta'] = self.volume_nodes[price_key]['buys'] - self.volume_nodes[price_key]['sells']
                
                # Gradually increase strength based on continued activity
                self.volume_nodes[price_key]['strength'] = min(10, self.volume_nodes[price_key]['strength'] * 1.05)
            else:
                # Create new node
                self.volume_nodes[price_key] = {
                    'price': price,
                    'volume': volume / len(price_points),
                    'buys': buy_volume / len(price_points),
                    'sells': sell_volume / len(price_points),
                    'delta': (buy_volume - sell_volume) / len(price_points),
                    'strength': 1
                }
                
        # Decay old nodes
        for price_key in list(self.volume_nodes.keys()):
            self.volume_nodes[price_key]['strength'] *= 0.99
            
            # Remove very weak nodes
            if self.volume_nodes[price_key]['strength'] < 0.1:
                del self.volume_nodes[price_key]
    
    async def _update_supply_demand_levels(self, candle: Dict[str, Any]) -> None:
        """
        Update supply and demand levels based on significant candles.
        
        Args:
            candle: Candle data
        """
        # Determine if this candle forms a supply or demand level
        if candle['close'] > candle['open']:  # Bullish candle
            # Potential demand level at bottom
            level_price = candle['low']
            level_type = 'demand'
        else:  # Bearish candle
            # Potential supply level at top
            level_price = candle['high']
            level_type = 'supply'
        
        # Create a unique key for this price level
        price_key = f"{level_price:.8f}"
        
        # Check if this level already exists
        if price_key in self.supply_demand_levels:
            # Update existing level
            self.supply_demand_levels[price_key]['strength'] += 1
            self.supply_demand_levels[price_key]['last_seen'] = candle['timestamp']
            
            # If we see the opposite type at the same level, reduce strength
            if self.supply_demand_levels[price_key]['type'] != level_type:
                self.supply_demand_levels[price_key]['strength'] = max(0, self.supply_demand_levels[price_key]['strength'] - 2)
                
                # If strength is reduced to 0, flip the level type
                if self.supply_demand_levels[price_key]['strength'] == 0:
                    self.supply_demand_levels[price_key]['type'] = level_type
                    self.supply_demand_levels[price_key]['strength'] = 1
        else:
            # Create new level
            self.supply_demand_levels[price_key] = {
                'price': level_price,
                'type': level_type,
                'strength': 1,
                'first_seen': candle['timestamp'],
                'last_seen': candle['timestamp'],
                'volume': candle['volume']
            }
        
        # Clean up levels that are too old (older than 50 candles)
        current_time = candle['timestamp']
        # This logic depends on your candle interval
        candle_interval_ms = self._get_interval_ms()
        max_age_ms = candle_interval_ms * 50
        
        self.supply_demand_levels = {
            k: v for k, v in self.supply_demand_levels.items() 
            if current_time - v['last_seen'] < max_age_ms
        }
    
    async def _detect_liquidity_events(self, order_book: Dict[str, Any]) -> None:
        """
        Detect liquidity sweeps and fades in the order book.
        
        Args:
            order_book: Current order book data
        """
        if not self.params["liquidity_sweep_detection"]:
            return
        
        # Get current prices and volumes
        bids = order_book.get('bids', [])
        asks = order_book.get('asks', [])
        
        if not bids or not asks:
            return
        
        # Get best bid and ask
        best_bid_price = bids[0][0] if bids else 0
        best_ask_price = asks[0][0] if asks else float('inf')
        
        # Look for recent liquidity zones near the current price
        current_time = datetime.now().timestamp() * 1000
        recent_threshold = current_time - (5 * 60 * 1000)  # 5 minutes
        
        for price_key, zone in list(self.liquidity_zones.items()):
            zone_price = zone['price']
            
            # Skip if the zone isn't recent enough
            if zone['last_seen'] < recent_threshold:
                continue
            
            # Detect liquidity sweep at bid side
            if zone['side'] == 'bid' and best_bid_price < zone_price and zone['strength'] > 3:
                self.liquidity_events.append({
                    'timestamp': current_time,
                    'type': 'sweep',
                    'side': 'bid',
                    'price': zone_price,
                    'strength': zone['strength']
                })
                
                # Remove this liquidity zone as it was swept
                del self.liquidity_zones[price_key]
            
            # Detect liquidity sweep at ask side
            elif zone['side'] == 'ask' and best_ask_price > zone_price and zone['strength'] > 3:
                self.liquidity_events.append({
                    'timestamp': current_time,
                    'type': 'sweep',
                    'side': 'ask',
                    'price': zone_price,
                    'strength': zone['strength']
                })
                
                # Remove this liquidity zone as it was swept
                del self.liquidity_zones[price_key]
    
    async def _generate_ob_signal(self) -> Optional[Dict[str, Any]]:
        """
        Generate signal component based on order book analysis.
        
        Returns:
            Optional[Dict[str, Any]]: Signal component or None
        """
        if not self.order_book_imbalances:
            return None
        
        # Calculate average and current imbalance
        recent_imbalances = list(self.order_book_imbalances)[-20:]
        avg_imbalance = sum(item['imbalance'] for item in recent_imbalances) / len(recent_imbalances)
        
        # Threshold based on historical volatility
        dynamic_threshold = calculate_dynamic_threshold(
            [item['imbalance'] for item in recent_imbalances],
            base_threshold=self.params["ob_imbalance_threshold"],
            volatility_factor=0.5
        )
        
        # Check if current imbalance exceeds the threshold
        current_imbalance = self.current_ob_imbalance
        signal_strength = 0
        signal_direction = 0
        details = {}
        
        if abs(current_imbalance) > dynamic_threshold:
            signal_direction = 1 if current_imbalance > 0 else -1
            
            # Calculate signal strength based on imbalance magnitude
            normalized_imbalance = abs(current_imbalance) / dynamic_threshold
            signal_strength = min(0.95, 0.5 + normalized_imbalance * 0.3)
            
            details = {
                'current_imbalance': current_imbalance,
                'avg_imbalance': avg_imbalance,
                'threshold': dynamic_threshold,
                'normalized_value': normalized_imbalance
            }
        
        # Check for recent significant orders
        recent_icebergs = [ic for ic in self.iceberg_detections 
                        if datetime.now().timestamp() * 1000 - ic['timestamp'] < 5 * 60 * 1000]
                        
        significant_buy_volume = sum(ic['size'] for ic in recent_icebergs if ic['side'] == 'bid')
        significant_sell_volume = sum(ic['size'] for ic in recent_icebergs if ic['side'] == 'ask')
        
        if significant_buy_volume > 0 or significant_sell_volume > 0:
            iceberg_ratio = significant_buy_volume / max(1, significant_sell_volume)
            if iceberg_ratio > 3.0:
                # Strong buy-side imbalance from icebergs
                iceberg_direction = 1
                iceberg_strength = min(0.9, 0.6 + (iceberg_ratio / 10))
            elif iceberg_ratio < 0.33:
                # Strong sell-side imbalance from icebergs
                iceberg_direction = -1
                iceberg_strength = min(0.9, 0.6 + (1 / iceberg_ratio / 10))
            else:
                # No strong imbalance
                iceberg_direction = 0
                iceberg_strength = 0
            
            # Combine with existing signal or create new
            if iceberg_direction != 0 and iceberg_strength > 0:
                if signal_direction == 0:
                    signal_direction = iceberg_direction
                    signal_strength = iceberg_strength
                else:
                    # If both signals agree, strengthen; if disagree, weaken
                    if signal_direction == iceberg_direction:
                        signal_strength = min(0.99, signal_strength + 0.1)
                    else:
                        # Conflicting signals - go with the stronger one
                        if iceberg_strength > signal_strength:
                            signal_direction = iceberg_direction
                            signal_strength = iceberg_strength * 0.8  # Reduce due to conflict
                        else:
                            signal_strength *= 0.8  # Reduce due to conflict
                
                details.update({
                    'iceberg_buy_volume': significant_buy_volume,
                    'iceberg_sell_volume': significant_sell_volume,
                    'iceberg_ratio': iceberg_ratio,
                    'iceberg_strength': iceberg_strength
                })
        
        if signal_direction == 0 or signal_strength < self.params["min_signal_strength"]:
            return None
        
        return {
            'direction': signal_direction,
            'strength': signal_strength,
            'details': details
        }
    
    async def _generate_flow_signal(self) -> Optional[Dict[str, Any]]:
        """
        Generate signal component based on order flow analysis.
        
        Returns:
            Optional[Dict[str, Any]]: Signal component or None
        """
        if len(self.delta_history) < self.params["delta_lookback_periods"]:
            return None
        
        # Analyze delta divergence
        delta_divergence = self.current_delta_divergence
        
        signal_direction = 0
        signal_strength = 0
        details = {}
        
        if abs(delta_divergence) > self.params["delta_divergence_threshold"]:
            # Delta divergence generates a contrarian signal
            signal_direction = -1 if delta_divergence > 0 else 1
            
            # Calculate signal strength based on divergence magnitude
            normalized_divergence = abs(delta_divergence) / self.params["delta_divergence_threshold"]
            signal_strength = min(0.9, 0.5 + normalized_divergence * 0.3)
            
            details = {
                'delta_divergence': delta_divergence,
                'threshold': self.params["delta_divergence_threshold"],
                'normalized_value': normalized_divergence
            }
        
        # Check for recent significant transactions
        recent_txns = [tx for tx in self.significant_transactions 
                    if datetime.now().timestamp() * 1000 - tx['timestamp'] < 10 * 60 * 1000]
        
        if recent_txns:
            # Aggregate transaction signals
            buy_pressure = sum(tx['buy_volume'] for tx in recent_txns) / len(recent_txns)
            sell_pressure = sum(tx['sell_volume'] for tx in recent_txns) / len(recent_txns)
            
            txn_ratio = buy_pressure / max(1, sell_pressure)
            
            if txn_ratio > 2.0:
                # Strong buy-side pressure
                txn_direction = 1
                txn_strength = min(0.9, 0.6 + (txn_ratio / 10))
            elif txn_ratio < 0.5:
                # Strong sell-side pressure
                txn_direction = -1
                txn_strength = min(0.9, 0.6 + (1 / txn_ratio / 5))
            else:
                # No strong imbalance
                txn_direction = 0
                txn_strength = 0
            
            # Combine with existing signal or create new
            if txn_direction != 0 and txn_strength > 0:
                if signal_direction == 0:
                    signal_direction = txn_direction
                    signal_strength = txn_strength
                else:
                    # If both signals agree, strengthen; if disagree, weaken
                    if signal_direction == txn_direction:
                        signal_strength = min(0.99, signal_strength + 0.1)
                    else:
                        # Conflicting signals - go with the stronger one
                        if txn_strength > signal_strength:
                            signal_direction = txn_direction
                            signal_strength = txn_strength * 0.8  # Reduce due to conflict
                        else:
                            signal_strength *= 0.8  # Reduce due to conflict
                
                details.update({
                    'transaction_buy_pressure': buy_pressure,
                    'transaction_sell_pressure': sell_pressure,
                    'transaction_ratio': txn_ratio,
                    'transaction_strength': txn_strength,
                    'transaction_count': len(recent_txns)
                })
        
        # Check for liquidity events
        recent_liquidity_events = [le for le in self.liquidity_events 
                                if datetime.now().timestamp() * 1000 - le['timestamp'] < 5 * 60 * 1000]
        
        if recent_liquidity_events:
            # Analyze sweep events (sweeping bids is bearish, sweeping asks is bullish)
            bid_sweeps = [le for le in recent_liquidity_events if le['type'] == 'sweep' and le['side'] == 'bid']
            ask_sweeps = [le for le in recent_liquidity_events if le['type'] == 'sweep' and le['side'] == 'ask']
            
            if bid_sweeps and not ask_sweeps:
                sweep_direction = -1
                sweep_strength = min(0.95, 0.7 + len(bid_sweeps) * 0.05)
            elif ask_sweeps and not bid_sweeps:
                sweep_direction = 1
                sweep_strength = min(0.95, 0.7 + len(ask_sweeps) * 0.05)
            elif bid_sweeps and ask_sweeps:
                # Both sides swept - compare strength
                bid_sweep_strength = sum(le['strength'] for le in bid_sweeps)
                ask_sweep_strength = sum(le['strength'] for le in ask_sweeps)
                
                if bid_sweep_strength > ask_sweep_strength * 1.5:
                    sweep_direction = -1
                    sweep_strength = 0.7
                elif ask_sweep_strength > bid_sweep_strength * 1.5:
                    sweep_direction = 1
                    sweep_strength = 0.7
                else:
                    sweep_direction = 0
                    sweep_strength = 0
            else:
                sweep_direction = 0
                sweep_strength = 0
            
            if sweep_direction != 0 and sweep_strength > 0:
                if signal_direction == 0:
                    signal_direction = sweep_direction
                    signal_strength = sweep_strength
                else:
                    # If both signals agree, strengthen; if disagree, weaken
                    if signal_direction == sweep_direction:
                        signal_strength = min(0.99, signal_strength + 0.15)  # Sweeps are significant
                    else:
                        # Conflicting signals - go with the stronger one
                        if sweep_strength > signal_strength:
                            signal_direction = sweep_direction
                            signal_strength = sweep_strength * 0.9
                        else:
                            signal_strength *= 0.7  # Reduce more due to sweep conflict
                
                details.update({
                    'bid_sweeps': len(bid_sweeps),
                    'ask_sweeps': len(ask_sweeps),
                    'sweep_direction': sweep_direction,
                    'sweep_strength': sweep_strength
                })
        
        if signal_direction == 0 or signal_strength < self.params["min_signal_strength"]:
            return None
        
        return {
            'direction': signal_direction,
            'strength': signal_strength,
            'details': details
        }
    
    async def _generate_volume_structure_signal(self) -> Optional[Dict[str, Any]]:
        """
        Generate signal component based on volume structure analysis.
        
        Returns:
            Optional[Dict[str, Any]]: Signal component or None
        """
        if not self.volume_nodes or not self.supply_demand_levels:
            return None
        
        current_price = self._get_current_price()
        
        # Find significant volume nodes near current price
        significant_nodes = []
        
        for key, node in self.volume_nodes.items():
            # Check if node is significant
            if node['strength'] >= self.params["footprint_node_significance"]:
                # Check if node is near current price (within 1%)
                if abs(node['price'] - current_price) / current_price < 0.01:
                    significant_nodes.append(node)
        
        # Find active supply/demand levels near current price
        active_levels = []
        
        for key, level in self.supply_demand_levels.items():
            # Check if level is strong enough
            if level['strength'] >= 2:
                # Check if level is near current price (within 2%)
                if abs(level['price'] - current_price) / current_price < 0.02:
                    active_levels.append(level)
        
        signal_direction = 0
        signal_strength = 0
        details = {}
        
        # Analyze volume nodes for bullish/bearish bias
        if significant_nodes:
            total_delta = sum(node['delta'] for node in significant_nodes)
            total_volume = sum(node['volume'] for node in significant_nodes)
            
            if total_volume > 0:
                delta_ratio = total_delta / total_volume
                
                if delta_ratio > 0.2:  # Strong buy pressure
                    node_direction = 1
                    node_strength = min(0.85, 0.5 + delta_ratio)
                elif delta_ratio < -0.2:  # Strong sell pressure
                    node_direction = -1
                    node_strength = min(0.85, 0.5 - delta_ratio)
                else:
                    node_direction = 0
                    node_strength = 0
                
                if node_direction != 0:
                    signal_direction = node_direction
                    signal_strength = node_strength
                    
                    details = {
                        'significant_nodes': len(significant_nodes),
                        'total_volume': total_volume,
                        'delta_ratio': delta_ratio,
                        'node_strength': node_strength
                    }
        
        # Analyze supply/demand levels
        if active_levels:
            # Count levels above and below current price
            supply_above = [lvl for lvl in active_levels if lvl['type'] == 'supply' and lvl['price'] > current_price]
            demand_below = [lvl for lvl in active_levels if lvl['type'] == 'demand' and lvl['price'] < current_price]
            
            # Also check for levels we're currently testing
            supply_at = [lvl for lvl in active_levels if lvl['type'] == 'supply' and 
                        abs(lvl['price'] - current_price) / current_price < 0.002]
            demand_at = [lvl for lvl in active_levels if lvl['type'] == 'demand' and 
                        abs(lvl['price'] - current_price) / current_price < 0.002]
            
            level_direction = 0
            level_strength = 0
            
            # We're at supply - bearish signal
            if supply_at and not demand_at:
                level_direction = -1
                level_strength = min(0.9, 0.6 + len(supply_at) * 0.1)
            
            # We're at demand - bullish signal
            elif demand_at and not supply_at:
                level_direction = 1
                level_strength = min(0.9, 0.6 + len(demand_at) * 0.1)
            
            # No current levels, check nearby ones
            elif not supply_at and not demand_at:
                # Check if we're sandwiched between levels
                if supply_above and demand_below:
                    nearest_supply = min(supply_above, key=lambda x: abs(x['price'] - current_price))
                    nearest_demand = min(demand_below, key=lambda x: abs(x['price'] - current_price))
                    
                    # Calculate distances to nearest levels
                    distance_to_supply = abs(nearest_supply['price'] - current_price) / current_price
                    distance_to_demand = abs(nearest_demand['price'] - current_price) / current_price
                    
                    # Check which level we're closer to
                    if distance_to_supply < distance_to_demand * 0.7:
                        # Closer to supply than demand - bearish
                        level_direction = -1
                        level_strength = 0.6
                    elif distance_to_demand < distance_to_supply * 0.7:
                        # Closer to demand than supply - bullish
                        level_direction = 1
                        level_strength = 0.6
                
                # Only supply above - potential bullish movement until supply
                elif supply_above and not demand_below:
                    level_direction = 1
                    level_strength = 0.5
                
                # Only demand below - potential bearish movement until demand
                elif demand_below and not supply_above:
                    level_direction = -1
                    level_strength = 0.5
            
            # Incorporate level analysis into signal
            if level_direction != 0 and level_strength > 0:
                if signal_direction == 0:
                    signal_direction = level_direction
                    signal_strength = level_strength
                else:
                    # If both signals agree, strengthen; if disagree, weaken
                    if signal_direction == level_direction:
                        signal_strength = min(0.99, signal_strength + 0.1)
                    else:
                        # Conflicting signals - go with the stronger one
                        if level_strength > signal_strength:
                            signal_direction = level_direction
                            signal_strength = level_strength * 0.8  # Reduce due to conflict
                        else:
                            signal_strength *= 0.8  # Reduce due to conflict
                
                details.update({
                    'supply_above': len(supply_above),
                    'demand_below': len(demand_below),
                    'supply_at': len(supply_at),
                    'demand_at': len(demand_at),
                    'level_direction': level_direction,
                    'level_strength': level_strength
                })
        
        if signal_direction == 0 or signal_strength < self.params["min_signal_strength"]:
            return None
        
        return {
            'direction': signal_direction,
            'strength': signal_strength,
            'details': details
        }
    
    async def _calculate_delta_divergence(self) -> float:
        """
        Calculate delta divergence (price movement vs volume delta relationship).
        
        Returns:
            float: Delta divergence value
        """
        if len(self.delta_history) < 3:
            return 0.0
        
        # Get recent delta history
        recent_delta = list(self.delta_history)[-self.params["delta_lookback_periods"]:]
        
        # Calculate delta sum
        delta_sum = sum(item['delta'] for item in recent_delta)
        
        # Calculate price change
        start_price = recent_delta[0]['close']
        end_price = recent_delta[-1]['close']
        price_change = (end_price - start_price) / start_price
        
        # Normalize delta sum
        avg_volume = sum(abs(item['delta']) for item in recent_delta) / len(recent_delta)
        if avg_volume == 0:
            return 0.0
            
        normalized_delta_sum = delta_sum / (avg_volume * len(recent_delta))
        
        # Calculate divergence: positive when price moves against delta
        # e.g., price goes up but delta is negative, or price goes down but delta is positive
        if abs(price_change) < 0.0001 or abs(normalized_delta_sum) < 0.01:
            return 0.0
            
        return normalized_delta_sum * (-1 if (price_change > 0) else 1)
    
    def _is_significant_candle(self, candle: Dict[str, Any]) -> bool:
        """
        Determine if a candle is significant for supply/demand analysis.
        
        Args:
            candle: Candle data
            
        Returns:
            bool: True if candle is significant, False otherwise
        """
        # Calculate candle size
        candle_range = candle['high'] - candle['low']
        body_size = abs(candle['close'] - candle['open'])
        
        # Check body to range ratio
        body_range_ratio = body_size / candle_range if candle_range > 0 else 0
        
        lookback = self.params.get("volume_lookback", 20)
        recent = list(self.delta_history)[-lookback:]
        avg_volume = (
            sum(item.get("volume", 0) for item in recent) / len(recent)
            if recent
            else 0
        )
        high_volume = candle.get("volume", 0) > avg_volume if avg_volume > 0 else False

        return body_range_ratio > 0.6 and high_volume
    
    def _get_current_price(self) -> float:
        """
        Get the current price estimate from recent data.
        
        Returns:
            float: Current price estimate
        """
        # Use most recent delta history item as price reference
        if self.delta_history:
            return self.delta_history[-1]['close']
        
        # Fallback 
        return 0.0
    
    def _calculate_risk_levels(
        self, 
        direction: int, 
        components: Dict[str, Dict], 
        current_price: float
    ) -> Tuple[float, float]:
        """
        Calculate target and stop distances based on signal components.
        
        Args:
            direction: Signal direction (1 for buy, -1 for sell)
            components: Signal components
            current_price: Current price
            
        Returns:
            Tuple[float, float]: Target distance and stop distance as ratios
        """
        # Default risk-reward values
        target_distance = 0.01  # 1% target
        stop_distance = 0.005   # 0.5% stop
        
        # Adjust based on order book signal
        if 'order_book' in components:
            ob_signal = components['order_book']
            
            # Stronger signal = wider target
            target_multiplier = 1.0 + (ob_signal['strength'] - 0.5) * 0.5
            target_distance *= target_multiplier
            
            # If there are icebergs, they can provide a natural stop level
            if 'iceberg_buy_volume' in ob_signal['details'] or 'iceberg_sell_volume' in ob_signal['details']:
                stop_multiplier = 0.8  # Tighter stop
                stop_distance *= stop_multiplier
        
        # Adjust based on flow signal
        if 'flow' in components:
            flow_signal = components['flow']
            
            # Sweep events provide strong levels
            if 'sweep_direction' in flow_signal['details'] and flow_signal['details']['sweep_direction'] != 0:
                # Sweeps often lead to stronger moves
                target_multiplier = 1.2
                stop_multiplier = 0.9
                
                target_distance *= target_multiplier
                stop_distance *= stop_multiplier
                
            # Delta divergence can indicate reversals
            if 'delta_divergence' in flow_signal['details']:
                div_strength = abs(flow_signal['details'].get('delta_divergence', 0))
                if div_strength > 0.5:
                    # Strong divergence might lead to stronger move
                    target_distance *= 1.1
        
        # Adjust based on volume structure
        if 'volume_structure' in components:
            vs_signal = components['volume_structure']
            
            # Supply/demand levels provide natural targets/stops
            if 'supply_above' in vs_signal['details'] or 'demand_below' in vs_signal['details']:
                # If direction is up and we have supply above, adjust target
                if direction > 0 and vs_signal['details'].get('supply_above', 0) > 0:
                    # Target should be near the supply level
                    # This is a simplification - ideally would use actual level price
                    target_distance = 0.008  # 0.8% target
                
                # If direction is down and we have demand below, adjust target
                elif direction < 0 and vs_signal['details'].get('demand_below', 0) > 0:
                    # Target should be near the demand level
                    target_distance = 0.008  # 0.8% target
        
        # Ensure minimum values
        target_distance = max(0.003, target_distance)  # At least 0.3%
        stop_distance = max(0.002, stop_distance)      # At least 0.2%
        
        # Ensure risk-reward ratio is reasonable
        if target_distance / stop_distance < 1.5:
            # Adjust to maintain at least 1.5:1 ratio
            target_distance = stop_distance * 1.5
        
        return target_distance, stop_distance
    
    def _get_interval_ms(self) -> int:
        """
        Get the interval in milliseconds for the current timeframe.
        
        Returns:
            int: Interval in milliseconds
        """
        # Map timeframe to milliseconds
        timeframe_map = {
            '1m': 60 * 1000,
            '3m': 3 * 60 * 1000,
            '5m': 5 * 60 * 1000,
            '15m': 15 * 60 * 1000,
            '30m': 30 * 60 * 1000,
            '1h': 60 * 60 * 1000,
            '2h': 2 * 60 * 60 * 1000,
            '4h': 4 * 60 * 60 * 1000,
            '6h': 6 * 60 * 60 * 1000,
            '12h': 12 * 60 * 60 * 1000,
            '1d': 24 * 60 * 60 * 1000
        }
        
        return timeframe_map.get(self.timeframe, 60 * 1000)  # Default to 1m
    
    def _get_expiration_minutes(self) -> int:
        """
        Get the appropriate signal expiration time in minutes.
        
        Returns:
            int: Expiration time in minutes
        """
        # Map timeframe to expiration minutes
        timeframe_map = {
            '1m': 15,
            '3m': 30,
            '5m': 45,
            '15m': 90,
            '30m': 180,
            '1h': 360,
            '2h': 720,
            '4h': 1440,
            '6h': 2160,
            '12h': 4320,
            '1d': 8640
        }
        
        return timeframe_map.get(self.timeframe, 60)  # Default to 60 minutes
    
    def _estimate_signal_duration(self, direction: int, components: Dict[str, Dict]) -> int:
        """
        Estimate the expected duration of a signal in minutes.
        
        Args:
            direction: Signal direction
            components: Signal components
            
        Returns:
            int: Estimated duration in minutes
        """
        # Base duration on timeframe
        base_duration = self._get_expiration_minutes() / 3
        
        # Adjust based on signal strength and composition
        duration_multiplier = 1.0
        
        # Flow signals typically play out faster
        if 'flow' in components:
            flow_strength = components['flow']['strength']
            duration_multiplier *= 0.8
            
            # Sweep events can lead to quick moves
            if 'sweep_direction' in components['flow']['details']:
                duration_multiplier *= 0.9
        
        # Structure signals may take longer to play out
        if 'volume_structure' in components:
            vs_strength = components['volume_structure']['strength']
            duration_multiplier *= 1.2
        
        # Calculate final duration
        estimated_duration = int(base_duration * duration_multiplier)
        
        # Ensure minimum duration
        return max(5, estimated_duration)
    
    async def _get_market_context(self) -> Dict[str, Any]:
        """
        Get current market context information.
        
        Returns:
            Dict[str, Any]: Market context
        """
        return {
            'volatility': await self._estimate_current_volatility(),
            'recent_trend': await self._detect_recent_trend(),
            'current_session': self._determine_current_session(),
            'liquidity_state': self._assess_liquidity_state()
        }
    
    async def _estimate_current_volatility(self) -> float:
        """
        Estimate current market volatility.
        
        Returns:
            float: Estimated volatility
        """
        # Simple volatility estimate based on recent price ranges
        if len(self.delta_history) < 10:
            return 0.0
        
        recent_data = list(self.delta_history)[-20:]
        prices = [item['close'] for item in recent_data]
        
        if not prices:
            return 0.0
        
        # Calculate returns
        returns = [prices[i] / prices[i-1] - 1 for i in range(1, len(prices))]
        
        # Calculate standard deviation of returns
        if not returns:
            return 0.0
            
        mean_return = sum(returns) / len(returns)
        variance = sum((r - mean_return) ** 2 for r in returns) / len(returns)
        
        return (variance ** 0.5) * 100  # Convert to percentage
    
    async def _detect_recent_trend(self) -> str:
        """
        Detect recent market trend.
        
        Returns:
            str: Trend direction ('up', 'down', 'sideways')
        """
        if len(self.delta_history) < 10:
            return 'unknown'
        
        recent_data = list(self.delta_history)[-20:]
        prices = [item['close'] for item in recent_data]
        
        if not prices:
            return 'unknown'
        
        # Simple trend detection based on start/end price
        start_price = prices[0]
        end_price = prices[-1]
        price_change = (end_price - start_price) / start_price * 100  # percentage
        
        if price_change > 0.5:
            return 'up'
        elif price_change < -0.5:
            return 'down'
        else:
            return 'sideways'
    
    def _determine_current_session(self) -> str:
        """
        Determine the current trading session.
        
        Returns:
            str: Current session ('asian', 'european', 'american', 'weekend')
        """
        # This is a simplified version - would need proper timezone handling
        current_time = datetime.now()
        current_hour = current_time.hour
        
        # Simplified session logic
        if current_time.weekday() >= 5:
            return 'weekend'
        elif 0 <= current_hour < 8:
            return 'asian'
        elif 8 <= current_hour < 16:
            return 'european'
        else:
            return 'american'
    
    def _assess_liquidity_state(self) -> str:
        """
        Assess current market liquidity state.
        
        Returns:
            str: Liquidity state ('high', 'normal', 'low')
        """
        # This would normally use order book depth and spread
        # Simplified implementation for now
        return 'normal'
    
    async def _reset_session_data(self) -> None:
        """
        Reset session-specific data at session boundaries.
        """
        # Clear volatile data structures
        self.order_book_imbalances.clear()
        self.significant_transactions.clear()
        self.iceberg_detections.clear()
        self.liquidity_events.clear()
        
        # Reset certain counters
        self.current_ob_imbalance = 0.0
        
        self.logger.info("Session data reset complete")
    
    async def _load_state(self) -> None:
        """
        Load saved state from storage if available.
        """
        try:
            # Attempt to load state from database
            state_data = await self.market_data.get_brain_state(
                self.asset_id, 
                self.timeframe,
                self.BRAIN_TYPE
            )
            
            if state_data:
                await self.load_state(state_data)
                self.logger.info(f"Loaded saved state for {self.asset_id} on {self.timeframe}")
        except Exception as e:
            self.logger.warning(f"Could not load saved state: {str(e)}")

<<<<<<< HEAD
    async def generate_signals(self) -> List[Dict[str, Any]]:
        """Wrapper to provide list-based API."""
=======
    async def generate_signals(self) -> list[dict[str, Any]]:
        """Return a list with a single generated signal if available."""
>>>>>>> f5eb2d22
        signal = await self.generate_signal()
        return [signal] if signal else []

    async def on_regime_change(self, new_regime: str) -> None:
<<<<<<< HEAD
        """Handle external regime change notifications."""
        self.logger.info(f"Regime changed to {new_regime}")
=======
        """Handle market regime changes by logging the event."""
        self.logger.info(f"Regime changed to {new_regime}")

>>>>>>> f5eb2d22
<|MERGE_RESOLUTION|>--- conflicted
+++ resolved
@@ -34,13 +34,10 @@
 from data_storage.market_data import MarketDataStorage
 try:
     from feature_service.features.order_flow import (
-<<<<<<< HEAD
         OrderFlowFeatures,
         VolumeProfileFeatures,
         OrderBookFeatures,
-=======
-        OrderFlowFeatures, VolumeProfileFeatures, OrderBookFeatures
->>>>>>> f5eb2d22
+
     )
 except Exception:  # pragma: no cover - optional dependency
     from feature_service.features.order_flow import OrderFlowFeatures
@@ -1749,22 +1746,12 @@
         except Exception as e:
             self.logger.warning(f"Could not load saved state: {str(e)}")
 
-<<<<<<< HEAD
     async def generate_signals(self) -> List[Dict[str, Any]]:
         """Wrapper to provide list-based API."""
-=======
-    async def generate_signals(self) -> list[dict[str, Any]]:
-        """Return a list with a single generated signal if available."""
->>>>>>> f5eb2d22
+
         signal = await self.generate_signal()
         return [signal] if signal else []
 
     async def on_regime_change(self, new_regime: str) -> None:
-<<<<<<< HEAD
         """Handle external regime change notifications."""
         self.logger.info(f"Regime changed to {new_regime}")
-=======
-        """Handle market regime changes by logging the event."""
-        self.logger.info(f"Regime changed to {new_regime}")
-
->>>>>>> f5eb2d22
