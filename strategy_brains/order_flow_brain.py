--- conflicted
+++ resolved
@@ -163,21 +163,8 @@
             'sharpe_ratio': 0.0
         }
         
-<<<<<<< HEAD
         self.logger.info("OrderFlowBrain initialization complete")
-=======
-        self.logger.info(f"OrderFlowBrain initialization complete")
 
-    async def generate_signals(self) -> List[Dict[str, Any]]:
-        """Produce at most one signal using :meth:`generate_signal`."""
-        signal = await self.generate_signal()
-        return [signal] if signal else []
-
-    async def on_regime_change(self, new_regime: str) -> None:
-        """Reset internal state on regime change."""
-        self.logger.info(f"Regime changed to {new_regime}. Resetting state.")
-        await self.reset_session_data()
->>>>>>> 3c5972ec
     
     async def initialize(self) -> bool:
         """
@@ -1756,7 +1743,6 @@
         except Exception as e:
             self.logger.warning(f"Could not load saved state: {str(e)}")
 
-<<<<<<< HEAD
     async def generate_signals(self) -> list[dict[str, Any]]:
         """Return a list with a single generated signal if available."""
         signal = await self.generate_signal()
@@ -1765,22 +1751,4 @@
     async def on_regime_change(self, new_regime: str) -> None:
         """Handle market regime changes by logging the event."""
         self.logger.info(f"Regime changed to {new_regime}")
-=======
-    async def generate_signals(self) -> List[Dict[str, Any]]:
-        """Generate trading signals from analyzed order flow."""
-        signals: List[Dict[str, Any]] = []
-        if self.significant_transactions:
-            txn = self.significant_transactions[-1]
-            direction = "buy" if txn.get("buy_volume", 0) >= txn.get("sell_volume", 0) else "sell"
-            signals.append({
-                "timestamp": txn["timestamp"],
-                "signal": direction,
-                "reasons": txn["reasons"],
-            })
-        return signals
 
-    async def on_regime_change(self, new_regime: str) -> None:
-        """React to market regime changes by resetting session data."""
-        await self._reset_session_data()
-        self.logger.info(f"Switched to regime: {new_regime}")
->>>>>>> 3c5972ec
