--- conflicted
+++ resolved
@@ -35,10 +35,7 @@
 try:
     from feature_service.features.order_flow import (
         OrderFlowFeatures, VolumeProfileFeatures, OrderBookFeatures
-<<<<<<< HEAD
-=======
-
->>>>>>> 711c61aa
+
     )
 except Exception:  # pragma: no cover - optional dependency
     from feature_service.features.order_flow import OrderFlowFeatures
@@ -390,7 +387,6 @@
             self.logger.error(f"Error generating signal: {str(e)}")
             return None
 
-<<<<<<< HEAD
     async def generate_signals(self) -> List[Dict[str, Any]]:
         """Generate one or more trading signals."""
         signal = await self.generate_signal()
@@ -407,9 +403,7 @@
             self.params["ob_imbalance_threshold"] = self.DEFAULT_PARAMS[
                 "ob_imbalance_threshold"
             ]
-    
-=======
->>>>>>> 711c61aa
+
     async def update_parameters(self, performance_metrics: Dict[str, float]) -> None:
         """
         Update strategy parameters based on recent performance.
