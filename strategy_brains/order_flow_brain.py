#!/usr/bin/env python3
"""
QuantumSpectre Elite Trading System
Order Flow Brain - Strategy Brain Module

This module implements a sophisticated order flow analysis strategy brain that
uses market microstructure, order book imbalances, and flow patterns to generate
trading signals with exceptional accuracy.

The OrderFlowBrain identifies significant order flow patterns including:
- Order book imbalances
- Large limit order placement and cancellations
- Hidden liquidity detection
- Smart money flow tracking
- Footprint chart patterns
- Delta divergences

This strategy excels in detecting institutional activity and short-term
price movements for both trading signals and execution optimization.
"""

import numpy as np
import pandas as pd
from typing import Dict, List, Optional, Tuple, Union, Any
from datetime import datetime, timedelta
import logging
from collections import deque
import asyncio
import json

from config import Config
from common.logger import get_logger
from common.utils import normalize_data, timeit, calculate_dynamic_threshold
from data_storage.market_data import MarketDataStorage
try:
    from feature_service.features.order_flow import (
        OrderFlowFeatures, VolumeProfileFeatures, OrderBookFeatures
    )
except Exception:  # pragma: no cover - optional dependency
    from feature_service.features.order_flow import OrderFlowFeatures
    VolumeProfileFeatures = None  # type: ignore
    OrderBookFeatures = None  # type: ignore
from strategy_brains.base_brain import StrategyBrain
from intelligence.loophole_detection.microstructure import MicrostructureAnalyzer


class OrderFlowBrain(StrategyBrain):
    """
    Order Flow Brain analyzes market microstructure and order flow patterns
    to generate highly accurate trading signals.

    This advanced brain identifies institutional footprints, significant order flow
    imbalances, and hidden liquidity zones to predict short-term price movements.
    """

    BRAIN_TYPE = "OrderFlowBrain"
    VERSION = "2.1.0"
    DEFAULT_PARAMS = {
        # Order book imbalance thresholds
        "ob_imbalance_threshold": 1.8,        # Minimum ratio for significant imbalance
        "ob_depth_levels": 20,                # Order book depth levels to analyze
        "dynamic_threshold_window": 100,      # Samples for dynamic threshold calculation
        "min_significant_size": 100000,       # Minimum size for significant orders (in base units)

        # Delta and footprint settings
        "delta_lookback_periods": 5,          # Periods to calculate delta
        "delta_divergence_threshold": 0.4,    # Minimum threshold for delta divergence
        "footprint_node_significance": 0.65,  # Significance threshold for footprint nodes

        # Time and sales analysis
        "txn_cluster_time_window": 15,        # Seconds to identify transaction clusters
        "txn_cluster_min_count": 5,           # Minimum transactions for a cluster
        "volume_spike_threshold": 2.5,        # Standard deviations for volume spike detection

        # Liquidity and market microstructure
        "liquidity_sweep_detection": True,    # Enable liquidity sweep detection
        "liquidity_fade_detection": True,     # Enable liquidity fade detection
        "hidden_liquidity_tracking": True,    # Enable hidden liquidity tracking
        "iceberg_detection": True,            # Enable iceberg order detection

        # Signal generation parameters
        "confirmation_required": True,        # Require additional confirmation signals
        "min_signal_strength": 0.7,           # Minimum signal strength to generate signals
        "max_adverse_excursion": 0.002,       # Maximum allowed adverse excursion (0.2%)

        # Memory and adaptation
        "learning_rate": 0.025,               # Learning rate for adaptive parameters
        "memory_length": 500,                 # Number of periods to keep in memory
        "session_reset": False,               # Reset accumulated data at session boundaries
        "volume_lookback": 20,                # Lookback periods for volume comparison
    }

    async def generate_signals(self) -> List[Dict[str, Any]]:
        """Generate a list with a single order flow signal."""
        signal = await self.generate_signal()
        return [signal] if signal else []

    async def on_regime_change(self, new_regime: str) -> None:
        """Reset state when a new market regime is detected."""
        self.logger.info("Adapting to regime change: %s", new_regime)
        await self._reset_session_data()
    

    def __init__(self, config: Config, asset_id: str, timeframe: str, **kwargs):
        """
        Initialize the Order Flow Brain strategy.

        Args:
            config: System configuration
            asset_id: Asset identifier (e.g., 'BTCUSDT', 'EURUSD', etc.)
            timeframe: Strategy timeframe (e.g., '1m', '5m', '1h', etc.)
            **kwargs: Additional parameters to override defaults
        """
        super().__init__(config, asset_id, timeframe, **kwargs)

        self.logger = get_logger("OrderFlowBrain")
        self.logger.info(f"Initializing OrderFlowBrain v{self.VERSION} for {asset_id} on {timeframe} timeframe")

        # Initialize parameters with defaults and overrides
        self.params = {**self.DEFAULT_PARAMS, **kwargs}

        # Configure feature providers
        self.order_flow_features = OrderFlowFeatures(config, asset_id)
        self.volume_profile_features = VolumeProfileFeatures(config, asset_id)
        self.order_book_features = OrderBookFeatures(config, asset_id)

        # Microstructure analyzer for loophole detection
        self.microstructure = MicrostructureAnalyzer(config, asset_id)

        # Data storage
        self.market_data = MarketDataStorage(config)

        # Track current market regime for risk adjustments
        self.current_regime: str | None = None
        
        # Memory structures for tracking order flow patterns
        self.order_book_imbalances = deque(maxlen=self.params["memory_length"])
        self.delta_history = deque(maxlen=self.params["memory_length"])
        self.volume_nodes = {}
        self.significant_transactions = deque(maxlen=self.params["memory_length"])
        self.iceberg_detections = deque(maxlen=self.params["memory_length"])
        self.liquidity_events = deque(maxlen=self.params["memory_length"])
        self.recent_cluster_volumes = deque(maxlen=50)

        # Detected patterns and states
        self.current_ob_imbalance = 0.0
        self.current_delta = 0.0
        self.current_delta_divergence = 0.0
        self.liquidity_zones = {}
        self.supply_demand_levels = {}

        # Performance tracking
        self.signal_performance = {
            'tp_hit': 0,         # Take profit hits
            'sl_hit': 0,         # Stop loss hits
            'timeout': 0,        # Signal timeout
            'abandoned': 0,      # Signal abandoned due to invalidation
            'total': 0           # Total signals generated
        }

        # State variables
        self.initialized = False
        self.last_update_time = None
        self.is_ready = False

        # Counter for session data
        self.data_points_processed = 0
        self.last_session_date = None

        # Initialize performance metrics
        self.performance_metrics = {
            'win_rate': 0.0,
            'profit_factor': 0.0,
            'avg_win_size': 0.0,
            'avg_loss_size': 0.0,
            'expectancy': 0.0,
            'sharpe_ratio': 0.0
        }

        self.logger.info(f"OrderFlowBrain initialization complete")

    async def initialize(self) -> bool:
        """
        Initialize the strategy brain with historical data and prepare it for use.

        Returns:
            bool: True if initialization was successful, False otherwise
        """
        self.logger.info(f"Starting OrderFlowBrain initialization")

        try:
            # Load historical data
            candles = await self.market_data.get_candles(
                self.asset_id,
                self.timeframe,
                limit=self.params["memory_length"]
            )

            if len(candles) < 10:  # Need some minimum data
                self.logger.warning("Insufficient historical data for initialization")
                return False

            # Initialize order book state
            orderbook = await self.market_data.get_order_book_snapshot(self.asset_id)
            if not orderbook:
                self.logger.warning("Could not retrieve order book snapshot")
                return False

            # Process historical data
            for candle in candles:
                await self._process_candle(candle)

            # Set up order book analysis
            await self._analyze_order_book(orderbook)

            # Initialize volume profile
            await self._initialize_volume_profile(candles)

            # Load any saved state if available
            await self._load_state()

            self.initialized = True
            self.is_ready = True
            self.last_update_time = datetime.now()

            self.logger.info(f"OrderFlowBrain initialization completed successfully")

            return True

        except Exception as e:
            self.logger.error(f"Error during OrderFlowBrain initialization: {str(e)}")
            return False

    async def process_candle(self, candle: Dict[str, Any]) -> None:
        """
        Process a new candle and update the strategy state.

        Args:
            candle: Candle data dictionary with OHLCV values and timestamp
        """
        if not self.initialized:
            self.logger.warning("Cannot process candle: Brain not initialized")
            return

        self.last_update_time = datetime.now()

        # Check for session boundary
        candle_date = datetime.fromtimestamp(candle['timestamp'] / 1000).date()
        if self.params["session_reset"] and self.last_session_date and candle_date != self.last_session_date:
            self.logger.info("New trading session detected, resetting session-specific data")
            await self._reset_session_data()

        self.last_session_date = candle_date

        # Process this candle
        await self._process_candle(candle)

        # Increment counters
        self.data_points_processed += 1

    async def process_order_book(self, order_book: Dict[str, Any]) -> None:
        """
        Process order book update and look for significant imbalances and patterns.

        Args:
            order_book: Order book data with bids and asks
        """
        if not self.initialized:
            self.logger.warning("Cannot process order book: Brain not initialized")
            return

        self.last_update_time = datetime.now()

        # Analyze order book for significant imbalances and patterns
        await self._analyze_order_book(order_book)

    async def process_transactions(self, transactions: List[Dict[str, Any]]) -> None:
        """
        Process market transactions (time and sales) data to identify patterns.

        Args:
            transactions: List of recent market transactions
        """
        if not self.initialized:
            self.logger.warning("Cannot process transactions: Brain not initialized")
            return

        self.last_update_time = datetime.now()

        # Process transaction data for patterns
        await self._analyze_transactions(transactions)

    async def generate_signal(self) -> Optional[Dict[str, Any]]:
        """
        Generate trading signal based on current order flow analysis.

        Returns:
            Optional[Dict[str, Any]]: Trading signal if conditions are met, None otherwise
        """
        if not self.is_ready:
            return None

        try:
            # Calculate signal components
            ob_signal = await self._generate_ob_signal()
            flow_signal = await self._generate_flow_signal()
            vs_signal = await self._generate_volume_structure_signal()

            # Skip if any essential component is missing
            if ob_signal is None or flow_signal is None or vs_signal is None:
                return None

            # Combine signal components with weights
            signal_direction = 0
            signal_components = {}

            # Order book signal (40% weight)
            if abs(ob_signal['strength']) >= self.params["min_signal_strength"]:
                signal_direction += 0.4 * ob_signal['direction']
                signal_components['order_book'] = {
                    'direction': ob_signal['direction'],
                    'strength': ob_signal['strength'],
                    'details': ob_signal['details']
                }

            # Flow signal (35% weight)
            if abs(flow_signal['strength']) >= self.params["min_signal_strength"]:
                signal_direction += 0.35 * flow_signal['direction']
                signal_components['flow'] = {
                    'direction': flow_signal['direction'],
                    'strength': flow_signal['strength'],
                    'details': flow_signal['details']
                }

            # Volume structure signal (25% weight)
            if abs(vs_signal['strength']) >= self.params["min_signal_strength"]:
                signal_direction += 0.25 * vs_signal['direction']
                signal_components['volume_structure'] = {
                    'direction': vs_signal['direction'],
                    'strength': vs_signal['strength'],
                    'details': vs_signal['details']
                }

            # Determine final signal direction and strength
            final_direction = 1 if signal_direction > 0 else (-1 if signal_direction < 0 else 0)
            final_strength = abs(signal_direction)

            # Apply confirmation filter if enabled
            if self.params["confirmation_required"] and len(signal_components) < 2:
                self.logger.debug(f"Signal rejected: confirmation required but only {len(signal_components)} components")
                return None

            # Apply strength threshold
            if final_strength < self.params["min_signal_strength"]:
                self.logger.debug(f"Signal rejected: strength {final_strength:.2f} below threshold {self.params['min_signal_strength']}")
                return None

            # Calculate target and stop levels
            entry_price = self._get_current_price()
            target_distance, stop_distance = self._calculate_risk_levels(
                direction=final_direction,
                components=signal_components,
                current_price=entry_price
            )

            # Check if risk-reward meets minimum criteria (at least 1:1)
            if stop_distance > 0 and target_distance / stop_distance < 1.0:
                self.logger.debug(f"Signal rejected: poor risk-reward ratio {target_distance/stop_distance:.2f}")
                return None

            # Form the final signal
            signal = {
                'strategy': self.BRAIN_TYPE,
                'asset_id': self.asset_id,
                'timestamp': datetime.now().timestamp() * 1000,
                'timeframe': self.timeframe,
                'direction': final_direction,
                'strength': final_strength,
                'entry_price': entry_price,
                'target_price': entry_price * (1 + final_direction * target_distance),
                'stop_price': entry_price * (1 - final_direction * stop_distance),
                'components': signal_components,
                'expiration': (datetime.now() + timedelta(minutes=self._get_expiration_minutes())).timestamp() * 1000,
                'id': f"OF_{self.asset_id}_{int(datetime.now().timestamp())}",
                'metadata': {
                    'version': self.VERSION,
                    'confidence': min(0.99, final_strength * 1.15),  # Cap at 0.99
                    'expected_duration': self._estimate_signal_duration(final_direction, components=signal_components),
                    'market_context': await self._get_market_context()
                }
            }

            # Log the signal and update performance counters
            self.logger.info(f"Generated signal: {signal['id']} Direction: {'BUY' if final_direction > 0 else 'SELL'} Strength: {final_strength:.2f}")
            self.signal_performance['total'] += 1

            return signal

        except Exception as e:
            self.logger.error(f"Error generating signal: {str(e)}")
            return None

    async def generate_signals(self) -> List[Dict[str, Any]]:
        """Return a list of generated signals for compatibility."""

        signal = await self.generate_signal()
        return [signal] if signal else []

    async def on_regime_change(self, new_regime: str) -> None:
        """React to market regime changes by updating internal state."""
        self.logger.info(f"Market regime changed to {new_regime}")
        self.current_regime = new_regime

    async def update_parameters(self, performance_metrics: Dict[str, float]) -> None:
        """
        Update strategy parameters based on recent performance.

        Args:
            performance_metrics: Dictionary with performance metrics
        """
        self.logger.info(f"Updating OrderFlowBrain parameters based on performance metrics")


        # Store performance metrics
        self.performance_metrics = performance_metrics

        # Skip if we don't have enough data yet
        if performance_metrics.get('total_trades', 0) < 10:
            self.logger.info("Not enough trades for parameter optimization")
            return

        # Adaptive adjustments based on performance
        win_rate = performance_metrics.get('win_rate', 0)
        profit_factor = performance_metrics.get('profit_factor', 0)

        # Only update if we have meaningful metrics
        if win_rate <= 0 or profit_factor <= 0:
            return

        # Calculate adjustment direction
        perf_score = win_rate * 0.4 + min(3.0, profit_factor) / 3.0 * 0.6
        adjustment = 0

        # Determine adjustment direction
        if perf_score < 0.4:  # Poor performance - more conservative
            adjustment = -1
        elif perf_score > 0.7:  # Good performance - more aggressive
            adjustment = 1

        # Apply the adjustments with learning rate
        if adjustment != 0:
            lr = self.params["learning_rate"]

            # Adjust order book sensitivity
            self.params["ob_imbalance_threshold"] *= (1 - adjustment * lr * 0.1)
            self.params["min_significant_size"] *= (1 - adjustment * lr * 0.15)

            # Adjust signal generation parameters
            self.params["min_signal_strength"] *= (1 - adjustment * lr * 0.05)

            # Adjust other parameters
            self.params["delta_divergence_threshold"] *= (1 - adjustment * lr * 0.1)

            self.logger.info(f"Parameters adjusted: ob_imbalance_threshold={self.params['ob_imbalance_threshold']:.2f}, " +
                            f"min_signal_strength={self.params['min_signal_strength']:.2f}")

    async def update_signal(self, signal_id: str, status: str, result: Dict[str, Any] = None) -> None:
        """
        Update signal status and use the feedback for future improvement.

        Args:
            signal_id: ID of the signal to update
            status: New status ('filled', 'tp_hit', 'sl_hit', 'expired', 'cancelled')
            result: Additional result information
        """
        self.logger.info(f"Updating signal {signal_id} with status: {status}")

        # Track signal outcomes for performance measurement
        if status == 'tp_hit':
            self.signal_performance['tp_hit'] += 1
        elif status == 'sl_hit':
            self.signal_performance['sl_hit'] += 1
        elif status == 'expired':
            self.signal_performance['timeout'] += 1
        elif status == 'cancelled':
            self.signal_performance['abandoned'] += 1

        # Use feedback to adjust strategy parameters
        if result and 'execution_metrics' in result:
            metrics = result['execution_metrics']

            # Calculate signal quality metrics
            max_adverse_excursion = metrics.get('max_adverse_excursion', 0)
            time_to_outcome = metrics.get('time_to_outcome', 0)

            # Adjust parameters based on outcome
            if status == 'tp_hit' and max_adverse_excursion < self.params['max_adverse_excursion'] * 0.5:
                # Clean win - could be more aggressive
                adjustment = 0.05
            elif status == 'sl_hit' and max_adverse_excursion > self.params['max_adverse_excursion'] * 0.9:
                # Clear loss - need to be more conservative
                adjustment = -0.1
            else:
                # No adjustment needed
                adjustment = 0

            if adjustment != 0:
                # Apply small adjustment to relevant parameters
                lr = self.params["learning_rate"] * 0.5  # Reduced learning rate for individual updates
                self.params["min_signal_strength"] = max(0.5, min(0.95,
                                                        self.params["min_signal_strength"] * (1 + adjustment * lr)))

                self.logger.info(f"Parameter adjusted after signal feedback: min_signal_strength={self.params['min_signal_strength']:.2f}")

    async def generate_signals(self) -> List[Dict[str, Any]]:
        """Return a list of generated signals."""
        signal = await self.generate_signal()
        return [signal] if signal else []

    async def on_regime_change(self, new_regime: str) -> None:
        """Handle market regime changes by adjusting sensitivity."""
        self.logger.info(f"Regime changed to {new_regime}")
        if new_regime == "volatile":
            self.params["min_signal_strength"] = min(0.95, self.params["min_signal_strength"] * 1.1)
        elif new_regime == "calm":
            self.params["min_signal_strength"] = max(0.5, self.params["min_signal_strength"] * 0.9)

    async def save_state(self) -> Dict[str, Any]:
        """
        Save the current state of the strategy brain for persistence.

        Returns:
            Dict[str, Any]: State dictionary for persistence
        """
        state = {
            'version': self.VERSION,
            'params': self.params,
            'performance': self.signal_performance,
            'metrics': self.performance_metrics,
            'liquidity_zones': self.liquidity_zones,
            'supply_demand_levels': self.supply_demand_levels,
            'data_points_processed': self.data_points_processed,
            'timestamp': datetime.now().timestamp()
        }

        return state

    async def load_state(self, state: Dict[str, Any]) -> bool:
        """
        Load a previously saved state.

        Args:
            state: State dictionary

        Returns:
            bool: True if state was loaded successfully, False otherwise
        """
        try:
            # Verify state compatibility
            if 'version' not in state or not state['version'].startswith('2.'):
                self.logger.warning(f"Incompatible state version: {state.get('version')}")
                return False

            # Load parameters with safeguards
            if 'params' in state:
                # Only load compatible parameters
                for key, value in state['params'].items():
                    if key in self.params:
                        self.params[key] = value

            # Load other state elements
            if 'performance' in state:
                self.signal_performance = state['performance']

            if 'metrics' in state:
                self.performance_metrics = state['metrics']

            if 'liquidity_zones' in state:
                self.liquidity_zones = state['liquidity_zones']

            if 'supply_demand_levels' in state:
                self.supply_demand_levels = state['supply_demand_levels']

            if 'data_points_processed' in state:
                self.data_points_processed = state['data_points_processed']

            self.logger.info(f"State loaded successfully from {datetime.fromtimestamp(state.get('timestamp', 0))}")
            return True

        except Exception as e:
            self.logger.error(f"Error loading state: {str(e)}")
            return False

    async def get_status(self) -> Dict[str, Any]:
        """
        Get current status of the strategy brain.

        Returns:
            Dict[str, Any]: Status information
        """
        win_rate = 0
        if self.signal_performance['total'] > 0:
            win_rate = self.signal_performance['tp_hit'] / self.signal_performance['total']

        return {
            'brain_type': self.BRAIN_TYPE,
            'version': self.VERSION,
            'asset_id': self.asset_id,
            'timeframe': self.timeframe,
            'is_ready': self.is_ready,
            'initialized': self.initialized,
            'last_update': self.last_update_time.isoformat() if self.last_update_time else None,
            'data_points_processed': self.data_points_processed,
            'performance': {
                'total_signals': self.signal_performance['total'],
                'win_rate': win_rate,
                'tp_hit': self.signal_performance['tp_hit'],
                'sl_hit': self.signal_performance['sl_hit'],
                'timeout': self.signal_performance['timeout'],
                'abandoned': self.signal_performance['abandoned']
            },
            'current_state': {
                'ob_imbalance': self.current_ob_imbalance,
                'delta': self.current_delta,
                'delta_divergence': self.current_delta_divergence,
                'liquidity_zones_count': len(self.liquidity_zones),
                'supply_demand_levels_count': len(self.supply_demand_levels)
            }
        }

    async def shutdown(self) -> None:
        """
        Perform any cleanup operations before shutdown.
        """
        self.logger.info(f"OrderFlowBrain shutdown initiated")

        # Save final state metrics
        try:
            await self.save_state()
            self.logger.info("Final state saved during shutdown")
        except Exception as e:
            self.logger.error(f"Error saving state during shutdown: {str(e)}")

        self.logger.info(f"OrderFlowBrain shutdown complete")

<<<<<<< HEAD
    async def generate_signals(self) -> List[Dict[str, Any]]:
        """Generate trading signals based on current analysis."""
        signal = await self.generate_signal()
        return [signal] if signal else []

    async def on_regime_change(self, new_regime: str) -> None:
        """React to a detected market regime change."""
        self.logger.info(f"Regime changed to {new_regime}")
    
=======
>>>>>>> 6fdf2368
    # ========== Private Methods ==========

    async def _process_candle(self, candle: Dict[str, Any]) -> None:
        """
        Process a single candle for order flow analysis.

        Args:
            candle: Candle data
        """
        # Extract delta (difference between buy and sell volume)
        delta = await self.order_flow_features.calculate_delta(candle)
        self.delta_history.append({
            'timestamp': candle['timestamp'],
            'delta': delta,
            'close': candle['close'],
            'volume': candle.get('volume', 0)
        })

        # Update current delta
        self.current_delta = delta

        # Calculate delta divergence
        if len(self.delta_history) > 2:
            self.current_delta_divergence = await self._calculate_delta_divergence()

        # Update volume nodes
        await self._update_volume_nodes(candle)

        # Update supply/demand zones based on significant candles
        is_significant = self._is_significant_candle(candle)
        if is_significant:
            await self._update_supply_demand_levels(candle)

    async def _analyze_order_book(self, order_book: Dict[str, Any]) -> None:
        """
        Analyze the order book for imbalances and significant levels.

        Args:
            order_book: Order book data with bids and asks
        """
        # Calculate order book imbalance ratio
        imbalance = await self.order_book_features.calculate_imbalance(
            order_book,
            depth_levels=self.params["ob_depth_levels"]
        )

        self.order_book_imbalances.append({
            'timestamp': order_book.get('timestamp', datetime.now().timestamp() * 1000),
            'imbalance': imbalance
        })

        self.current_ob_imbalance = imbalance

        # Detect significant orders (large or iceberg)
        significant_levels = await self.order_book_features.detect_significant_levels(
            order_book,
            min_size=self.params["min_significant_size"]
        )

        for level in significant_levels:
            if level['type'] == 'iceberg' and self.params["iceberg_detection"]:
                self.iceberg_detections.append({
                    'timestamp': order_book.get('timestamp', datetime.now().timestamp() * 1000),
                    'price': level['price'],
                    'size': level['size'],
                    'side': level['side']
                })

            # Update liquidity zones
            price_key = f"{level['price']:.8f}"
            if price_key not in self.liquidity_zones:
                self.liquidity_zones[price_key] = {
                    'price': level['price'],
                    'side': level['side'],
                    'strength': 1,
                    'first_seen': datetime.now().timestamp() * 1000,
                    'last_seen': datetime.now().timestamp() * 1000
                }
            else:
                self.liquidity_zones[price_key]['strength'] += 1
                self.liquidity_zones[price_key]['last_seen'] = datetime.now().timestamp() * 1000

        # Cleanup old liquidity zones (older than 24 hours)
        current_time = datetime.now().timestamp() * 1000
        self.liquidity_zones = {
            k: v for k, v in self.liquidity_zones.items()
            if current_time - v['last_seen'] < 24 * 60 * 60 * 1000
        }

        # Detect liquidity sweeps and fades
        if self.params["liquidity_sweep_detection"]:
            await self._detect_liquidity_events(order_book)

    async def _analyze_transactions(self, transactions: List[Dict[str, Any]]) -> None:
        """
        Analyze time and sales data for transaction patterns.

        Args:
            transactions: List of market transactions
        """
        # Group transactions into time clusters
        clusters = []
        current_cluster = []

        sorted_txns = sorted(transactions, key=lambda x: x['timestamp'])

        for txn in sorted_txns:
            if not current_cluster:
                current_cluster = [txn]
            else:
                # Check if this transaction is within the time window of the first in cluster
                time_diff = (txn['timestamp'] - current_cluster[0]['timestamp']) / 1000  # seconds
                if time_diff <= self.params["txn_cluster_time_window"]:
                    current_cluster.append(txn)
                else:
                    # This transaction starts a new cluster
                    if len(current_cluster) >= self.params["txn_cluster_min_count"]:
                        clusters.append(current_cluster)
                    current_cluster = [txn]

        # Add the last cluster if it meets the minimum size
        if len(current_cluster) >= self.params["txn_cluster_min_count"]:
            clusters.append(current_cluster)

        # Analyze each significant cluster
        for cluster in clusters:
            buy_volume = sum(t['size'] for t in cluster if t.get('side') == 'buy')
            sell_volume = sum(t['size'] for t in cluster if t.get('side') == 'sell')

            # Calculate volume ratio and price movement
            volume_ratio = buy_volume / sell_volume if sell_volume > 0 else float('inf')
            start_price = cluster[0]['price']
            end_price = cluster[-1]['price']
            price_change_pct = (end_price - start_price) / start_price

            # Detect if this is a significant transaction cluster
            is_significant = False
            significance_reason = []

            # Check volume ratio (heavy imbalance)
            if volume_ratio > 3.0 or volume_ratio < 0.33:
                is_significant = True
                significance_reason.append('volume_imbalance')

            # Check price impact
            if abs(price_change_pct) > 0.001:  # 0.1% move
                is_significant = True
                significance_reason.append('price_impact')

            # Check total volume versus recent average
            total_volume = buy_volume + sell_volume
            recent_avg = (
                np.mean(self.recent_cluster_volumes)
                if self.recent_cluster_volumes
                else 0
            )
            if self.recent_cluster_volumes and total_volume > recent_avg:
                is_significant = True
                significance_reason.append("volume_spike")

            # Update cluster volume history
            self.recent_cluster_volumes.append(total_volume)

            if is_significant:
                self.significant_transactions.append({
                    'timestamp': cluster[0]['timestamp'],
                    'duration_ms': cluster[-1]['timestamp'] - cluster[0]['timestamp'],
                    'buy_volume': buy_volume,
                    'sell_volume': sell_volume,
                    'volume_ratio': volume_ratio,
                    'price_change_pct': price_change_pct,
                    'start_price': start_price,
                    'end_price': end_price,
                    'reasons': significance_reason
                })

    async def _initialize_volume_profile(self, candles: List[Dict[str, Any]]) -> None:
        """
        Initialize volume profile from historical candles.

        Args:
            candles: List of historical candles
        """
        # Calculate initial volume profile
        volume_profile = await self.volume_profile_features.calculate_volume_profile(candles)

        # Initialize volume nodes
        for node in volume_profile:
            price_key = f"{node['price']:.8f}"
            self.volume_nodes[price_key] = {
                'price': node['price'],
                'volume': node['volume'],
                'buys': node.get('buys', node['volume'] / 2),  # Estimate if not provided
                'sells': node.get('sells', node['volume'] / 2),  # Estimate if not provided
                'delta': node.get('delta', 0),
                'strength': node.get('strength', 1)
            }

    async def _update_volume_nodes(self, candle: Dict[str, Any]) -> None:
        """
        Update volume profile nodes with new candle data.

        Args:
            candle: New candle data
        """
        # Get price range for this candle
        high = candle['high']
        low = candle['low']

        # Estimate price points within the candle
        price_points = np.linspace(low, high, num=5)

        # Estimate volume distribution
        volume = candle['volume']
        buy_volume = volume * (candle['close'] > candle['open'])
        sell_volume = volume - buy_volume

        # Distribute volume across price points
        for price in price_points:
            price_key = f"{price:.8f}"

            if price_key in self.volume_nodes:
                # Update existing node
                self.volume_nodes[price_key]['volume'] += volume / len(price_points)
                self.volume_nodes[price_key]['buys'] += buy_volume / len(price_points)
                self.volume_nodes[price_key]['sells'] += sell_volume / len(price_points)
                self.volume_nodes[price_key]['delta'] = self.volume_nodes[price_key]['buys'] - self.volume_nodes[price_key]['sells']

                # Gradually increase strength based on continued activity
                self.volume_nodes[price_key]['strength'] = min(10, self.volume_nodes[price_key]['strength'] * 1.05)
            else:
                # Create new node
                self.volume_nodes[price_key] = {
                    'price': price,
                    'volume': volume / len(price_points),
                    'buys': buy_volume / len(price_points),
                    'sells': sell_volume / len(price_points),
                    'delta': (buy_volume - sell_volume) / len(price_points),
                    'strength': 1
                }

        # Decay old nodes
        for price_key in list(self.volume_nodes.keys()):
            self.volume_nodes[price_key]['strength'] *= 0.99

            # Remove very weak nodes
            if self.volume_nodes[price_key]['strength'] < 0.1:
                del self.volume_nodes[price_key]

    async def _update_supply_demand_levels(self, candle: Dict[str, Any]) -> None:
        """
        Update supply and demand levels based on significant candles.

        Args:
            candle: Candle data
        """
        # Determine if this candle forms a supply or demand level
        if candle['close'] > candle['open']:  # Bullish candle
            # Potential demand level at bottom
            level_price = candle['low']
            level_type = 'demand'
        else:  # Bearish candle
            # Potential supply level at top
            level_price = candle['high']
            level_type = 'supply'

        # Create a unique key for this price level
        price_key = f"{level_price:.8f}"

        # Check if this level already exists
        if price_key in self.supply_demand_levels:
            # Update existing level
            self.supply_demand_levels[price_key]['strength'] += 1
            self.supply_demand_levels[price_key]['last_seen'] = candle['timestamp']

            # If we see the opposite type at the same level, reduce strength
            if self.supply_demand_levels[price_key]['type'] != level_type:
                self.supply_demand_levels[price_key]['strength'] = max(0, self.supply_demand_levels[price_key]['strength'] - 2)

                # If strength is reduced to 0, flip the level type
                if self.supply_demand_levels[price_key]['strength'] == 0:
                    self.supply_demand_levels[price_key]['type'] = level_type
                    self.supply_demand_levels[price_key]['strength'] = 1
        else:
            # Create new level
            self.supply_demand_levels[price_key] = {
                'price': level_price,
                'type': level_type,
                'strength': 1,
                'first_seen': candle['timestamp'],
                'last_seen': candle['timestamp'],
                'volume': candle['volume']
            }

        # Clean up levels that are too old (older than 50 candles)
        current_time = candle['timestamp']
        # This logic depends on your candle interval
        candle_interval_ms = self._get_interval_ms()
        max_age_ms = candle_interval_ms * 50

        self.supply_demand_levels = {
            k: v for k, v in self.supply_demand_levels.items()
            if current_time - v['last_seen'] < max_age_ms
        }

    async def _detect_liquidity_events(self, order_book: Dict[str, Any]) -> None:
        """
        Detect liquidity sweeps and fades in the order book.

        Args:
            order_book: Current order book data
        """
        if not self.params["liquidity_sweep_detection"]:
            return

        # Get current prices and volumes
        bids = order_book.get('bids', [])
        asks = order_book.get('asks', [])

        if not bids or not asks:
            return

        # Get best bid and ask
        best_bid_price = bids[0][0] if bids else 0
        best_ask_price = asks[0][0] if asks else float('inf')

        # Look for recent liquidity zones near the current price
        current_time = datetime.now().timestamp() * 1000
        recent_threshold = current_time - (5 * 60 * 1000)  # 5 minutes

        for price_key, zone in list(self.liquidity_zones.items()):
            zone_price = zone['price']

            # Skip if the zone isn't recent enough
            if zone['last_seen'] < recent_threshold:
                continue

            # Detect liquidity sweep at bid side
            if zone['side'] == 'bid' and best_bid_price < zone_price and zone['strength'] > 3:
                self.liquidity_events.append({
                    'timestamp': current_time,
                    'type': 'sweep',
                    'side': 'bid',
                    'price': zone_price,
                    'strength': zone['strength']
                })

                # Remove this liquidity zone as it was swept
                del self.liquidity_zones[price_key]

            # Detect liquidity sweep at ask side
            elif zone['side'] == 'ask' and best_ask_price > zone_price and zone['strength'] > 3:
                self.liquidity_events.append({
                    'timestamp': current_time,
                    'type': 'sweep',
                    'side': 'ask',
                    'price': zone_price,
                    'strength': zone['strength']
                })

                # Remove this liquidity zone as it was swept
                del self.liquidity_zones[price_key]

    async def _generate_ob_signal(self) -> Optional[Dict[str, Any]]:
        """
        Generate signal component based on order book analysis.

        Returns:
            Optional[Dict[str, Any]]: Signal component or None
        """
        if not self.order_book_imbalances:
            return None

        # Calculate average and current imbalance
        recent_imbalances = list(self.order_book_imbalances)[-20:]
        avg_imbalance = sum(item['imbalance'] for item in recent_imbalances) / len(recent_imbalances)

        # Threshold based on historical volatility
        dynamic_threshold = calculate_dynamic_threshold(
            [item['imbalance'] for item in recent_imbalances],
            base_threshold=self.params["ob_imbalance_threshold"],
            volatility_factor=0.5
        )

        # Check if current imbalance exceeds the threshold
        current_imbalance = self.current_ob_imbalance
        signal_strength = 0
        signal_direction = 0
        details = {}

        if abs(current_imbalance) > dynamic_threshold:
            signal_direction = 1 if current_imbalance > 0 else -1

            # Calculate signal strength based on imbalance magnitude
            normalized_imbalance = abs(current_imbalance) / dynamic_threshold
            signal_strength = min(0.95, 0.5 + normalized_imbalance * 0.3)

            details = {
                'current_imbalance': current_imbalance,
                'avg_imbalance': avg_imbalance,
                'threshold': dynamic_threshold,
                'normalized_value': normalized_imbalance
            }

        # Check for recent significant orders
        recent_icebergs = [ic for ic in self.iceberg_detections
                        if datetime.now().timestamp() * 1000 - ic['timestamp'] < 5 * 60 * 1000]

        significant_buy_volume = sum(ic['size'] for ic in recent_icebergs if ic['side'] == 'bid')
        significant_sell_volume = sum(ic['size'] for ic in recent_icebergs if ic['side'] == 'ask')

        if significant_buy_volume > 0 or significant_sell_volume > 0:
            iceberg_ratio = significant_buy_volume / max(1, significant_sell_volume)
            if iceberg_ratio > 3.0:
                # Strong buy-side imbalance from icebergs
                iceberg_direction = 1
                iceberg_strength = min(0.9, 0.6 + (iceberg_ratio / 10))
            elif iceberg_ratio < 0.33:
                # Strong sell-side imbalance from icebergs
                iceberg_direction = -1
                iceberg_strength = min(0.9, 0.6 + (1 / iceberg_ratio / 10))
            else:
                # No strong imbalance
                iceberg_direction = 0
                iceberg_strength = 0

            # Combine with existing signal or create new
            if iceberg_direction != 0 and iceberg_strength > 0:
                if signal_direction == 0:
                    signal_direction = iceberg_direction
                    signal_strength = iceberg_strength
                else:
                    # If both signals agree, strengthen; if disagree, weaken
                    if signal_direction == iceberg_direction:
                        signal_strength = min(0.99, signal_strength + 0.1)
                    else:
                        # Conflicting signals - go with the stronger one
                        if iceberg_strength > signal_strength:
                            signal_direction = iceberg_direction
                            signal_strength = iceberg_strength * 0.8  # Reduce due to conflict
                        else:
                            signal_strength *= 0.8  # Reduce due to conflict

                details.update({
                    'iceberg_buy_volume': significant_buy_volume,
                    'iceberg_sell_volume': significant_sell_volume,
                    'iceberg_ratio': iceberg_ratio,
                    'iceberg_strength': iceberg_strength
                })

        if signal_direction == 0 or signal_strength < self.params["min_signal_strength"]:
            return None

        return {
            'direction': signal_direction,
            'strength': signal_strength,
            'details': details
        }

    async def _generate_flow_signal(self) -> Optional[Dict[str, Any]]:
        """
        Generate signal component based on order flow analysis.

        Returns:
            Optional[Dict[str, Any]]: Signal component or None
        """
        if len(self.delta_history) < self.params["delta_lookback_periods"]:
            return None

        # Analyze delta divergence
        delta_divergence = self.current_delta_divergence

        signal_direction = 0
        signal_strength = 0
        details = {}

        if abs(delta_divergence) > self.params["delta_divergence_threshold"]:
            # Delta divergence generates a contrarian signal
            signal_direction = -1 if delta_divergence > 0 else 1

            # Calculate signal strength based on divergence magnitude
            normalized_divergence = abs(delta_divergence) / self.params["delta_divergence_threshold"]
            signal_strength = min(0.9, 0.5 + normalized_divergence * 0.3)

            details = {
                'delta_divergence': delta_divergence,
                'threshold': self.params["delta_divergence_threshold"],
                'normalized_value': normalized_divergence
            }

        # Check for recent significant transactions
        recent_txns = [tx for tx in self.significant_transactions
                    if datetime.now().timestamp() * 1000 - tx['timestamp'] < 10 * 60 * 1000]

        if recent_txns:
            # Aggregate transaction signals
            buy_pressure = sum(tx['buy_volume'] for tx in recent_txns) / len(recent_txns)
            sell_pressure = sum(tx['sell_volume'] for tx in recent_txns) / len(recent_txns)

            txn_ratio = buy_pressure / max(1, sell_pressure)

            if txn_ratio > 2.0:
                # Strong buy-side pressure
                txn_direction = 1
                txn_strength = min(0.9, 0.6 + (txn_ratio / 10))
            elif txn_ratio < 0.5:
                # Strong sell-side pressure
                txn_direction = -1
                txn_strength = min(0.9, 0.6 + (1 / txn_ratio / 5))
            else:
                # No strong imbalance
                txn_direction = 0
                txn_strength = 0

            # Combine with existing signal or create new
            if txn_direction != 0 and txn_strength > 0:
                if signal_direction == 0:
                    signal_direction = txn_direction
                    signal_strength = txn_strength
                else:
                    # If both signals agree, strengthen; if disagree, weaken
                    if signal_direction == txn_direction:
                        signal_strength = min(0.99, signal_strength + 0.1)
                    else:
                        # Conflicting signals - go with the stronger one
                        if txn_strength > signal_strength:
                            signal_direction = txn_direction
                            signal_strength = txn_strength * 0.8  # Reduce due to conflict
                        else:
                            signal_strength *= 0.8  # Reduce due to conflict

                details.update({
                    'transaction_buy_pressure': buy_pressure,
                    'transaction_sell_pressure': sell_pressure,
                    'transaction_ratio': txn_ratio,
                    'transaction_strength': txn_strength,
                    'transaction_count': len(recent_txns)
                })

        # Check for liquidity events
        recent_liquidity_events = [le for le in self.liquidity_events
                                if datetime.now().timestamp() * 1000 - le['timestamp'] < 5 * 60 * 1000]

        if recent_liquidity_events:
            # Analyze sweep events (sweeping bids is bearish, sweeping asks is bullish)
            bid_sweeps = [le for le in recent_liquidity_events if le['type'] == 'sweep' and le['side'] == 'bid']
            ask_sweeps = [le for le in recent_liquidity_events if le['type'] == 'sweep' and le['side'] == 'ask']

            if bid_sweeps and not ask_sweeps:
                sweep_direction = -1
                sweep_strength = min(0.95, 0.7 + len(bid_sweeps) * 0.05)
            elif ask_sweeps and not bid_sweeps:
                sweep_direction = 1
                sweep_strength = min(0.95, 0.7 + len(ask_sweeps) * 0.05)
            elif bid_sweeps and ask_sweeps:
                # Both sides swept - compare strength
                bid_sweep_strength = sum(le['strength'] for le in bid_sweeps)
                ask_sweep_strength = sum(le['strength'] for le in ask_sweeps)

                if bid_sweep_strength > ask_sweep_strength * 1.5:
                    sweep_direction = -1
                    sweep_strength = 0.7
                elif ask_sweep_strength > bid_sweep_strength * 1.5:
                    sweep_direction = 1
                    sweep_strength = 0.7
                else:
                    sweep_direction = 0
                    sweep_strength = 0
            else:
                sweep_direction = 0
                sweep_strength = 0

            if sweep_direction != 0 and sweep_strength > 0:
                if signal_direction == 0:
                    signal_direction = sweep_direction
                    signal_strength = sweep_strength
                else:
                    # If both signals agree, strengthen; if disagree, weaken
                    if signal_direction == sweep_direction:
                        signal_strength = min(0.99, signal_strength + 0.15)  # Sweeps are significant
                    else:
                        # Conflicting signals - go with the stronger one
                        if sweep_strength > signal_strength:
                            signal_direction = sweep_direction
                            signal_strength = sweep_strength * 0.9
                        else:
                            signal_strength *= 0.7  # Reduce more due to sweep conflict

                details.update({
                    'bid_sweeps': len(bid_sweeps),
                    'ask_sweeps': len(ask_sweeps),
                    'sweep_direction': sweep_direction,
                    'sweep_strength': sweep_strength
                })

        if signal_direction == 0 or signal_strength < self.params["min_signal_strength"]:
            return None

        return {
            'direction': signal_direction,
            'strength': signal_strength,
            'details': details
        }

    async def _generate_volume_structure_signal(self) -> Optional[Dict[str, Any]]:
        """
        Generate signal component based on volume structure analysis.

        Returns:
            Optional[Dict[str, Any]]: Signal component or None
        """
        if not self.volume_nodes or not self.supply_demand_levels:
            return None

        current_price = self._get_current_price()

        # Find significant volume nodes near current price
        significant_nodes = []

        for key, node in self.volume_nodes.items():
            # Check if node is significant
            if node['strength'] >= self.params["footprint_node_significance"]:
                # Check if node is near current price (within 1%)
                if abs(node['price'] - current_price) / current_price < 0.01:
                    significant_nodes.append(node)

        # Find active supply/demand levels near current price
        active_levels = []

        for key, level in self.supply_demand_levels.items():
            # Check if level is strong enough
            if level['strength'] >= 2:
                # Check if level is near current price (within 2%)
                if abs(level['price'] - current_price) / current_price < 0.02:
                    active_levels.append(level)

        signal_direction = 0
        signal_strength = 0
        details = {}

        # Analyze volume nodes for bullish/bearish bias
        if significant_nodes:
            total_delta = sum(node['delta'] for node in significant_nodes)
            total_volume = sum(node['volume'] for node in significant_nodes)

            if total_volume > 0:
                delta_ratio = total_delta / total_volume

                if delta_ratio > 0.2:  # Strong buy pressure
                    node_direction = 1
                    node_strength = min(0.85, 0.5 + delta_ratio)
                elif delta_ratio < -0.2:  # Strong sell pressure
                    node_direction = -1
                    node_strength = min(0.85, 0.5 - delta_ratio)
                else:
                    node_direction = 0
                    node_strength = 0

                if node_direction != 0:
                    signal_direction = node_direction
                    signal_strength = node_strength

                    details = {
                        'significant_nodes': len(significant_nodes),
                        'total_volume': total_volume,
                        'delta_ratio': delta_ratio,
                        'node_strength': node_strength
                    }

        # Analyze supply/demand levels
        if active_levels:
            # Count levels above and below current price
            supply_above = [lvl for lvl in active_levels if lvl['type'] == 'supply' and lvl['price'] > current_price]
            demand_below = [lvl for lvl in active_levels if lvl['type'] == 'demand' and lvl['price'] < current_price]

            # Also check for levels we're currently testing
            supply_at = [lvl for lvl in active_levels if lvl['type'] == 'supply' and
                        abs(lvl['price'] - current_price) / current_price < 0.002]
            demand_at = [lvl for lvl in active_levels if lvl['type'] == 'demand' and
                        abs(lvl['price'] - current_price) / current_price < 0.002]

            level_direction = 0
            level_strength = 0

            # We're at supply - bearish signal
            if supply_at and not demand_at:
                level_direction = -1
                level_strength = min(0.9, 0.6 + len(supply_at) * 0.1)

            # We're at demand - bullish signal
            elif demand_at and not supply_at:
                level_direction = 1
                level_strength = min(0.9, 0.6 + len(demand_at) * 0.1)

            # No current levels, check nearby ones
            elif not supply_at and not demand_at:
                # Check if we're sandwiched between levels
                if supply_above and demand_below:
                    nearest_supply = min(supply_above, key=lambda x: abs(x['price'] - current_price))
                    nearest_demand = min(demand_below, key=lambda x: abs(x['price'] - current_price))

                    # Calculate distances to nearest levels
                    distance_to_supply = abs(nearest_supply['price'] - current_price) / current_price
                    distance_to_demand = abs(nearest_demand['price'] - current_price) / current_price

                    # Check which level we're closer to
                    if distance_to_supply < distance_to_demand * 0.7:
                        # Closer to supply than demand - bearish
                        level_direction = -1
                        level_strength = 0.6
                    elif distance_to_demand < distance_to_supply * 0.7:
                        # Closer to demand than supply - bullish
                        level_direction = 1
                        level_strength = 0.6

                # Only supply above - potential bullish movement until supply
                elif supply_above and not demand_below:
                    level_direction = 1
                    level_strength = 0.5

                # Only demand below - potential bearish movement until demand
                elif demand_below and not supply_above:
                    level_direction = -1
                    level_strength = 0.5

            # Incorporate level analysis into signal
            if level_direction != 0 and level_strength > 0:
                if signal_direction == 0:
                    signal_direction = level_direction
                    signal_strength = level_strength
                else:
                    # If both signals agree, strengthen; if disagree, weaken
                    if signal_direction == level_direction:
                        signal_strength = min(0.99, signal_strength + 0.1)
                    else:
                        # Conflicting signals - go with the stronger one
                        if level_strength > signal_strength:
                            signal_direction = level_direction
                            signal_strength = level_strength * 0.8  # Reduce due to conflict
                        else:
                            signal_strength *= 0.8  # Reduce due to conflict

                details.update({
                    'supply_above': len(supply_above),
                    'demand_below': len(demand_below),
                    'supply_at': len(supply_at),
                    'demand_at': len(demand_at),
                    'level_direction': level_direction,
                    'level_strength': level_strength
                })

        if signal_direction == 0 or signal_strength < self.params["min_signal_strength"]:
            return None

        return {
            'direction': signal_direction,
            'strength': signal_strength,
            'details': details
        }

    async def _calculate_delta_divergence(self) -> float:
        """
        Calculate delta divergence (price movement vs volume delta relationship).

        Returns:
            float: Delta divergence value
        """
        if len(self.delta_history) < 3:
            return 0.0

        # Get recent delta history
        recent_delta = list(self.delta_history)[-self.params["delta_lookback_periods"]:]

        # Calculate delta sum
        delta_sum = sum(item['delta'] for item in recent_delta)

        # Calculate price change
        start_price = recent_delta[0]['close']
        end_price = recent_delta[-1]['close']
        price_change = (end_price - start_price) / start_price

        # Normalize delta sum
        avg_volume = sum(abs(item['delta']) for item in recent_delta) / len(recent_delta)
        if avg_volume == 0:
            return 0.0

        normalized_delta_sum = delta_sum / (avg_volume * len(recent_delta))

        # Calculate divergence: positive when price moves against delta
        # e.g., price goes up but delta is negative, or price goes down but delta is positive
        if abs(price_change) < 0.0001 or abs(normalized_delta_sum) < 0.01:
            return 0.0

        return normalized_delta_sum * (-1 if (price_change > 0) else 1)

    def _is_significant_candle(self, candle: Dict[str, Any]) -> bool:
        """
        Determine if a candle is significant for supply/demand analysis.

        Args:
            candle: Candle data

        Returns:
            bool: True if candle is significant, False otherwise
        """
        # Calculate candle size
        candle_range = candle['high'] - candle['low']
        body_size = abs(candle['close'] - candle['open'])

        # Check body to range ratio
        body_range_ratio = body_size / candle_range if candle_range > 0 else 0

        lookback = self.params.get("volume_lookback", 20)
        recent = list(self.delta_history)[-lookback:]
        avg_volume = (
            sum(item.get("volume", 0) for item in recent) / len(recent)
            if recent
            else 0
        )
        high_volume = candle.get("volume", 0) > avg_volume if avg_volume > 0 else False

        return body_range_ratio > 0.6 and high_volume

    def _get_current_price(self) -> float:
        """
        Get the current price estimate from recent data.

        Returns:
            float: Current price estimate
        """
        # Use most recent delta history item as price reference
        if self.delta_history:
            return self.delta_history[-1]['close']

        # Fallback
        return 0.0

    def _calculate_risk_levels(
        self,
        direction: int,
        components: Dict[str, Dict],
        current_price: float
    ) -> Tuple[float, float]:
        """
        Calculate target and stop distances based on signal components.

        Args:
            direction: Signal direction (1 for buy, -1 for sell)
            components: Signal components
            current_price: Current price

        Returns:
            Tuple[float, float]: Target distance and stop distance as ratios
        """
        # Default risk-reward values
        target_distance = 0.01  # 1% target
        stop_distance = 0.005   # 0.5% stop

        # Adjust based on order book signal
        if 'order_book' in components:
            ob_signal = components['order_book']

            # Stronger signal = wider target
            target_multiplier = 1.0 + (ob_signal['strength'] - 0.5) * 0.5
            target_distance *= target_multiplier

            # If there are icebergs, they can provide a natural stop level
            if 'iceberg_buy_volume' in ob_signal['details'] or 'iceberg_sell_volume' in ob_signal['details']:
                stop_multiplier = 0.8  # Tighter stop
                stop_distance *= stop_multiplier

        # Adjust based on flow signal
        if 'flow' in components:
            flow_signal = components['flow']

            # Sweep events provide strong levels
            if 'sweep_direction' in flow_signal['details'] and flow_signal['details']['sweep_direction'] != 0:
                # Sweeps often lead to stronger moves
                target_multiplier = 1.2
                stop_multiplier = 0.9

                target_distance *= target_multiplier
                stop_distance *= stop_multiplier

            # Delta divergence can indicate reversals
            if 'delta_divergence' in flow_signal['details']:
                div_strength = abs(flow_signal['details'].get('delta_divergence', 0))
                if div_strength > 0.5:
                    # Strong divergence might lead to stronger move
                    target_distance *= 1.1

        # Adjust based on volume structure
        if 'volume_structure' in components:
            vs_signal = components['volume_structure']

            # Supply/demand levels provide natural targets/stops
            if 'supply_above' in vs_signal['details'] or 'demand_below' in vs_signal['details']:
                # If direction is up and we have supply above, adjust target
                if direction > 0 and vs_signal['details'].get('supply_above', 0) > 0:
                    # Target should be near the supply level
                    # This is a simplification - ideally would use actual level price
                    target_distance = 0.008  # 0.8% target

                # If direction is down and we have demand below, adjust target
                elif direction < 0 and vs_signal['details'].get('demand_below', 0) > 0:
                    # Target should be near the demand level
                    target_distance = 0.008  # 0.8% target

        # Ensure minimum values
        target_distance = max(0.003, target_distance)  # At least 0.3%
        stop_distance = max(0.002, stop_distance)      # At least 0.2%

        # Ensure risk-reward ratio is reasonable
        if target_distance / stop_distance < 1.5:
            # Adjust to maintain at least 1.5:1 ratio
            target_distance = stop_distance * 1.5

        return target_distance, stop_distance

    def _get_interval_ms(self) -> int:
        """
        Get the interval in milliseconds for the current timeframe.

        Returns:
            int: Interval in milliseconds
        """
        # Map timeframe to milliseconds
        timeframe_map = {
            '1m': 60 * 1000,
            '3m': 3 * 60 * 1000,
            '5m': 5 * 60 * 1000,
            '15m': 15 * 60 * 1000,
            '30m': 30 * 60 * 1000,
            '1h': 60 * 60 * 1000,
            '2h': 2 * 60 * 60 * 1000,
            '4h': 4 * 60 * 60 * 1000,
            '6h': 6 * 60 * 60 * 1000,
            '12h': 12 * 60 * 60 * 1000,
            '1d': 24 * 60 * 60 * 1000
        }

        return timeframe_map.get(self.timeframe, 60 * 1000)  # Default to 1m

    def _get_expiration_minutes(self) -> int:
        """
        Get the appropriate signal expiration time in minutes.

        Returns:
            int: Expiration time in minutes
        """
        # Map timeframe to expiration minutes
        timeframe_map = {
            '1m': 15,
            '3m': 30,
            '5m': 45,
            '15m': 90,
            '30m': 180,
            '1h': 360,
            '2h': 720,
            '4h': 1440,
            '6h': 2160,
            '12h': 4320,
            '1d': 8640
        }

        return timeframe_map.get(self.timeframe, 60)  # Default to 60 minutes

    def _estimate_signal_duration(self, direction: int, components: Dict[str, Dict]) -> int:
        """
        Estimate the expected duration of a signal in minutes.

        Args:
            direction: Signal direction
            components: Signal components

        Returns:
            int: Estimated duration in minutes
        """
        # Base duration on timeframe
        base_duration = self._get_expiration_minutes() / 3

        # Adjust based on signal strength and composition
        duration_multiplier = 1.0

        # Flow signals typically play out faster
        if 'flow' in components:
            flow_strength = components['flow']['strength']
            duration_multiplier *= 0.8

            # Sweep events can lead to quick moves
            if 'sweep_direction' in components['flow']['details']:
                duration_multiplier *= 0.9

        # Structure signals may take longer to play out
        if 'volume_structure' in components:
            vs_strength = components['volume_structure']['strength']
            duration_multiplier *= 1.2

        # Calculate final duration
        estimated_duration = int(base_duration * duration_multiplier)

        # Ensure minimum duration
        return max(5, estimated_duration)

    async def _get_market_context(self) -> Dict[str, Any]:
        """
        Get current market context information.

        Returns:
            Dict[str, Any]: Market context
        """
        return {
            'volatility': await self._estimate_current_volatility(),
            'recent_trend': await self._detect_recent_trend(),
            'current_session': self._determine_current_session(),
            'liquidity_state': self._assess_liquidity_state()
        }

    async def _estimate_current_volatility(self) -> float:
        """
        Estimate current market volatility.

        Returns:
            float: Estimated volatility
        """
        # Simple volatility estimate based on recent price ranges
        if len(self.delta_history) < 10:
            return 0.0

        recent_data = list(self.delta_history)[-20:]
        prices = [item['close'] for item in recent_data]

        if not prices:
            return 0.0

        # Calculate returns
        returns = [prices[i] / prices[i-1] - 1 for i in range(1, len(prices))]

        # Calculate standard deviation of returns
        if not returns:
            return 0.0

        mean_return = sum(returns) / len(returns)
        variance = sum((r - mean_return) ** 2 for r in returns) / len(returns)

        return (variance ** 0.5) * 100  # Convert to percentage

    async def _detect_recent_trend(self) -> str:
        """
        Detect recent market trend.

        Returns:
            str: Trend direction ('up', 'down', 'sideways')
        """
        if len(self.delta_history) < 10:
            return 'unknown'

        recent_data = list(self.delta_history)[-20:]
        prices = [item['close'] for item in recent_data]

        if not prices:
            return 'unknown'

        # Simple trend detection based on start/end price
        start_price = prices[0]
        end_price = prices[-1]
        price_change = (end_price - start_price) / start_price * 100  # percentage

        if price_change > 0.5:
            return 'up'
        elif price_change < -0.5:
            return 'down'
        else:
            return 'sideways'

    def _determine_current_session(self) -> str:
        """
        Determine the current trading session.

        Returns:
            str: Current session ('asian', 'european', 'american', 'weekend')
        """
        # This is a simplified version - would need proper timezone handling
        current_time = datetime.now()
        current_hour = current_time.hour

        # Simplified session logic
        if current_time.weekday() >= 5:
            return 'weekend'
        elif 0 <= current_hour < 8:
            return 'asian'
        elif 8 <= current_hour < 16:
            return 'european'
        else:
            return 'american'

    def _assess_liquidity_state(self) -> str:
        """
        Assess current market liquidity state.

        Returns:
            str: Liquidity state ('high', 'normal', 'low')
        """
        # This would normally use order book depth and spread
        # Simplified implementation for now
        return 'normal'

    async def _reset_session_data(self) -> None:
        """
        Reset session-specific data at session boundaries.
        """
        # Clear volatile data structures
        self.order_book_imbalances.clear()
        self.significant_transactions.clear()
        self.iceberg_detections.clear()
        self.liquidity_events.clear()

        # Reset certain counters
        self.current_ob_imbalance = 0.0

        self.logger.info(f"Session data reset complete")

    async def _load_state(self) -> None:
        """
        Load saved state from storage if available.
        """
        try:
            # Attempt to load state from database
            state_data = await self.market_data.get_brain_state(
                self.asset_id,
                self.timeframe,
                self.BRAIN_TYPE
            )

            if state_data:
                await self.load_state(state_data)
                self.logger.info(f"Loaded saved state for {self.asset_id} on {self.timeframe}")
        except Exception as e:
            self.logger.warning(f"Could not load saved state: {str(e)}")

    async def generate_signals(self) -> List[Dict[str, Any]]:
        """Generate basic momentum signals from recent close prices."""
        if not self.initialized:
            return []
        candles = await self.market_data.get_candles(self.asset_id, self.timeframe, limit=2)
        if len(candles) < 2:
            return []
        prev_close = candles[-2]["close"]
        last_close = candles[-1]["close"]
        timestamp = candles[-1]["timestamp"]
        if last_close > prev_close:
            signal = {"type": "buy", "timestamp": timestamp}
        elif last_close < prev_close:
            signal = {"type": "sell", "timestamp": timestamp}
        else:
            return []
        self.signal_performance["total"] += 1
        return [signal]

    async def on_regime_change(self, new_regime: str) -> None:
        """Respond to market regime shifts by resetting trackers."""
        self.logger.info("Regime changed to %s", new_regime)
        await self._reset_session_data()
        self.current_regime = new_regime

<|MERGE_RESOLUTION|>--- conflicted
+++ resolved
@@ -643,7 +643,6 @@
 
         self.logger.info(f"OrderFlowBrain shutdown complete")
 
-<<<<<<< HEAD
     async def generate_signals(self) -> List[Dict[str, Any]]:
         """Generate trading signals based on current analysis."""
         signal = await self.generate_signal()
@@ -653,8 +652,7 @@
         """React to a detected market regime change."""
         self.logger.info(f"Regime changed to {new_regime}")
     
-=======
->>>>>>> 6fdf2368
+
     # ========== Private Methods ==========
 
     async def _process_candle(self, candle: Dict[str, Any]) -> None:
