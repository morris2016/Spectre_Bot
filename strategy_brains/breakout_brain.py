--- conflicted
+++ resolved
@@ -15,21 +15,11 @@
 import numpy as np
 import pandas as pd
 
-<<<<<<< HEAD
 from common.constants import OrderSide, OrderType, SignalType, TimeInForce
 from intelligence.app import SignalConfidence
 from common.exceptions import InvalidDataError, StrategyError
 from common.utils import calculate_risk_reward, normalize_price_series
-=======
-from common.constants import (
-    OrderSide,
-    SignalConfidence,
-    SignalType,
-    TICK_SIZE_MAPPING,
-)
-from common.exceptions import InvalidDataError
-from common.utils import normalize_price_series
->>>>>>> 67f756a9
+
 from feature_service.features.market_structure import detect_consolidation, identify_swing_points
 from feature_service.features.pattern import detect_rectangle_pattern, detect_triangle_pattern
 from feature_service.features.technical import calculate_atr
