--- conflicted
+++ resolved
@@ -79,10 +79,8 @@
         action_type: str = "discrete",
     ) -> None:
         self.data = data.reset_index(drop=True)
-<<<<<<< HEAD
         self.initial_balance = initial_balance
-=======
->>>>>>> 6fdf2368
+
         self.window_size = window_size
         self.current_step = window_size
         self.balance = initial_balance
