--- conflicted
+++ resolved
@@ -339,173 +339,10 @@
 
         terminated = done
         truncated = False
-<<<<<<< HEAD
         reward = 0.0
         return obs, reward, terminated, truncated, {}
     
-=======
-        return self._get_observation(), reward, terminated, truncated, info
-
-    def _process_discrete_action(self, action, current_price):
-        """
-        Process a discrete action (sell/hold/buy).
-
-        Args:
-            action: Discrete action (0=sell, 1=hold, 2=buy)
-            current_price: Current asset price
-        """
-        if action == 0:  # Sell
-            if self.position > 0:
-                # Calculate sale value after fees
-                sale_value = self.position * current_price * (1 - self.transaction_fee)
-                self.balance += sale_value
-
-                # Record trade
-                self.trades.append({
-                    'type': 'sell',
-                    'step': self.current_step,
-                    'price': current_price,
-                    'amount': self.position,
-                    'value': sale_value,
-                    'fee': self.position * current_price * self.transaction_fee
-                })
-
-                # Clear position
-                self.position = 0
-                self.position_value = 0
-                self.entry_price = 0
-
-        elif action == 2:  # Buy
-            if self.position < self.max_position * self.balance / current_price:
-                # Calculate how much to buy (target a position of max_position)
-                target_position = self.max_position * self.balance / current_price
-                amount_to_buy = min(target_position - self.position,
-                                   self.balance / (current_price * (1 + self.transaction_fee)))
-
-                if amount_to_buy > 0:
-                    # Calculate cost including fees
-                    cost = amount_to_buy * current_price * (1 + self.transaction_fee)
-                    self.balance -= cost
-
-                    # Update position
-                    if self.position == 0:
-                        self.entry_price = current_price
-                    else:
-                        # Calculate weighted average entry price
-                        self.entry_price = (self.entry_price * self.position +
-                                          current_price * amount_to_buy) / (self.position + amount_to_buy)
-
-                    self.position += amount_to_buy
-                    self.position_value = self.position * current_price
-
-                    # Record trade
-                    self.trades.append({
-                        'type': 'buy',
-                        'step': self.current_step,
-                        'price': current_price,
-                        'amount': amount_to_buy,
-                        'value': amount_to_buy * current_price,
-                        'fee': amount_to_buy * current_price * self.transaction_fee
-                    })
-
-    def _process_continuous_action(self, action, current_price):
-        """
-        Process a continuous action from -1.0 to 1.0.
-
-        Args:
-            action: Continuous action value
-            current_price: Current asset price
-        """
-        # Convert continuous action to target position (-1.0 = fully short, 1.0 = fully long)
-        target_position = float(action[0]) * self.max_position * self.balance / current_price
-
-        # Calculate position difference
-        position_diff = target_position - self.position
-
-        if position_diff > 0:  # Buy
-            amount_to_buy = min(position_diff,
-                              self.balance / (current_price * (1 + self.transaction_fee)))
-
-            if amount_to_buy > 0:
-                # Calculate cost including fees
-                cost = amount_to_buy * current_price * (1 + self.transaction_fee)
-                self.balance -= cost
-
-                # Update position
-                if self.position == 0:
-                    self.entry_price = current_price
-                else:
-                    # Calculate weighted average entry price
-                    self.entry_price = (self.entry_price * self.position +
-                                      current_price * amount_to_buy) / (self.position + amount_to_buy)
-
-                self.position += amount_to_buy
-                self.position_value = self.position * current_price
-
-                # Record trade
-                self.trades.append({
-                    'type': 'buy',
-                    'step': self.current_step,
-                    'price': current_price,
-                    'amount': amount_to_buy,
-                    'value': amount_to_buy * current_price,
-                    'fee': amount_to_buy * current_price * self.transaction_fee
-                })
-
-        elif position_diff < 0:  # Sell
-            amount_to_sell = min(abs(position_diff), self.position)
-
-            if amount_to_sell > 0:
-                # Calculate sale value after fees
-                sale_value = amount_to_sell * current_price * (1 - self.transaction_fee)
-                self.balance += sale_value
-
-                # Record trade
-                self.trades.append({
-                    'type': 'sell',
-                    'step': self.current_step,
-                    'price': current_price,
-                    'amount': amount_to_sell,
-                    'value': sale_value,
-                    'fee': amount_to_sell * current_price * self.transaction_fee
-                })
-
-                # Update position
-                self.position -= amount_to_sell
-                if self.position <= 1e-9:  # Account for floating point errors
-                    self.position = 0
-                    self.position_value = 0
-                    self.entry_price = 0
-                else:
-                    self.position_value = self.position * current_price
-
-    def render(self, mode='human'):
-        """
-        Render the environment (not implemented for trading environment).
-
-        """
-        Reset the environment to initial state.
-
-
-    def _get_observation(self) -> np.ndarray:
-        start = self.current_step - self.window_size
-        return self.data.iloc[start:self.current_step].values.astype(np.float32)
-
-    def reset(self):
-        self.current_step = self.window_size
-        self.balance = self.initial_balance
-        self.position = 0.0
-        return self._get_observation(), {}
-
-
-    def step(self, action):
-        self.current_step += 1
-        obs = self._get_observation()
-        terminated = self.current_step >= len(self.data)
-        truncated = False
-        reward = 0.0
-        return obs, reward, terminated, truncated, {}
->>>>>>> 19754c1d
+
 class LegacyDQNAgent:
     """
     Deep Q-Network Agent for reinforcement learning-based trading.
