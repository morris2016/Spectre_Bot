#!/usr/bin/env python3
"""
QuantumSpectre Elite Trading System
Reinforcement Learning Based Trading Strategy

This module implements a specialized trading brain that uses reinforcement
learning algorithms to dynamically adapt to market conditions and optimize
trading decisions through experience.
"""

import os
import time
import json
import numpy as np
import pandas as pd
from typing import Dict, List, Tuple, Any, Optional, Union
from datetime import datetime, timedelta
import logging
import traceback
try:
    import tensorflow as tf
    from tensorflow.keras.models import Sequential, Model, load_model
    from tensorflow.keras.layers import Dense, LSTM, GRU, Conv1D, Flatten, Input, Concatenate
    from tensorflow.keras.optimizers import Adam
    TF_AVAILABLE = True
except Exception:  # pragma: no cover - optional dependency
    tf = None
    Sequential = Model = load_model = None
    Dense = LSTM = GRU = Conv1D = Flatten = Input = Concatenate = None
    Adam = None
    TF_AVAILABLE = False
try:
    import gymnasium as gym  # type: ignore
    from gymnasium import spaces  # type: ignore
    GYM_AVAILABLE = True
except Exception:  # pragma: no cover - optional dependency
    gym = None  # type: ignore
    spaces = None  # type: ignore
    GYM_AVAILABLE = False
    logging.getLogger(__name__).warning(
        "gymnasium not available; using minimal environment implementation"
    )
import random
from collections import deque

# Internal imports
from common.logger import get_logger
from common.utils import calculate_sharpe_ratio, calculate_max_drawdown
from common.constants import TIMEFRAMES, REWARD_FUNCTIONS
from common.exceptions import StrategyError, ModelLoadError
from feature_service.features.technical import TechnicalFeatures
from feature_service.features.volatility import VolatilityFeatures
from strategy_brains.base_brain import BaseBrain
try:
    from ml_models.models.deep_learning import create_deep_policy_network
    from ml_models.hardware.gpu import optimize_for_gpu, get_gpu_memory_usage
    from ml_models.rl import DQNAgent
except Exception:  # pragma: no cover - optional dependency
    create_deep_policy_network = None  # type: ignore
    optimize_for_gpu = lambda: None
    get_gpu_memory_usage = lambda: 0
    DQNAgent = None  # type: ignore

logger = get_logger("ReinforcementBrain")


class TradingEnvironment:
    """Simplified trading environment used for testing."""

    def __init__(
        self,
        data: pd.DataFrame,
        initial_balance: float = 1000.0,
        max_position: float = 1.0,
        transaction_fee: float = 0.001,
        reward_function: str = "sharpe",
        window_size: int = 50,
        use_position_info: bool = True,
        action_type: str = "discrete",
    ) -> None:
        self.data = data.reset_index(drop=True)
        self.window_size = window_size
        self.current_step = window_size
        self.initial_balance = initial_balance
        self.balance = initial_balance
        self.position = 0.0

    def _get_observation(self) -> np.ndarray:
        start = self.current_step - self.window_size
        return self.data.iloc[start:self.current_step].values.astype(np.float32)

    def reset(self):
<<<<<<< HEAD
        """Reset the environment to the initial state."""
        self.balance = self.initial_balance
        self.position = 0.0
=======
>>>>>>> a555a58a
        self.current_step = self.window_size
        return self._get_observation(), {}

    def step(self, action):
        self.current_step += 1
        obs = self._get_observation()
        terminated = self.current_step >= len(self.data)
        truncated = False
        reward = 0.0
        return obs, reward, terminated, truncated, {}
<<<<<<< HEAD
=======
        """
        Initialize the trading environment with historical data and parameters.
        
        Args:
            data: DataFrame with OHLCV and feature data
            initial_balance: Starting account balance
            max_position: Maximum allowed position size as a fraction of balance
            transaction_fee: Fee per transaction as a fraction
            reward_function: Type of reward function to use
            window_size: Number of past candles to use for state
            use_position_info: Whether to include position info in state
            action_type: 'discrete' or 'continuous'
        """
        super(TradingEnvironment, self).__init__()
        
        self.data = data

        self.initial_balance = initial_balance
        self.balance = initial_balance
        self.position = 0.0
        self.feature_columns = [c for c in self.data.columns if c not in ['timestamp']]
        self.n_features = len(self.feature_columns)

    def _get_observation(self) -> np.ndarray:
        start = self.current_step - self.window_size
        return self.data.iloc[start:self.current_step].values.astype(np.float32)


    def reset(self):
        self.current_step = self.window_size
        return self._get_observation(), {}

    def step(self, action):
        self.current_step += 1
        obs = self._get_observation()
        terminated = self.current_step >= len(self.data)
        truncated = False
        reward = 0.0
        return obs, reward, terminated, truncated, {}


        Args:
            data: DataFrame with OHLCV and feature data
            initial_balance: Starting account balance
            max_position: Maximum allowed position size as a fraction of balance
            transaction_fee: Fee per transaction as a fraction
            reward_function: Type of reward function to use
            window_size: Number of past candles to use for state
            use_position_info: Whether to include position info in state
            action_type: 'discrete' or 'continuous'
        """
        super(TradingEnvironment, self).__init__()


>>>>>>> a555a58a
class LegacyDQNAgent:
    """
    Deep Q-Network Agent for reinforcement learning-based trading.
    """

    def __init__(self,
                state_size: Tuple[int, int],
                action_size: int,
                learning_rate: float = 0.001,
                gamma: float = 0.95,
                epsilon: float = 1.0,
                epsilon_min: float = 0.01,
                epsilon_decay: float = 0.995,
                batch_size: int = 32,
                memory_size: int = 10000):
        """
        Initialize the DQN Agent.

        Args:
            state_size: Shape of the state observation
            action_size: Number of possible actions
            learning_rate: Learning rate for the model
            gamma: Discount factor for future rewards
            epsilon: Exploration rate
            epsilon_min: Minimum exploration rate
            epsilon_decay: Decay rate for exploration
            batch_size: Batch size for training
            memory_size: Size of the replay memory
        """
        self.state_size = state_size
        self.action_size = action_size
        self.learning_rate = learning_rate
        self.gamma = gamma  # discount rate
        self.epsilon = epsilon  # exploration rate
        self.epsilon_min = epsilon_min
        self.epsilon_decay = epsilon_decay
        self.batch_size = batch_size
        self.memory = deque(maxlen=memory_size)

        # Build main model and target model
        self.model = self._build_model()
        self.target_model = self._build_model()
        self.update_target_model()

        # Tracking variables
        self.target_update_counter = 0
        self.losses = []

    def _build_model(self):
        """
        Build the neural network model for the agent.

        Returns:
            model: Compiled Keras model
        """
        # Use GPU optimization if available
        optimize_for_gpu()

        # Get state shape
        timesteps, features = self.state_size

        # Input layer
        input_layer = Input(shape=(timesteps, features))

        # Feature extraction layers
        conv1 = Conv1D(filters=64, kernel_size=3, padding='same', activation='relu')(input_layer)
        conv2 = Conv1D(filters=128, kernel_size=5, padding='same', activation='relu')(conv1)

        # Sequential processing
        lstm1 = LSTM(128, return_sequences=True)(conv2)
        lstm2 = LSTM(64)(lstm1)

        # Action value prediction
        dense1 = Dense(64, activation='relu')(lstm2)
        output = Dense(self.action_size, activation='linear')(dense1)

        # Compile model
        model = Model(inputs=input_layer, outputs=output)
        model.compile(
            loss='mse',
            optimizer=Adam(learning_rate=self.learning_rate)
        )

        return model

    def update_target_model(self):
        """
        Copy weights from main model to target model.
        """
        self.target_model.set_weights(self.model.get_weights())

    def remember(self, state, action, reward, next_state, done):
        """
        Store experience in replay memory.

        Args:
            state: Current state
            action: Action taken
            reward: Reward received
            next_state: Next state
            done: Whether the episode is done
        """
        self.memory.append((state, action, reward, next_state, done))

    def act(self, state, training=True):
        """
        Determine action based on current state.

        Args:
            state: Current state observation
            training: Whether the agent is in training mode

        Returns:
            action: Selected action
        """
        # Reshape state if needed
        if len(state.shape) == 2:
            state = np.expand_dims(state, axis=0)

        # Exploration during training
        if training and np.random.rand() <= self.epsilon:
            return random.randrange(self.action_size)

        # Exploitation - use model to predict best action
        act_values = self.model.predict(state, verbose=0)
        return np.argmax(act_values[0])

    def replay(self, batch_size=None):
        """
        Train the model using experience replay.

        Args:
            batch_size: Size of the training batch

        Returns:
            loss: Training loss value
        """
        if batch_size is None:
            batch_size = self.batch_size

        if len(self.memory) < batch_size:
            return 0

        # Sample random batch from memory
        minibatch = random.sample(self.memory, batch_size)

        # Extract batch data
        states = np.zeros((batch_size, *self.state_size))
        next_states = np.zeros((batch_size, *self.state_size))

        for i, (state, action, reward, next_state, done) in enumerate(minibatch):
            states[i] = state
            next_states[i] = next_state

        # Predict Q-values
        targets = self.model.predict(states, verbose=0)
        next_targets = self.target_model.predict(next_states, verbose=0)

        # Update targets for actions taken
        for i, (state, action, reward, next_state, done) in enumerate(minibatch):
            if done:
                targets[i, action] = reward
            else:
                targets[i, action] = reward + self.gamma * np.max(next_targets[i])

        # Train the model
        history = self.model.fit(states, targets, epochs=1, verbose=0, batch_size=batch_size)
        loss = history.history['loss'][0]
        self.losses.append(loss)

        # Decay epsilon
        if self.epsilon > self.epsilon_min:
            self.epsilon *= self.epsilon_decay

        # Periodically update target network
        self.target_update_counter += 1
        if self.target_update_counter >= 10:
            self.update_target_model()
            self.target_update_counter = 0

        return loss

    def load(self, name):
        """
        Load model weights from file.

        Args:
            name: Filename to load weights from
        """
        self.model.load_weights(name)
        self.update_target_model()

    def save(self, name):
        """
        Save model weights to file.

        Args:
            name: Filename to save weights to
        """
        self.model.save_weights(name)


class DDPGAgent:
    """
    Deep Deterministic Policy Gradient Agent for continuous action reinforcement learning.
    """

    def __init__(self,
                state_size: Tuple[int, int],
                action_size: int,
                actor_learning_rate: float = 0.0001,
                critic_learning_rate: float = 0.001,
                gamma: float = 0.99,
                tau: float = 0.001,
                batch_size: int = 64,
                memory_size: int = 10000,
                noise_std: float = 0.1):
        """
        Initialize the DDPG Agent.

        Args:
            state_size: Shape of the state observation
            action_size: Dimension of the action space
            actor_learning_rate: Learning rate for the actor
            critic_learning_rate: Learning rate for the critic
            gamma: Discount factor for future rewards
            tau: Target network update factor
            batch_size: Batch size for training
            memory_size: Size of the replay memory
            noise_std: Standard deviation of exploration noise
        """
        # Ensure action_size is 1 for trading continuous control
        if action_size != 1:
            action_size = 1
            logger.warning(f"Action size set to 1 for DDPG trading agent")

        self.state_size = state_size
        self.action_size = action_size
        self.actor_learning_rate = actor_learning_rate
        self.critic_learning_rate = critic_learning_rate
        self.gamma = gamma
        self.tau = tau
        self.batch_size = batch_size
        self.noise_std = noise_std
        self.memory = deque(maxlen=memory_size)

        # Optimize for GPU
        optimize_for_gpu()

        # Build actor and critic models
        self.actor = self._build_actor()
        self.critic = self._build_critic()
        self.target_actor = self._build_actor()
        self.target_critic = self._build_critic()

        # Copy initial weights to target networks
        self.target_actor.set_weights(self.actor.get_weights())
        self.target_critic.set_weights(self.critic.get_weights())

        # Tracking variables
        self.actor_losses = []
        self.critic_losses = []

    def _build_actor(self):
        """
        Build the actor network that selects actions.

        Returns:
            model: Compiled Keras model
        """
        # Get state shape
        timesteps, features = self.state_size

        # Input layer
        input_layer = Input(shape=(timesteps, features))

        # Feature extraction layers
        conv1 = Conv1D(filters=64, kernel_size=3, padding='same', activation='relu')(input_layer)
        conv2 = Conv1D(filters=128, kernel_size=5, padding='same', activation='relu')(conv1)

        # Sequential processing
        lstm1 = LSTM(128, return_sequences=True)(conv2)
        lstm2 = LSTM(64)(lstm1)

        # Action output (-1 to 1)
        dense1 = Dense(64, activation='relu')(lstm2)
        output = Dense(self.action_size, activation='tanh')(dense1)

        # Compile model
        model = Model(inputs=input_layer, outputs=output)
        model.compile(optimizer=Adam(learning_rate=self.actor_learning_rate))

        return model

    def _build_critic(self):
        """
        Build the critic network that evaluates actions.

        Returns:
            model: Compiled Keras model
        """
        # Get state shape
        timesteps, features = self.state_size

        # State input
        state_input = Input(shape=(timesteps, features))

        # Action input
        action_input = Input(shape=(self.action_size,))

        # State processing
        conv1 = Conv1D(filters=64, kernel_size=3, padding='same', activation='relu')(state_input)
        conv2 = Conv1D(filters=128, kernel_size=5, padding='same', activation='relu')(conv1)
        lstm1 = LSTM(128, return_sequences=True)(conv2)
        lstm2 = LSTM(64)(lstm1)

        # Combine state and action
        action_dense = Dense(64, activation='relu')(action_input)
        merged = Concatenate()([lstm2, action_dense])

        # Q-value output
        dense1 = Dense(64, activation='relu')(merged)
        output = Dense(1, activation='linear')(dense1)

        # Compile model
        model = Model(inputs=[state_input, action_input], outputs=output)
        model.compile(
            loss='mse',
            optimizer=Adam(learning_rate=self.critic_learning_rate)
        )

        return model

    def remember(self, state, action, reward, next_state, done):
        """
        Store experience in replay memory.

        Args:
            state: Current state
            action: Action taken
            reward: Reward received
            next_state: Next state
            done: Whether the episode is done
        """
        self.memory.append((state, action, reward, next_state, done))

    def act(self, state, training=True):
        """
        Determine action based on current state.

        Args:
            state: Current state observation
            training: Whether the agent is in training mode

        Returns:
            action: Selected action
        """
        # Reshape state if needed
        if len(state.shape) == 2:
            state = np.expand_dims(state, axis=0)

        # Get action from actor
        action = self.actor.predict(state, verbose=0)[0]

        # Add exploration noise during training
        if training:
            noise = np.random.normal(0, self.noise_std, size=self.action_size)
            action = np.clip(action + noise, -1.0, 1.0)

        return action

    def _update_target_network(self, target_network, source_network):
        """
        Soft update target network weights.

        Args:
            target_network: Target network to update
            source_network: Source network to get weights from
        """
        target_weights = target_network.get_weights()
        source_weights = source_network.get_weights()

        for i in range(len(target_weights)):
            target_weights[i] = self.tau * source_weights[i] + (1 - self.tau) * target_weights[i]

        target_network.set_weights(target_weights)

    def replay(self, batch_size=None):
        """
        Train the models using experience replay.

        Args:
            batch_size: Size of the training batch

        Returns:
            loss: Dictionary with critic and actor losses
        """
        if batch_size is None:
            batch_size = self.batch_size

        if len(self.memory) < batch_size:
            return {'critic_loss': 0, 'actor_loss': 0}

        # Sample random batch from memory
        minibatch = random.sample(self.memory, batch_size)

        # Extract batch data
        states = np.zeros((batch_size, *self.state_size))
        actions = np.zeros((batch_size, self.action_size))
        rewards = np.zeros((batch_size, 1))
        next_states = np.zeros((batch_size, *self.state_size))
        dones = np.zeros((batch_size, 1))

        for i, (state, action, reward, next_state, done) in enumerate(minibatch):
            states[i] = state
            actions[i] = action
            rewards[i] = reward
            next_states[i] = next_state
            dones[i] = done

        # Get target actions and Q-values
        target_actions = self.target_actor.predict(next_states, verbose=0)
        target_q_values = self.target_critic.predict([next_states, target_actions], verbose=0)

        # Calculate critic targets
        critic_targets = rewards + self.gamma * target_q_values * (1 - dones)

        # Train critic
        critic_history = self.critic.fit(
            [states, actions],
            critic_targets,
            epochs=1,
            verbose=0,
            batch_size=batch_size
        )
        critic_loss = critic_history.history['loss'][0]
        self.critic_losses.append(critic_loss)

        # Train actor using critic gradients
        # This is done by defining a custom training function
        with tf.GradientTape() as tape:
            # Predict actions
            pred_actions = self.actor(states)
            # Get critic's evaluation
            actor_loss = -tf.reduce_mean(self.critic([states, pred_actions]))

        # Get actor gradients
        actor_gradients = tape.gradient(actor_loss, self.actor.trainable_variables)

        # Apply gradients
        self.actor.optimizer.apply_gradients(
            zip(actor_gradients, self.actor.trainable_variables)
        )

        self.actor_losses.append(actor_loss.numpy())

        # Update target networks
        self._update_target_network(self.target_actor, self.actor)
        self._update_target_network(self.target_critic, self.critic)

        return {
            'critic_loss': critic_loss,
            'actor_loss': actor_loss.numpy()
        }

    def load(self, actor_name, critic_name):
        """
        Load model weights from files.

        Args:
            actor_name: Filename to load actor weights from
            critic_name: Filename to load critic weights from
        """
        self.actor.load_weights(actor_name)
        self.critic.load_weights(critic_name)
        self.target_actor.load_weights(actor_name)
        self.target_critic.load_weights(critic_name)

    def save(self, actor_name, critic_name):
        """
        Save model weights to files.

        Args:
            actor_name: Filename to save actor weights to
            critic_name: Filename to save critic weights to
        """
        self.actor.save_weights(actor_name)
        self.critic.save_weights(critic_name)


class ReinforcementBrain(BaseBrain):
    """
    Trading strategy brain based on reinforcement learning that adapts
    to market conditions through experience.
    """

    def __init__(self,
                 name: str,
                 exchange: str,
                 symbol: str,
                 timeframe: str,
                 config: Dict[str, Any] = None):
        """
        Initialize the reinforcement learning brain.

        Args:
            name: Name of the brain
            exchange: Exchange to trade on
            symbol: Symbol to trade
            timeframe: Timeframe to use
            config: Configuration dictionary
        """
        super().__init__(name, exchange, symbol, timeframe, config)

        # Default configuration
        self.default_config = {
            'model_type': 'dqn',  # 'dqn' or 'ddpg'
            'action_type': 'discrete',  # 'discrete' or 'continuous'
            'reward_function': 'sharpe',  # 'simple_return', 'sharpe', 'risk_adjusted'
            'window_size': 50,
            'batch_size': 64,
            'learning_rate': 0.001,
            'gamma': 0.95,
            'epsilon': 1.0,
            'epsilon_min': 0.01,
            'epsilon_decay': 0.995,
            'memory_size': 10000,
            'use_position_info': True,
            'enable_training': True,
            'training_frequency': 5,  # Train every n steps
            'max_position': 1.0,
            'transaction_fee': 0.001,
            'model_save_dir': './models/reinforcement',
            'technical_features': ['rsi', 'macd', 'bollinger_bands', 'atr'],
            'volatility_features': ['historical_volatility', 'parkinson'],
            'enable_gpu': True,
            'use_price_normalization': True,
            'replay_start_size': 1000
        }

        # Update with provided config
        self.config = {**self.default_config, **(config or {})}

        # Initialize feature generators
        self.technical_features = TechnicalFeatures()
        self.volatility_features = VolatilityFeatures()

        # Initialize state
        self.agent = None
        self.env = None
        self.current_state = None
        self.feature_data = None
        self.normalized_data = None
        self.step_counter = 0
        self.total_reward = 0
        self.is_trained = False
        self.training_steps = 0
        self.last_action = None
        self.last_signal = None
        self.current_episode = 0
        self.episode_rewards = []
        self.model_updated = False

        # Configure GPU if available
        if self.config['enable_gpu']:
            try:
                optimize_for_gpu()
                logger.info(f"GPU optimization enabled for {self.name}")
            except Exception as e:
                logger.warning(f"Failed to enable GPU: {str(e)}")

        # Create model directory if it doesn't exist
        os.makedirs(self.config['model_save_dir'], exist_ok=True)

        # Set model paths
        self.model_prefix = f"{self.exchange}_{self.symbol}_{self.timeframe}"
        if self.config['model_type'] == 'dqn':
            self.model_path = os.path.join(
                self.config['model_save_dir'],
                f"{self.model_prefix}_dqn.h5"
            )
        else:
            self.actor_path = os.path.join(
                self.config['model_save_dir'],
                f"{self.model_prefix}_ddpg_actor.h5"
            )
            self.critic_path = os.path.join(
                self.config['model_save_dir'],
                f"{self.model_prefix}_ddpg_critic.h5"
            )

        logger.info(f"Initialized {self.__class__.__name__} for {exchange}:{symbol}:{timeframe}")

    def preprocess_data(self, data: pd.DataFrame) -> pd.DataFrame:
        """
        Preprocess raw OHLCV data to create features.

        Args:
            data: Raw OHLCV data

        Returns:
            processed_data: Data with additional features
        """
        # Clone the data to avoid modifying the original
        df = data.copy()

        # Add technical features
        for feature in self.config['technical_features']:
            try:
                feature_df = getattr(self.technical_features, feature)(df)
                # Merge only new columns to avoid duplicates
                for col in feature_df.columns:
                    if col not in df.columns:
                        df[col] = feature_df[col]
            except Exception as e:
                logger.error(f"Error calculating {feature}: {str(e)}")
                logger.error(traceback.format_exc())

        # Add volatility features
        for feature in self.config['volatility_features']:
            try:
                feature_df = getattr(self.volatility_features, feature)(df)
                # Merge only new columns to avoid duplicates
                for col in feature_df.columns:
                    if col not in df.columns:
                        df[col] = feature_df[col]
            except Exception as e:
                logger.error(f"Error calculating {feature}: {str(e)}")
                logger.error(traceback.format_exc())

        # Drop rows with NaN values
        df = df.dropna()

        # Normalize price-related features if enabled
        if self.config['use_price_normalization']:
            # Find columns that might be price-related
            price_cols = [col for col in df.columns if any(
                substring in col.lower() for substring in
                ['price', 'open', 'high', 'low', 'close', 'volume']
            )]

            # Normalize by dividing by the first value
            for col in price_cols:
                if col in df.columns and df[col].dtype in [np.float64, np.float32, np.int64, np.int32]:
                    first_valid = df[col].iloc[0]
                    if first_valid != 0:
                        df[col] = df[col] / first_valid

        # Store the preprocessed data
        self.feature_data = df

        return df

    def initialize_environment(self, data: pd.DataFrame):
        """
        Initialize the trading environment with preprocessed data.

        Args:
            data: Preprocessed data with features
        """
        # Create the environment
        self.env = TradingEnvironment(
            data=data,
            initial_balance=1000.0,
            max_position=self.config['max_position'],
            transaction_fee=self.config['transaction_fee'],
            reward_function=self.config['reward_function'],
            window_size=self.config['window_size'],
            use_position_info=self.config['use_position_info'],
            action_type=self.config['action_type']
        )

        # Reset the environment to get initial state
        initial_state, _ = self.env.reset()
        self.current_state = initial_state

        # Determine state and action dimensions
        state_shape = initial_state.shape

        # Initialize the agent based on model type
        if self.config['model_type'] == 'dqn':
            flat_state = state_shape[0] * state_shape[1]
            self.agent = DQNAgent(
                state_dim=flat_state,
                action_dim=self.env.action_space.n,
                learning_rate=self.config['learning_rate'],
                gamma=self.config['gamma'],
                epsilon_start=self.config['epsilon'],
                epsilon_end=self.config['epsilon_min'],
                epsilon_decay=1000,
                batch_size=self.config['batch_size'],
                memory_size=self.config['memory_size']
            )
        else:
            # For continuous actions
            self.agent = DDPGAgent(
                state_size=state_shape,
                action_size=1,  # Single continuous action for trading
                actor_learning_rate=self.config['learning_rate'] * 0.1,
                critic_learning_rate=self.config['learning_rate'],
                gamma=self.config['gamma'],
                tau=0.001,
                batch_size=self.config['batch_size'],
                memory_size=self.config['memory_size'],
                noise_std=0.1
            )

        # Load existing model if available
        self._load_model()

    def _load_model(self):
        """
        Attempt to load saved model weights if they exist.
        """
        try:
            if self.config['model_type'] == 'dqn':
                if os.path.exists(self.model_path):
                    self.agent.load(self.model_path)
                    self.is_trained = True
                    logger.info(f"Loaded DQN model from {self.model_path}")
                    # Reduce epsilon for less exploration if model is already trained
                    self.agent.epsilon = max(self.agent.epsilon_min, self.agent.epsilon * 0.1)
            else:
                if os.path.exists(self.actor_path) and os.path.exists(self.critic_path):
                    self.agent.load(self.actor_path, self.critic_path)
                    self.is_trained = True
                    logger.info(f"Loaded DDPG models from {self.actor_path} and {self.critic_path}")
        except Exception as e:
            logger.error(f"Failed to load model: {str(e)}")
            logger.error(traceback.format_exc())

    def _save_model(self):
        """
        Save the current model weights.
        """
        try:
            if self.config['model_type'] == 'dqn':
                self.agent.save(self.model_path)
                logger.info(f"Saved DQN model to {self.model_path}")
            else:
                self.agent.save(self.actor_path, self.critic_path)
                logger.info(f"Saved DDPG models to {self.actor_path} and {self.critic_path}")
            self.model_updated = True
        except Exception as e:
            logger.error(f"Failed to save model: {str(e)}")
            logger.error(traceback.format_exc())

    def train(self, data: pd.DataFrame, episodes: int = 10) -> Dict[str, Any]:
        """
        Train the reinforcement learning agent on historical data.

        Args:
            data: Historical OHLCV data
            episodes: Number of training episodes

        Returns:
            metrics: Training performance metrics
        """
        # Preprocess data
        processed_data = self.preprocess_data(data)

        # Initialize environment if not already done
        if self.env is None or self.agent is None:
            self.initialize_environment(processed_data)

        # Training metrics
        metrics = {
            'episode_rewards': [],
            'final_portfolio_values': [],
            'losses': [],
            'win_rate': 0,
            'sharpe_ratio': 0,
            'max_drawdown': 0
        }

        # Training loop
        for episode in range(episodes):
            self.current_episode = episode
            # Reset environment
            state, _ = self.env.reset()
            self.current_state = state

            done = False
            episode_reward = 0
            trades = []

            # Run one episode
            while not done:
                # Select action
                action = self.agent.select_action(state, test_mode=False)

                # Take action
                next_state, reward, terminated, truncated, info = self.env.step(action)
                done = terminated or truncated

                # Store in replay memory
                if self.config['model_type'] == 'dqn':
                    self.agent.store_transition(state, action, reward, next_state, done)
                else:
                    # Reshape action for memory if using DDPG
                    if not isinstance(action, np.ndarray):
                        action = np.array([action])
                    self.agent.remember(state, action, reward, next_state, done)

                # Update state
                state = next_state
                self.current_state = state
                episode_reward += reward

                # Train if we have enough samples
                if len(self.agent.memory) > self.config['replay_start_size']:
                    loss = self.agent.update_model()
                    if isinstance(loss, dict):
                        metrics['losses'].append(loss.get('critic_loss', 0))
                    else:
                        metrics['losses'].append(loss)
                    self.training_steps += 1

                # Record trade if action resulted in a trade
                if info.get('trades', 0) > len(trades):
                    trades.append(info)

            # Episode completed
            metrics['episode_rewards'].append(episode_reward)
            metrics['final_portfolio_values'].append(info['portfolio_value'])

            # Log episode results
            logger.info(f"Episode {episode+1}/{episodes}: Reward={episode_reward:.2f}, "
                       f"Final Value=${info['portfolio_value']:.2f}, "
                       f"Trades={len(trades)}")

            # Save model periodically
            if (episode + 1) % 5 == 0 or episode == episodes - 1:
                self._save_model()

        # Calculate performance metrics
        if len(metrics['final_portfolio_values']) > 0:
            # Filter trades that have profit data
            if hasattr(self.env, 'trades') and len(self.env.trades) > 0:
                profitable_trades = sum(1 for t in self.env.trades if
                                      (t['type'] == 'sell' and t['price'] > self.env.entry_price))
                total_trades = len(self.env.trades)
                metrics['win_rate'] = profitable_trades / total_trades if total_trades > 0 else 0

            # Calculate Sharpe ratio if we have enough portfolio values
            if len(self.env.portfolio_values) > 2:
                returns = np.diff(self.env.portfolio_values) / self.env.portfolio_values[:-1]
                metrics['sharpe_ratio'] = calculate_sharpe_ratio(returns)
                metrics['max_drawdown'] = calculate_max_drawdown(self.env.portfolio_values)

        # Update state
        self.is_trained = True
        self.episode_rewards = metrics['episode_rewards']

        return metrics

    def analyze(self, data: pd.DataFrame) -> pd.DataFrame:
        """
        Analyze market data using the reinforcement learning model.

        Args:
            data: OHLCV data to analyze

        Returns:
            analysis: DataFrame with analysis results including signals
        """
        # Preprocess data
        processed_data = self.preprocess_data(data)

        # Initialize environment if not already done
        if self.env is None or self.agent is None:
            self.initialize_environment(processed_data)

        # Create environment for analysis (no training)
        analysis_env = TradingEnvironment(
            data=processed_data,
            initial_balance=1000.0,
            max_position=self.config['max_position'],
            transaction_fee=self.config['transaction_fee'],
            reward_function=self.config['reward_function'],
            window_size=self.config['window_size'],
            use_position_info=self.config['use_position_info'],
            action_type=self.config['action_type']
        )

        # Reset environment
        state, _ = analysis_env.reset()

        # Analysis results
        actions = []
        rewards = []
        portfolio_values = []
        positions = []

        # Run through all data points
        done = False
        while not done:
            # Select action (without exploration)
            action = self.agent.select_action(state, test_mode=True)

            # Take action
            next_state, reward, terminated, truncated, info = analysis_env.step(action)
            done = terminated or truncated

            # Record results
            if self.config['action_type'] == 'discrete':
                # Convert discrete action to signal
                if action == 0:  # Sell
                    signal = -1
                elif action == 2:  # Buy
                    signal = 1
                else:  # Hold
                    signal = 0
            else:
                # Convert continuous action to signal
                signal = float(action[0])  # -1.0 to 1.0

            actions.append(signal)
            rewards.append(reward)
            portfolio_values.append(info['portfolio_value'])
            positions.append(info['position'])

            # Update state
            state = next_state

        # Create analysis DataFrame
        analysis = data.copy()

        # Add analysis results
        analysis_start_idx = self.config['window_size']
        if len(analysis) >= analysis_start_idx + len(actions):
            analysis.loc[analysis.index[analysis_start_idx:analysis_start_idx + len(actions)], 'signal'] = actions
            analysis.loc[analysis.index[analysis_start_idx:analysis_start_idx + len(actions)], 'reward'] = rewards
            analysis.loc[analysis.index[analysis_start_idx:analysis_start_idx + len(actions)], 'portfolio_value'] = portfolio_values
            analysis.loc[analysis.index[analysis_start_idx:analysis_start_idx + len(actions)], 'position'] = positions

        # Fill NaN values
        analysis['signal'] = analysis['signal'].fillna(0)
        analysis['reward'] = analysis['reward'].fillna(0)
        analysis['portfolio_value'] = analysis['portfolio_value'].fillna(1000.0)
        analysis['position'] = analysis['position'].fillna(0)

        return analysis

    def update(self, data: pd.DataFrame) -> Dict[str, Any]:
        """
        Update the brain with new data and optionally train.

        Args:
            data: New OHLCV data

        Returns:
            update_info: Information about the update
        """
        # Preprocess new data
        processed_data = self.preprocess_data(data)

        # Initialize environment if not already done
        if self.env is None or self.agent is None:
            self.initialize_environment(processed_data)

        # Update state
        try:
            # Get current candle features
            current_features = processed_data.iloc[-1]

            # If training is enabled, perform online training
            if self.config['enable_training']:
                # If we have a current state and last action, we can update
                if self.current_state is not None and self.last_action is not None:
                    # Calculate reward (simplified for online updates)
                    if self.last_signal > 0:  # Long position
                        reward = (current_features['close'] - self.last_price) / self.last_price
                    elif self.last_signal < 0:  # Short position
                        reward = (self.last_price - current_features['close']) / self.last_price
                    else:  # No position
                        reward = 0

                    # Apply transaction fee penalty for trades
                    if self.last_signal != self.last_last_signal:
                        reward -= self.config['transaction_fee']

                    # Create next state (simplified)
                    next_state = self.current_state.copy()
                    next_state = np.roll(next_state, -1, axis=0)
                    next_state[-1] = current_features[self.feature_data.columns].values

                    # Store in replay memory
                    self.agent.store_transition(self.current_state, self.last_action, reward, next_state, False)

                    # Periodically train if we have enough samples
                    self.step_counter += 1
                    if (self.step_counter % self.config['training_frequency'] == 0 and
                        len(self.agent.memory) > self.config['replay_start_size']):
                        loss = self.agent.update_model()
                        self.training_steps += 1

                        # Save model periodically
                        if self.training_steps % 100 == 0:
                            self._save_model()

                    # Update current state
                    self.current_state = next_state
                    self.total_reward += reward

            # Generate prediction for new data
            if self.current_state is not None:
                action = self.agent.select_action(self.current_state, test_mode=True)

                # Convert action to signal
                if self.config['action_type'] == 'discrete':
                    if action == 0:  # Sell
                        signal = -1
                    elif action == 2:  # Buy
                        signal = 1
                    else:  # Hold
                        signal = 0
                else:
                    signal = float(action[0])  # -1.0 to 1.0

                # Store for next update
                self.last_last_signal = self.last_signal
                self.last_signal = signal
                self.last_action = action
                self.last_price = current_features['close']
            else:
                signal = 0

        except Exception as e:
            logger.error(f"Error updating reinforcement brain: {str(e)}")
            logger.error(traceback.format_exc())
            signal = 0

        # Return information about the update
        update_info = {
            'signal': signal,
            'confidence': 0.5,  # Reinforcement learning doesn't provide direct confidence
            'trained': self.is_trained,
            'training_steps': self.training_steps,
            'total_reward': self.total_reward,
            'model_updated': self.model_updated
        }

        # Reset model updated flag
        self.model_updated = False

        return update_info

    def get_signal(self, data: pd.DataFrame) -> Dict[str, Any]:
        """
        Generate a trading signal for the current market data.

        Args:
            data: Current OHLCV data

        Returns:
            signal_info: Trading signal information
        """
        # Update brain with new data
        update_info = self.update(data)

        # Enhanced signal information
        signal_info = {
            'signal': update_info['signal'],
            'confidence': update_info['confidence'],
            'timestamp': datetime.now().isoformat(),
            'source': self.name,
            'exchange': self.exchange,
            'symbol': self.symbol,
            'timeframe': self.timeframe,
            'trained': self.is_trained,
            'strategy': 'reinforcement_learning',
            'action_type': self.config['model_type'],
            'metadata': {
                'training_steps': self.training_steps,
                'total_reward': self.total_reward,
                'model_updated': self.model_updated,
                'current_episode': self.current_episode
            }
        }

        # Add risk analysis
        try:
            # Calculate potential risk/reward
            last_close = data['close'].iloc[-1]

            # If we have volatility features, use them for risk estimation
            if 'atr' in data.columns:
                atr = data['atr'].iloc[-1]
                risk_info = {
                    'stop_loss': last_close - (atr * 2) if signal_info['signal'] > 0 else last_close + (atr * 2),
                    'take_profit': last_close + (atr * 3) if signal_info['signal'] > 0 else last_close - (atr * 3),
                    'risk_reward_ratio': 1.5  # 3/2
                }
            else:
                # Use a simple percentage-based approach if ATR not available
                risk_info = {
                    'stop_loss': last_close * 0.98 if signal_info['signal'] > 0 else last_close * 1.02,
                    'take_profit': last_close * 1.03 if signal_info['signal'] > 0 else last_close * 0.97,
                    'risk_reward_ratio': 1.5  # 3%/2%
                }

            signal_info['risk_analysis'] = risk_info

        except Exception as e:
            logger.error(f"Error calculating risk analysis: {str(e)}")

        return signal_info

    def save(self) -> bool:
        """
        Save the brain's state and model.

        Returns:
            success: Whether the save was successful
        """
        try:
            # Save model weights
            self._save_model()

            # Save brain state
            state_path = os.path.join(
                self.config['model_save_dir'],
                f"{self.model_prefix}_state.json"
            )

            state = {
                'is_trained': self.is_trained,
                'training_steps': self.training_steps,
                'total_reward': self.total_reward,
                'last_signal': self.last_signal if hasattr(self, 'last_signal') else None,
                'last_price': self.last_price if hasattr(self, 'last_price') else None,
                'current_episode': self.current_episode,
                'episode_rewards': self.episode_rewards,
                'config': self.config
            }

            with open(state_path, 'w') as f:
                json.dump(state, f)

            logger.info(f"Saved brain state to {state_path}")
            return True

        except Exception as e:
            logger.error(f"Failed to save brain state: {str(e)}")
            logger.error(traceback.format_exc())
            return False

    def load(self) -> bool:
        """
        Load the brain's state and model.

        Returns:
            success: Whether the load was successful
        """
        try:
            # Load brain state
            state_path = os.path.join(
                self.config['model_save_dir'],
                f"{self.model_prefix}_state.json"
            )

            if os.path.exists(state_path):
                with open(state_path, 'r') as f:
                    state = json.load(f)

                self.is_trained = state.get('is_trained', False)
                self.training_steps = state.get('training_steps', 0)
                self.total_reward = state.get('total_reward', 0)
                self.last_signal = state.get('last_signal')
                self.last_price = state.get('last_price')
                self.current_episode = state.get('current_episode', 0)
                self.episode_rewards = state.get('episode_rewards', [])

                # Update config with saved values if any
                if 'config' in state:
                    for key, value in state['config'].items():
                        if key in self.config:
                            self.config[key] = value

                logger.info(f"Loaded brain state from {state_path}")

            # Load model weights
            self._load_model()

            return True

        except Exception as e:
            logger.error(f"Failed to load brain state: {str(e)}")
            logger.error(traceback.format_exc())
            return False


if __name__ == "__main__":
    # Test code
    import pandas as pd
    import numpy as np
    from datetime import datetime, timedelta

    # Create sample OHLCV data
    n = 1000
    np.random.seed(42)
    dates = [datetime.now() - timedelta(minutes=i) for i in range(n, 0, -1)]

    # Create a trending market with some noise
    close = np.cumsum(np.random.normal(0, 1, n)) + 1000
    # Add a trend
    close = close + np.linspace(0, 50, n)
    # Add seasonality
    close = close + 20 * np.sin(np.linspace(0, 8 * np.pi, n))

    high = close + np.random.normal(0, 5, n)
    low = close - np.random.normal(0, 5, n)
    open_price = close - np.random.normal(0, 2, n)
    volume = np.random.normal(1000, 100, n) + 200 * np.sin(np.linspace(0, 6 * np.pi, n)) + 1000

    df = pd.DataFrame({
        'timestamp': dates,
        'open': open_price,
        'high': high,
        'low': low,
        'close': close,
        'volume': volume
    })

    # Initialize and test the reinforcement brain
    config = {
        'model_type': 'dqn',
        'window_size': 30,
        'enable_training': True,
        'batch_size': 32,
        'model_save_dir': './test_models'
    }

    brain = ReinforcementBrain(
        name="TestReinforcementBrain",
        exchange="binance",
        symbol="BTCUSDT",
        timeframe="1h",
        config=config
    )

    # Train on historical data
    train_data = df.iloc[:-100]
    metrics = brain.train(train_data, episodes=5)
    print(f"Training metrics: {metrics}")

    # Analyze recent data
    test_data = df.iloc[-150:]
    analysis = brain.analyze(test_data)
    print(f"Analysis results: {analysis.tail()}")

    # Get current signal
    signal_info = brain.get_signal(df.iloc[-50:])
    print(f"Current signal: {signal_info}")

    # Save the brain
    brain.save()<|MERGE_RESOLUTION|>--- conflicted
+++ resolved
@@ -90,12 +90,10 @@
         return self.data.iloc[start:self.current_step].values.astype(np.float32)
 
     def reset(self):
-<<<<<<< HEAD
         """Reset the environment to the initial state."""
         self.balance = self.initial_balance
         self.position = 0.0
-=======
->>>>>>> a555a58a
+
         self.current_step = self.window_size
         return self._get_observation(), {}
 
@@ -106,63 +104,7 @@
         truncated = False
         reward = 0.0
         return obs, reward, terminated, truncated, {}
-<<<<<<< HEAD
-=======
-        """
-        Initialize the trading environment with historical data and parameters.
-        
-        Args:
-            data: DataFrame with OHLCV and feature data
-            initial_balance: Starting account balance
-            max_position: Maximum allowed position size as a fraction of balance
-            transaction_fee: Fee per transaction as a fraction
-            reward_function: Type of reward function to use
-            window_size: Number of past candles to use for state
-            use_position_info: Whether to include position info in state
-            action_type: 'discrete' or 'continuous'
-        """
-        super(TradingEnvironment, self).__init__()
-        
-        self.data = data
-
-        self.initial_balance = initial_balance
-        self.balance = initial_balance
-        self.position = 0.0
-        self.feature_columns = [c for c in self.data.columns if c not in ['timestamp']]
-        self.n_features = len(self.feature_columns)
-
-    def _get_observation(self) -> np.ndarray:
-        start = self.current_step - self.window_size
-        return self.data.iloc[start:self.current_step].values.astype(np.float32)
-
-
-    def reset(self):
-        self.current_step = self.window_size
-        return self._get_observation(), {}
-
-    def step(self, action):
-        self.current_step += 1
-        obs = self._get_observation()
-        terminated = self.current_step >= len(self.data)
-        truncated = False
-        reward = 0.0
-        return obs, reward, terminated, truncated, {}
-
-
-        Args:
-            data: DataFrame with OHLCV and feature data
-            initial_balance: Starting account balance
-            max_position: Maximum allowed position size as a fraction of balance
-            transaction_fee: Fee per transaction as a fraction
-            reward_function: Type of reward function to use
-            window_size: Number of past candles to use for state
-            use_position_info: Whether to include position info in state
-            action_type: 'discrete' or 'continuous'
-        """
-        super(TradingEnvironment, self).__init__()
-
-
->>>>>>> a555a58a
+
 class LegacyDQNAgent:
     """
     Deep Q-Network Agent for reinforcement learning-based trading.
