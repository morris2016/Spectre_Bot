#!/usr/bin/env python3
"""
QuantumSpectre Elite Trading System
Reinforcement Learning Based Trading Strategy

This module implements a specialized trading brain that uses reinforcement
learning algorithms to dynamically adapt to market conditions and optimize
trading decisions through experience.
"""

import os
import time
import json
import numpy as np
import pandas as pd
from typing import Dict, List, Tuple, Any, Optional, Union
from datetime import datetime, timedelta
import logging
import traceback
try:
    import tensorflow as tf
    from tensorflow.keras.models import Sequential, Model, load_model
    from tensorflow.keras.layers import Dense, LSTM, GRU, Conv1D, Flatten, Input, Concatenate
    from tensorflow.keras.optimizers import Adam
    TF_AVAILABLE = True
except Exception:  # pragma: no cover - optional dependency
    tf = None
    Sequential = Model = load_model = None
    Dense = LSTM = GRU = Conv1D = Flatten = Input = Concatenate = None
    Adam = None
    TF_AVAILABLE = False
try:
    import gymnasium as gym  # type: ignore
    from gymnasium import spaces  # type: ignore
    GYM_AVAILABLE = True
except Exception:  # pragma: no cover - optional dependency
    gym = None  # type: ignore
    spaces = None  # type: ignore
    GYM_AVAILABLE = False
    logging.getLogger(__name__).warning(
        "gymnasium not available; using minimal environment implementation"
    )
import random
from collections import deque

# Internal imports
from common.logger import get_logger
from common.utils import calculate_sharpe_ratio, calculate_max_drawdown
from common.constants import TIMEFRAMES, REWARD_FUNCTIONS
from common.exceptions import StrategyError, ModelLoadError
from feature_service.features.technical import TechnicalFeatures
from feature_service.features.volatility import VolatilityFeatures
from strategy_brains.base_brain import BaseBrain
try:
    from ml_models.models.deep_learning import create_deep_policy_network
    from ml_models.hardware.gpu import optimize_for_gpu, get_gpu_memory_usage
    from ml_models.rl import DQNAgent
except Exception:  # pragma: no cover - optional dependency
    create_deep_policy_network = None  # type: ignore
    optimize_for_gpu = lambda: None
    get_gpu_memory_usage = lambda: 0
    DQNAgent = None  # type: ignore

logger = get_logger("ReinforcementBrain")

<<<<<<< HEAD

class TradingEnvironment:
    """Simplified trading environment used for testing."""

    def __init__(
        self,
        data: pd.DataFrame,
        initial_balance: float = 1000.0,
        max_position: float = 1.0,
        transaction_fee: float = 0.001,
        reward_function: str = "sharpe",
        window_size: int = 50,
        use_position_info: bool = True,
        action_type: str = "discrete",
    ) -> None:
        self.data = data.reset_index(drop=True)
        self.window_size = window_size
        self.current_step = window_size
=======

class TradingEnvironment:
    """Simplified trading environment used for testing."""

    def __init__(
        self,
        data: pd.DataFrame,
        initial_balance: float = 1000.0,
        max_position: float = 1.0,
        transaction_fee: float = 0.001,
        reward_function: str = "sharpe",
        window_size: int = 50,
        use_position_info: bool = True,
        action_type: str = "discrete",
    ) -> None:
        self.data = data.reset_index(drop=True)
        self.initial_balance = initial_balance
        self.balance = initial_balance
        self.max_position = max_position
        self.transaction_fee = transaction_fee
        self.reward_function = reward_function
        self.window_size = window_size
        self.use_position_info = use_position_info
        self.action_type = action_type
        self.current_step = min(window_size, len(self.data))
        self.position = 0.0

    def _get_observation(self) -> np.ndarray:
        start = self.current_step - self.window_size
        if start < 0:
            padding = np.zeros((-start, self.data.shape[1]), dtype=np.float32)
            window = self.data.iloc[0:self.current_step].values.astype(np.float32)
            return np.vstack((padding, window))
        return self.data.iloc[start:self.current_step].values.astype(np.float32)

    def reset(self):
        self.current_step = min(self.window_size, len(self.data))
        return self._get_observation(), {}

    def step(self, action):
        self.current_step += 1
        obs = self._get_observation()
        terminated = self.current_step >= len(self.data)
        truncated = False
        reward = 0.0
        return obs, reward, terminated, truncated, {}
        """
        Initialize the trading environment with historical data and parameters.
        
        Args:
            data: DataFrame with OHLCV and feature data
            initial_balance: Starting account balance
            max_position: Maximum allowed position size as a fraction of balance
            transaction_fee: Fee per transaction as a fraction
            reward_function: Type of reward function to use
            window_size: Number of past candles to use for state
            use_position_info: Whether to include position info in state
            action_type: 'discrete' or 'continuous'
        """
        super(TradingEnvironment, self).__init__()
        
        self.data = data
>>>>>>> ce2c4624
        self.initial_balance = initial_balance
        self.balance = initial_balance
        self.max_position = max_position
        self.transaction_fee = transaction_fee
        self.reward_function = reward_function
        self.use_position_info = use_position_info
        self.action_type = action_type
        self.position = 0.0

    def _get_observation(self) -> np.ndarray:
        start = self.current_step - self.window_size
        return self.data.iloc[start:self.current_step].values.astype(np.float32)

    def reset(self):
        self.current_step = self.window_size
        self.balance = self.initial_balance
        self.position = 0.0
<<<<<<< HEAD
        return self._get_observation(), {}

=======
        self.position_value = 0.0
        self.entry_price = 0.0
        self.current_step = min(self.window_size, len(self.data))
        self.trades = []
        self.portfolio_values = [self.initial_balance]
        
        return self._get_observation(), {}
    
    def _get_observation(self):
        """
        Construct the current state observation.
        
        Returns:
            observation: Current state features
        """
        start = self.current_step - self.window_size
        if start < 0:
            padding = np.zeros((-start, self.data.shape[1]), dtype=np.float32)
            window = self.data.iloc[0:self.current_step].values.astype(np.float32)
            return np.vstack((padding, window))
        window = self.data.iloc[start:self.current_step]
        return window.values.astype(np.float32)
    
    def _calculate_reward(self, action, prev_portfolio_value, current_portfolio_value):
        """
        Calculate reward based on selected reward function.
        
        Args:
            action: Action taken
            prev_portfolio_value: Portfolio value before action
            current_portfolio_value: Portfolio value after action
            
        Returns:
            reward: Calculated reward value
        """
        if self.reward_function == 'simple_return':
            # Simple return from previous step
            return (current_portfolio_value - prev_portfolio_value) / prev_portfolio_value
            
        elif self.reward_function == 'sharpe':
            # Approximate Sharpe ratio based on recent returns
            if len(self.portfolio_values) < 20:
                return 0
                
            # Calculate returns for last 20 steps
            returns = np.diff(self.portfolio_values[-20:]) / self.portfolio_values[-21:-1]
            
            if len(returns) > 0:
                sharpe = (np.mean(returns) / (np.std(returns) + 1e-9)) * np.sqrt(252/20)
                return sharpe
            return 0
            
        elif self.reward_function == 'risk_adjusted':
            # Risk-adjusted return that penalizes large drawdowns
            if len(self.portfolio_values) < 5:
                return 0
                
            # Calculate return
            ret = (current_portfolio_value - prev_portfolio_value) / prev_portfolio_value
            
            # Calculate max drawdown over recent window
            recent_values = self.portfolio_values[-20:]
            max_drawdown = 0
            peak = recent_values[0]
            
            for value in recent_values:
                if value > peak:
                    peak = value
                drawdown = (peak - value) / peak
                max_drawdown = max(max_drawdown, drawdown)
            
            # Penalize return by drawdown factor
            return ret - (max_drawdown * 2)
            
        else:
            # Default to simple difference
            return current_portfolio_value - prev_portfolio_value
    
>>>>>>> ce2c4624
    def step(self, action):
        self.current_step += 1
        obs = self._get_observation()
        terminated = self.current_step >= len(self.data)
        truncated = False
        reward = 0.0
        return obs, reward, terminated, truncated, {}
class LegacyDQNAgent:
    """
    Deep Q-Network Agent for reinforcement learning-based trading.
    """
    
    def __init__(self, 
                state_size: Tuple[int, int], 
                action_size: int,
                learning_rate: float = 0.001,
                gamma: float = 0.95,
                epsilon: float = 1.0,
                epsilon_min: float = 0.01,
                epsilon_decay: float = 0.995,
                batch_size: int = 32,
                memory_size: int = 10000):
        """
        Initialize the DQN Agent.
        
        Args:
            state_size: Shape of the state observation
            action_size: Number of possible actions
            learning_rate: Learning rate for the model
            gamma: Discount factor for future rewards
            epsilon: Exploration rate
            epsilon_min: Minimum exploration rate
            epsilon_decay: Decay rate for exploration
            batch_size: Batch size for training
            memory_size: Size of the replay memory
        """
        self.state_size = state_size
        self.action_size = action_size
        self.learning_rate = learning_rate
        self.gamma = gamma  # discount rate
        self.epsilon = epsilon  # exploration rate
        self.epsilon_min = epsilon_min
        self.epsilon_decay = epsilon_decay
        self.batch_size = batch_size
        self.memory = deque(maxlen=memory_size)
        
        # Build main model and target model
        self.model = self._build_model()
        self.target_model = self._build_model()
        self.update_target_model()
        
        # Tracking variables
        self.target_update_counter = 0
        self.losses = []
    
    def _build_model(self):
        """
        Build the neural network model for the agent.
        
        Returns:
            model: Compiled Keras model
        """
        # Use GPU optimization if available
        optimize_for_gpu()
        
        # Get state shape
        timesteps, features = self.state_size
        
        # Input layer
        input_layer = Input(shape=(timesteps, features))
        
        # Feature extraction layers
        conv1 = Conv1D(filters=64, kernel_size=3, padding='same', activation='relu')(input_layer)
        conv2 = Conv1D(filters=128, kernel_size=5, padding='same', activation='relu')(conv1)
        
        # Sequential processing
        lstm1 = LSTM(128, return_sequences=True)(conv2)
        lstm2 = LSTM(64)(lstm1)
        
        # Action value prediction
        dense1 = Dense(64, activation='relu')(lstm2)
        output = Dense(self.action_size, activation='linear')(dense1)
        
        # Compile model
        model = Model(inputs=input_layer, outputs=output)
        model.compile(
            loss='mse',
            optimizer=Adam(learning_rate=self.learning_rate)
        )
        
        return model
    
    def update_target_model(self):
        """
        Copy weights from main model to target model.
        """
        self.target_model.set_weights(self.model.get_weights())
    
    def remember(self, state, action, reward, next_state, done):
        """
        Store experience in replay memory.
        
        Args:
            state: Current state
            action: Action taken
            reward: Reward received
            next_state: Next state
            done: Whether the episode is done
        """
        self.memory.append((state, action, reward, next_state, done))
    
    def act(self, state, training=True):
        """
        Determine action based on current state.
        
        Args:
            state: Current state observation
            training: Whether the agent is in training mode
            
        Returns:
            action: Selected action
        """
        # Reshape state if needed
        if len(state.shape) == 2:
            state = np.expand_dims(state, axis=0)
            
        # Exploration during training
        if training and np.random.rand() <= self.epsilon:
            return random.randrange(self.action_size)
            
        # Exploitation - use model to predict best action
        act_values = self.model.predict(state, verbose=0)
        return np.argmax(act_values[0])
    
    def replay(self, batch_size=None):
        """
        Train the model using experience replay.
        
        Args:
            batch_size: Size of the training batch
            
        Returns:
            loss: Training loss value
        """
        if batch_size is None:
            batch_size = self.batch_size
            
        if len(self.memory) < batch_size:
            return 0
            
        # Sample random batch from memory
        minibatch = random.sample(self.memory, batch_size)
        
        # Extract batch data
        states = np.zeros((batch_size, *self.state_size))
        next_states = np.zeros((batch_size, *self.state_size))
        
        for i, (state, action, reward, next_state, done) in enumerate(minibatch):
            states[i] = state
            next_states[i] = next_state
        
        # Predict Q-values
        targets = self.model.predict(states, verbose=0)
        next_targets = self.target_model.predict(next_states, verbose=0)
        
        # Update targets for actions taken
        for i, (state, action, reward, next_state, done) in enumerate(minibatch):
            if done:
                targets[i, action] = reward
            else:
                targets[i, action] = reward + self.gamma * np.max(next_targets[i])
        
        # Train the model
        history = self.model.fit(states, targets, epochs=1, verbose=0, batch_size=batch_size)
        loss = history.history['loss'][0]
        self.losses.append(loss)
        
        # Decay epsilon
        if self.epsilon > self.epsilon_min:
            self.epsilon *= self.epsilon_decay
            
        # Periodically update target network
        self.target_update_counter += 1
        if self.target_update_counter >= 10:
            self.update_target_model()
            self.target_update_counter = 0
            
        return loss
    
    def load(self, name):
        """
        Load model weights from file.
        
        Args:
            name: Filename to load weights from
        """
        self.model.load_weights(name)
        self.update_target_model()
    
    def save(self, name):
        """
        Save model weights to file.
        
        Args:
            name: Filename to save weights to
        """
        self.model.save_weights(name)


class DDPGAgent:
    """
    Deep Deterministic Policy Gradient Agent for continuous action reinforcement learning.
    """
    
    def __init__(self, 
                state_size: Tuple[int, int], 
                action_size: int,
                actor_learning_rate: float = 0.0001,
                critic_learning_rate: float = 0.001,
                gamma: float = 0.99,
                tau: float = 0.001,
                batch_size: int = 64,
                memory_size: int = 10000,
                noise_std: float = 0.1):
        """
        Initialize the DDPG Agent.
        
        Args:
            state_size: Shape of the state observation
            action_size: Dimension of the action space
            actor_learning_rate: Learning rate for the actor
            critic_learning_rate: Learning rate for the critic
            gamma: Discount factor for future rewards
            tau: Target network update factor
            batch_size: Batch size for training
            memory_size: Size of the replay memory
            noise_std: Standard deviation of exploration noise
        """
        # Ensure action_size is 1 for trading continuous control
        if action_size != 1:
            action_size = 1
            logger.warning(f"Action size set to 1 for DDPG trading agent")
        
        self.state_size = state_size
        self.action_size = action_size
        self.actor_learning_rate = actor_learning_rate
        self.critic_learning_rate = critic_learning_rate
        self.gamma = gamma
        self.tau = tau
        self.batch_size = batch_size
        self.noise_std = noise_std
        self.memory = deque(maxlen=memory_size)
        
        # Optimize for GPU
        optimize_for_gpu()
        
        # Build actor and critic models
        self.actor = self._build_actor()
        self.critic = self._build_critic()
        self.target_actor = self._build_actor()
        self.target_critic = self._build_critic()
        
        # Copy initial weights to target networks
        self.target_actor.set_weights(self.actor.get_weights())
        self.target_critic.set_weights(self.critic.get_weights())
        
        # Tracking variables
        self.actor_losses = []
        self.critic_losses = []
    
    def _build_actor(self):
        """
        Build the actor network that selects actions.
        
        Returns:
            model: Compiled Keras model
        """
        # Get state shape
        timesteps, features = self.state_size
        
        # Input layer
        input_layer = Input(shape=(timesteps, features))
        
        # Feature extraction layers
        conv1 = Conv1D(filters=64, kernel_size=3, padding='same', activation='relu')(input_layer)
        conv2 = Conv1D(filters=128, kernel_size=5, padding='same', activation='relu')(conv1)
        
        # Sequential processing
        lstm1 = LSTM(128, return_sequences=True)(conv2)
        lstm2 = LSTM(64)(lstm1)
        
        # Action output (-1 to 1)
        dense1 = Dense(64, activation='relu')(lstm2)
        output = Dense(self.action_size, activation='tanh')(dense1)
        
        # Compile model
        model = Model(inputs=input_layer, outputs=output)
        model.compile(optimizer=Adam(learning_rate=self.actor_learning_rate))
        
        return model
    
    def _build_critic(self):
        """
        Build the critic network that evaluates actions.
        
        Returns:
            model: Compiled Keras model
        """
        # Get state shape
        timesteps, features = self.state_size
        
        # State input
        state_input = Input(shape=(timesteps, features))
        
        # Action input
        action_input = Input(shape=(self.action_size,))
        
        # State processing
        conv1 = Conv1D(filters=64, kernel_size=3, padding='same', activation='relu')(state_input)
        conv2 = Conv1D(filters=128, kernel_size=5, padding='same', activation='relu')(conv1)
        lstm1 = LSTM(128, return_sequences=True)(conv2)
        lstm2 = LSTM(64)(lstm1)
        
        # Combine state and action
        action_dense = Dense(64, activation='relu')(action_input)
        merged = Concatenate()([lstm2, action_dense])
        
        # Q-value output
        dense1 = Dense(64, activation='relu')(merged)
        output = Dense(1, activation='linear')(dense1)
        
        # Compile model
        model = Model(inputs=[state_input, action_input], outputs=output)
        model.compile(
            loss='mse',
            optimizer=Adam(learning_rate=self.critic_learning_rate)
        )
        
        return model
    
    def remember(self, state, action, reward, next_state, done):
        """
        Store experience in replay memory.
        
        Args:
            state: Current state
            action: Action taken
            reward: Reward received
            next_state: Next state
            done: Whether the episode is done
        """
        self.memory.append((state, action, reward, next_state, done))
    
    def act(self, state, training=True):
        """
        Determine action based on current state.
        
        Args:
            state: Current state observation
            training: Whether the agent is in training mode
            
        Returns:
            action: Selected action
        """
        # Reshape state if needed
        if len(state.shape) == 2:
            state = np.expand_dims(state, axis=0)
            
        # Get action from actor
        action = self.actor.predict(state, verbose=0)[0]
        
        # Add exploration noise during training
        if training:
            noise = np.random.normal(0, self.noise_std, size=self.action_size)
            action = np.clip(action + noise, -1.0, 1.0)
            
        return action
    
    def _update_target_network(self, target_network, source_network):
        """
        Soft update target network weights.
        
        Args:
            target_network: Target network to update
            source_network: Source network to get weights from
        """
        target_weights = target_network.get_weights()
        source_weights = source_network.get_weights()
        
        for i in range(len(target_weights)):
            target_weights[i] = self.tau * source_weights[i] + (1 - self.tau) * target_weights[i]
            
        target_network.set_weights(target_weights)
    
    def replay(self, batch_size=None):
        """
        Train the models using experience replay.
        
        Args:
            batch_size: Size of the training batch
            
        Returns:
            loss: Dictionary with critic and actor losses
        """
        if batch_size is None:
            batch_size = self.batch_size
            
        if len(self.memory) < batch_size:
            return {'critic_loss': 0, 'actor_loss': 0}
            
        # Sample random batch from memory
        minibatch = random.sample(self.memory, batch_size)
        
        # Extract batch data
        states = np.zeros((batch_size, *self.state_size))
        actions = np.zeros((batch_size, self.action_size))
        rewards = np.zeros((batch_size, 1))
        next_states = np.zeros((batch_size, *self.state_size))
        dones = np.zeros((batch_size, 1))
        
        for i, (state, action, reward, next_state, done) in enumerate(minibatch):
            states[i] = state
            actions[i] = action
            rewards[i] = reward
            next_states[i] = next_state
            dones[i] = done
        
        # Get target actions and Q-values
        target_actions = self.target_actor.predict(next_states, verbose=0)
        target_q_values = self.target_critic.predict([next_states, target_actions], verbose=0)
        
        # Calculate critic targets
        critic_targets = rewards + self.gamma * target_q_values * (1 - dones)
        
        # Train critic
        critic_history = self.critic.fit(
            [states, actions], 
            critic_targets, 
            epochs=1, 
            verbose=0, 
            batch_size=batch_size
        )
        critic_loss = critic_history.history['loss'][0]
        self.critic_losses.append(critic_loss)
        
        # Train actor using critic gradients
        # This is done by defining a custom training function
        with tf.GradientTape() as tape:
            # Predict actions
            pred_actions = self.actor(states)
            # Get critic's evaluation
            actor_loss = -tf.reduce_mean(self.critic([states, pred_actions]))
        
        # Get actor gradients
        actor_gradients = tape.gradient(actor_loss, self.actor.trainable_variables)
        
        # Apply gradients
        self.actor.optimizer.apply_gradients(
            zip(actor_gradients, self.actor.trainable_variables)
        )
        
        self.actor_losses.append(actor_loss.numpy())
        
        # Update target networks
        self._update_target_network(self.target_actor, self.actor)
        self._update_target_network(self.target_critic, self.critic)
        
        return {
            'critic_loss': critic_loss,
            'actor_loss': actor_loss.numpy()
        }
    
    def load(self, actor_name, critic_name):
        """
        Load model weights from files.
        
        Args:
            actor_name: Filename to load actor weights from
            critic_name: Filename to load critic weights from
        """
        self.actor.load_weights(actor_name)
        self.critic.load_weights(critic_name)
        self.target_actor.load_weights(actor_name)
        self.target_critic.load_weights(critic_name)
    
    def save(self, actor_name, critic_name):
        """
        Save model weights to files.
        
        Args:
            actor_name: Filename to save actor weights to
            critic_name: Filename to save critic weights to
        """
        self.actor.save_weights(actor_name)
        self.critic.save_weights(critic_name)


class ReinforcementBrain(BaseBrain):
    """
    Trading strategy brain based on reinforcement learning that adapts
    to market conditions through experience.
    """
    
    def __init__(self, 
                 name: str,
                 exchange: str,
                 symbol: str,
                 timeframe: str,
                 config: Dict[str, Any] = None):
        """
        Initialize the reinforcement learning brain.
        
        Args:
            name: Name of the brain
            exchange: Exchange to trade on
            symbol: Symbol to trade
            timeframe: Timeframe to use
            config: Configuration dictionary
        """
        super().__init__(name, exchange, symbol, timeframe, config)
        
        # Default configuration
        self.default_config = {
            'model_type': 'dqn',  # 'dqn' or 'ddpg'
            'action_type': 'discrete',  # 'discrete' or 'continuous'
            'reward_function': 'sharpe',  # 'simple_return', 'sharpe', 'risk_adjusted'
            'window_size': 50,
            'batch_size': 64,
            'learning_rate': 0.001,
            'gamma': 0.95,
            'epsilon': 1.0,
            'epsilon_min': 0.01,
            'epsilon_decay': 0.995,
            'memory_size': 10000,
            'use_position_info': True,
            'enable_training': True,
            'training_frequency': 5,  # Train every n steps
            'max_position': 1.0,
            'transaction_fee': 0.001,
            'model_save_dir': './models/reinforcement',
            'technical_features': ['rsi', 'macd', 'bollinger_bands', 'atr'],
            'volatility_features': ['historical_volatility', 'parkinson'],
            'enable_gpu': True,
            'use_price_normalization': True,
            'replay_start_size': 1000
        }
        
        # Update with provided config
        self.config = {**self.default_config, **(config or {})}
        
        # Initialize feature generators
        self.technical_features = TechnicalFeatures()
        self.volatility_features = VolatilityFeatures()
        
        # Initialize state
        self.agent = None
        self.env = None
        self.current_state = None
        self.feature_data = None
        self.normalized_data = None
        self.step_counter = 0
        self.total_reward = 0
        self.is_trained = False
        self.training_steps = 0
        self.last_action = None
        self.last_signal = None
        self.current_episode = 0
        self.episode_rewards = []
        self.model_updated = False
        
        # Configure GPU if available
        if self.config['enable_gpu']:
            try:
                optimize_for_gpu()
                logger.info(f"GPU optimization enabled for {self.name}")
            except Exception as e:
                logger.warning(f"Failed to enable GPU: {str(e)}")
        
        # Create model directory if it doesn't exist
        os.makedirs(self.config['model_save_dir'], exist_ok=True)
        
        # Set model paths
        self.model_prefix = f"{self.exchange}_{self.symbol}_{self.timeframe}"
        if self.config['model_type'] == 'dqn':
            self.model_path = os.path.join(
                self.config['model_save_dir'], 
                f"{self.model_prefix}_dqn.h5"
            )
        else:
            self.actor_path = os.path.join(
                self.config['model_save_dir'], 
                f"{self.model_prefix}_ddpg_actor.h5"
            )
            self.critic_path = os.path.join(
                self.config['model_save_dir'], 
                f"{self.model_prefix}_ddpg_critic.h5"
            )
        
        logger.info(f"Initialized {self.__class__.__name__} for {exchange}:{symbol}:{timeframe}")
    
    def preprocess_data(self, data: pd.DataFrame) -> pd.DataFrame:
        """
        Preprocess raw OHLCV data to create features.
        
        Args:
            data: Raw OHLCV data
            
        Returns:
            processed_data: Data with additional features
        """
        # Clone the data to avoid modifying the original
        df = data.copy()
        
        # Add technical features
        for feature in self.config['technical_features']:
            try:
                feature_df = getattr(self.technical_features, feature)(df)
                # Merge only new columns to avoid duplicates
                for col in feature_df.columns:
                    if col not in df.columns:
                        df[col] = feature_df[col]
            except Exception as e:
                logger.error(f"Error calculating {feature}: {str(e)}")
                logger.error(traceback.format_exc())
        
        # Add volatility features
        for feature in self.config['volatility_features']:
            try:
                feature_df = getattr(self.volatility_features, feature)(df)
                # Merge only new columns to avoid duplicates
                for col in feature_df.columns:
                    if col not in df.columns:
                        df[col] = feature_df[col]
            except Exception as e:
                logger.error(f"Error calculating {feature}: {str(e)}")
                logger.error(traceback.format_exc())
        
        # Drop rows with NaN values
        df = df.dropna()
        
        # Normalize price-related features if enabled
        if self.config['use_price_normalization']:
            # Find columns that might be price-related
            price_cols = [col for col in df.columns if any(
                substring in col.lower() for substring in 
                ['price', 'open', 'high', 'low', 'close', 'volume']
            )]
            
            # Normalize by dividing by the first value
            for col in price_cols:
                if col in df.columns and df[col].dtype in [np.float64, np.float32, np.int64, np.int32]:
                    first_valid = df[col].iloc[0]
                    if first_valid != 0:
                        df[col] = df[col] / first_valid
        
        # Store the preprocessed data
        self.feature_data = df
        
        return df
    
    def initialize_environment(self, data: pd.DataFrame):
        """
        Initialize the trading environment with preprocessed data.
        
        Args:
            data: Preprocessed data with features
        """
        # Create the environment
        self.env = TradingEnvironment(
            data=data,
            initial_balance=1000.0,
            max_position=self.config['max_position'],
            transaction_fee=self.config['transaction_fee'],
            reward_function=self.config['reward_function'],
            window_size=self.config['window_size'],
            use_position_info=self.config['use_position_info'],
            action_type=self.config['action_type']
        )
        
        # Reset the environment to get initial state
        initial_state, _ = self.env.reset()
        self.current_state = initial_state
        
        # Determine state and action dimensions
        state_shape = initial_state.shape
        
        # Initialize the agent based on model type
        if self.config['model_type'] == 'dqn':
            flat_state = state_shape[0] * state_shape[1]
            self.agent = DQNAgent(
                state_dim=flat_state,
                action_dim=self.env.action_space.n,
                learning_rate=self.config['learning_rate'],
                gamma=self.config['gamma'],
                epsilon_start=self.config['epsilon'],
                epsilon_end=self.config['epsilon_min'],
                epsilon_decay=1000,
                batch_size=self.config['batch_size'],
                memory_size=self.config['memory_size']
            )
        else:
            # For continuous actions
            self.agent = DDPGAgent(
                state_size=state_shape,
                action_size=1,  # Single continuous action for trading
                actor_learning_rate=self.config['learning_rate'] * 0.1,
                critic_learning_rate=self.config['learning_rate'],
                gamma=self.config['gamma'],
                tau=0.001,
                batch_size=self.config['batch_size'],
                memory_size=self.config['memory_size'],
                noise_std=0.1
            )
        
        # Load existing model if available
        self._load_model()
    
    def _load_model(self):
        """
        Attempt to load saved model weights if they exist.
        """
        try:
            if self.config['model_type'] == 'dqn':
                if os.path.exists(self.model_path):
                    self.agent.load(self.model_path)
                    self.is_trained = True
                    logger.info(f"Loaded DQN model from {self.model_path}")
                    # Reduce epsilon for less exploration if model is already trained
                    self.agent.epsilon = max(self.agent.epsilon_min, self.agent.epsilon * 0.1)
            else:
                if os.path.exists(self.actor_path) and os.path.exists(self.critic_path):
                    self.agent.load(self.actor_path, self.critic_path)
                    self.is_trained = True
                    logger.info(f"Loaded DDPG models from {self.actor_path} and {self.critic_path}")
        except Exception as e:
            logger.error(f"Failed to load model: {str(e)}")
            logger.error(traceback.format_exc())
    
    def _save_model(self):
        """
        Save the current model weights.
        """
        try:
            if self.config['model_type'] == 'dqn':
                self.agent.save(self.model_path)
                logger.info(f"Saved DQN model to {self.model_path}")
            else:
                self.agent.save(self.actor_path, self.critic_path)
                logger.info(f"Saved DDPG models to {self.actor_path} and {self.critic_path}")
            self.model_updated = True
        except Exception as e:
            logger.error(f"Failed to save model: {str(e)}")
            logger.error(traceback.format_exc())
    
    def train(self, data: pd.DataFrame, episodes: int = 10) -> Dict[str, Any]:
        """
        Train the reinforcement learning agent on historical data.
        
        Args:
            data: Historical OHLCV data
            episodes: Number of training episodes
            
        Returns:
            metrics: Training performance metrics
        """
        # Preprocess data
        processed_data = self.preprocess_data(data)
        
        # Initialize environment if not already done
        if self.env is None or self.agent is None:
            self.initialize_environment(processed_data)
        
        # Training metrics
        metrics = {
            'episode_rewards': [],
            'final_portfolio_values': [],
            'losses': [],
            'win_rate': 0,
            'sharpe_ratio': 0,
            'max_drawdown': 0
        }
        
        # Training loop
        for episode in range(episodes):
            self.current_episode = episode
            # Reset environment
            state, _ = self.env.reset()
            self.current_state = state
            
            done = False
            episode_reward = 0
            trades = []
            
            # Run one episode
            while not done:
                # Select action
                action = self.agent.select_action(state, test_mode=False)
                
                # Take action
                next_state, reward, terminated, truncated, info = self.env.step(action)
                done = terminated or truncated
                
                # Store in replay memory
                if self.config['model_type'] == 'dqn':
                    self.agent.store_transition(state, action, reward, next_state, done)
                else:
                    # Reshape action for memory if using DDPG
                    if not isinstance(action, np.ndarray):
                        action = np.array([action])
                    self.agent.remember(state, action, reward, next_state, done)
                
                # Update state
                state = next_state
                self.current_state = state
                episode_reward += reward
                
                # Train if we have enough samples
                if len(self.agent.memory) > self.config['replay_start_size']:
                    loss = self.agent.update_model()
                    if isinstance(loss, dict):
                        metrics['losses'].append(loss.get('critic_loss', 0))
                    else:
                        metrics['losses'].append(loss)
                    self.training_steps += 1
                
                # Record trade if action resulted in a trade
                if info.get('trades', 0) > len(trades):
                    trades.append(info)
            
            # Episode completed
            metrics['episode_rewards'].append(episode_reward)
            metrics['final_portfolio_values'].append(info['portfolio_value'])
            
            # Log episode results
            logger.info(f"Episode {episode+1}/{episodes}: Reward={episode_reward:.2f}, "
                       f"Final Value=${info['portfolio_value']:.2f}, "
                       f"Trades={len(trades)}")
            
            # Save model periodically
            if (episode + 1) % 5 == 0 or episode == episodes - 1:
                self._save_model()
        
        # Calculate performance metrics
        if len(metrics['final_portfolio_values']) > 0:
            # Filter trades that have profit data
            if hasattr(self.env, 'trades') and len(self.env.trades) > 0:
                profitable_trades = sum(1 for t in self.env.trades if 
                                      (t['type'] == 'sell' and t['price'] > self.env.entry_price))
                total_trades = len(self.env.trades)
                metrics['win_rate'] = profitable_trades / total_trades if total_trades > 0 else 0
            
            # Calculate Sharpe ratio if we have enough portfolio values
            if len(self.env.portfolio_values) > 2:
                returns = np.diff(self.env.portfolio_values) / self.env.portfolio_values[:-1]
                metrics['sharpe_ratio'] = calculate_sharpe_ratio(returns)
                metrics['max_drawdown'] = calculate_max_drawdown(self.env.portfolio_values)
        
        # Update state
        self.is_trained = True
        self.episode_rewards = metrics['episode_rewards']
        
        return metrics
    
    def analyze(self, data: pd.DataFrame) -> pd.DataFrame:
        """
        Analyze market data using the reinforcement learning model.
        
        Args:
            data: OHLCV data to analyze
            
        Returns:
            analysis: DataFrame with analysis results including signals
        """
        # Preprocess data
        processed_data = self.preprocess_data(data)
        
        # Initialize environment if not already done
        if self.env is None or self.agent is None:
            self.initialize_environment(processed_data)
        
        # Create environment for analysis (no training)
        analysis_env = TradingEnvironment(
            data=processed_data,
            initial_balance=1000.0,
            max_position=self.config['max_position'],
            transaction_fee=self.config['transaction_fee'],
            reward_function=self.config['reward_function'],
            window_size=self.config['window_size'],
            use_position_info=self.config['use_position_info'],
            action_type=self.config['action_type']
        )
        
        # Reset environment
        state, _ = analysis_env.reset()
        
        # Analysis results
        actions = []
        rewards = []
        portfolio_values = []
        positions = []
        
        # Run through all data points
        done = False
        while not done:
            # Select action (without exploration)
            action = self.agent.select_action(state, test_mode=True)

            # Take action
            next_state, reward, terminated, truncated, info = analysis_env.step(action)
            done = terminated or truncated
            
            # Record results
            if self.config['action_type'] == 'discrete':
                # Convert discrete action to signal
                if action == 0:  # Sell
                    signal = -1
                elif action == 2:  # Buy
                    signal = 1
                else:  # Hold
                    signal = 0
            else:
                # Convert continuous action to signal
                signal = float(action[0])  # -1.0 to 1.0
            
            actions.append(signal)
            rewards.append(reward)
            portfolio_values.append(info['portfolio_value'])
            positions.append(info['position'])
            
            # Update state
            state = next_state
        
        # Create analysis DataFrame
        analysis = data.copy()
        
        # Add analysis results
        analysis_start_idx = self.config['window_size']
        if len(analysis) >= analysis_start_idx + len(actions):
            analysis.loc[analysis.index[analysis_start_idx:analysis_start_idx + len(actions)], 'signal'] = actions
            analysis.loc[analysis.index[analysis_start_idx:analysis_start_idx + len(actions)], 'reward'] = rewards
            analysis.loc[analysis.index[analysis_start_idx:analysis_start_idx + len(actions)], 'portfolio_value'] = portfolio_values
            analysis.loc[analysis.index[analysis_start_idx:analysis_start_idx + len(actions)], 'position'] = positions
        
        # Fill NaN values
        analysis['signal'] = analysis['signal'].fillna(0)
        analysis['reward'] = analysis['reward'].fillna(0)
        analysis['portfolio_value'] = analysis['portfolio_value'].fillna(1000.0)
        analysis['position'] = analysis['position'].fillna(0)
        
        return analysis
    
    def update(self, data: pd.DataFrame) -> Dict[str, Any]:
        """
        Update the brain with new data and optionally train.
        
        Args:
            data: New OHLCV data
            
        Returns:
            update_info: Information about the update
        """
        # Preprocess new data
        processed_data = self.preprocess_data(data)
        
        # Initialize environment if not already done
        if self.env is None or self.agent is None:
            self.initialize_environment(processed_data)
        
        # Update state
        try:
            # Get current candle features
            current_features = processed_data.iloc[-1]
            
            # If training is enabled, perform online training
            if self.config['enable_training']:
                # If we have a current state and last action, we can update
                if self.current_state is not None and self.last_action is not None:
                    # Calculate reward (simplified for online updates)
                    if self.last_signal > 0:  # Long position
                        reward = (current_features['close'] - self.last_price) / self.last_price
                    elif self.last_signal < 0:  # Short position
                        reward = (self.last_price - current_features['close']) / self.last_price
                    else:  # No position
                        reward = 0
                    
                    # Apply transaction fee penalty for trades
                    if self.last_signal != self.last_last_signal:
                        reward -= self.config['transaction_fee']
                    
                    # Create next state (simplified)
                    next_state = self.current_state.copy()
                    next_state = np.roll(next_state, -1, axis=0)
                    next_state[-1] = current_features[self.feature_data.columns].values
                    
                    # Store in replay memory
                    self.agent.store_transition(self.current_state, self.last_action, reward, next_state, False)
                    
                    # Periodically train if we have enough samples
                    self.step_counter += 1
                    if (self.step_counter % self.config['training_frequency'] == 0 and 
                        len(self.agent.memory) > self.config['replay_start_size']):
                        loss = self.agent.update_model()
                        self.training_steps += 1
                        
                        # Save model periodically
                        if self.training_steps % 100 == 0:
                            self._save_model()
                    
                    # Update current state
                    self.current_state = next_state
                    self.total_reward += reward
            
            # Generate prediction for new data
            if self.current_state is not None:
                action = self.agent.select_action(self.current_state, test_mode=True)
                
                # Convert action to signal
                if self.config['action_type'] == 'discrete':
                    if action == 0:  # Sell
                        signal = -1
                    elif action == 2:  # Buy
                        signal = 1
                    else:  # Hold
                        signal = 0
                else:
                    signal = float(action[0])  # -1.0 to 1.0
                
                # Store for next update
                self.last_last_signal = self.last_signal
                self.last_signal = signal
                self.last_action = action
                self.last_price = current_features['close']
            else:
                signal = 0
        
        except Exception as e:
            logger.error(f"Error updating reinforcement brain: {str(e)}")
            logger.error(traceback.format_exc())
            signal = 0
        
        # Return information about the update
        update_info = {
            'signal': signal,
            'confidence': 0.5,  # Reinforcement learning doesn't provide direct confidence
            'trained': self.is_trained,
            'training_steps': self.training_steps,
            'total_reward': self.total_reward,
            'model_updated': self.model_updated
        }
        
        # Reset model updated flag
        self.model_updated = False
        
        return update_info
    
    def get_signal(self, data: pd.DataFrame) -> Dict[str, Any]:
        """
        Generate a trading signal for the current market data.
        
        Args:
            data: Current OHLCV data
            
        Returns:
            signal_info: Trading signal information
        """
        # Update brain with new data
        update_info = self.update(data)
        
        # Enhanced signal information
        signal_info = {
            'signal': update_info['signal'],
            'confidence': update_info['confidence'],
            'timestamp': datetime.now().isoformat(),
            'source': self.name,
            'exchange': self.exchange,
            'symbol': self.symbol,
            'timeframe': self.timeframe,
            'trained': self.is_trained,
            'strategy': 'reinforcement_learning',
            'action_type': self.config['model_type'],
            'metadata': {
                'training_steps': self.training_steps,
                'total_reward': self.total_reward,
                'model_updated': self.model_updated,
                'current_episode': self.current_episode
            }
        }
        
        # Add risk analysis
        try:
            # Calculate potential risk/reward
            last_close = data['close'].iloc[-1]
            
            # If we have volatility features, use them for risk estimation
            if 'atr' in data.columns:
                atr = data['atr'].iloc[-1]
                risk_info = {
                    'stop_loss': last_close - (atr * 2) if signal_info['signal'] > 0 else last_close + (atr * 2),
                    'take_profit': last_close + (atr * 3) if signal_info['signal'] > 0 else last_close - (atr * 3),
                    'risk_reward_ratio': 1.5  # 3/2
                }
            else:
                # Use a simple percentage-based approach if ATR not available
                risk_info = {
                    'stop_loss': last_close * 0.98 if signal_info['signal'] > 0 else last_close * 1.02,
                    'take_profit': last_close * 1.03 if signal_info['signal'] > 0 else last_close * 0.97,
                    'risk_reward_ratio': 1.5  # 3%/2%
                }
            
            signal_info['risk_analysis'] = risk_info
            
        except Exception as e:
            logger.error(f"Error calculating risk analysis: {str(e)}")
        
        return signal_info
    
    def save(self) -> bool:
        """
        Save the brain's state and model.
        
        Returns:
            success: Whether the save was successful
        """
        try:
            # Save model weights
            self._save_model()
            
            # Save brain state
            state_path = os.path.join(
                self.config['model_save_dir'], 
                f"{self.model_prefix}_state.json"
            )
            
            state = {
                'is_trained': self.is_trained,
                'training_steps': self.training_steps,
                'total_reward': self.total_reward,
                'last_signal': self.last_signal if hasattr(self, 'last_signal') else None,
                'last_price': self.last_price if hasattr(self, 'last_price') else None,
                'current_episode': self.current_episode,
                'episode_rewards': self.episode_rewards,
                'config': self.config
            }
            
            with open(state_path, 'w') as f:
                json.dump(state, f)
            
            logger.info(f"Saved brain state to {state_path}")
            return True
            
        except Exception as e:
            logger.error(f"Failed to save brain state: {str(e)}")
            logger.error(traceback.format_exc())
            return False
    
    def load(self) -> bool:
        """
        Load the brain's state and model.
        
        Returns:
            success: Whether the load was successful
        """
        try:
            # Load brain state
            state_path = os.path.join(
                self.config['model_save_dir'], 
                f"{self.model_prefix}_state.json"
            )
            
            if os.path.exists(state_path):
                with open(state_path, 'r') as f:
                    state = json.load(f)
                
                self.is_trained = state.get('is_trained', False)
                self.training_steps = state.get('training_steps', 0)
                self.total_reward = state.get('total_reward', 0)
                self.last_signal = state.get('last_signal')
                self.last_price = state.get('last_price')
                self.current_episode = state.get('current_episode', 0)
                self.episode_rewards = state.get('episode_rewards', [])
                
                # Update config with saved values if any
                if 'config' in state:
                    for key, value in state['config'].items():
                        if key in self.config:
                            self.config[key] = value
                
                logger.info(f"Loaded brain state from {state_path}")
            
            # Load model weights
            self._load_model()
            
            return True
            
        except Exception as e:
            logger.error(f"Failed to load brain state: {str(e)}")
            logger.error(traceback.format_exc())
            return False


if __name__ == "__main__":
    # Test code
    import pandas as pd
    import numpy as np
    from datetime import datetime, timedelta
    
    # Create sample OHLCV data
    n = 1000
    np.random.seed(42)
    dates = [datetime.now() - timedelta(minutes=i) for i in range(n, 0, -1)]
    
    # Create a trending market with some noise
    close = np.cumsum(np.random.normal(0, 1, n)) + 1000
    # Add a trend
    close = close + np.linspace(0, 50, n)
    # Add seasonality
    close = close + 20 * np.sin(np.linspace(0, 8 * np.pi, n))
    
    high = close + np.random.normal(0, 5, n)
    low = close - np.random.normal(0, 5, n)
    open_price = close - np.random.normal(0, 2, n)
    volume = np.random.normal(1000, 100, n) + 200 * np.sin(np.linspace(0, 6 * np.pi, n)) + 1000
    
    df = pd.DataFrame({
        'timestamp': dates,
        'open': open_price,
        'high': high,
        'low': low,
        'close': close,
        'volume': volume
    })
    
    # Initialize and test the reinforcement brain
    config = {
        'model_type': 'dqn',
        'window_size': 30,
        'enable_training': True,
        'batch_size': 32,
        'model_save_dir': './test_models'
    }
    
    brain = ReinforcementBrain(
        name="TestReinforcementBrain",
        exchange="binance",
        symbol="BTCUSDT",
        timeframe="1h",
        config=config
    )
    
    # Train on historical data
    train_data = df.iloc[:-100]
    metrics = brain.train(train_data, episodes=5)
    print(f"Training metrics: {metrics}")
    
    # Analyze recent data
    test_data = df.iloc[-150:]
    analysis = brain.analyze(test_data)
    print(f"Analysis results: {analysis.tail()}")
    
    # Get current signal
    signal_info = brain.get_signal(df.iloc[-50:])
    print(f"Current signal: {signal_info}")
    
    # Save the brain
    brain.save()<|MERGE_RESOLUTION|>--- conflicted
+++ resolved
@@ -63,7 +63,6 @@
 
 logger = get_logger("ReinforcementBrain")
 
-<<<<<<< HEAD
 
 class TradingEnvironment:
     """Simplified trading environment used for testing."""
@@ -82,70 +81,7 @@
         self.data = data.reset_index(drop=True)
         self.window_size = window_size
         self.current_step = window_size
-=======
-
-class TradingEnvironment:
-    """Simplified trading environment used for testing."""
-
-    def __init__(
-        self,
-        data: pd.DataFrame,
-        initial_balance: float = 1000.0,
-        max_position: float = 1.0,
-        transaction_fee: float = 0.001,
-        reward_function: str = "sharpe",
-        window_size: int = 50,
-        use_position_info: bool = True,
-        action_type: str = "discrete",
-    ) -> None:
-        self.data = data.reset_index(drop=True)
-        self.initial_balance = initial_balance
-        self.balance = initial_balance
-        self.max_position = max_position
-        self.transaction_fee = transaction_fee
-        self.reward_function = reward_function
-        self.window_size = window_size
-        self.use_position_info = use_position_info
-        self.action_type = action_type
-        self.current_step = min(window_size, len(self.data))
-        self.position = 0.0
-
-    def _get_observation(self) -> np.ndarray:
-        start = self.current_step - self.window_size
-        if start < 0:
-            padding = np.zeros((-start, self.data.shape[1]), dtype=np.float32)
-            window = self.data.iloc[0:self.current_step].values.astype(np.float32)
-            return np.vstack((padding, window))
-        return self.data.iloc[start:self.current_step].values.astype(np.float32)
-
-    def reset(self):
-        self.current_step = min(self.window_size, len(self.data))
-        return self._get_observation(), {}
-
-    def step(self, action):
-        self.current_step += 1
-        obs = self._get_observation()
-        terminated = self.current_step >= len(self.data)
-        truncated = False
-        reward = 0.0
-        return obs, reward, terminated, truncated, {}
-        """
-        Initialize the trading environment with historical data and parameters.
-        
-        Args:
-            data: DataFrame with OHLCV and feature data
-            initial_balance: Starting account balance
-            max_position: Maximum allowed position size as a fraction of balance
-            transaction_fee: Fee per transaction as a fraction
-            reward_function: Type of reward function to use
-            window_size: Number of past candles to use for state
-            use_position_info: Whether to include position info in state
-            action_type: 'discrete' or 'continuous'
-        """
-        super(TradingEnvironment, self).__init__()
-        
-        self.data = data
->>>>>>> ce2c4624
+
         self.initial_balance = initial_balance
         self.balance = initial_balance
         self.max_position = max_position
@@ -163,89 +99,9 @@
         self.current_step = self.window_size
         self.balance = self.initial_balance
         self.position = 0.0
-<<<<<<< HEAD
         return self._get_observation(), {}
 
-=======
-        self.position_value = 0.0
-        self.entry_price = 0.0
-        self.current_step = min(self.window_size, len(self.data))
-        self.trades = []
-        self.portfolio_values = [self.initial_balance]
-        
-        return self._get_observation(), {}
-    
-    def _get_observation(self):
-        """
-        Construct the current state observation.
-        
-        Returns:
-            observation: Current state features
-        """
-        start = self.current_step - self.window_size
-        if start < 0:
-            padding = np.zeros((-start, self.data.shape[1]), dtype=np.float32)
-            window = self.data.iloc[0:self.current_step].values.astype(np.float32)
-            return np.vstack((padding, window))
-        window = self.data.iloc[start:self.current_step]
-        return window.values.astype(np.float32)
-    
-    def _calculate_reward(self, action, prev_portfolio_value, current_portfolio_value):
-        """
-        Calculate reward based on selected reward function.
-        
-        Args:
-            action: Action taken
-            prev_portfolio_value: Portfolio value before action
-            current_portfolio_value: Portfolio value after action
-            
-        Returns:
-            reward: Calculated reward value
-        """
-        if self.reward_function == 'simple_return':
-            # Simple return from previous step
-            return (current_portfolio_value - prev_portfolio_value) / prev_portfolio_value
-            
-        elif self.reward_function == 'sharpe':
-            # Approximate Sharpe ratio based on recent returns
-            if len(self.portfolio_values) < 20:
-                return 0
-                
-            # Calculate returns for last 20 steps
-            returns = np.diff(self.portfolio_values[-20:]) / self.portfolio_values[-21:-1]
-            
-            if len(returns) > 0:
-                sharpe = (np.mean(returns) / (np.std(returns) + 1e-9)) * np.sqrt(252/20)
-                return sharpe
-            return 0
-            
-        elif self.reward_function == 'risk_adjusted':
-            # Risk-adjusted return that penalizes large drawdowns
-            if len(self.portfolio_values) < 5:
-                return 0
-                
-            # Calculate return
-            ret = (current_portfolio_value - prev_portfolio_value) / prev_portfolio_value
-            
-            # Calculate max drawdown over recent window
-            recent_values = self.portfolio_values[-20:]
-            max_drawdown = 0
-            peak = recent_values[0]
-            
-            for value in recent_values:
-                if value > peak:
-                    peak = value
-                drawdown = (peak - value) / peak
-                max_drawdown = max(max_drawdown, drawdown)
-            
-            # Penalize return by drawdown factor
-            return ret - (max_drawdown * 2)
-            
-        else:
-            # Default to simple difference
-            return current_portfolio_value - prev_portfolio_value
-    
->>>>>>> ce2c4624
+
     def step(self, action):
         self.current_step += 1
         obs = self._get_observation()
