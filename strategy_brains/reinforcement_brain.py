--- conflicted
+++ resolved
@@ -80,10 +80,6 @@
     ) -> None:
         self.data = data.reset_index(drop=True)
         self.window_size = window_size
-<<<<<<< HEAD
-=======
-        self.current_step = window_size
->>>>>>> eb9d905e
         self.initial_balance = initial_balance
         self.balance = initial_balance
         self.position = 0.0
@@ -176,8 +172,6 @@
     def reset(self):
         """
         Reset the environment to initial state.
-
-<<<<<<< HEAD
         Returns:
             tuple: (observation, info)
         """
@@ -195,155 +189,80 @@
         """
         Construct the current state observation.
         
-=======
-
-    def _get_observation(self) -> np.ndarray:
-        start = self.current_step - self.window_size
-        return self.data.iloc[start:self.current_step].values.astype(np.float32)
-
-    def reset(self):
-        self.balance = self.initial_balance
-        self.position = 0.0
-        self.current_step = self.window_size
-        self.trades = []
-        self.portfolio_values = [self.initial_balance]
-
-        return self._get_observation(), {}
-
-    def _get_observation(self):
-        """
-        Construct the current state observation.
-
->>>>>>> eb9d905e
         Returns:
             observation: Current state features
         """
         # Get window of features
         features = self.data.iloc[self.current_step - self.window_size:self.current_step][self.feature_columns].values
-<<<<<<< HEAD
-        
-=======
-
->>>>>>> eb9d905e
+
         if self.use_position_info:
             # Add position information to each timestep
             position_info = np.ones((self.window_size, 2))
             position_info[:, 0] = self.position / self.max_position  # Normalized position
-<<<<<<< HEAD
-            
-=======
-
->>>>>>> eb9d905e
+
             # Set entry price relative to current price for normalization
             current_price = self.data.iloc[self.current_step-1]['close']
             if self.entry_price > 0:
                 normalized_entry_price = (current_price - self.entry_price) / current_price
             else:
                 normalized_entry_price = 0
-<<<<<<< HEAD
             
             position_info[:, 1] = normalized_entry_price
-            
-=======
-
-            position_info[:, 1] = normalized_entry_price
-
->>>>>>> eb9d905e
+
             # Combine features with position info
             observation = np.hstack((features, position_info))
         else:
             observation = features
-<<<<<<< HEAD
             
         return observation.astype(np.float32)
     
     def _calculate_reward(self, action, prev_portfolio_value, current_portfolio_value):
         """
         Calculate reward based on selected reward function.
-        
-=======
-
-        return observation.astype(np.float32)
-
-    def _calculate_reward(self, action, prev_portfolio_value, current_portfolio_value):
-        """
-        Calculate reward based on selected reward function.
-
->>>>>>> eb9d905e
+
         Args:
             action: Action taken
             prev_portfolio_value: Portfolio value before action
             current_portfolio_value: Portfolio value after action
-<<<<<<< HEAD
-            
-=======
-
->>>>>>> eb9d905e
+
         Returns:
             reward: Calculated reward value
         """
         if self.reward_function == 'simple_return':
             # Simple return from previous step
             return (current_portfolio_value - prev_portfolio_value) / prev_portfolio_value
-<<<<<<< HEAD
-            
-=======
-
->>>>>>> eb9d905e
+
         elif self.reward_function == 'sharpe':
             # Approximate Sharpe ratio based on recent returns
             if len(self.portfolio_values) < 20:
                 return 0
-<<<<<<< HEAD
                 
             # Calculate returns for last 20 steps
             returns = np.diff(self.portfolio_values[-20:]) / self.portfolio_values[-21:-1]
-            
-=======
-
-            # Calculate returns for last 20 steps
-            returns = np.diff(self.portfolio_values[-20:]) / self.portfolio_values[-21:-1]
-
->>>>>>> eb9d905e
+
             if len(returns) > 0:
                 sharpe = (np.mean(returns) / (np.std(returns) + 1e-9)) * np.sqrt(252/20)
                 return sharpe
             return 0
-<<<<<<< HEAD
-            
-=======
-
->>>>>>> eb9d905e
+
         elif self.reward_function == 'risk_adjusted':
             # Risk-adjusted return that penalizes large drawdowns
             if len(self.portfolio_values) < 5:
                 return 0
-<<<<<<< HEAD
                 
             # Calculate return
             ret = (current_portfolio_value - prev_portfolio_value) / prev_portfolio_value
-            
-=======
-
-            # Calculate return
-            ret = (current_portfolio_value - prev_portfolio_value) / prev_portfolio_value
-
->>>>>>> eb9d905e
+
             # Calculate max drawdown over recent window
             recent_values = self.portfolio_values[-20:]
             max_drawdown = 0
             peak = recent_values[0]
-<<<<<<< HEAD
-            
-=======
-
->>>>>>> eb9d905e
+
             for value in recent_values:
                 if value > peak:
                     peak = value
                 drawdown = (peak - value) / peak
                 max_drawdown = max(max_drawdown, drawdown)
-<<<<<<< HEAD
             
             # Penalize return by drawdown factor
             return ret - (max_drawdown * 2)
@@ -359,23 +278,7 @@
         Args:
             action: Action to take (buy/hold/sell or continuous value)
             
-=======
-
-            # Penalize return by drawdown factor
-            return ret - (max_drawdown * 2)
-
-        else:
-            # Default to simple difference
-            return current_portfolio_value - prev_portfolio_value
-
-    def step(self, action):
-        """
-        Execute one step in the environment.
-
-        Args:
-            action: Action to take (buy/hold/sell or continuous value)
-
->>>>>>> eb9d905e
+
         Returns:
             observation: New state
             reward: Reward for the action
@@ -385,30 +288,18 @@
         """
         if self.current_step >= len(self.data) - 1:
             terminated = True
-            return self._get_observation(), 0, terminated, False, {}
-<<<<<<< HEAD
-        
+            return self._get_observation(), 0, terminated, False, {}        
         # Get current price data
         current_price = self.data.iloc[self.current_step]['close']
         
         # Calculate portfolio value before trade
         prev_portfolio_value = self.balance + self.position_value
-        
-=======
-
-        # Get current price data
-        current_price = self.data.iloc[self.current_step]['close']
-
-        # Calculate portfolio value before trade
-        prev_portfolio_value = self.balance + self.position_value
-
->>>>>>> eb9d905e
+
         # Process the action
         if self.action_type == 'discrete':
             self._process_discrete_action(action, current_price)
         else:
             self._process_continuous_action(action, current_price)
-<<<<<<< HEAD
         
         # Move to next step
         self.current_step += 1
@@ -430,29 +321,7 @@
         # Check if done
         done = self.current_step >= len(self.data) - 1
         
-=======
-
-        # Move to next step
-        self.current_step += 1
-
-        # Get new price after action
-        new_price = self.data.iloc[self.current_step]['close']
-
-        # Update position value
-        if self.position != 0:
-            self.position_value = self.position * new_price
-
-        # Calculate total portfolio value
-        portfolio_value = self.balance + self.position_value
-        self.portfolio_values.append(portfolio_value)
-
-        # Calculate reward
-        reward = self._calculate_reward(action, prev_portfolio_value, portfolio_value)
-
-        # Check if done
-        done = self.current_step >= len(self.data) - 1
-
->>>>>>> eb9d905e
+
         # Information dictionary
         info = {
             'portfolio_value': portfolio_value,
@@ -462,7 +331,6 @@
             'trades': len(self.trades),
             'timestamp': self.data.iloc[self.current_step]['timestamp']
         }
-<<<<<<< HEAD
         
         terminated = done
         truncated = False
@@ -607,14 +475,7 @@
         """
         pass
 
-=======
-
-        terminated = done
-        truncated = False
-        reward = 0.0
-        return obs, reward, terminated, truncated, {}
-    
->>>>>>> eb9d905e
+
 
 class LegacyDQNAgent:
     """
