--- conflicted
+++ resolved
@@ -80,7 +80,6 @@
     ) -> None:
         self.data = data.reset_index(drop=True)
         self.window_size = window_size
-<<<<<<< HEAD
         self.current_step = window_size
         self.initial_balance = initial_balance
         self.balance = initial_balance
@@ -117,9 +116,7 @@
         super(TradingEnvironment, self).__init__()
 
         self.data = data
-=======
-
->>>>>>> e0881e9d
+
         self.initial_balance = initial_balance
         self.balance = initial_balance
         self.max_position = max_position
@@ -127,7 +124,6 @@
         self.reward_function = reward_function
         self.use_position_info = use_position_info
         self.action_type = action_type
-<<<<<<< HEAD
 
         # State space: features + (optional) position info
         self.feature_columns = [col for col in data.columns
@@ -174,10 +170,7 @@
     def reset(self):
         """
         Reset the environment to initial state.
-=======
-        self.current_step = window_size
-        self.position = 0.0
->>>>>>> e0881e9d
+
 
     def _get_observation(self) -> np.ndarray:
         start = self.current_step - self.window_size
@@ -187,7 +180,6 @@
         self.balance = self.initial_balance
         self.position = 0.0
         self.current_step = self.window_size
-<<<<<<< HEAD
         self.trades = []
         self.portfolio_values = [self.initial_balance]
 
@@ -479,19 +471,7 @@
     def render(self, mode='human'):
         """
         Render the environment (not implemented for trading environment).
-=======
-        return self._get_observation(), {}
-
-    def step(self, action):
-        self.current_step += 1
-        obs = self._get_observation()
-        terminated = self.current_step >= len(self.data)
-        truncated = False
-        reward = 0.0
-        return obs, reward, terminated, truncated, {}
-    
-    def reset(self):
->>>>>>> e0881e9d
+
         """
         Reset the environment to initial state.
 
