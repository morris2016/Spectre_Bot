#!/usr/bin/env python3
"""
QuantumSpectre Elite Trading System
Reinforcement Learning Based Trading Strategy

This module implements a specialized trading brain that uses reinforcement
learning algorithms to dynamically adapt to market conditions and optimize
trading decisions through experience.
"""

import os
import time
import json
import numpy as np
import pandas as pd
from typing import Dict, List, Tuple, Any, Optional, Union
from datetime import datetime, timedelta
import logging
import traceback
try:
    import tensorflow as tf
    from tensorflow.keras.models import Sequential, Model, load_model
    from tensorflow.keras.layers import Dense, LSTM, GRU, Conv1D, Flatten, Input, Concatenate
    from tensorflow.keras.optimizers import Adam
    TF_AVAILABLE = True
except Exception:  # pragma: no cover - optional dependency
    tf = None
    Sequential = Model = load_model = None
    Dense = LSTM = GRU = Conv1D = Flatten = Input = Concatenate = None
    Adam = None
    TF_AVAILABLE = False
try:
    import gymnasium as gym  # type: ignore
    from gymnasium import spaces  # type: ignore
    GYM_AVAILABLE = True
except Exception:  # pragma: no cover - optional dependency
    gym = None  # type: ignore
    spaces = None  # type: ignore
    GYM_AVAILABLE = False
    logging.getLogger(__name__).warning(
        "gymnasium not available; using minimal environment implementation"
    )
import random
from collections import deque

# Internal imports
from common.logger import get_logger
from common.utils import calculate_sharpe_ratio, calculate_max_drawdown
from common.constants import TIMEFRAMES, REWARD_FUNCTIONS
from common.exceptions import StrategyError, ModelLoadError
from feature_service.features.technical import TechnicalFeatures
from feature_service.features.volatility import VolatilityFeatures
from strategy_brains.base_brain import BaseBrain
try:
    from ml_models.models.deep_learning import create_deep_policy_network
    from ml_models.hardware.gpu import optimize_for_gpu, get_gpu_memory_usage
    from ml_models.rl import DQNAgent
except Exception:  # pragma: no cover - optional dependency
    create_deep_policy_network = None  # type: ignore
    optimize_for_gpu = lambda: None
    get_gpu_memory_usage = lambda: 0
    DQNAgent = None  # type: ignore

logger = get_logger("ReinforcementBrain")


class TradingEnvironment:
    """Simplified trading environment used for testing."""

    def __init__(
        self,
        data: pd.DataFrame,
        initial_balance: float = 1000.0,
        max_position: float = 1.0,
        transaction_fee: float = 0.001,
        reward_function: str = "sharpe",
        window_size: int = 50,
        use_position_info: bool = True,
        action_type: str = "discrete",
    ) -> None:
        self.data = data.reset_index(drop=True)
        self.window_size = window_size
        self.current_step = window_size
<<<<<<< HEAD
        self.initial_balance = initial_balance
        self.balance = initial_balance
        self.position = 0.0
        self.max_position = max_position
        self.transaction_fee = transaction_fee
        self.reward_function = reward_function
        self.use_position_info = use_position_info
        self.action_type = action_type
        self.feature_columns = [
            col for col in data.columns if col not in ['timestamp', 'open', 'high', 'low', 'close', 'volume']
        ]
        self.n_features = len(self.feature_columns)
        if self.use_position_info:
            self.observation_space = spaces.Box(
                low=-np.inf,
                high=np.inf,
                shape=(self.window_size, self.n_features + 2),
                dtype=np.float32,
            )
        else:
            self.observation_space = spaces.Box(
                low=-np.inf,
                high=np.inf,
                shape=(self.window_size, self.n_features),
                dtype=np.float32,
            )
        if self.action_type == 'discrete':
            self.action_space = spaces.Discrete(3)
        else:
            self.action_space = spaces.Box(low=-1.0, high=1.0, shape=(1,), dtype=np.float32)
        self.position_value = 0.0
        self.entry_price = 0.0
        self.trades = []
        self.portfolio_values = []

    def _get_observation(self) -> np.ndarray:
        start = self.current_step - self.window_size
        return self.data.iloc[start:self.current_step].values.astype(np.float32)

    def reset(self):
        self.current_step = self.window_size
        return self._get_observation(), {}

    def step(self, action):
        self.current_step += 1
        obs = self._get_observation()
        terminated = self.current_step >= len(self.data)
        truncated = False
        reward = 0.0
        return obs, reward, terminated, truncated, {}
        """
        Initialize the trading environment with historical data and parameters.
        
        Args:
            data: DataFrame with OHLCV and feature data
            initial_balance: Starting account balance
            max_position: Maximum allowed position size as a fraction of balance
            transaction_fee: Fee per transaction as a fraction
            reward_function: Type of reward function to use
            window_size: Number of past candles to use for state
            use_position_info: Whether to include position info in state
            action_type: 'discrete' or 'continuous'
        """
        super(TradingEnvironment, self).__init__()
        
        self.data = data
=======
>>>>>>> 2910545c
        self.initial_balance = initial_balance
        self.balance = initial_balance
        self.position = 0.0

    def _get_observation(self) -> np.ndarray:
        start = self.current_step - self.window_size
        return self.data.iloc[start:self.current_step].values.astype(np.float32)

    def reset(self):
        """Reset the environment to the initial state."""
        self.balance = self.initial_balance
        self.position = 0.0

        self.current_step = self.window_size
        return self._get_observation(), {}

    def step(self, action):
        self.current_step += 1
        obs = self._get_observation()
        terminated = self.current_step >= len(self.data)
        truncated = False
        reward = 0.0
        return obs, reward, terminated, truncated, {}

class LegacyDQNAgent:
    """
    Deep Q-Network Agent for reinforcement learning-based trading.
    """

    def __init__(self,
                state_size: Tuple[int, int],
                action_size: int,
                learning_rate: float = 0.001,
                gamma: float = 0.95,
                epsilon: float = 1.0,
                epsilon_min: float = 0.01,
                epsilon_decay: float = 0.995,
                batch_size: int = 32,
                memory_size: int = 10000):
        """
        Initialize the DQN Agent.

        Args:
            state_size: Shape of the state observation
            action_size: Number of possible actions
            learning_rate: Learning rate for the model
            gamma: Discount factor for future rewards
            epsilon: Exploration rate
            epsilon_min: Minimum exploration rate
            epsilon_decay: Decay rate for exploration
            batch_size: Batch size for training
            memory_size: Size of the replay memory
        """
        self.state_size = state_size
        self.action_size = action_size
        self.learning_rate = learning_rate
        self.gamma = gamma  # discount rate
        self.epsilon = epsilon  # exploration rate
        self.epsilon_min = epsilon_min
        self.epsilon_decay = epsilon_decay
        self.batch_size = batch_size
        self.memory = deque(maxlen=memory_size)

        # Build main model and target model
        self.model = self._build_model()
        self.target_model = self._build_model()
        self.update_target_model()

        # Tracking variables
        self.target_update_counter = 0
        self.losses = []

    def _build_model(self):
        """
        Build the neural network model for the agent.

        Returns:
            model: Compiled Keras model
        """
        # Use GPU optimization if available
        optimize_for_gpu()

        # Get state shape
        timesteps, features = self.state_size

        # Input layer
        input_layer = Input(shape=(timesteps, features))

        # Feature extraction layers
        conv1 = Conv1D(filters=64, kernel_size=3, padding='same', activation='relu')(input_layer)
        conv2 = Conv1D(filters=128, kernel_size=5, padding='same', activation='relu')(conv1)

        # Sequential processing
        lstm1 = LSTM(128, return_sequences=True)(conv2)
        lstm2 = LSTM(64)(lstm1)

        # Action value prediction
        dense1 = Dense(64, activation='relu')(lstm2)
        output = Dense(self.action_size, activation='linear')(dense1)

        # Compile model
        model = Model(inputs=input_layer, outputs=output)
        model.compile(
            loss='mse',
            optimizer=Adam(learning_rate=self.learning_rate)
        )

        return model

    def update_target_model(self):
        """
        Copy weights from main model to target model.
        """
        self.target_model.set_weights(self.model.get_weights())

    def remember(self, state, action, reward, next_state, done):
        """
        Store experience in replay memory.

        Args:
            state: Current state
            action: Action taken
            reward: Reward received
            next_state: Next state
            done: Whether the episode is done
        """
        self.memory.append((state, action, reward, next_state, done))

    def act(self, state, training=True):
        """
        Determine action based on current state.

        Args:
            state: Current state observation
            training: Whether the agent is in training mode

        Returns:
            action: Selected action
        """
        # Reshape state if needed
        if len(state.shape) == 2:
            state = np.expand_dims(state, axis=0)

        # Exploration during training
        if training and np.random.rand() <= self.epsilon:
            return random.randrange(self.action_size)

        # Exploitation - use model to predict best action
        act_values = self.model.predict(state, verbose=0)
        return np.argmax(act_values[0])

    def replay(self, batch_size=None):
        """
        Train the model using experience replay.

        Args:
            batch_size: Size of the training batch

        Returns:
            loss: Training loss value
        """
        if batch_size is None:
            batch_size = self.batch_size

        if len(self.memory) < batch_size:
            return 0

        # Sample random batch from memory
        minibatch = random.sample(self.memory, batch_size)

        # Extract batch data
        states = np.zeros((batch_size, *self.state_size))
        next_states = np.zeros((batch_size, *self.state_size))

        for i, (state, action, reward, next_state, done) in enumerate(minibatch):
            states[i] = state
            next_states[i] = next_state

        # Predict Q-values
        targets = self.model.predict(states, verbose=0)
        next_targets = self.target_model.predict(next_states, verbose=0)

        # Update targets for actions taken
        for i, (state, action, reward, next_state, done) in enumerate(minibatch):
            if done:
                targets[i, action] = reward
            else:
                targets[i, action] = reward + self.gamma * np.max(next_targets[i])

        # Train the model
        history = self.model.fit(states, targets, epochs=1, verbose=0, batch_size=batch_size)
        loss = history.history['loss'][0]
        self.losses.append(loss)

        # Decay epsilon
        if self.epsilon > self.epsilon_min:
            self.epsilon *= self.epsilon_decay

        # Periodically update target network
        self.target_update_counter += 1
        if self.target_update_counter >= 10:
            self.update_target_model()
            self.target_update_counter = 0

        return loss

    def load(self, name):
        """
        Load model weights from file.

        Args:
            name: Filename to load weights from
        """
        self.model.load_weights(name)
        self.update_target_model()

    def save(self, name):
        """
        Save model weights to file.

        Args:
            name: Filename to save weights to
        """
        self.model.save_weights(name)


class DDPGAgent:
    """
    Deep Deterministic Policy Gradient Agent for continuous action reinforcement learning.
    """

    def __init__(self,
                state_size: Tuple[int, int],
                action_size: int,
                actor_learning_rate: float = 0.0001,
                critic_learning_rate: float = 0.001,
                gamma: float = 0.99,
                tau: float = 0.001,
                batch_size: int = 64,
                memory_size: int = 10000,
                noise_std: float = 0.1):
        """
        Initialize the DDPG Agent.

        Args:
            state_size: Shape of the state observation
            action_size: Dimension of the action space
            actor_learning_rate: Learning rate for the actor
            critic_learning_rate: Learning rate for the critic
            gamma: Discount factor for future rewards
            tau: Target network update factor
            batch_size: Batch size for training
            memory_size: Size of the replay memory
            noise_std: Standard deviation of exploration noise
        """
        # Ensure action_size is 1 for trading continuous control
        if action_size != 1:
            action_size = 1
            logger.warning(f"Action size set to 1 for DDPG trading agent")

        self.state_size = state_size
        self.action_size = action_size
        self.actor_learning_rate = actor_learning_rate
        self.critic_learning_rate = critic_learning_rate
        self.gamma = gamma
        self.tau = tau
        self.batch_size = batch_size
        self.noise_std = noise_std
        self.memory = deque(maxlen=memory_size)

        # Optimize for GPU
        optimize_for_gpu()

        # Build actor and critic models
        self.actor = self._build_actor()
        self.critic = self._build_critic()
        self.target_actor = self._build_actor()
        self.target_critic = self._build_critic()

        # Copy initial weights to target networks
        self.target_actor.set_weights(self.actor.get_weights())
        self.target_critic.set_weights(self.critic.get_weights())

        # Tracking variables
        self.actor_losses = []
        self.critic_losses = []

    def _build_actor(self):
        """
        Build the actor network that selects actions.

        Returns:
            model: Compiled Keras model
        """
        # Get state shape
        timesteps, features = self.state_size

        # Input layer
        input_layer = Input(shape=(timesteps, features))

        # Feature extraction layers
        conv1 = Conv1D(filters=64, kernel_size=3, padding='same', activation='relu')(input_layer)
        conv2 = Conv1D(filters=128, kernel_size=5, padding='same', activation='relu')(conv1)

        # Sequential processing
        lstm1 = LSTM(128, return_sequences=True)(conv2)
        lstm2 = LSTM(64)(lstm1)

        # Action output (-1 to 1)
        dense1 = Dense(64, activation='relu')(lstm2)
        output = Dense(self.action_size, activation='tanh')(dense1)

        # Compile model
        model = Model(inputs=input_layer, outputs=output)
        model.compile(optimizer=Adam(learning_rate=self.actor_learning_rate))

        return model

    def _build_critic(self):
        """
        Build the critic network that evaluates actions.

        Returns:
            model: Compiled Keras model
        """
        # Get state shape
        timesteps, features = self.state_size

        # State input
        state_input = Input(shape=(timesteps, features))

        # Action input
        action_input = Input(shape=(self.action_size,))

        # State processing
        conv1 = Conv1D(filters=64, kernel_size=3, padding='same', activation='relu')(state_input)
        conv2 = Conv1D(filters=128, kernel_size=5, padding='same', activation='relu')(conv1)
        lstm1 = LSTM(128, return_sequences=True)(conv2)
        lstm2 = LSTM(64)(lstm1)

        # Combine state and action
        action_dense = Dense(64, activation='relu')(action_input)
        merged = Concatenate()([lstm2, action_dense])

        # Q-value output
        dense1 = Dense(64, activation='relu')(merged)
        output = Dense(1, activation='linear')(dense1)

        # Compile model
        model = Model(inputs=[state_input, action_input], outputs=output)
        model.compile(
            loss='mse',
            optimizer=Adam(learning_rate=self.critic_learning_rate)
        )

        return model

    def remember(self, state, action, reward, next_state, done):
        """
        Store experience in replay memory.

        Args:
            state: Current state
            action: Action taken
            reward: Reward received
            next_state: Next state
            done: Whether the episode is done
        """
        self.memory.append((state, action, reward, next_state, done))

    def act(self, state, training=True):
        """
        Determine action based on current state.

        Args:
            state: Current state observation
            training: Whether the agent is in training mode

        Returns:
            action: Selected action
        """
        # Reshape state if needed
        if len(state.shape) == 2:
            state = np.expand_dims(state, axis=0)

        # Get action from actor
        action = self.actor.predict(state, verbose=0)[0]

        # Add exploration noise during training
        if training:
            noise = np.random.normal(0, self.noise_std, size=self.action_size)
            action = np.clip(action + noise, -1.0, 1.0)

        return action

    def _update_target_network(self, target_network, source_network):
        """
        Soft update target network weights.

        Args:
            target_network: Target network to update
            source_network: Source network to get weights from
        """
        target_weights = target_network.get_weights()
        source_weights = source_network.get_weights()

        for i in range(len(target_weights)):
            target_weights[i] = self.tau * source_weights[i] + (1 - self.tau) * target_weights[i]

        target_network.set_weights(target_weights)

    def replay(self, batch_size=None):
        """
        Train the models using experience replay.

        Args:
            batch_size: Size of the training batch

        Returns:
            loss: Dictionary with critic and actor losses
        """
        if batch_size is None:
            batch_size = self.batch_size

        if len(self.memory) < batch_size:
            return {'critic_loss': 0, 'actor_loss': 0}

        # Sample random batch from memory
        minibatch = random.sample(self.memory, batch_size)

        # Extract batch data
        states = np.zeros((batch_size, *self.state_size))
        actions = np.zeros((batch_size, self.action_size))
        rewards = np.zeros((batch_size, 1))
        next_states = np.zeros((batch_size, *self.state_size))
        dones = np.zeros((batch_size, 1))

        for i, (state, action, reward, next_state, done) in enumerate(minibatch):
            states[i] = state
            actions[i] = action
            rewards[i] = reward
            next_states[i] = next_state
            dones[i] = done

        # Get target actions and Q-values
        target_actions = self.target_actor.predict(next_states, verbose=0)
        target_q_values = self.target_critic.predict([next_states, target_actions], verbose=0)

        # Calculate critic targets
        critic_targets = rewards + self.gamma * target_q_values * (1 - dones)

        # Train critic
        critic_history = self.critic.fit(
            [states, actions],
            critic_targets,
            epochs=1,
            verbose=0,
            batch_size=batch_size
        )
        critic_loss = critic_history.history['loss'][0]
        self.critic_losses.append(critic_loss)

        # Train actor using critic gradients
        # This is done by defining a custom training function
        with tf.GradientTape() as tape:
            # Predict actions
            pred_actions = self.actor(states)
            # Get critic's evaluation
            actor_loss = -tf.reduce_mean(self.critic([states, pred_actions]))

        # Get actor gradients
        actor_gradients = tape.gradient(actor_loss, self.actor.trainable_variables)

        # Apply gradients
        self.actor.optimizer.apply_gradients(
            zip(actor_gradients, self.actor.trainable_variables)
        )

        self.actor_losses.append(actor_loss.numpy())

        # Update target networks
        self._update_target_network(self.target_actor, self.actor)
        self._update_target_network(self.target_critic, self.critic)

        return {
            'critic_loss': critic_loss,
            'actor_loss': actor_loss.numpy()
        }

    def load(self, actor_name, critic_name):
        """
        Load model weights from files.

        Args:
            actor_name: Filename to load actor weights from
            critic_name: Filename to load critic weights from
        """
        self.actor.load_weights(actor_name)
        self.critic.load_weights(critic_name)
        self.target_actor.load_weights(actor_name)
        self.target_critic.load_weights(critic_name)

    def save(self, actor_name, critic_name):
        """
        Save model weights to files.

        Args:
            actor_name: Filename to save actor weights to
            critic_name: Filename to save critic weights to
        """
        self.actor.save_weights(actor_name)
        self.critic.save_weights(critic_name)


class ReinforcementBrain(BaseBrain):
    """
    Trading strategy brain based on reinforcement learning that adapts
    to market conditions through experience.
    """

    def __init__(self,
                 name: str,
                 exchange: str,
                 symbol: str,
                 timeframe: str,
                 config: Dict[str, Any] = None):
        """
        Initialize the reinforcement learning brain.

        Args:
            name: Name of the brain
            exchange: Exchange to trade on
            symbol: Symbol to trade
            timeframe: Timeframe to use
            config: Configuration dictionary
        """
        super().__init__(name, exchange, symbol, timeframe, config)

        # Default configuration
        self.default_config = {
            'model_type': 'dqn',  # 'dqn' or 'ddpg'
            'action_type': 'discrete',  # 'discrete' or 'continuous'
            'reward_function': 'sharpe',  # 'simple_return', 'sharpe', 'risk_adjusted'
            'window_size': 50,
            'batch_size': 64,
            'learning_rate': 0.001,
            'gamma': 0.95,
            'epsilon': 1.0,
            'epsilon_min': 0.01,
            'epsilon_decay': 0.995,
            'memory_size': 10000,
            'use_position_info': True,
            'enable_training': True,
            'training_frequency': 5,  # Train every n steps
            'max_position': 1.0,
            'transaction_fee': 0.001,
            'model_save_dir': './models/reinforcement',
            'technical_features': ['rsi', 'macd', 'bollinger_bands', 'atr'],
            'volatility_features': ['historical_volatility', 'parkinson'],
            'enable_gpu': True,
            'use_price_normalization': True,
            'replay_start_size': 1000
        }

        # Update with provided config
        self.config = {**self.default_config, **(config or {})}

        # Initialize feature generators
        self.technical_features = TechnicalFeatures()
        self.volatility_features = VolatilityFeatures()

        # Initialize state
        self.agent = None
        self.env = None
        self.current_state = None
        self.feature_data = None
        self.normalized_data = None
        self.step_counter = 0
        self.total_reward = 0
        self.is_trained = False
        self.training_steps = 0
        self.last_action = None
        self.last_signal = None
        self.current_episode = 0
        self.episode_rewards = []
        self.model_updated = False

        # Configure GPU if available
        if self.config['enable_gpu']:
            try:
                optimize_for_gpu()
                logger.info(f"GPU optimization enabled for {self.name}")
            except Exception as e:
                logger.warning(f"Failed to enable GPU: {str(e)}")

        # Create model directory if it doesn't exist
        os.makedirs(self.config['model_save_dir'], exist_ok=True)

        # Set model paths
        self.model_prefix = f"{self.exchange}_{self.symbol}_{self.timeframe}"
        if self.config['model_type'] == 'dqn':
            self.model_path = os.path.join(
                self.config['model_save_dir'],
                f"{self.model_prefix}_dqn.h5"
            )
        else:
            self.actor_path = os.path.join(
                self.config['model_save_dir'],
                f"{self.model_prefix}_ddpg_actor.h5"
            )
            self.critic_path = os.path.join(
                self.config['model_save_dir'],
                f"{self.model_prefix}_ddpg_critic.h5"
            )

        logger.info(f"Initialized {self.__class__.__name__} for {exchange}:{symbol}:{timeframe}")

    def preprocess_data(self, data: pd.DataFrame) -> pd.DataFrame:
        """
        Preprocess raw OHLCV data to create features.

        Args:
            data: Raw OHLCV data

        Returns:
            processed_data: Data with additional features
        """
        # Clone the data to avoid modifying the original
        df = data.copy()

        # Add technical features
        for feature in self.config['technical_features']:
            try:
                feature_df = getattr(self.technical_features, feature)(df)
                # Merge only new columns to avoid duplicates
                for col in feature_df.columns:
                    if col not in df.columns:
                        df[col] = feature_df[col]
            except Exception as e:
                logger.error(f"Error calculating {feature}: {str(e)}")
                logger.error(traceback.format_exc())

        # Add volatility features
        for feature in self.config['volatility_features']:
            try:
                feature_df = getattr(self.volatility_features, feature)(df)
                # Merge only new columns to avoid duplicates
                for col in feature_df.columns:
                    if col not in df.columns:
                        df[col] = feature_df[col]
            except Exception as e:
                logger.error(f"Error calculating {feature}: {str(e)}")
                logger.error(traceback.format_exc())

        # Drop rows with NaN values
        df = df.dropna()

        # Normalize price-related features if enabled
        if self.config['use_price_normalization']:
            # Find columns that might be price-related
            price_cols = [col for col in df.columns if any(
                substring in col.lower() for substring in
                ['price', 'open', 'high', 'low', 'close', 'volume']
            )]

            # Normalize by dividing by the first value
            for col in price_cols:
                if col in df.columns and df[col].dtype in [np.float64, np.float32, np.int64, np.int32]:
                    first_valid = df[col].iloc[0]
                    if first_valid != 0:
                        df[col] = df[col] / first_valid

        # Store the preprocessed data
        self.feature_data = df

        return df

    def initialize_environment(self, data: pd.DataFrame):
        """
        Initialize the trading environment with preprocessed data.

        Args:
            data: Preprocessed data with features
        """
        # Create the environment
        self.env = TradingEnvironment(
            data=data,
            initial_balance=1000.0,
            max_position=self.config['max_position'],
            transaction_fee=self.config['transaction_fee'],
            reward_function=self.config['reward_function'],
            window_size=self.config['window_size'],
            use_position_info=self.config['use_position_info'],
            action_type=self.config['action_type']
        )

        # Reset the environment to get initial state
        initial_state, _ = self.env.reset()
        self.current_state = initial_state

        # Determine state and action dimensions
        state_shape = initial_state.shape

        # Initialize the agent based on model type
        if self.config['model_type'] == 'dqn':
            flat_state = state_shape[0] * state_shape[1]
            self.agent = DQNAgent(
                state_dim=flat_state,
                action_dim=self.env.action_space.n,
                learning_rate=self.config['learning_rate'],
                gamma=self.config['gamma'],
                epsilon_start=self.config['epsilon'],
                epsilon_end=self.config['epsilon_min'],
                epsilon_decay=1000,
                batch_size=self.config['batch_size'],
                memory_size=self.config['memory_size']
            )
        else:
            # For continuous actions
            self.agent = DDPGAgent(
                state_size=state_shape,
                action_size=1,  # Single continuous action for trading
                actor_learning_rate=self.config['learning_rate'] * 0.1,
                critic_learning_rate=self.config['learning_rate'],
                gamma=self.config['gamma'],
                tau=0.001,
                batch_size=self.config['batch_size'],
                memory_size=self.config['memory_size'],
                noise_std=0.1
            )

        # Load existing model if available
        self._load_model()

    def _load_model(self):
        """
        Attempt to load saved model weights if they exist.
        """
        try:
            if self.config['model_type'] == 'dqn':
                if os.path.exists(self.model_path):
                    self.agent.load(self.model_path)
                    self.is_trained = True
                    logger.info(f"Loaded DQN model from {self.model_path}")
                    # Reduce epsilon for less exploration if model is already trained
                    self.agent.epsilon = max(self.agent.epsilon_min, self.agent.epsilon * 0.1)
            else:
                if os.path.exists(self.actor_path) and os.path.exists(self.critic_path):
                    self.agent.load(self.actor_path, self.critic_path)
                    self.is_trained = True
                    logger.info(f"Loaded DDPG models from {self.actor_path} and {self.critic_path}")
        except Exception as e:
            logger.error(f"Failed to load model: {str(e)}")
            logger.error(traceback.format_exc())

    def _save_model(self):
        """
        Save the current model weights.
        """
        try:
            if self.config['model_type'] == 'dqn':
                self.agent.save(self.model_path)
                logger.info(f"Saved DQN model to {self.model_path}")
            else:
                self.agent.save(self.actor_path, self.critic_path)
                logger.info(f"Saved DDPG models to {self.actor_path} and {self.critic_path}")
            self.model_updated = True
        except Exception as e:
            logger.error(f"Failed to save model: {str(e)}")
            logger.error(traceback.format_exc())

    def train(self, data: pd.DataFrame, episodes: int = 10) -> Dict[str, Any]:
        """
        Train the reinforcement learning agent on historical data.

        Args:
            data: Historical OHLCV data
            episodes: Number of training episodes

        Returns:
            metrics: Training performance metrics
        """
        # Preprocess data
        processed_data = self.preprocess_data(data)

        # Initialize environment if not already done
        if self.env is None or self.agent is None:
            self.initialize_environment(processed_data)

        # Training metrics
        metrics = {
            'episode_rewards': [],
            'final_portfolio_values': [],
            'losses': [],
            'win_rate': 0,
            'sharpe_ratio': 0,
            'max_drawdown': 0
        }

        # Training loop
        for episode in range(episodes):
            self.current_episode = episode
            # Reset environment
            state, _ = self.env.reset()
            self.current_state = state

            done = False
            episode_reward = 0
            trades = []

            # Run one episode
            while not done:
                # Select action
                action = self.agent.select_action(state, test_mode=False)

                # Take action
                next_state, reward, terminated, truncated, info = self.env.step(action)
                done = terminated or truncated

                # Store in replay memory
                if self.config['model_type'] == 'dqn':
                    self.agent.store_transition(state, action, reward, next_state, done)
                else:
                    # Reshape action for memory if using DDPG
                    if not isinstance(action, np.ndarray):
                        action = np.array([action])
                    self.agent.remember(state, action, reward, next_state, done)

                # Update state
                state = next_state
                self.current_state = state
                episode_reward += reward

                # Train if we have enough samples
                if len(self.agent.memory) > self.config['replay_start_size']:
                    loss = self.agent.update_model()
                    if isinstance(loss, dict):
                        metrics['losses'].append(loss.get('critic_loss', 0))
                    else:
                        metrics['losses'].append(loss)
                    self.training_steps += 1

                # Record trade if action resulted in a trade
                if info.get('trades', 0) > len(trades):
                    trades.append(info)

            # Episode completed
            metrics['episode_rewards'].append(episode_reward)
            metrics['final_portfolio_values'].append(info['portfolio_value'])

            # Log episode results
            logger.info(f"Episode {episode+1}/{episodes}: Reward={episode_reward:.2f}, "
                       f"Final Value=${info['portfolio_value']:.2f}, "
                       f"Trades={len(trades)}")

            # Save model periodically
            if (episode + 1) % 5 == 0 or episode == episodes - 1:
                self._save_model()

        # Calculate performance metrics
        if len(metrics['final_portfolio_values']) > 0:
            # Filter trades that have profit data
            if hasattr(self.env, 'trades') and len(self.env.trades) > 0:
                profitable_trades = sum(1 for t in self.env.trades if
                                      (t['type'] == 'sell' and t['price'] > self.env.entry_price))
                total_trades = len(self.env.trades)
                metrics['win_rate'] = profitable_trades / total_trades if total_trades > 0 else 0

            # Calculate Sharpe ratio if we have enough portfolio values
            if len(self.env.portfolio_values) > 2:
                returns = np.diff(self.env.portfolio_values) / self.env.portfolio_values[:-1]
                metrics['sharpe_ratio'] = calculate_sharpe_ratio(returns)
                metrics['max_drawdown'] = calculate_max_drawdown(self.env.portfolio_values)

        # Update state
        self.is_trained = True
        self.episode_rewards = metrics['episode_rewards']

        return metrics

    def analyze(self, data: pd.DataFrame) -> pd.DataFrame:
        """
        Analyze market data using the reinforcement learning model.

        Args:
            data: OHLCV data to analyze

        Returns:
            analysis: DataFrame with analysis results including signals
        """
        # Preprocess data
        processed_data = self.preprocess_data(data)

        # Initialize environment if not already done
        if self.env is None or self.agent is None:
            self.initialize_environment(processed_data)

        # Create environment for analysis (no training)
        analysis_env = TradingEnvironment(
            data=processed_data,
            initial_balance=1000.0,
            max_position=self.config['max_position'],
            transaction_fee=self.config['transaction_fee'],
            reward_function=self.config['reward_function'],
            window_size=self.config['window_size'],
            use_position_info=self.config['use_position_info'],
            action_type=self.config['action_type']
        )

        # Reset environment
        state, _ = analysis_env.reset()

        # Analysis results
        actions = []
        rewards = []
        portfolio_values = []
        positions = []

        # Run through all data points
        done = False
        while not done:
            # Select action (without exploration)
            action = self.agent.select_action(state, test_mode=True)

            # Take action
            next_state, reward, terminated, truncated, info = analysis_env.step(action)
            done = terminated or truncated

            # Record results
            if self.config['action_type'] == 'discrete':
                # Convert discrete action to signal
                if action == 0:  # Sell
                    signal = -1
                elif action == 2:  # Buy
                    signal = 1
                else:  # Hold
                    signal = 0
            else:
                # Convert continuous action to signal
                signal = float(action[0])  # -1.0 to 1.0

            actions.append(signal)
            rewards.append(reward)
            portfolio_values.append(info['portfolio_value'])
            positions.append(info['position'])

            # Update state
            state = next_state

        # Create analysis DataFrame
        analysis = data.copy()

        # Add analysis results
        analysis_start_idx = self.config['window_size']
        if len(analysis) >= analysis_start_idx + len(actions):
            analysis.loc[analysis.index[analysis_start_idx:analysis_start_idx + len(actions)], 'signal'] = actions
            analysis.loc[analysis.index[analysis_start_idx:analysis_start_idx + len(actions)], 'reward'] = rewards
            analysis.loc[analysis.index[analysis_start_idx:analysis_start_idx + len(actions)], 'portfolio_value'] = portfolio_values
            analysis.loc[analysis.index[analysis_start_idx:analysis_start_idx + len(actions)], 'position'] = positions

        # Fill NaN values
        analysis['signal'] = analysis['signal'].fillna(0)
        analysis['reward'] = analysis['reward'].fillna(0)
        analysis['portfolio_value'] = analysis['portfolio_value'].fillna(1000.0)
        analysis['position'] = analysis['position'].fillna(0)

        return analysis

    def update(self, data: pd.DataFrame) -> Dict[str, Any]:
        """
        Update the brain with new data and optionally train.

        Args:
            data: New OHLCV data

        Returns:
            update_info: Information about the update
        """
        # Preprocess new data
        processed_data = self.preprocess_data(data)

        # Initialize environment if not already done
        if self.env is None or self.agent is None:
            self.initialize_environment(processed_data)

        # Update state
        try:
            # Get current candle features
            current_features = processed_data.iloc[-1]

            # If training is enabled, perform online training
            if self.config['enable_training']:
                # If we have a current state and last action, we can update
                if self.current_state is not None and self.last_action is not None:
                    # Calculate reward (simplified for online updates)
                    if self.last_signal > 0:  # Long position
                        reward = (current_features['close'] - self.last_price) / self.last_price
                    elif self.last_signal < 0:  # Short position
                        reward = (self.last_price - current_features['close']) / self.last_price
                    else:  # No position
                        reward = 0

                    # Apply transaction fee penalty for trades
                    if self.last_signal != self.last_last_signal:
                        reward -= self.config['transaction_fee']

                    # Create next state (simplified)
                    next_state = self.current_state.copy()
                    next_state = np.roll(next_state, -1, axis=0)
                    next_state[-1] = current_features[self.feature_data.columns].values

                    # Store in replay memory
                    self.agent.store_transition(self.current_state, self.last_action, reward, next_state, False)

                    # Periodically train if we have enough samples
                    self.step_counter += 1
                    if (self.step_counter % self.config['training_frequency'] == 0 and
                        len(self.agent.memory) > self.config['replay_start_size']):
                        loss = self.agent.update_model()
                        self.training_steps += 1

                        # Save model periodically
                        if self.training_steps % 100 == 0:
                            self._save_model()

                    # Update current state
                    self.current_state = next_state
                    self.total_reward += reward

            # Generate prediction for new data
            if self.current_state is not None:
                action = self.agent.select_action(self.current_state, test_mode=True)

                # Convert action to signal
                if self.config['action_type'] == 'discrete':
                    if action == 0:  # Sell
                        signal = -1
                    elif action == 2:  # Buy
                        signal = 1
                    else:  # Hold
                        signal = 0
                else:
                    signal = float(action[0])  # -1.0 to 1.0

                # Store for next update
                self.last_last_signal = self.last_signal
                self.last_signal = signal
                self.last_action = action
                self.last_price = current_features['close']
            else:
                signal = 0

        except Exception as e:
            logger.error(f"Error updating reinforcement brain: {str(e)}")
            logger.error(traceback.format_exc())
            signal = 0

        # Return information about the update
        update_info = {
            'signal': signal,
            'confidence': 0.5,  # Reinforcement learning doesn't provide direct confidence
            'trained': self.is_trained,
            'training_steps': self.training_steps,
            'total_reward': self.total_reward,
            'model_updated': self.model_updated
        }

        # Reset model updated flag
        self.model_updated = False

        return update_info

    def get_signal(self, data: pd.DataFrame) -> Dict[str, Any]:
        """
        Generate a trading signal for the current market data.

        Args:
            data: Current OHLCV data

        Returns:
            signal_info: Trading signal information
        """
        # Update brain with new data
        update_info = self.update(data)

        # Enhanced signal information
        signal_info = {
            'signal': update_info['signal'],
            'confidence': update_info['confidence'],
            'timestamp': datetime.now().isoformat(),
            'source': self.name,
            'exchange': self.exchange,
            'symbol': self.symbol,
            'timeframe': self.timeframe,
            'trained': self.is_trained,
            'strategy': 'reinforcement_learning',
            'action_type': self.config['model_type'],
            'metadata': {
                'training_steps': self.training_steps,
                'total_reward': self.total_reward,
                'model_updated': self.model_updated,
                'current_episode': self.current_episode
            }
        }

        # Add risk analysis
        try:
            # Calculate potential risk/reward
            last_close = data['close'].iloc[-1]

            # If we have volatility features, use them for risk estimation
            if 'atr' in data.columns:
                atr = data['atr'].iloc[-1]
                risk_info = {
                    'stop_loss': last_close - (atr * 2) if signal_info['signal'] > 0 else last_close + (atr * 2),
                    'take_profit': last_close + (atr * 3) if signal_info['signal'] > 0 else last_close - (atr * 3),
                    'risk_reward_ratio': 1.5  # 3/2
                }
            else:
                # Use a simple percentage-based approach if ATR not available
                risk_info = {
                    'stop_loss': last_close * 0.98 if signal_info['signal'] > 0 else last_close * 1.02,
                    'take_profit': last_close * 1.03 if signal_info['signal'] > 0 else last_close * 0.97,
                    'risk_reward_ratio': 1.5  # 3%/2%
                }

            signal_info['risk_analysis'] = risk_info

        except Exception as e:
            logger.error(f"Error calculating risk analysis: {str(e)}")

        return signal_info

    def save(self) -> bool:
        """
        Save the brain's state and model.

        Returns:
            success: Whether the save was successful
        """
        try:
            # Save model weights
            self._save_model()

            # Save brain state
            state_path = os.path.join(
                self.config['model_save_dir'],
                f"{self.model_prefix}_state.json"
            )

            state = {
                'is_trained': self.is_trained,
                'training_steps': self.training_steps,
                'total_reward': self.total_reward,
                'last_signal': self.last_signal if hasattr(self, 'last_signal') else None,
                'last_price': self.last_price if hasattr(self, 'last_price') else None,
                'current_episode': self.current_episode,
                'episode_rewards': self.episode_rewards,
                'config': self.config
            }

            with open(state_path, 'w') as f:
                json.dump(state, f)

            logger.info(f"Saved brain state to {state_path}")
            return True

        except Exception as e:
            logger.error(f"Failed to save brain state: {str(e)}")
            logger.error(traceback.format_exc())
            return False

    def load(self) -> bool:
        """
        Load the brain's state and model.

        Returns:
            success: Whether the load was successful
        """
        try:
            # Load brain state
            state_path = os.path.join(
                self.config['model_save_dir'],
                f"{self.model_prefix}_state.json"
            )

            if os.path.exists(state_path):
                with open(state_path, 'r') as f:
                    state = json.load(f)

                self.is_trained = state.get('is_trained', False)
                self.training_steps = state.get('training_steps', 0)
                self.total_reward = state.get('total_reward', 0)
                self.last_signal = state.get('last_signal')
                self.last_price = state.get('last_price')
                self.current_episode = state.get('current_episode', 0)
                self.episode_rewards = state.get('episode_rewards', [])

                # Update config with saved values if any
                if 'config' in state:
                    for key, value in state['config'].items():
                        if key in self.config:
                            self.config[key] = value

                logger.info(f"Loaded brain state from {state_path}")

            # Load model weights
            self._load_model()

            return True

        except Exception as e:
            logger.error(f"Failed to load brain state: {str(e)}")
            logger.error(traceback.format_exc())
            return False


if __name__ == "__main__":
    # Test code
    import pandas as pd
    import numpy as np
    from datetime import datetime, timedelta

    # Create sample OHLCV data
    n = 1000
    np.random.seed(42)
    dates = [datetime.now() - timedelta(minutes=i) for i in range(n, 0, -1)]

    # Create a trending market with some noise
    close = np.cumsum(np.random.normal(0, 1, n)) + 1000
    # Add a trend
    close = close + np.linspace(0, 50, n)
    # Add seasonality
    close = close + 20 * np.sin(np.linspace(0, 8 * np.pi, n))

    high = close + np.random.normal(0, 5, n)
    low = close - np.random.normal(0, 5, n)
    open_price = close - np.random.normal(0, 2, n)
    volume = np.random.normal(1000, 100, n) + 200 * np.sin(np.linspace(0, 6 * np.pi, n)) + 1000

    df = pd.DataFrame({
        'timestamp': dates,
        'open': open_price,
        'high': high,
        'low': low,
        'close': close,
        'volume': volume
    })

    # Initialize and test the reinforcement brain
    config = {
        'model_type': 'dqn',
        'window_size': 30,
        'enable_training': True,
        'batch_size': 32,
        'model_save_dir': './test_models'
    }

    brain = ReinforcementBrain(
        name="TestReinforcementBrain",
        exchange="binance",
        symbol="BTCUSDT",
        timeframe="1h",
        config=config
    )

    # Train on historical data
    train_data = df.iloc[:-100]
    metrics = brain.train(train_data, episodes=5)
    print(f"Training metrics: {metrics}")

    # Analyze recent data
    test_data = df.iloc[-150:]
    analysis = brain.analyze(test_data)
    print(f"Analysis results: {analysis.tail()}")

    # Get current signal
    signal_info = brain.get_signal(df.iloc[-50:])
    print(f"Current signal: {signal_info}")

    # Save the brain
    brain.save()<|MERGE_RESOLUTION|>--- conflicted
+++ resolved
@@ -81,7 +81,6 @@
         self.data = data.reset_index(drop=True)
         self.window_size = window_size
         self.current_step = window_size
-<<<<<<< HEAD
         self.initial_balance = initial_balance
         self.balance = initial_balance
         self.position = 0.0
@@ -148,8 +147,7 @@
         super(TradingEnvironment, self).__init__()
         
         self.data = data
-=======
->>>>>>> 2910545c
+
         self.initial_balance = initial_balance
         self.balance = initial_balance
         self.position = 0.0
