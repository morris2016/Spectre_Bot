#!/usr/bin/env python3
"""
QuantumSpectre Elite Trading System
Reinforcement Learning Based Trading Strategy

This module implements a specialized trading brain that uses reinforcement
learning algorithms to dynamically adapt to market conditions and optimize
trading decisions through experience.
"""

import os
import time
import json
import numpy as np
import pandas as pd
from typing import Dict, List, Tuple, Any, Optional, Union
from datetime import datetime, timedelta
import logging
import traceback
try:
    import tensorflow as tf
    from tensorflow.keras.models import Sequential, Model, load_model
    from tensorflow.keras.layers import Dense, LSTM, GRU, Conv1D, Flatten, Input, Concatenate
    from tensorflow.keras.optimizers import Adam
    TF_AVAILABLE = True
except Exception:  # pragma: no cover - optional dependency
    tf = None
    Sequential = Model = load_model = None
    Dense = LSTM = GRU = Conv1D = Flatten = Input = Concatenate = None
    Adam = None
    TF_AVAILABLE = False
try:
    import gymnasium as gym  # type: ignore
    from gymnasium import spaces  # type: ignore
    GYM_AVAILABLE = True
except Exception:  # pragma: no cover - optional dependency
    gym = None  # type: ignore
    spaces = None  # type: ignore
    GYM_AVAILABLE = False
    logging.getLogger(__name__).warning(
        "gymnasium not available; using minimal environment implementation"
    )
import random
from collections import deque

# Internal imports
from common.logger import get_logger
from common.utils import calculate_sharpe_ratio, calculate_max_drawdown
from common.constants import TIMEFRAMES, REWARD_FUNCTIONS
from common.exceptions import StrategyError, ModelLoadError
from feature_service.features.technical import TechnicalFeatures
from feature_service.features.volatility import VolatilityFeatures
from strategy_brains.base_brain import BaseBrain
try:
    from ml_models.models.deep_learning import create_deep_policy_network
    from ml_models.hardware.gpu import optimize_for_gpu, get_gpu_memory_usage
    from ml_models.rl import DQNAgent
except Exception:  # pragma: no cover - optional dependency
    create_deep_policy_network = None  # type: ignore
    optimize_for_gpu = lambda: None
    get_gpu_memory_usage = lambda: 0
    DQNAgent = None  # type: ignore

logger = get_logger("ReinforcementBrain")


class TradingEnvironment:
    """Simplified trading environment used for testing."""

    def __init__(
        self,
        data: pd.DataFrame,
        initial_balance: float = 1000.0,
        max_position: float = 1.0,
        transaction_fee: float = 0.001,
        reward_function: str = "sharpe",
        window_size: int = 50,
        use_position_info: bool = True,
        action_type: str = "discrete",
    ) -> None:
        self.data = data.reset_index(drop=True)
        self.window_size = window_size
<<<<<<< HEAD
=======
        self.current_step = window_size
        self.balance = initial_balance
        self.position = 0.0

    def _get_observation(self) -> np.ndarray:
        start = self.current_step - self.window_size
        return self.data.iloc[start:self.current_step].values.astype(np.float32)

    def reset(self):
        self.current_step = self.window_size
        return self._get_observation(), {}

    def step(self, action):
        self.current_step += 1
        obs = self._get_observation()
        terminated = self.current_step >= len(self.data)
        truncated = False
        reward = 0.0
        return obs, reward, terminated, truncated, {}
        """
        Initialize the trading environment with historical data and parameters.
        
        Args:
            data: DataFrame with OHLCV and feature data
            initial_balance: Starting account balance
            max_position: Maximum allowed position size as a fraction of balance
            transaction_fee: Fee per transaction as a fraction
            reward_function: Type of reward function to use
            window_size: Number of past candles to use for state
            use_position_info: Whether to include position info in state
            action_type: 'discrete' or 'continuous'
        """
        super(TradingEnvironment, self).__init__()
        
        self.data = data

>>>>>>> 230cdd78
        self.initial_balance = initial_balance
        self.balance = initial_balance
        self.position = 0.0
        self.max_position = max_position
        self.transaction_fee = transaction_fee
        self.reward_function = reward_function
        self.use_position_info = use_position_info
        self.action_type = action_type
        self.feature_columns = [
            col for col in data.columns if col not in ['timestamp', 'open', 'high', 'low', 'close', 'volume']
        ]
        self.n_features = len(self.feature_columns)
        if self.use_position_info:
            self.observation_space = spaces.Box(
                low=-np.inf,
                high=np.inf,
                shape=(self.window_size, self.n_features + 2),
                dtype=np.float32,
            )
        else:
            self.observation_space = spaces.Box(
                low=-np.inf,
                high=np.inf,
                shape=(self.window_size, self.n_features),
                dtype=np.float32,
            )
        if self.action_type == 'discrete':
            self.action_space = spaces.Discrete(3)
        else:
            self.action_space = spaces.Box(low=-1.0, high=1.0, shape=(1,), dtype=np.float32)
        self.position_value = 0.0
        self.entry_price = 0.0
        self.trades = []
        self.portfolio_values = []

    def _get_observation(self) -> np.ndarray:
        start = self.current_step - self.window_size
        return self.data.iloc[start:self.current_step].values.astype(np.float32)

    def reset(self):
        self.current_step = self.window_size
        return self._get_observation(), {}

    def step(self, action):
        self.current_step += 1
        obs = self._get_observation()
        terminated = self.current_step >= len(self.data)
        truncated = False
        reward = 0.0
        return obs, reward, terminated, truncated, {}
        """
        Initialize the trading environment with historical data and parameters.
        
        Args:
            data: DataFrame with OHLCV and feature data
            initial_balance: Starting account balance
            max_position: Maximum allowed position size as a fraction of balance
            transaction_fee: Fee per transaction as a fraction
            reward_function: Type of reward function to use
            window_size: Number of past candles to use for state
            use_position_info: Whether to include position info in state
            action_type: 'discrete' or 'continuous'
        """
        super(TradingEnvironment, self).__init__()
        
        self.data = data

<<<<<<< HEAD
        Returns:
            tuple: (observation, info)
        """
        self.balance = self.initial_balance
        self.position = 0.0
        self.position_value = 0.0
        self.entry_price = 0.0
        self.current_step = self.window_size
        self.trades = []
        self.portfolio_values = [self.initial_balance]
        
        return self._get_observation(), {}
    
    def _get_observation(self):
        """
        Construct the current state observation.
        
        Returns:
            observation: Current state features
        """
        # Get window of features
        features = self.data.iloc[self.current_step - self.window_size:self.current_step][self.feature_columns].values
        
        if self.use_position_info:
            # Add position information to each timestep
            position_info = np.ones((self.window_size, 2))
            position_info[:, 0] = self.position / self.max_position  # Normalized position
            
            # Set entry price relative to current price for normalization
            current_price = self.data.iloc[self.current_step-1]['close']
            if self.entry_price > 0:
                normalized_entry_price = (current_price - self.entry_price) / current_price
            else:
                normalized_entry_price = 0
            
            position_info[:, 1] = normalized_entry_price
            
            # Combine features with position info
            observation = np.hstack((features, position_info))
        else:
            observation = features
            
        return observation.astype(np.float32)
    
    def _calculate_reward(self, action, prev_portfolio_value, current_portfolio_value):
        """
        Calculate reward based on selected reward function.
        
        Args:
            action: Action taken
            prev_portfolio_value: Portfolio value before action
            current_portfolio_value: Portfolio value after action
            
        Returns:
            reward: Calculated reward value
        """
        if self.reward_function == 'simple_return':
            # Simple return from previous step
            return (current_portfolio_value - prev_portfolio_value) / prev_portfolio_value
            
        elif self.reward_function == 'sharpe':
            # Approximate Sharpe ratio based on recent returns
            if len(self.portfolio_values) < 20:
                return 0
                
            # Calculate returns for last 20 steps
            returns = np.diff(self.portfolio_values[-20:]) / self.portfolio_values[-21:-1]
            
            if len(returns) > 0:
                sharpe = (np.mean(returns) / (np.std(returns) + 1e-9)) * np.sqrt(252/20)
                return sharpe
            return 0
            
        elif self.reward_function == 'risk_adjusted':
            # Risk-adjusted return that penalizes large drawdowns
            if len(self.portfolio_values) < 5:
                return 0
                
            # Calculate return
            ret = (current_portfolio_value - prev_portfolio_value) / prev_portfolio_value
            
            # Calculate max drawdown over recent window
            recent_values = self.portfolio_values[-20:]
            max_drawdown = 0
            peak = recent_values[0]
            
            for value in recent_values:
                if value > peak:
                    peak = value
                drawdown = (peak - value) / peak
                max_drawdown = max(max_drawdown, drawdown)
            
            # Penalize return by drawdown factor
            return ret - (max_drawdown * 2)
            
        else:
            # Default to simple difference
            return current_portfolio_value - prev_portfolio_value
    
=======
        self.initial_balance = initial_balance
        self.balance = initial_balance
        self.position = 0.0

    def _get_observation(self) -> np.ndarray:
        start = self.current_step - self.window_size
        return self.data.iloc[start:self.current_step].values.astype(np.float32)

    def reset(self):
        """Reset the environment to the initial state."""
        self.balance = self.initial_balance
        self.position = 0.0

        self.current_step = self.window_size
        return self._get_observation(), {}

>>>>>>> 230cdd78
    def step(self, action):
        """
        Execute one step in the environment.
        
        Args:
            action: Action to take (buy/hold/sell or continuous value)
            
        Returns:
            observation: New state
            reward: Reward for the action
            terminated: Whether the episode has terminated
            truncated: Whether the episode was truncated
            info: Additional information
        """
        if self.current_step >= len(self.data) - 1:
            terminated = True
            return self._get_observation(), 0, terminated, False, {}
        
        # Get current price data
        current_price = self.data.iloc[self.current_step]['close']
        
        # Calculate portfolio value before trade
        prev_portfolio_value = self.balance + self.position_value
        
        # Process the action
        if self.action_type == 'discrete':
            self._process_discrete_action(action, current_price)
        else:
            self._process_continuous_action(action, current_price)
        
        # Move to next step
        self.current_step += 1
        
        # Get new price after action
        new_price = self.data.iloc[self.current_step]['close']
        
        # Update position value
        if self.position != 0:
            self.position_value = self.position * new_price
        
        # Calculate total portfolio value
        portfolio_value = self.balance + self.position_value
        self.portfolio_values.append(portfolio_value)
        
        # Calculate reward
        reward = self._calculate_reward(action, prev_portfolio_value, portfolio_value)
        
        # Check if done
        done = self.current_step >= len(self.data) - 1
        
        # Information dictionary
        info = {
            'portfolio_value': portfolio_value,
            'balance': self.balance,
            'position': self.position,
            'position_value': self.position_value,
            'trades': len(self.trades),
            'timestamp': self.data.iloc[self.current_step]['timestamp']
        }
        
        terminated = done
        truncated = False
<<<<<<< HEAD
        return self._get_observation(), reward, terminated, truncated, info
    
    def _process_discrete_action(self, action, current_price):
        """
        Process a discrete action (sell/hold/buy).
        
        Args:
            action: Discrete action (0=sell, 1=hold, 2=buy)
            current_price: Current asset price
        """
        if action == 0:  # Sell
            if self.position > 0:
                # Calculate sale value after fees
                sale_value = self.position * current_price * (1 - self.transaction_fee)
                self.balance += sale_value
                
                # Record trade
                self.trades.append({
                    'type': 'sell',
                    'step': self.current_step,
                    'price': current_price,
                    'amount': self.position,
                    'value': sale_value,
                    'fee': self.position * current_price * self.transaction_fee
                })
                
                # Clear position
                self.position = 0
                self.position_value = 0
                self.entry_price = 0
        
        elif action == 2:  # Buy
            if self.position < self.max_position * self.balance / current_price:
                # Calculate how much to buy (target a position of max_position)
                target_position = self.max_position * self.balance / current_price
                amount_to_buy = min(target_position - self.position, 
                                   self.balance / (current_price * (1 + self.transaction_fee)))
                
                if amount_to_buy > 0:
                    # Calculate cost including fees
                    cost = amount_to_buy * current_price * (1 + self.transaction_fee)
                    self.balance -= cost
                    
                    # Update position
                    if self.position == 0:
                        self.entry_price = current_price
                    else:
                        # Calculate weighted average entry price
                        self.entry_price = (self.entry_price * self.position + 
                                          current_price * amount_to_buy) / (self.position + amount_to_buy)
                    
                    self.position += amount_to_buy
                    self.position_value = self.position * current_price
                    
                    # Record trade
                    self.trades.append({
                        'type': 'buy',
                        'step': self.current_step,
                        'price': current_price,
                        'amount': amount_to_buy,
                        'value': amount_to_buy * current_price,
                        'fee': amount_to_buy * current_price * self.transaction_fee
                    })
    
    def _process_continuous_action(self, action, current_price):
        """
        Process a continuous action from -1.0 to 1.0.
        
        Args:
            action: Continuous action value
            current_price: Current asset price
        """
        # Convert continuous action to target position (-1.0 = fully short, 1.0 = fully long)
        target_position = float(action[0]) * self.max_position * self.balance / current_price
        
        # Calculate position difference
        position_diff = target_position - self.position
        
        if position_diff > 0:  # Buy
            amount_to_buy = min(position_diff, 
                              self.balance / (current_price * (1 + self.transaction_fee)))
            
            if amount_to_buy > 0:
                # Calculate cost including fees
                cost = amount_to_buy * current_price * (1 + self.transaction_fee)
                self.balance -= cost
                
                # Update position
                if self.position == 0:
                    self.entry_price = current_price
                else:
                    # Calculate weighted average entry price
                    self.entry_price = (self.entry_price * self.position + 
                                      current_price * amount_to_buy) / (self.position + amount_to_buy)
                
                self.position += amount_to_buy
                self.position_value = self.position * current_price
                
                # Record trade
                self.trades.append({
                    'type': 'buy',
                    'step': self.current_step,
                    'price': current_price,
                    'amount': amount_to_buy,
                    'value': amount_to_buy * current_price,
                    'fee': amount_to_buy * current_price * self.transaction_fee
                })
                
        elif position_diff < 0:  # Sell
            amount_to_sell = min(abs(position_diff), self.position)
            
            if amount_to_sell > 0:
                # Calculate sale value after fees
                sale_value = amount_to_sell * current_price * (1 - self.transaction_fee)
                self.balance += sale_value
                
                # Record trade
                self.trades.append({
                    'type': 'sell',
                    'step': self.current_step,
                    'price': current_price,
                    'amount': amount_to_sell,
                    'value': sale_value,
                    'fee': amount_to_sell * current_price * self.transaction_fee
                })
                
                # Update position
                self.position -= amount_to_sell
                if self.position <= 1e-9:  # Account for floating point errors
                    self.position = 0
                    self.position_value = 0
                    self.entry_price = 0
                else:
                    self.position_value = self.position * current_price
    
    def render(self, mode='human'):
        """
        Render the environment (not implemented for trading environment).
        """
        pass

=======
        reward = 0.0
        return obs, reward, terminated, truncated, {}
>>>>>>> 230cdd78

class LegacyDQNAgent:
    """
    Deep Q-Network Agent for reinforcement learning-based trading.
    """

    def __init__(self,
                state_size: Tuple[int, int],
                action_size: int,
                learning_rate: float = 0.001,
                gamma: float = 0.95,
                epsilon: float = 1.0,
                epsilon_min: float = 0.01,
                epsilon_decay: float = 0.995,
                batch_size: int = 32,
                memory_size: int = 10000):
        """
        Initialize the DQN Agent.

        Args:
            state_size: Shape of the state observation
            action_size: Number of possible actions
            learning_rate: Learning rate for the model
            gamma: Discount factor for future rewards
            epsilon: Exploration rate
            epsilon_min: Minimum exploration rate
            epsilon_decay: Decay rate for exploration
            batch_size: Batch size for training
            memory_size: Size of the replay memory
        """
        self.state_size = state_size
        self.action_size = action_size
        self.learning_rate = learning_rate
        self.gamma = gamma  # discount rate
        self.epsilon = epsilon  # exploration rate
        self.epsilon_min = epsilon_min
        self.epsilon_decay = epsilon_decay
        self.batch_size = batch_size
        self.memory = deque(maxlen=memory_size)

        # Build main model and target model
        self.model = self._build_model()
        self.target_model = self._build_model()
        self.update_target_model()

        # Tracking variables
        self.target_update_counter = 0
        self.losses = []

    def _build_model(self):
        """
        Build the neural network model for the agent.

        Returns:
            model: Compiled Keras model
        """
        # Use GPU optimization if available
        optimize_for_gpu()

        # Get state shape
        timesteps, features = self.state_size

        # Input layer
        input_layer = Input(shape=(timesteps, features))

        # Feature extraction layers
        conv1 = Conv1D(filters=64, kernel_size=3, padding='same', activation='relu')(input_layer)
        conv2 = Conv1D(filters=128, kernel_size=5, padding='same', activation='relu')(conv1)

        # Sequential processing
        lstm1 = LSTM(128, return_sequences=True)(conv2)
        lstm2 = LSTM(64)(lstm1)

        # Action value prediction
        dense1 = Dense(64, activation='relu')(lstm2)
        output = Dense(self.action_size, activation='linear')(dense1)

        # Compile model
        model = Model(inputs=input_layer, outputs=output)
        model.compile(
            loss='mse',
            optimizer=Adam(learning_rate=self.learning_rate)
        )

        return model

    def update_target_model(self):
        """
        Copy weights from main model to target model.
        """
        self.target_model.set_weights(self.model.get_weights())

    def remember(self, state, action, reward, next_state, done):
        """
        Store experience in replay memory.

        Args:
            state: Current state
            action: Action taken
            reward: Reward received
            next_state: Next state
            done: Whether the episode is done
        """
        self.memory.append((state, action, reward, next_state, done))

    def act(self, state, training=True):
        """
        Determine action based on current state.

        Args:
            state: Current state observation
            training: Whether the agent is in training mode

        Returns:
            action: Selected action
        """
        # Reshape state if needed
        if len(state.shape) == 2:
            state = np.expand_dims(state, axis=0)

        # Exploration during training
        if training and np.random.rand() <= self.epsilon:
            return random.randrange(self.action_size)

        # Exploitation - use model to predict best action
        act_values = self.model.predict(state, verbose=0)
        return np.argmax(act_values[0])

    def replay(self, batch_size=None):
        """
        Train the model using experience replay.

        Args:
            batch_size: Size of the training batch

        Returns:
            loss: Training loss value
        """
        if batch_size is None:
            batch_size = self.batch_size

        if len(self.memory) < batch_size:
            return 0

        # Sample random batch from memory
        minibatch = random.sample(self.memory, batch_size)

        # Extract batch data
        states = np.zeros((batch_size, *self.state_size))
        next_states = np.zeros((batch_size, *self.state_size))

        for i, (state, action, reward, next_state, done) in enumerate(minibatch):
            states[i] = state
            next_states[i] = next_state

        # Predict Q-values
        targets = self.model.predict(states, verbose=0)
        next_targets = self.target_model.predict(next_states, verbose=0)

        # Update targets for actions taken
        for i, (state, action, reward, next_state, done) in enumerate(minibatch):
            if done:
                targets[i, action] = reward
            else:
                targets[i, action] = reward + self.gamma * np.max(next_targets[i])

        # Train the model
        history = self.model.fit(states, targets, epochs=1, verbose=0, batch_size=batch_size)
        loss = history.history['loss'][0]
        self.losses.append(loss)

        # Decay epsilon
        if self.epsilon > self.epsilon_min:
            self.epsilon *= self.epsilon_decay

        # Periodically update target network
        self.target_update_counter += 1
        if self.target_update_counter >= 10:
            self.update_target_model()
            self.target_update_counter = 0

        return loss

    def load(self, name):
        """
        Load model weights from file.

        Args:
            name: Filename to load weights from
        """
        self.model.load_weights(name)
        self.update_target_model()

    def save(self, name):
        """
        Save model weights to file.

        Args:
            name: Filename to save weights to
        """
        self.model.save_weights(name)


class DDPGAgent:
    """
    Deep Deterministic Policy Gradient Agent for continuous action reinforcement learning.
    """

    def __init__(self,
                state_size: Tuple[int, int],
                action_size: int,
                actor_learning_rate: float = 0.0001,
                critic_learning_rate: float = 0.001,
                gamma: float = 0.99,
                tau: float = 0.001,
                batch_size: int = 64,
                memory_size: int = 10000,
                noise_std: float = 0.1):
        """
        Initialize the DDPG Agent.

        Args:
            state_size: Shape of the state observation
            action_size: Dimension of the action space
            actor_learning_rate: Learning rate for the actor
            critic_learning_rate: Learning rate for the critic
            gamma: Discount factor for future rewards
            tau: Target network update factor
            batch_size: Batch size for training
            memory_size: Size of the replay memory
            noise_std: Standard deviation of exploration noise
        """
        # Ensure action_size is 1 for trading continuous control
        if action_size != 1:
            action_size = 1
            logger.warning(f"Action size set to 1 for DDPG trading agent")

        self.state_size = state_size
        self.action_size = action_size
        self.actor_learning_rate = actor_learning_rate
        self.critic_learning_rate = critic_learning_rate
        self.gamma = gamma
        self.tau = tau
        self.batch_size = batch_size
        self.noise_std = noise_std
        self.memory = deque(maxlen=memory_size)

        # Optimize for GPU
        optimize_for_gpu()

        # Build actor and critic models
        self.actor = self._build_actor()
        self.critic = self._build_critic()
        self.target_actor = self._build_actor()
        self.target_critic = self._build_critic()

        # Copy initial weights to target networks
        self.target_actor.set_weights(self.actor.get_weights())
        self.target_critic.set_weights(self.critic.get_weights())

        # Tracking variables
        self.actor_losses = []
        self.critic_losses = []

    def _build_actor(self):
        """
        Build the actor network that selects actions.

        Returns:
            model: Compiled Keras model
        """
        # Get state shape
        timesteps, features = self.state_size

        # Input layer
        input_layer = Input(shape=(timesteps, features))

        # Feature extraction layers
        conv1 = Conv1D(filters=64, kernel_size=3, padding='same', activation='relu')(input_layer)
        conv2 = Conv1D(filters=128, kernel_size=5, padding='same', activation='relu')(conv1)

        # Sequential processing
        lstm1 = LSTM(128, return_sequences=True)(conv2)
        lstm2 = LSTM(64)(lstm1)

        # Action output (-1 to 1)
        dense1 = Dense(64, activation='relu')(lstm2)
        output = Dense(self.action_size, activation='tanh')(dense1)

        # Compile model
        model = Model(inputs=input_layer, outputs=output)
        model.compile(optimizer=Adam(learning_rate=self.actor_learning_rate))

        return model

    def _build_critic(self):
        """
        Build the critic network that evaluates actions.

        Returns:
            model: Compiled Keras model
        """
        # Get state shape
        timesteps, features = self.state_size

        # State input
        state_input = Input(shape=(timesteps, features))

        # Action input
        action_input = Input(shape=(self.action_size,))

        # State processing
        conv1 = Conv1D(filters=64, kernel_size=3, padding='same', activation='relu')(state_input)
        conv2 = Conv1D(filters=128, kernel_size=5, padding='same', activation='relu')(conv1)
        lstm1 = LSTM(128, return_sequences=True)(conv2)
        lstm2 = LSTM(64)(lstm1)

        # Combine state and action
        action_dense = Dense(64, activation='relu')(action_input)
        merged = Concatenate()([lstm2, action_dense])

        # Q-value output
        dense1 = Dense(64, activation='relu')(merged)
        output = Dense(1, activation='linear')(dense1)

        # Compile model
        model = Model(inputs=[state_input, action_input], outputs=output)
        model.compile(
            loss='mse',
            optimizer=Adam(learning_rate=self.critic_learning_rate)
        )

        return model

    def remember(self, state, action, reward, next_state, done):
        """
        Store experience in replay memory.

        Args:
            state: Current state
            action: Action taken
            reward: Reward received
            next_state: Next state
            done: Whether the episode is done
        """
        self.memory.append((state, action, reward, next_state, done))

    def act(self, state, training=True):
        """
        Determine action based on current state.

        Args:
            state: Current state observation
            training: Whether the agent is in training mode

        Returns:
            action: Selected action
        """
        # Reshape state if needed
        if len(state.shape) == 2:
            state = np.expand_dims(state, axis=0)

        # Get action from actor
        action = self.actor.predict(state, verbose=0)[0]

        # Add exploration noise during training
        if training:
            noise = np.random.normal(0, self.noise_std, size=self.action_size)
            action = np.clip(action + noise, -1.0, 1.0)

        return action

    def _update_target_network(self, target_network, source_network):
        """
        Soft update target network weights.

        Args:
            target_network: Target network to update
            source_network: Source network to get weights from
        """
        target_weights = target_network.get_weights()
        source_weights = source_network.get_weights()

        for i in range(len(target_weights)):
            target_weights[i] = self.tau * source_weights[i] + (1 - self.tau) * target_weights[i]

        target_network.set_weights(target_weights)

    def replay(self, batch_size=None):
        """
        Train the models using experience replay.

        Args:
            batch_size: Size of the training batch

        Returns:
            loss: Dictionary with critic and actor losses
        """
        if batch_size is None:
            batch_size = self.batch_size

        if len(self.memory) < batch_size:
            return {'critic_loss': 0, 'actor_loss': 0}

        # Sample random batch from memory
        minibatch = random.sample(self.memory, batch_size)

        # Extract batch data
        states = np.zeros((batch_size, *self.state_size))
        actions = np.zeros((batch_size, self.action_size))
        rewards = np.zeros((batch_size, 1))
        next_states = np.zeros((batch_size, *self.state_size))
        dones = np.zeros((batch_size, 1))

        for i, (state, action, reward, next_state, done) in enumerate(minibatch):
            states[i] = state
            actions[i] = action
            rewards[i] = reward
            next_states[i] = next_state
            dones[i] = done

        # Get target actions and Q-values
        target_actions = self.target_actor.predict(next_states, verbose=0)
        target_q_values = self.target_critic.predict([next_states, target_actions], verbose=0)

        # Calculate critic targets
        critic_targets = rewards + self.gamma * target_q_values * (1 - dones)

        # Train critic
        critic_history = self.critic.fit(
            [states, actions],
            critic_targets,
            epochs=1,
            verbose=0,
            batch_size=batch_size
        )
        critic_loss = critic_history.history['loss'][0]
        self.critic_losses.append(critic_loss)

        # Train actor using critic gradients
        # This is done by defining a custom training function
        with tf.GradientTape() as tape:
            # Predict actions
            pred_actions = self.actor(states)
            # Get critic's evaluation
            actor_loss = -tf.reduce_mean(self.critic([states, pred_actions]))

        # Get actor gradients
        actor_gradients = tape.gradient(actor_loss, self.actor.trainable_variables)

        # Apply gradients
        self.actor.optimizer.apply_gradients(
            zip(actor_gradients, self.actor.trainable_variables)
        )

        self.actor_losses.append(actor_loss.numpy())

        # Update target networks
        self._update_target_network(self.target_actor, self.actor)
        self._update_target_network(self.target_critic, self.critic)

        return {
            'critic_loss': critic_loss,
            'actor_loss': actor_loss.numpy()
        }

    def load(self, actor_name, critic_name):
        """
        Load model weights from files.

        Args:
            actor_name: Filename to load actor weights from
            critic_name: Filename to load critic weights from
        """
        self.actor.load_weights(actor_name)
        self.critic.load_weights(critic_name)
        self.target_actor.load_weights(actor_name)
        self.target_critic.load_weights(critic_name)

    def save(self, actor_name, critic_name):
        """
        Save model weights to files.

        Args:
            actor_name: Filename to save actor weights to
            critic_name: Filename to save critic weights to
        """
        self.actor.save_weights(actor_name)
        self.critic.save_weights(critic_name)


class ReinforcementBrain(BaseBrain):
    """
    Trading strategy brain based on reinforcement learning that adapts
    to market conditions through experience.
    """

    def __init__(self,
                 name: str,
                 exchange: str,
                 symbol: str,
                 timeframe: str,
                 config: Dict[str, Any] = None):
        """
        Initialize the reinforcement learning brain.

        Args:
            name: Name of the brain
            exchange: Exchange to trade on
            symbol: Symbol to trade
            timeframe: Timeframe to use
            config: Configuration dictionary
        """
        super().__init__(name, exchange, symbol, timeframe, config)

        # Default configuration
        self.default_config = {
            'model_type': 'dqn',  # 'dqn' or 'ddpg'
            'action_type': 'discrete',  # 'discrete' or 'continuous'
            'reward_function': 'sharpe',  # 'simple_return', 'sharpe', 'risk_adjusted'
            'window_size': 50,
            'batch_size': 64,
            'learning_rate': 0.001,
            'gamma': 0.95,
            'epsilon': 1.0,
            'epsilon_min': 0.01,
            'epsilon_decay': 0.995,
            'memory_size': 10000,
            'use_position_info': True,
            'enable_training': True,
            'training_frequency': 5,  # Train every n steps
            'max_position': 1.0,
            'transaction_fee': 0.001,
            'model_save_dir': './models/reinforcement',
            'technical_features': ['rsi', 'macd', 'bollinger_bands', 'atr'],
            'volatility_features': ['historical_volatility', 'parkinson'],
            'enable_gpu': True,
            'use_price_normalization': True,
            'replay_start_size': 1000
        }

        # Update with provided config
        self.config = {**self.default_config, **(config or {})}

        # Initialize feature generators
        self.technical_features = TechnicalFeatures()
        self.volatility_features = VolatilityFeatures()

        # Initialize state
        self.agent = None
        self.env = None
        self.current_state = None
        self.feature_data = None
        self.normalized_data = None
        self.step_counter = 0
        self.total_reward = 0
        self.is_trained = False
        self.training_steps = 0
        self.last_action = None
        self.last_signal = None
        self.current_episode = 0
        self.episode_rewards = []
        self.model_updated = False

        # Configure GPU if available
        if self.config['enable_gpu']:
            try:
                optimize_for_gpu()
                logger.info(f"GPU optimization enabled for {self.name}")
            except Exception as e:
                logger.warning(f"Failed to enable GPU: {str(e)}")

        # Create model directory if it doesn't exist
        os.makedirs(self.config['model_save_dir'], exist_ok=True)

        # Set model paths
        self.model_prefix = f"{self.exchange}_{self.symbol}_{self.timeframe}"
        if self.config['model_type'] == 'dqn':
            self.model_path = os.path.join(
                self.config['model_save_dir'],
                f"{self.model_prefix}_dqn.h5"
            )
        else:
            self.actor_path = os.path.join(
                self.config['model_save_dir'],
                f"{self.model_prefix}_ddpg_actor.h5"
            )
            self.critic_path = os.path.join(
                self.config['model_save_dir'],
                f"{self.model_prefix}_ddpg_critic.h5"
            )

        logger.info(f"Initialized {self.__class__.__name__} for {exchange}:{symbol}:{timeframe}")

    def preprocess_data(self, data: pd.DataFrame) -> pd.DataFrame:
        """
        Preprocess raw OHLCV data to create features.

        Args:
            data: Raw OHLCV data

        Returns:
            processed_data: Data with additional features
        """
        # Clone the data to avoid modifying the original
        df = data.copy()

        # Add technical features
        for feature in self.config['technical_features']:
            try:
                feature_df = getattr(self.technical_features, feature)(df)
                # Merge only new columns to avoid duplicates
                for col in feature_df.columns:
                    if col not in df.columns:
                        df[col] = feature_df[col]
            except Exception as e:
                logger.error(f"Error calculating {feature}: {str(e)}")
                logger.error(traceback.format_exc())

        # Add volatility features
        for feature in self.config['volatility_features']:
            try:
                feature_df = getattr(self.volatility_features, feature)(df)
                # Merge only new columns to avoid duplicates
                for col in feature_df.columns:
                    if col not in df.columns:
                        df[col] = feature_df[col]
            except Exception as e:
                logger.error(f"Error calculating {feature}: {str(e)}")
                logger.error(traceback.format_exc())

        # Drop rows with NaN values
        df = df.dropna()

        # Normalize price-related features if enabled
        if self.config['use_price_normalization']:
            # Find columns that might be price-related
            price_cols = [col for col in df.columns if any(
                substring in col.lower() for substring in
                ['price', 'open', 'high', 'low', 'close', 'volume']
            )]

            # Normalize by dividing by the first value
            for col in price_cols:
                if col in df.columns and df[col].dtype in [np.float64, np.float32, np.int64, np.int32]:
                    first_valid = df[col].iloc[0]
                    if first_valid != 0:
                        df[col] = df[col] / first_valid

        # Store the preprocessed data
        self.feature_data = df

        return df

    def initialize_environment(self, data: pd.DataFrame):
        """
        Initialize the trading environment with preprocessed data.

        Args:
            data: Preprocessed data with features
        """
        # Create the environment
        self.env = TradingEnvironment(
            data=data,
            initial_balance=1000.0,
            max_position=self.config['max_position'],
            transaction_fee=self.config['transaction_fee'],
            reward_function=self.config['reward_function'],
            window_size=self.config['window_size'],
            use_position_info=self.config['use_position_info'],
            action_type=self.config['action_type']
        )

        # Reset the environment to get initial state
        initial_state, _ = self.env.reset()
        self.current_state = initial_state

        # Determine state and action dimensions
        state_shape = initial_state.shape

        # Initialize the agent based on model type
        if self.config['model_type'] == 'dqn':
            flat_state = state_shape[0] * state_shape[1]
            self.agent = DQNAgent(
                state_dim=flat_state,
                action_dim=self.env.action_space.n,
                learning_rate=self.config['learning_rate'],
                gamma=self.config['gamma'],
                epsilon_start=self.config['epsilon'],
                epsilon_end=self.config['epsilon_min'],
                epsilon_decay=1000,
                batch_size=self.config['batch_size'],
                memory_size=self.config['memory_size']
            )
        else:
            # For continuous actions
            self.agent = DDPGAgent(
                state_size=state_shape,
                action_size=1,  # Single continuous action for trading
                actor_learning_rate=self.config['learning_rate'] * 0.1,
                critic_learning_rate=self.config['learning_rate'],
                gamma=self.config['gamma'],
                tau=0.001,
                batch_size=self.config['batch_size'],
                memory_size=self.config['memory_size'],
                noise_std=0.1
            )

        # Load existing model if available
        self._load_model()

    def _load_model(self):
        """
        Attempt to load saved model weights if they exist.
        """
        try:
            if self.config['model_type'] == 'dqn':
                if os.path.exists(self.model_path):
                    self.agent.load(self.model_path)
                    self.is_trained = True
                    logger.info(f"Loaded DQN model from {self.model_path}")
                    # Reduce epsilon for less exploration if model is already trained
                    self.agent.epsilon = max(self.agent.epsilon_min, self.agent.epsilon * 0.1)
            else:
                if os.path.exists(self.actor_path) and os.path.exists(self.critic_path):
                    self.agent.load(self.actor_path, self.critic_path)
                    self.is_trained = True
                    logger.info(f"Loaded DDPG models from {self.actor_path} and {self.critic_path}")
        except Exception as e:
            logger.error(f"Failed to load model: {str(e)}")
            logger.error(traceback.format_exc())

    def _save_model(self):
        """
        Save the current model weights.
        """
        try:
            if self.config['model_type'] == 'dqn':
                self.agent.save(self.model_path)
                logger.info(f"Saved DQN model to {self.model_path}")
            else:
                self.agent.save(self.actor_path, self.critic_path)
                logger.info(f"Saved DDPG models to {self.actor_path} and {self.critic_path}")
            self.model_updated = True
        except Exception as e:
            logger.error(f"Failed to save model: {str(e)}")
            logger.error(traceback.format_exc())

    def train(self, data: pd.DataFrame, episodes: int = 10) -> Dict[str, Any]:
        """
        Train the reinforcement learning agent on historical data.

        Args:
            data: Historical OHLCV data
            episodes: Number of training episodes

        Returns:
            metrics: Training performance metrics
        """
        # Preprocess data
        processed_data = self.preprocess_data(data)

        # Initialize environment if not already done
        if self.env is None or self.agent is None:
            self.initialize_environment(processed_data)

        # Training metrics
        metrics = {
            'episode_rewards': [],
            'final_portfolio_values': [],
            'losses': [],
            'win_rate': 0,
            'sharpe_ratio': 0,
            'max_drawdown': 0
        }

        # Training loop
        for episode in range(episodes):
            self.current_episode = episode
            # Reset environment
            state, _ = self.env.reset()
            self.current_state = state

            done = False
            episode_reward = 0
            trades = []

            # Run one episode
            while not done:
                # Select action
                action = self.agent.select_action(state, test_mode=False)

                # Take action
                next_state, reward, terminated, truncated, info = self.env.step(action)
                done = terminated or truncated

                # Store in replay memory
                if self.config['model_type'] == 'dqn':
                    self.agent.store_transition(state, action, reward, next_state, done)
                else:
                    # Reshape action for memory if using DDPG
                    if not isinstance(action, np.ndarray):
                        action = np.array([action])
                    self.agent.remember(state, action, reward, next_state, done)

                # Update state
                state = next_state
                self.current_state = state
                episode_reward += reward

                # Train if we have enough samples
                if len(self.agent.memory) > self.config['replay_start_size']:
                    loss = self.agent.update_model()
                    if isinstance(loss, dict):
                        metrics['losses'].append(loss.get('critic_loss', 0))
                    else:
                        metrics['losses'].append(loss)
                    self.training_steps += 1

                # Record trade if action resulted in a trade
                if info.get('trades', 0) > len(trades):
                    trades.append(info)

            # Episode completed
            metrics['episode_rewards'].append(episode_reward)
            metrics['final_portfolio_values'].append(info['portfolio_value'])

            # Log episode results
            logger.info(f"Episode {episode+1}/{episodes}: Reward={episode_reward:.2f}, "
                       f"Final Value=${info['portfolio_value']:.2f}, "
                       f"Trades={len(trades)}")

            # Save model periodically
            if (episode + 1) % 5 == 0 or episode == episodes - 1:
                self._save_model()

        # Calculate performance metrics
        if len(metrics['final_portfolio_values']) > 0:
            # Filter trades that have profit data
            if hasattr(self.env, 'trades') and len(self.env.trades) > 0:
                profitable_trades = sum(1 for t in self.env.trades if
                                      (t['type'] == 'sell' and t['price'] > self.env.entry_price))
                total_trades = len(self.env.trades)
                metrics['win_rate'] = profitable_trades / total_trades if total_trades > 0 else 0

            # Calculate Sharpe ratio if we have enough portfolio values
            if len(self.env.portfolio_values) > 2:
                returns = np.diff(self.env.portfolio_values) / self.env.portfolio_values[:-1]
                metrics['sharpe_ratio'] = calculate_sharpe_ratio(returns)
                metrics['max_drawdown'] = calculate_max_drawdown(self.env.portfolio_values)

        # Update state
        self.is_trained = True
        self.episode_rewards = metrics['episode_rewards']

        return metrics

    def analyze(self, data: pd.DataFrame) -> pd.DataFrame:
        """
        Analyze market data using the reinforcement learning model.

        Args:
            data: OHLCV data to analyze

        Returns:
            analysis: DataFrame with analysis results including signals
        """
        # Preprocess data
        processed_data = self.preprocess_data(data)

        # Initialize environment if not already done
        if self.env is None or self.agent is None:
            self.initialize_environment(processed_data)

        # Create environment for analysis (no training)
        analysis_env = TradingEnvironment(
            data=processed_data,
            initial_balance=1000.0,
            max_position=self.config['max_position'],
            transaction_fee=self.config['transaction_fee'],
            reward_function=self.config['reward_function'],
            window_size=self.config['window_size'],
            use_position_info=self.config['use_position_info'],
            action_type=self.config['action_type']
        )

        # Reset environment
        state, _ = analysis_env.reset()

        # Analysis results
        actions = []
        rewards = []
        portfolio_values = []
        positions = []

        # Run through all data points
        done = False
        while not done:
            # Select action (without exploration)
            action = self.agent.select_action(state, test_mode=True)

            # Take action
            next_state, reward, terminated, truncated, info = analysis_env.step(action)
            done = terminated or truncated

            # Record results
            if self.config['action_type'] == 'discrete':
                # Convert discrete action to signal
                if action == 0:  # Sell
                    signal = -1
                elif action == 2:  # Buy
                    signal = 1
                else:  # Hold
                    signal = 0
            else:
                # Convert continuous action to signal
                signal = float(action[0])  # -1.0 to 1.0

            actions.append(signal)
            rewards.append(reward)
            portfolio_values.append(info['portfolio_value'])
            positions.append(info['position'])

            # Update state
            state = next_state

        # Create analysis DataFrame
        analysis = data.copy()

        # Add analysis results
        analysis_start_idx = self.config['window_size']
        if len(analysis) >= analysis_start_idx + len(actions):
            analysis.loc[analysis.index[analysis_start_idx:analysis_start_idx + len(actions)], 'signal'] = actions
            analysis.loc[analysis.index[analysis_start_idx:analysis_start_idx + len(actions)], 'reward'] = rewards
            analysis.loc[analysis.index[analysis_start_idx:analysis_start_idx + len(actions)], 'portfolio_value'] = portfolio_values
            analysis.loc[analysis.index[analysis_start_idx:analysis_start_idx + len(actions)], 'position'] = positions

        # Fill NaN values
        analysis['signal'] = analysis['signal'].fillna(0)
        analysis['reward'] = analysis['reward'].fillna(0)
        analysis['portfolio_value'] = analysis['portfolio_value'].fillna(1000.0)
        analysis['position'] = analysis['position'].fillna(0)

        return analysis

    def update(self, data: pd.DataFrame) -> Dict[str, Any]:
        """
        Update the brain with new data and optionally train.

        Args:
            data: New OHLCV data

        Returns:
            update_info: Information about the update
        """
        # Preprocess new data
        processed_data = self.preprocess_data(data)

        # Initialize environment if not already done
        if self.env is None or self.agent is None:
            self.initialize_environment(processed_data)

        # Update state
        try:
            # Get current candle features
            current_features = processed_data.iloc[-1]

            # If training is enabled, perform online training
            if self.config['enable_training']:
                # If we have a current state and last action, we can update
                if self.current_state is not None and self.last_action is not None:
                    # Calculate reward (simplified for online updates)
                    if self.last_signal > 0:  # Long position
                        reward = (current_features['close'] - self.last_price) / self.last_price
                    elif self.last_signal < 0:  # Short position
                        reward = (self.last_price - current_features['close']) / self.last_price
                    else:  # No position
                        reward = 0

                    # Apply transaction fee penalty for trades
                    if self.last_signal != self.last_last_signal:
                        reward -= self.config['transaction_fee']

                    # Create next state (simplified)
                    next_state = self.current_state.copy()
                    next_state = np.roll(next_state, -1, axis=0)
                    next_state[-1] = current_features[self.feature_data.columns].values

                    # Store in replay memory
                    self.agent.store_transition(self.current_state, self.last_action, reward, next_state, False)

                    # Periodically train if we have enough samples
                    self.step_counter += 1
                    if (self.step_counter % self.config['training_frequency'] == 0 and
                        len(self.agent.memory) > self.config['replay_start_size']):
                        loss = self.agent.update_model()
                        self.training_steps += 1

                        # Save model periodically
                        if self.training_steps % 100 == 0:
                            self._save_model()

                    # Update current state
                    self.current_state = next_state
                    self.total_reward += reward

            # Generate prediction for new data
            if self.current_state is not None:
                action = self.agent.select_action(self.current_state, test_mode=True)

                # Convert action to signal
                if self.config['action_type'] == 'discrete':
                    if action == 0:  # Sell
                        signal = -1
                    elif action == 2:  # Buy
                        signal = 1
                    else:  # Hold
                        signal = 0
                else:
                    signal = float(action[0])  # -1.0 to 1.0

                # Store for next update
                self.last_last_signal = self.last_signal
                self.last_signal = signal
                self.last_action = action
                self.last_price = current_features['close']
            else:
                signal = 0

        except Exception as e:
            logger.error(f"Error updating reinforcement brain: {str(e)}")
            logger.error(traceback.format_exc())
            signal = 0

        # Return information about the update
        update_info = {
            'signal': signal,
            'confidence': 0.5,  # Reinforcement learning doesn't provide direct confidence
            'trained': self.is_trained,
            'training_steps': self.training_steps,
            'total_reward': self.total_reward,
            'model_updated': self.model_updated
        }

        # Reset model updated flag
        self.model_updated = False

        return update_info

    def get_signal(self, data: pd.DataFrame) -> Dict[str, Any]:
        """
        Generate a trading signal for the current market data.

        Args:
            data: Current OHLCV data

        Returns:
            signal_info: Trading signal information
        """
        # Update brain with new data
        update_info = self.update(data)

        # Enhanced signal information
        signal_info = {
            'signal': update_info['signal'],
            'confidence': update_info['confidence'],
            'timestamp': datetime.now().isoformat(),
            'source': self.name,
            'exchange': self.exchange,
            'symbol': self.symbol,
            'timeframe': self.timeframe,
            'trained': self.is_trained,
            'strategy': 'reinforcement_learning',
            'action_type': self.config['model_type'],
            'metadata': {
                'training_steps': self.training_steps,
                'total_reward': self.total_reward,
                'model_updated': self.model_updated,
                'current_episode': self.current_episode
            }
        }

        # Add risk analysis
        try:
            # Calculate potential risk/reward
            last_close = data['close'].iloc[-1]

            # If we have volatility features, use them for risk estimation
            if 'atr' in data.columns:
                atr = data['atr'].iloc[-1]
                risk_info = {
                    'stop_loss': last_close - (atr * 2) if signal_info['signal'] > 0 else last_close + (atr * 2),
                    'take_profit': last_close + (atr * 3) if signal_info['signal'] > 0 else last_close - (atr * 3),
                    'risk_reward_ratio': 1.5  # 3/2
                }
            else:
                # Use a simple percentage-based approach if ATR not available
                risk_info = {
                    'stop_loss': last_close * 0.98 if signal_info['signal'] > 0 else last_close * 1.02,
                    'take_profit': last_close * 1.03 if signal_info['signal'] > 0 else last_close * 0.97,
                    'risk_reward_ratio': 1.5  # 3%/2%
                }

            signal_info['risk_analysis'] = risk_info

        except Exception as e:
            logger.error(f"Error calculating risk analysis: {str(e)}")

        return signal_info

    def save(self) -> bool:
        """
        Save the brain's state and model.

        Returns:
            success: Whether the save was successful
        """
        try:
            # Save model weights
            self._save_model()

            # Save brain state
            state_path = os.path.join(
                self.config['model_save_dir'],
                f"{self.model_prefix}_state.json"
            )

            state = {
                'is_trained': self.is_trained,
                'training_steps': self.training_steps,
                'total_reward': self.total_reward,
                'last_signal': self.last_signal if hasattr(self, 'last_signal') else None,
                'last_price': self.last_price if hasattr(self, 'last_price') else None,
                'current_episode': self.current_episode,
                'episode_rewards': self.episode_rewards,
                'config': self.config
            }

            with open(state_path, 'w') as f:
                json.dump(state, f)

            logger.info(f"Saved brain state to {state_path}")
            return True

        except Exception as e:
            logger.error(f"Failed to save brain state: {str(e)}")
            logger.error(traceback.format_exc())
            return False

    def load(self) -> bool:
        """
        Load the brain's state and model.

        Returns:
            success: Whether the load was successful
        """
        try:
            # Load brain state
            state_path = os.path.join(
                self.config['model_save_dir'],
                f"{self.model_prefix}_state.json"
            )

            if os.path.exists(state_path):
                with open(state_path, 'r') as f:
                    state = json.load(f)

                self.is_trained = state.get('is_trained', False)
                self.training_steps = state.get('training_steps', 0)
                self.total_reward = state.get('total_reward', 0)
                self.last_signal = state.get('last_signal')
                self.last_price = state.get('last_price')
                self.current_episode = state.get('current_episode', 0)
                self.episode_rewards = state.get('episode_rewards', [])

                # Update config with saved values if any
                if 'config' in state:
                    for key, value in state['config'].items():
                        if key in self.config:
                            self.config[key] = value

                logger.info(f"Loaded brain state from {state_path}")

            # Load model weights
            self._load_model()

            return True

        except Exception as e:
            logger.error(f"Failed to load brain state: {str(e)}")
            logger.error(traceback.format_exc())
            return False


if __name__ == "__main__":
    # Test code
    import pandas as pd
    import numpy as np
    from datetime import datetime, timedelta

    # Create sample OHLCV data
    n = 1000
    np.random.seed(42)
    dates = [datetime.now() - timedelta(minutes=i) for i in range(n, 0, -1)]

    # Create a trending market with some noise
    close = np.cumsum(np.random.normal(0, 1, n)) + 1000
    # Add a trend
    close = close + np.linspace(0, 50, n)
    # Add seasonality
    close = close + 20 * np.sin(np.linspace(0, 8 * np.pi, n))

    high = close + np.random.normal(0, 5, n)
    low = close - np.random.normal(0, 5, n)
    open_price = close - np.random.normal(0, 2, n)
    volume = np.random.normal(1000, 100, n) + 200 * np.sin(np.linspace(0, 6 * np.pi, n)) + 1000

    df = pd.DataFrame({
        'timestamp': dates,
        'open': open_price,
        'high': high,
        'low': low,
        'close': close,
        'volume': volume
    })

    # Initialize and test the reinforcement brain
    config = {
        'model_type': 'dqn',
        'window_size': 30,
        'enable_training': True,
        'batch_size': 32,
        'model_save_dir': './test_models'
    }

    brain = ReinforcementBrain(
        name="TestReinforcementBrain",
        exchange="binance",
        symbol="BTCUSDT",
        timeframe="1h",
        config=config
    )

    # Train on historical data
    train_data = df.iloc[:-100]
    metrics = brain.train(train_data, episodes=5)
    print(f"Training metrics: {metrics}")

    # Analyze recent data
    test_data = df.iloc[-150:]
    analysis = brain.analyze(test_data)
    print(f"Analysis results: {analysis.tail()}")

    # Get current signal
    signal_info = brain.get_signal(df.iloc[-50:])
    print(f"Current signal: {signal_info}")

    # Save the brain
    brain.save()<|MERGE_RESOLUTION|>--- conflicted
+++ resolved
@@ -80,45 +80,7 @@
     ) -> None:
         self.data = data.reset_index(drop=True)
         self.window_size = window_size
-<<<<<<< HEAD
-=======
-        self.current_step = window_size
-        self.balance = initial_balance
-        self.position = 0.0
-
-    def _get_observation(self) -> np.ndarray:
-        start = self.current_step - self.window_size
-        return self.data.iloc[start:self.current_step].values.astype(np.float32)
-
-    def reset(self):
-        self.current_step = self.window_size
-        return self._get_observation(), {}
-
-    def step(self, action):
-        self.current_step += 1
-        obs = self._get_observation()
-        terminated = self.current_step >= len(self.data)
-        truncated = False
-        reward = 0.0
-        return obs, reward, terminated, truncated, {}
-        """
-        Initialize the trading environment with historical data and parameters.
-        
-        Args:
-            data: DataFrame with OHLCV and feature data
-            initial_balance: Starting account balance
-            max_position: Maximum allowed position size as a fraction of balance
-            transaction_fee: Fee per transaction as a fraction
-            reward_function: Type of reward function to use
-            window_size: Number of past candles to use for state
-            use_position_info: Whether to include position info in state
-            action_type: 'discrete' or 'continuous'
-        """
-        super(TradingEnvironment, self).__init__()
-        
-        self.data = data
-
->>>>>>> 230cdd78
+
         self.initial_balance = initial_balance
         self.balance = initial_balance
         self.position = 0.0
@@ -186,7 +148,6 @@
         
         self.data = data
 
-<<<<<<< HEAD
         Returns:
             tuple: (observation, info)
         """
@@ -286,24 +247,7 @@
             # Default to simple difference
             return current_portfolio_value - prev_portfolio_value
     
-=======
-        self.initial_balance = initial_balance
-        self.balance = initial_balance
-        self.position = 0.0
-
-    def _get_observation(self) -> np.ndarray:
-        start = self.current_step - self.window_size
-        return self.data.iloc[start:self.current_step].values.astype(np.float32)
-
-    def reset(self):
-        """Reset the environment to the initial state."""
-        self.balance = self.initial_balance
-        self.position = 0.0
-
-        self.current_step = self.window_size
-        return self._get_observation(), {}
-
->>>>>>> 230cdd78
+
     def step(self, action):
         """
         Execute one step in the environment.
@@ -366,7 +310,6 @@
         
         terminated = done
         truncated = False
-<<<<<<< HEAD
         return self._get_observation(), reward, terminated, truncated, info
     
     def _process_discrete_action(self, action, current_price):
@@ -508,10 +451,7 @@
         """
         pass
 
-=======
-        reward = 0.0
-        return obs, reward, terminated, truncated, {}
->>>>>>> 230cdd78
+
 
 class LegacyDQNAgent:
     """
