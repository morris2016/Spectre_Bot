--- conflicted
+++ resolved
@@ -65,11 +65,8 @@
 
 
 class TradingEnvironment:
-<<<<<<< HEAD
     """Simplified trading environment used for testing."""
-=======
-    """Minimal trading environment used in unit tests."""
->>>>>>> 06eaa349
+
 
     def __init__(
         self,
@@ -85,19 +82,9 @@
         self.data = data.reset_index(drop=True)
         self.window_size = window_size
         self.current_step = window_size
-<<<<<<< HEAD
         self.balance = initial_balance
         self.position = 0.0
-=======
-        self.initial_balance = initial_balance
-        self.balance = initial_balance
-        self.position = 0.0
-        self.max_position = max_position
-        self.transaction_fee = transaction_fee
-        self.reward_function = reward_function
-        self.use_position_info = use_position_info
-        self.action_type = action_type
->>>>>>> 06eaa349
+
 
     def _get_observation(self) -> np.ndarray:
         start = self.current_step - self.window_size
@@ -105,11 +92,6 @@
 
     def reset(self):
         self.current_step = self.window_size
-<<<<<<< HEAD
-=======
-        self.balance = self.initial_balance
-        self.position = 0.0
->>>>>>> 06eaa349
         return self._get_observation(), {}
 
     def step(self, action):
