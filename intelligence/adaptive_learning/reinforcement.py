#!/usr/bin/env python3
"""
QuantumSpectre Elite Trading System
Reinforcement Learning Module

This module provides reinforcement learning capabilities for strategy optimization
and adaptive trading behavior. It leverages both traditional RL algorithms and
deep reinforcement learning techniques to continuously improve trading strategies
based on market feedback.
"""

import os
import time
import logging
import numpy as np
import pandas as pd
from typing import Dict, List, Tuple, Any, Optional, Union, Callable
from dataclasses import dataclass
import threading
import queue
try:
    import torch  # type: ignore
    import torch.nn as nn  # type: ignore
    import torch.optim as optim  # type: ignore
    import torch.nn.functional as F  # type: ignore
    from torch.distributions import Categorical, Normal  # type: ignore
    TORCH_AVAILABLE = True
except Exception:  # pragma: no cover - optional dependency

    torch = None  # type: ignore
    nn = None  # type: ignore
    optim = None  # type: ignore
    F = None  # type: ignore
    Categorical = Normal = None  # type: ignore
    TORCH_AVAILABLE = False
    logger = logging.getLogger(__name__)
    logger.warning("PyTorch not available; reinforcement features are disabled")

from collections import deque, namedtuple
import random
try:
    import gymnasium as gym  # type: ignore
    from gymnasium import spaces  # type: ignore
    GYM_AVAILABLE = True
except Exception:  # pragma: no cover - optional dependency
    gym = None  # type: ignore
    spaces = None  # type: ignore
    GYM_AVAILABLE = False
    logging.getLogger(__name__).warning(
        "gymnasium not available; using minimal environment implementation"
    )
import datetime
from concurrent.futures import ThreadPoolExecutor

# Internal imports
from common.utils import Timer, create_uuid, safe_divide
from common.logger import get_logger
from common.exceptions import (
    ModelTrainingError, InsufficientDataError, InvalidActionError,
    EnvironmentError, OptimizationError
)
from feature_service.features.technical import TechnicalFeatures
from feature_service.features.market_structure import MarketStructureFeatures
from data_storage.market_data import MarketDataRepository
from ml_models.rl import DQNAgent

# Constants
MAX_MEMORY_SIZE = 100000
BATCH_SIZE = 64
GAMMA = 0.99
TAU = 0.005
LEARNING_RATE = 0.0003
EPSILON_START = 1.0
EPSILON_END = 0.05
EPSILON_DECAY = 10000
ALPHA = 0.6  # Prioritized replay alpha
BETA_START = 0.4  # Prioritized replay beta
BETA_END = 1.0
BETA_DECAY = 10000
UPDATE_TARGET_EVERY = 100
REWARD_SCALING = 0.01
CLIP_GRAD = 1.0

# Experience replay memory tuple
Experience = namedtuple('Experience', 
                        ['state', 'action', 'reward', 'next_state', 'done'])

# Logger setup
logger = get_logger(__name__)


if not GYM_AVAILABLE:
    class MarketEnvironment:
        """Minimal market environment used when gymnasium is unavailable."""

        def __init__(
            self,
            market_data: pd.DataFrame,
            features: pd.DataFrame,
            initial_balance: float = 1000.0,
            commission_rate: float = 0.001,
            slippage_model: str = "realistic",
            risk_factor: float = 0.01,
            max_position_size: float = 1.0,
            trading_frequency: str = "1m",
            reward_type: str = "sharpe",
            state_lookback: int = 60,
            include_market_features: bool = True,
            include_trade_history: bool = True,
            include_balance_history: bool = True,
            randomize_start: bool = True,
            market_impact_model: Optional[Callable] = None,
        ) -> None:
            self.market_data = market_data.reset_index(drop=True)
            self.features = features.reset_index(drop=True)
            self.state_lookback = state_lookback
            self.current_idx = state_lookback
<<<<<<< HEAD
            self.balance = initial_balance
            self.position = 0  # -1 sell, 0 hold, 1 buy
=======
>>>>>>> 6f78a8e7

        def _get_state(self) -> np.ndarray:
            start = self.current_idx - self.state_lookback
            df = pd.concat(
                [
                    self.market_data.iloc[start:self.current_idx],
                    self.features.iloc[start:self.current_idx],
                ],
                axis=1,
            )
            return df.values.flatten()

        def reset(self):
            self.current_idx = self.state_lookback
            return self._get_state(), {}

        def step(self, action, position_size_pct=None):
<<<<<<< HEAD
            prev_price = self.market_data['close'].iloc[self.current_idx - 1]
            self.current_idx += 1
            price = self.market_data['close'].iloc[self.current_idx - 1]
            terminated = self.current_idx >= len(self.market_data)
            truncated = False

            reward = 0.0
            if action == 1:  # buy/long
                reward = price - prev_price
                self.position = 1
            elif action == 2:  # sell/short
                reward = prev_price - price
                self.position = -1
            else:
                self.position = 0

            self.balance += reward
=======
            self.current_idx += 1
            terminated = self.current_idx >= len(self.market_data)
            truncated = False
            reward = 0.0
>>>>>>> 6f78a8e7
            return self._get_state(), reward, terminated, truncated, {}
else:
    class MarketEnvironment:
        """
        Trading environment for reinforcement learning that simulates market conditions
        and provides rewards based on trading actions and performance.

        This environment implements a gym-like interface but is customized for trading
        with advanced market dynamics, transaction costs, and realistic constraints.
        """
    
    def __init__(
        self, 
        market_data: pd.DataFrame,
        features: pd.DataFrame,
        initial_balance: float = 1000.0,
        commission_rate: float = 0.001,
        slippage_model: str = 'realistic',
        risk_factor: float = 0.01,
        max_position_size: float = 1.0,
        trading_frequency: str = '1m',
        reward_type: str = 'sharpe',
        state_lookback: int = 60,
        include_market_features: bool = True,
        include_trade_history: bool = True,
        include_balance_history: bool = True,
        randomize_start: bool = True,
        market_impact_model: Optional[Callable] = None
    ):
        """
        Initialize the trading environment.
        
        Args:
            market_data: DataFrame containing OHLCV data
            features: DataFrame containing pre-calculated features
            initial_balance: Initial account balance
            commission_rate: Commission rate per trade
            slippage_model: Type of slippage model to use
            risk_factor: Maximum risk per trade as fraction of balance
            max_position_size: Maximum position size as multiple of balance
            trading_frequency: Frequency of trading decisions
            reward_type: Type of reward function to use
            state_lookback: Number of past periods to include in state
            include_market_features: Whether to include market features in state
            include_trade_history: Whether to include trade history in state
            include_balance_history: Whether to include balance history in state
            randomize_start: Whether to randomize the starting point
            market_impact_model: Optional function for market impact simulation
        """
        self.market_data = market_data
        self.features = features
        self.initial_balance = initial_balance
        self.commission_rate = commission_rate
        self.slippage_model = slippage_model
        self.risk_factor = risk_factor
        self.max_position_size = max_position_size
        self.trading_frequency = trading_frequency
        self.reward_type = reward_type
        self.state_lookback = state_lookback
        self.include_market_features = include_market_features
        self.include_trade_history = include_trade_history
        self.include_balance_history = include_balance_history
        self.randomize_start = randomize_start
        self.market_impact_model = market_impact_model
        
        # Validate input data
        self._validate_data()
        
        # Set up observation and action spaces
        self._setup_spaces()
        
        # Initialize environment state
        self.reset()
        
    def _validate_data(self):
        """Validate input data for consistency and completeness."""
        if self.market_data.empty or self.features.empty:
            raise InsufficientDataError("Market data or features DataFrame is empty")
        
        if len(self.market_data) != len(self.features):
            raise ValueError(
                f"Market data length ({len(self.market_data)}) and features length "
                f"({len(self.features)}) must match"
            )
        
        required_cols = ['open', 'high', 'low', 'close', 'volume']
        missing_cols = [col for col in required_cols if col not in self.market_data.columns]
        if missing_cols:
            raise ValueError(f"Market data missing required columns: {missing_cols}")
        
        # Ensure indexes match and are datetime
        if not isinstance(self.market_data.index, pd.DatetimeIndex):
            raise ValueError("Market data index must be a DatetimeIndex")
        
        if not isinstance(self.features.index, pd.DatetimeIndex):
            raise ValueError("Features index must be a DatetimeIndex")
            
        # Ensure all index values in features exist in market_data
        if not self.features.index.isin(self.market_data.index).all():
            raise ValueError("Feature index contains values not in market data index")
            
    def _setup_spaces(self):
        """Define observation and action spaces."""
        # Determine state dimension based on features and configuration
        feature_dim = len(self.features.columns) if self.include_market_features else 0
        market_dim = 5  # OHLCV
        position_dim = 3  # position, entry_price, unrealized_pnl
        balance_history_dim = self.state_lookback if self.include_balance_history else 0
        trade_history_dim = self.state_lookback * 3 if self.include_trade_history else 0
        
        self.state_dim = (
            (feature_dim + market_dim) * self.state_lookback +
            position_dim + balance_history_dim + trade_history_dim
        )
        
        # Observation space: continuous state variables
        self.observation_space = spaces.Box(
            low=-np.inf, high=np.inf, shape=(self.state_dim,), dtype=np.float32
        )
        
        # Action space: discrete actions for trading decisions
        # 0: Do nothing, 1: Buy, 2: Sell, 3: Close position
        self.action_space = spaces.Discrete(4)
        
        # Extended action space for position sizing
        self.position_size_space = spaces.Box(
            low=0, high=1, shape=(1,), dtype=np.float32
        )
        
    def reset(self):
        """
        Reset the environment to its initial state.

        Returns:
            tuple: (initial_state, info)
        """
        # Set initial position to the beginning or a random point if specified
        if self.randomize_start:
            lookback_buffer = self.state_lookback + 100  # Extra buffer for warm-up
            max_start = len(self.market_data) - lookback_buffer
            self.current_idx = random.randint(lookback_buffer, max_start)
        else:
            self.current_idx = self.state_lookback
            
        # Initialize account and position data
        self.balance = self.initial_balance
        self.position = 0  # 0: no position, 1: long, -1: short
        self.position_size = 0.0
        self.entry_price = 0.0
        self.position_start_time = None
        
        # History tracking
        self.balance_history = [self.balance] * self.state_lookback
        self.trade_history = []
        for _ in range(self.state_lookback):
            self.trade_history.append((0, 0, 0))  # (action, price, size)
            
        self.total_trades = 0
        self.profitable_trades = 0
        self.total_return = 0.0
        self.peak_balance = self.balance
        self.max_drawdown = 0.0
        self.cumulative_reward = 0.0
        
        # Get initial state
        return self._get_state(), {}
    
    def step(self, action, position_size_pct=None):
        """
        Take an action in the environment.
        
        Args:
            action: The action to take (0: hold, 1: buy, 2: sell, 3: close)
            position_size_pct: Position size as percentage of maximum (0.0-1.0)
            
        Returns:
            tuple: (next_state, reward, terminated, truncated, info)
        """
        # Validate action
        if action not in [0, 1, 2, 3]:
            raise InvalidActionError(f"Invalid action: {action}")
            
        # Default position size if not specified
        if position_size_pct is None:
            position_size_pct = 1.0
        else:
            position_size_pct = np.clip(position_size_pct, 0.0, 1.0)
            
        # Get current market data
        current_data = self.market_data.iloc[self.current_idx]
        current_price = current_data['close']
        
        # Track pre-action state
        prev_balance = self.balance
        prev_position = self.position
        
        # Process the action
        price, slippage = self._get_execution_price(action, current_data)
        info = self._execute_action(action, price, position_size_pct)
        
        # Move to next timestep
        self.current_idx += 1
        done = self.current_idx >= len(self.market_data) - 1
        
        # Update position P&L if we have an open position
        if self.position != 0:
            self._update_position_value(current_price)
            
        # Calculate reward
        reward = self._calculate_reward(prev_balance, prev_position, info)
        self.cumulative_reward += reward
        
        # Get new state
        next_state = self._get_state()
        
        # Update metrics
        self._update_metrics(prev_balance)
        
        # Prepare info dictionary
        info.update({
            'slippage': slippage,
            'balance': self.balance,
            'position': self.position,
            'position_size': self.position_size,
            'entry_price': self.entry_price,
            'current_price': current_price,
            'total_trades': self.total_trades,
            'profitable_trades': self.profitable_trades,
            'win_rate': safe_divide(self.profitable_trades, self.total_trades),
            'total_return': self.total_return,
            'max_drawdown': self.max_drawdown,
            'sharpe_ratio': self._calculate_sharpe_ratio(),
            'cumulative_reward': self.cumulative_reward
        })
        
        terminated = done
        truncated = False
        return next_state, reward, terminated, truncated, info
    
    def _get_state(self):
        """
        Construct the current state observation.
        
        Returns:
            numpy.ndarray: Current state vector
        """
        # Get market data history
        end_idx = self.current_idx
        start_idx = end_idx - self.state_lookback
        market_history = self.market_data.iloc[start_idx:end_idx]
        
        # Normalize market data relative to most recent close price
        reference_price = market_history['close'].iloc[-1]
        norm_ohlc = market_history[['open', 'high', 'low', 'close']] / reference_price - 1.0
        
        # Log-normalize volume
        norm_volume = np.log(market_history['volume'] / market_history['volume'].mean())
        
        # Combine normalized OHLCV
        market_states = pd.concat([norm_ohlc, norm_volume], axis=1).values.flatten()
        
        # Add feature history if enabled
        if self.include_market_features:
            feature_history = self.features.iloc[start_idx:end_idx]
            
            # Normalize features (simple z-score normalization)
            # This assumes features are already somewhat normalized or we should use a more
            # sophisticated normalization approach in production
            norm_features = (feature_history - feature_history.mean()) / (feature_history.std() + 1e-8)
            feature_states = norm_features.values.flatten()
            
            # Combine market data and features
            historic_states = np.concatenate([market_states, feature_states])
        else:
            historic_states = market_states
            
        # Add current position information
        position_vector = np.array([
            self.position,  # -1, 0, or 1
            self.entry_price / reference_price - 1.0 if self.position != 0 else 0,  # Normalized entry price
            (self.balance - self.initial_balance) / self.initial_balance  # Normalized P&L
        ])
        
        # Add balance history if enabled
        if self.include_balance_history:
            norm_balance_history = np.array(self.balance_history) / self.initial_balance - 1.0
            balance_states = norm_balance_history
        else:
            balance_states = np.array([])
            
        # Add trade history if enabled
        if self.include_trade_history:
            # Flatten trade history: action, price, size
            trade_states = np.array(self.trade_history).flatten()
            # Normalize price relative to reference
            for i in range(1, len(trade_states), 3):
                if trade_states[i] > 0:  # Only normalize non-zero prices
                    trade_states[i] = trade_states[i] / reference_price - 1.0
        else:
            trade_states = np.array([])
            
        # Combine all state components
        state = np.concatenate([
            historic_states,
            position_vector,
            balance_states,
            trade_states
        ]).astype(np.float32)
        
        return state
    
    def _get_execution_price(self, action, current_data):
        """
        Calculate execution price including slippage.
        
        Args:
            action: Trading action
            current_data: Current market data row
            
        Returns:
            tuple: (execution_price, slippage_amount)
        """
        if action == 0 or action == 3:  # Do nothing or close - use close price
            base_price = current_data['close']
        elif action == 1:  # Buy - use higher price to simulate slippage
            base_price = current_data['close']
        elif action == 2:  # Sell - use lower price to simulate slippage
            base_price = current_data['close']
        else:
            base_price = current_data['close']
            
        # Apply slippage model
        if self.slippage_model == 'none':
            slippage = 0.0
        elif self.slippage_model == 'fixed':
            slippage = 0.0001 * base_price  # 1 pip fixed slippage
        elif self.slippage_model == 'realistic':
            # Dynamic slippage based on volatility and volume
            volatility = (current_data['high'] - current_data['low']) / current_data['close']
            volume_factor = 1.0  # Placeholder for volume-based slippage
            
            # Direction-dependent slippage
            if action == 1:  # Buy
                slippage = base_price * volatility * 0.1 * volume_factor
            elif action == 2:  # Sell
                slippage = -base_price * volatility * 0.1 * volume_factor
            else:
                slippage = 0.0
        else:
            slippage = 0.0
            
        # Apply market impact if model provided and we're trading
        if self.market_impact_model is not None and action in [1, 2, 3]:
            impact = self.market_impact_model(
                action, self.position_size, current_data, self.market_data, self.current_idx
            )
            slippage += impact
            
        # Calculate final execution price
        if action == 1:  # Buy
            exec_price = base_price + abs(slippage)
        elif action == 2:  # Sell
            exec_price = base_price - abs(slippage)
        else:
            exec_price = base_price
            
        return exec_price, slippage
    
    def _execute_action(self, action, price, position_size_pct):
        """
        Execute trading action and update environment state.
        
        Args:
            action: Trading action to execute
            price: Execution price including slippage
            position_size_pct: Position size percentage (0.0-1.0)
            
        Returns:
            dict: Transaction information
        """
        info = {
            'action': action,
            'price': price,
            'transaction_cost': 0.0,
            'trade_pnl': 0.0,
            'position_changed': False
        }
        
        # Calculate maximum position size based on risk factor and balance
        max_notional = self.balance * self.max_position_size
        target_notional = max_notional * position_size_pct
        
        # Handle different actions
        if action == 0:  # Do nothing
            pass
            
        elif action == 1:  # Buy
            # Close existing short position if any
            if self.position < 0:
                close_size = abs(self.position_size)
                close_cost = close_size * self.commission_rate * price
                close_pnl = close_size * (self.entry_price - price)
                
                self.balance += close_pnl - close_cost
                self.position = 0
                self.position_size = 0
                self.entry_price = 0
                
                info['transaction_cost'] += close_cost
                info['trade_pnl'] += close_pnl
                info['position_changed'] = True
                
                # Record trade
                self.total_trades += 1
                if close_pnl > 0:
                    self.profitable_trades += 1
                    
            # Open new long position if not already long
            if self.position <= 0:
                # Calculate actual position size
                size = target_notional / price
                cost = size * self.commission_rate * price
                
                if cost + (size * price) <= self.balance:
                    self.position = 1
                    self.position_size = size
                    self.entry_price = price
                    self.balance -= cost
                    self.position_start_time = self.market_data.index[self.current_idx]
                    
                    info['transaction_cost'] += cost
                    info['position_changed'] = True
                    
                    # Update trade history
                    self.trade_history.append((1, price, size))
                    self.trade_history.pop(0)
                    
        elif action == 2:  # Sell
            # Close existing long position if any
            if self.position > 0:
                close_size = self.position_size
                close_cost = close_size * self.commission_rate * price
                close_pnl = close_size * (price - self.entry_price)
                
                self.balance += close_pnl - close_cost
                self.position = 0
                self.position_size = 0
                self.entry_price = 0
                
                info['transaction_cost'] += close_cost
                info['trade_pnl'] += close_pnl
                info['position_changed'] = True
                
                # Record trade
                self.total_trades += 1
                if close_pnl > 0:
                    self.profitable_trades += 1
                    
            # Open new short position if not already short
            if self.position >= 0:
                # Calculate actual position size
                size = target_notional / price
                cost = size * self.commission_rate * price
                
                if cost <= self.balance:
                    self.position = -1
                    self.position_size = size
                    self.entry_price = price
                    self.balance -= cost
                    self.position_start_time = self.market_data.index[self.current_idx]
                    
                    info['transaction_cost'] += cost
                    info['position_changed'] = True
                    
                    # Update trade history
                    self.trade_history.append((2, price, size))
                    self.trade_history.pop(0)
                    
        elif action == 3:  # Close position
            if self.position != 0:
                size = self.position_size
                cost = size * self.commission_rate * price
                
                if self.position > 0:  # Close long
                    pnl = size * (price - self.entry_price)
                else:  # Close short
                    pnl = size * (self.entry_price - price)
                    
                self.balance += pnl - cost
                self.position = 0
                self.position_size = 0
                self.entry_price = 0
                
                info['transaction_cost'] += cost
                info['trade_pnl'] += pnl
                info['position_changed'] = True
                
                # Record trade
                self.total_trades += 1
                if pnl > 0:
                    self.profitable_trades += 1
                    
                # Update trade history
                self.trade_history.append((3, price, size))
                self.trade_history.pop(0)
                
        # Update balance history
        self.balance_history.append(self.balance)
        self.balance_history.pop(0)
        
        return info
    
    def _update_position_value(self, current_price):
        """
        Update the unrealized P&L of the current position.
        
        Args:
            current_price: Current market price
        """
        if self.position == 0:
            return
            
        # Calculate unrealized P&L
        if self.position > 0:  # Long position
            unrealized_pnl = self.position_size * (current_price - self.entry_price)
        else:  # Short position
            unrealized_pnl = self.position_size * (self.entry_price - current_price)
            
        # Update unrealized P&L (doesn't affect balance until position is closed)
        self.unrealized_pnl = unrealized_pnl
    
    def _calculate_reward(self, prev_balance, prev_position, info):
        """
        Calculate reward based on the selected reward type.
        
        Args:
            prev_balance: Balance before action
            prev_position: Position before action
            info: Information from action execution
            
        Returns:
            float: Calculated reward
        """
        # Calculate basic P&L reward
        pnl_reward = (self.balance - prev_balance) * REWARD_SCALING
        
        if self.reward_type == 'pnl':
            # Simple profit/loss reward
            reward = pnl_reward
            
        elif self.reward_type == 'sharpe':
            # Sharpe-ratio based reward
            # We approximate this using recent balance changes
            recent_returns = np.diff(self.balance_history[-20:]) / self.balance_history[-21:-1]
            if len(recent_returns) > 0 and np.std(recent_returns) > 0:
                sharpe = np.mean(recent_returns) / np.std(recent_returns) * np.sqrt(252)  # Annualized
                reward = sharpe * 0.01  # Scale down the sharpe ratio
            else:
                reward = 0
                
            # Add small PnL component
            reward += pnl_reward
            
        elif self.reward_type == 'risk_adjusted':
            # Risk-adjusted return reward
            # This rewards higher returns with lower drawdowns
            pnl_ratio = (self.balance - prev_balance) / prev_balance if prev_balance > 0 else 0
            
            # Drawdown penalty component
            dd_penalty = -self.max_drawdown * 0.1 if self.max_drawdown > 0 else 0
            
            # Combine for risk-adjusted reward
            reward = pnl_ratio * REWARD_SCALING + dd_penalty
            
        elif self.reward_type == 'position_based':
            # Position-based reward that incentivizes holding good positions
            # and exiting bad ones
            current_data = self.market_data.iloc[self.current_idx]
            prev_data = self.market_data.iloc[self.current_idx - 1]
            price_change = (current_data['close'] - prev_data['close']) / prev_data['close']
            
            # Reward for being in a profitable position
            position_reward = 0
            if prev_position > 0 and price_change > 0:  # Correct long
                position_reward = price_change * 10
            elif prev_position < 0 and price_change < 0:  # Correct short
                position_reward = -price_change * 10
            elif prev_position > 0 and price_change < 0:  # Wrong long
                position_reward = price_change * 5
            elif prev_position < 0 and price_change > 0:  # Wrong short
                position_reward = -price_change * 5
                
            # Combine with transaction reward
            reward = position_reward + pnl_reward
            
        else:  # Default to PnL reward
            reward = pnl_reward
            
        # Add transaction cost penalty
        transaction_cost_penalty = -info['transaction_cost'] * REWARD_SCALING * 2
        reward += transaction_cost_penalty
        
        # Add exploration penalty/reward to encourage exploration
        if info['position_changed']:
            exploration_bonus = 0.001  # Small bonus for exploring new positions
            reward += exploration_bonus
            
        return reward
    
    def _update_metrics(self, prev_balance):
        """
        Update tracking metrics after an action.
        
        Args:
            prev_balance: Balance before the action
        """
        # Update peak balance
        if self.balance > self.peak_balance:
            self.peak_balance = self.balance
            
        # Update drawdown
        current_drawdown = (self.peak_balance - self.balance) / self.peak_balance if self.peak_balance > 0 else 0
        self.max_drawdown = max(self.max_drawdown, current_drawdown)
        
        # Update total return
        self.total_return = (self.balance - self.initial_balance) / self.initial_balance
    
    def _calculate_sharpe_ratio(self):
        """
        Calculate Sharpe ratio based on balance history.
        
        Returns:
            float: Sharpe ratio
        """
        if len(self.balance_history) < 2:
            return 0
            
        returns = np.diff(self.balance_history) / self.balance_history[:-1]
        
        if len(returns) == 0 or np.std(returns) == 0:
            return 0
            
        # Annualized Sharpe ratio assuming daily data (adjust factor for different frequencies)
        sharpe = np.mean(returns) / np.std(returns) * np.sqrt(252)
        return sharpe
    
    def render(self, mode='human'):
        """
        Render the environment state.
        
        Args:
            mode: Rendering mode
        """
        current_data = self.market_data.iloc[self.current_idx]
        
        logger.info(f"\n==== Environment State at {current_data.name} ====")
        logger.info(f"Price: {current_data['close']:.4f}")
        logger.info(f"Balance: ${self.balance:.2f}")
        
        if self.position != 0:
            position_type = "LONG" if self.position > 0 else "SHORT"
            unrealized_pnl = self.position_size * (
                (current_data['close'] - self.entry_price) if self.position > 0 
                else (self.entry_price - current_data['close'])
            )
            logger.info(
                f"Position: {position_type} {self.position_size:.4f} units at {self.entry_price:.4f}"
            )
            logger.info(f"Unrealized P&L: ${unrealized_pnl:.2f}")
            
        logger.info(f"Total Return: {self.total_return:.2%}")
        logger.info(f"Max Drawdown: {self.max_drawdown:.2%}")
        logger.info(
            f"Win Rate: {self.profitable_trades}/{self.total_trades} "
            f"({self.profitable_trades/self.total_trades:.2%} if self.total_trades > 0 else 'N/A')"
        )
        logger.info("=" * 40)
        

class LegacyDQNAgent:
    """
    Deep Q-Network agent for reinforcement learning-based trading.
    
    This agent implements a DQN with experience replay, target networks,
    and prioritized experience replay for stable training and efficient
    learning.
    """
    
    def __init__(
        self,
        state_dim: int,
        action_dim: int,
        hidden_dim: int = 128,
        learning_rate: float = LEARNING_RATE,
        gamma: float = GAMMA,
        tau: float = TAU,
        epsilon_start: float = EPSILON_START,
        epsilon_end: float = EPSILON_END,
        epsilon_decay: float = EPSILON_DECAY,
        memory_size: int = MAX_MEMORY_SIZE,
        batch_size: int = BATCH_SIZE,
        prioritized_replay: bool = True,
        dueling_network: bool = True,
        double_dqn: bool = True,
        noisy_nets: bool = False,
        device: str = None
    ):
        """
        Initialize the DQN agent.
        
        Args:
            state_dim: Dimension of state space
            action_dim: Dimension of action space
            hidden_dim: Hidden layer dimension
            learning_rate: Learning rate for optimizer
            gamma: Discount factor
            tau: Target network update rate
            epsilon_start: Initial exploration rate
            epsilon_end: Final exploration rate
            epsilon_decay: Rate of epsilon decay
            memory_size: Size of replay memory
            batch_size: Batch size for training
            prioritized_replay: Whether to use prioritized experience replay
            dueling_network: Whether to use dueling network architecture
            double_dqn: Whether to use double DQN algorithm
            noisy_nets: Whether to use noisy networks for exploration
            device: Computing device ('cpu' or 'cuda')
        """
        # Set parameters
        self.state_dim = state_dim
        self.action_dim = action_dim
        self.hidden_dim = hidden_dim
        self.learning_rate = learning_rate
        self.gamma = gamma
        self.tau = tau
        self.epsilon_start = epsilon_start
        self.epsilon_end = epsilon_end
        self.epsilon_decay = epsilon_decay
        self.batch_size = batch_size
        self.prioritized_replay = prioritized_replay
        self.dueling_network = dueling_network
        self.double_dqn = double_dqn
        self.noisy_nets = noisy_nets
        
        # Set device
        if device is None:
            self.device = torch.device("cuda" if torch.cuda.is_available() else "cpu")
        else:
            self.device = torch.device(device)
            
        # Set up networks
        self._setup_networks()
        
        # Set up memory
        self._setup_memory(memory_size)
        
        # Set up optimizer
        self.optimizer = optim.Adam(self.policy_net.parameters(), lr=learning_rate)
        
        # Initialize step counter
        self.steps_done = 0
        
        # Setup logger
        self.logger = get_logger(__name__)
        
    def _setup_networks(self):
        """Set up neural networks."""
        # Determine network class based on configuration
        if self.dueling_network:
            if self.noisy_nets:
                net_class = NoisyDuelingDQN
            else:
                net_class = DuelingDQN
        else:
            if self.noisy_nets:
                net_class = NoisyDQN
            else:
                net_class = DQN
                
        # Create policy and target networks
        self.policy_net = net_class(
            self.state_dim, self.action_dim, self.hidden_dim
        ).to(self.device)
        
        self.target_net = net_class(
            self.state_dim, self.action_dim, self.hidden_dim
        ).to(self.device)
        
        # Initialize target network with policy network weights
        self.target_net.load_state_dict(self.policy_net.state_dict())
        self.target_net.eval()
        
    def _setup_memory(self, memory_size):
        """Set up replay memory."""
        if self.prioritized_replay:
            self.memory = PrioritizedReplayMemory(memory_size, alpha=ALPHA)
            self.beta = BETA_START
        else:
            self.memory = ReplayMemory(memory_size)
            
    def select_action(self, state, test_mode=False):
        """
        Select an action using epsilon-greedy policy.
        
        Args:
            state: Current state observation
            test_mode: Whether in testing mode (no exploration)
            
        Returns:
            int: Selected action
        """
        # Convert state to tensor
        state = torch.FloatTensor(state).unsqueeze(0).to(self.device)
        
        # Determine whether to explore or exploit
        if not test_mode:
            self.steps_done += 1
            epsilon = self.epsilon_end + (self.epsilon_start - self.epsilon_end) * \
                      np.exp(-self.steps_done / self.epsilon_decay)
                      
            if self.noisy_nets:
                # Noisy nets handle exploration internally
                explore = False
            else:
                explore = random.random() < epsilon
                
            if explore:
                # Random action for exploration
                return random.randint(0, self.action_dim - 1)
        
        # Select greedy action
        with torch.no_grad():
            q_values = self.policy_net(state)
            return q_values.max(1)[1].item()
            
    def store_transition(self, state, action, reward, next_state, done):
        """
        Store transition in replay memory.
        
        Args:
            state: Current state
            action: Action taken
            reward: Reward received
            next_state: Next state
            done: Whether episode is done
        """
        if self.prioritized_replay:
            # Store with maximum priority for new transitions
            self.memory.push(state, action, reward, next_state, done, 
                             max_prio=self.memory.max_priority)
        else:
            self.memory.push(state, action, reward, next_state, done)
            
    def update_model(self):
        """
        Update the model by sampling from replay memory.
        
        Returns:
            float: Loss value
        """
        if len(self.memory) < self.batch_size:
            return None
            
        # Sample from memory
        if self.prioritized_replay:
            # Update beta for prioritized replay
            self.beta = min(1.0, BETA_END + (BETA_START - BETA_END) * \
                           np.exp(-self.steps_done / BETA_DECAY))
                           
            batch, indices, weights = self.memory.sample(self.batch_size, self.beta)
            weights = torch.FloatTensor(weights).to(self.device)
        else:
            batch = self.memory.sample(self.batch_size)
            indices = None
            weights = None
            
        # Unpack batch
        state_batch = torch.FloatTensor(batch.state).to(self.device)
        action_batch = torch.LongTensor(batch.action).unsqueeze(1).to(self.device)
        reward_batch = torch.FloatTensor(batch.reward).to(self.device)
        next_state_batch = torch.FloatTensor(batch.next_state).to(self.device)
        done_batch = torch.FloatTensor(batch.done).to(self.device)
        
        # Compute current Q values
        q_values = self.policy_net(state_batch).gather(1, action_batch)
        
        # Compute next Q values
        with torch.no_grad():
            if self.double_dqn:
                # Double DQN: select actions using policy net
                next_actions = self.policy_net(next_state_batch).max(1)[1].unsqueeze(1)
                # Evaluate actions using target net
                next_q_values = self.target_net(next_state_batch).gather(1, next_actions)
            else:
                # Regular DQN: use target net for both action selection and evaluation
                next_q_values = self.target_net(next_state_batch).max(1)[0].unsqueeze(1)
                
        # Compute target Q values
        target_q_values = reward_batch.unsqueeze(1) + \
                          (1 - done_batch.unsqueeze(1)) * self.gamma * next_q_values
                          
        # Compute loss
        if self.prioritized_replay:
            # TD errors for updating priorities
            td_errors = torch.abs(q_values - target_q_values).detach().cpu().numpy()
            
            # Weighted MSE loss
            loss = (weights.unsqueeze(1) * F.mse_loss(q_values, target_q_values, reduction='none')).mean()
        else:
            loss = F.mse_loss(q_values, target_q_values)
            
        # Optimize the model
        self.optimizer.zero_grad()
        loss.backward()
        # Clip gradients to prevent exploding gradients
        torch.nn.utils.clip_grad_norm_(self.policy_net.parameters(), CLIP_GRAD)
        self.optimizer.step()
        
        # Update target network
        with torch.no_grad():
            for target_param, policy_param in zip(self.target_net.parameters(), 
                                                self.policy_net.parameters()):
                target_param.data.copy_(
                    target_param.data * (1 - self.tau) + policy_param.data * self.tau
                )
                
        # Update priorities in replay memory if using prioritized replay
        if self.prioritized_replay and indices is not None:
            self.memory.update_priorities(indices, td_errors)
            
        # Reset noisy layers if using noisy networks
        if self.noisy_nets:
            self.policy_net.reset_noise()
            self.target_net.reset_noise()
            
        return loss.item()
        
    def save_model(self, path):
        """
        Save model checkpoint.
        
        Args:
            path: Path to save the model
        """
        torch.save({
            'policy_net': self.policy_net.state_dict(),
            'target_net': self.target_net.state_dict(),
            'optimizer': self.optimizer.state_dict(),
            'steps_done': self.steps_done,
            'config': {
                'state_dim': self.state_dim,
                'action_dim': self.action_dim,
                'hidden_dim': self.hidden_dim,
                'learning_rate': self.learning_rate,
                'gamma': self.gamma,
                'tau': self.tau,
                'epsilon_start': self.epsilon_start,
                'epsilon_end': self.epsilon_end,
                'epsilon_decay': self.epsilon_decay,
                'batch_size': self.batch_size,
                'prioritized_replay': self.prioritized_replay,
                'dueling_network': self.dueling_network,
                'double_dqn': self.double_dqn,
                'noisy_nets': self.noisy_nets,
            }
        }, path)
        self.logger.info(f"Model saved to {path}")
        
    def load_model(self, path):
        """
        Load model checkpoint.
        
        Args:
            path: Path to load the model from
        """
        checkpoint = torch.load(path, map_location=self.device)
        
        # Verify configuration matches
        config = checkpoint['config']
        for key, value in config.items():
            if hasattr(self, key) and getattr(self, key) != value:
                self.logger.warning(
                    f"Config mismatch: {key} loaded={value}, current={getattr(self, key)}"
                )
                
        # Load model parameters
        self.policy_net.load_state_dict(checkpoint['policy_net'])
        self.target_net.load_state_dict(checkpoint['target_net'])
        self.optimizer.load_state_dict(checkpoint['optimizer'])
        self.steps_done = checkpoint['steps_done']
        
        self.logger.info(f"Model loaded from {path}")
        
        
# Neural network models for DQN
if TORCH_AVAILABLE:
    class DQN(nn.Module):
        """Basic DQN network."""

        def __init__(self, state_dim, action_dim, hidden_dim=128):
            super().__init__()
            self.state_dim = state_dim
            self.action_dim = action_dim
            self.hidden_dim = hidden_dim

            # Network layers
            self.fc1 = nn.Linear(state_dim, hidden_dim)
            self.fc2 = nn.Linear(hidden_dim, hidden_dim)
            self.fc3 = nn.Linear(hidden_dim, hidden_dim // 2)
            self.fc4 = nn.Linear(hidden_dim // 2, action_dim)

        def forward(self, x):
            x = F.relu(self.fc1(x))
            x = F.relu(self.fc2(x))
            x = F.relu(self.fc3(x))
            return self.fc4(x)
else:  # pragma: no cover - optional dependency
    class DQN:  # type: ignore
        """Placeholder when PyTorch is not available."""

        def __init__(self, *_: Any, **__: Any) -> None:
            raise RuntimeError("PyTorch is required for DQN models")
        

if TORCH_AVAILABLE:
    class DuelingDQN(nn.Module):
        """Dueling DQN architecture."""

        def __init__(self, state_dim, action_dim, hidden_dim=128):
            super().__init__()
            self.state_dim = state_dim
            self.action_dim = action_dim
            self.hidden_dim = hidden_dim

            # Feature layers
            self.fc1 = nn.Linear(state_dim, hidden_dim)
            self.fc2 = nn.Linear(hidden_dim, hidden_dim)

            # Value stream
            self.value_fc = nn.Linear(hidden_dim, hidden_dim // 2)
            self.value = nn.Linear(hidden_dim // 2, 1)

            # Advantage stream
            self.advantage_fc = nn.Linear(hidden_dim, hidden_dim // 2)
            self.advantage = nn.Linear(hidden_dim // 2, action_dim)

        def forward(self, x):
            # Shared feature layers
            x = F.relu(self.fc1(x))
            x = F.relu(self.fc2(x))

            # Value stream
            value = F.relu(self.value_fc(x))
            value = self.value(value)

            # Advantage stream
            advantage = F.relu(self.advantage_fc(x))
            advantage = self.advantage(advantage)

            # Combine value and advantage
            return value + advantage - advantage.mean(dim=1, keepdim=True)
else:  # pragma: no cover - optional dependency
    class DuelingDQN:  # type: ignore
        def __init__(self, *_: Any, **__: Any) -> None:
            raise RuntimeError("PyTorch is required for DuelingDQN models")
        

if TORCH_AVAILABLE:
    class NoisyLinear(nn.Module):
        """Noisy linear layer for exploration."""

        def __init__(self, in_features, out_features, std_init=0.5):
            super().__init__()
            self.in_features = in_features
            self.out_features = out_features
            self.std_init = std_init

            # Learnable parameters
            self.weight_mu = nn.Parameter(torch.Tensor(out_features, in_features))
            self.weight_sigma = nn.Parameter(torch.Tensor(out_features, in_features))
            self.bias_mu = nn.Parameter(torch.Tensor(out_features))
            self.bias_sigma = nn.Parameter(torch.Tensor(out_features))

            # Register buffer for noise
            self.register_buffer('weight_epsilon', torch.Tensor(out_features, in_features))
            self.register_buffer('bias_epsilon', torch.Tensor(out_features))

            # Initialize parameters
            self.reset_parameters()
            self.reset_noise()

        def reset_parameters(self):
            """Initialize the layer parameters."""
            mu_range = 1.0 / np.sqrt(self.in_features)
            self.weight_mu.data.uniform_(-mu_range, mu_range)
            self.weight_sigma.data.fill_(self.std_init / np.sqrt(self.in_features))
            self.bias_mu.data.uniform_(-mu_range, mu_range)
            self.bias_sigma.data.fill_(self.std_init / np.sqrt(self.out_features))

        def reset_noise(self):
            """Reset the noise."""
            epsilon_in = self._scale_noise(self.in_features)
            epsilon_out = self._scale_noise(self.out_features)
            self.weight_epsilon.copy_(torch.outer(epsilon_out, epsilon_in))
            self.bias_epsilon.copy_(epsilon_out)

        def _scale_noise(self, size):
            """Generate scaled noise."""
            x = torch.randn(size)
            return x.sign().mul(x.abs().sqrt())

        def forward(self, x):
            """Forward pass with noise."""
            if self.training:
                weight = self.weight_mu + self.weight_sigma * self.weight_epsilon
                bias = self.bias_mu + self.bias_sigma * self.bias_epsilon
            else:
                weight = self.weight_mu
                bias = self.bias_mu

            return F.linear(x, weight, bias)
else:  # pragma: no cover - optional dependency
    class NoisyLinear:  # type: ignore
        def __init__(self, *_: Any, **__: Any) -> None:
            raise RuntimeError("PyTorch is required for NoisyLinear layers")
        

if TORCH_AVAILABLE:
    class NoisyDQN(nn.Module):
        """DQN with noisy layers for exploration."""

        def __init__(self, state_dim, action_dim, hidden_dim=128):
            super().__init__()
            self.state_dim = state_dim
            self.action_dim = action_dim
            self.hidden_dim = hidden_dim

            # Network layers
            self.fc1 = nn.Linear(state_dim, hidden_dim)
            self.fc2 = nn.Linear(hidden_dim, hidden_dim)
            self.fc3 = NoisyLinear(hidden_dim, hidden_dim // 2)
            self.fc4 = NoisyLinear(hidden_dim // 2, action_dim)

        def forward(self, x):
            x = F.relu(self.fc1(x))
            x = F.relu(self.fc2(x))
            x = F.relu(self.fc3(x))
            return self.fc4(x)

        def reset_noise(self):
            """Reset noise in noisy layers."""
            self.fc3.reset_noise()
            self.fc4.reset_noise()
else:  # pragma: no cover - optional dependency
    class NoisyDQN:  # type: ignore
        def __init__(self, *_: Any, **__: Any) -> None:
            raise RuntimeError("PyTorch is required for NoisyDQN models")
        

if TORCH_AVAILABLE:
    class NoisyDuelingDQN(nn.Module):
        """Dueling DQN with noisy layers."""

        def __init__(self, state_dim, action_dim, hidden_dim=128):
            super().__init__()
            self.state_dim = state_dim
            self.action_dim = action_dim
            self.hidden_dim = hidden_dim

            # Feature layers
            self.fc1 = nn.Linear(state_dim, hidden_dim)
            self.fc2 = nn.Linear(hidden_dim, hidden_dim)

            # Value stream
            self.value_fc = NoisyLinear(hidden_dim, hidden_dim // 2)
            self.value = NoisyLinear(hidden_dim // 2, 1)

            # Advantage stream
            self.advantage_fc = NoisyLinear(hidden_dim, hidden_dim // 2)
            self.advantage = NoisyLinear(hidden_dim // 2, action_dim)

        def forward(self, x):
            # Shared feature layers
            x = F.relu(self.fc1(x))
            x = F.relu(self.fc2(x))

            # Value stream
            value = F.relu(self.value_fc(x))
            value = self.value(value)

            # Advantage stream
            advantage = F.relu(self.advantage_fc(x))
            advantage = self.advantage(advantage)

            # Combine value and advantage
            return value + advantage - advantage.mean(dim=1, keepdim=True)

        def reset_noise(self):
            """Reset noise in all noisy layers."""
            self.value_fc.reset_noise()
            self.value.reset_noise()
            self.advantage_fc.reset_noise()
            self.advantage.reset_noise()
else:  # pragma: no cover - optional dependency
    class NoisyDuelingDQN:  # type: ignore
        def __init__(self, *_: Any, **__: Any) -> None:
            raise RuntimeError("PyTorch is required for NoisyDuelingDQN models")
        

# Experience replay memory implementations
class ReplayMemory:
    """Standard experience replay memory."""
    
    def __init__(self, capacity):
        self.capacity = capacity
        self.memory = deque(maxlen=capacity)
        
    def push(self, state, action, reward, next_state, done):
        """Add a new experience to memory."""
        self.memory.append(Experience(state, action, reward, next_state, done))
        
    def sample(self, batch_size):
        """Sample a batch of experiences."""
        return random.sample(self.memory, batch_size)
        
    def __len__(self):
        return len(self.memory)
        

class PrioritizedReplayMemory:
    """Prioritized experience replay memory."""
    
    def __init__(self, capacity, alpha=0.6):
        self.capacity = capacity
        self.alpha = alpha  # How much to prioritize
        self.memory = []
        self.priorities = np.zeros((capacity,), dtype=np.float32)
        self.position = 0
        self.max_priority = 1.0  # Initial max priority
        
    def push(self, state, action, reward, next_state, done, max_prio=None):
        """Add a new experience to memory with maximum priority."""
        if max_prio is None:
            max_prio = self.max_priority
            
        if len(self.memory) < self.capacity:
            self.memory.append(Experience(state, action, reward, next_state, done))
        else:
            self.memory[self.position] = Experience(state, action, reward, next_state, done)
            
        self.priorities[self.position] = max_prio
        self.position = (self.position + 1) % self.capacity
        
    def sample(self, batch_size, beta=0.4):
        """
        Sample a batch of experiences based on priorities.
        
        Args:
            batch_size: Number of experiences to sample
            beta: Importance sampling exponent
            
        Returns:
            tuple: (batch, indices, weights)
        """
        if len(self.memory) < self.capacity:
            prios = self.priorities[:len(self.memory)]
        else:
            prios = self.priorities
            
        # Compute probabilities from priorities
        probs = prios ** self.alpha
        probs /= probs.sum()
        
        # Sample indices based on probabilities
        indices = np.random.choice(len(self.memory), batch_size, p=probs)
        
        # Compute importance sampling weights
        weights = (len(self.memory) * probs[indices]) ** (-beta)
        weights /= weights.max()  # Normalize weights
        
        # Create batch
        batch = [self.memory[idx] for idx in indices]
        batch = Experience(*zip(*batch))
        
        return batch, indices, weights
        
    def update_priorities(self, indices, td_errors):
        """
        Update priorities based on TD errors.
        
        Args:
            indices: Indices of experiences to update
            td_errors: TD errors for the experiences
        """
        for idx, error in zip(indices, td_errors):
            # Add small constant to ensure non-zero priority
            priority = error + 1e-5
            self.priorities[idx] = priority
            self.max_priority = max(self.max_priority, priority)
            
    def __len__(self):
        return len(self.memory)
        

class ReinforcementLearningService:
    """
    Service for training and deploying reinforcement learning models
    for the QuantumSpectre trading system.
    """
    
    def __init__(
        self,
        config=None,
        model_repository_path="./models/reinforcement/",
        market_data_repository=None,
        feature_service=None
    ):
        """
        Initialize the reinforcement learning service.
        
        Args:
            config: Configuration dictionary
            model_repository_path: Path to store model files
            market_data_repository: Market data repository instance
            feature_service: Feature service instance
        """
        self.config = config or {}
        self.model_repository_path = model_repository_path
        self.market_data_repository = market_data_repository
        self.feature_service = feature_service
        
        # Initialize models dictionary
        self.models = {}
        
        # Initialize logger
        self.logger = get_logger(__name__)
        
        # Create model directory if it doesn't exist
        os.makedirs(self.model_repository_path, exist_ok=True)
        
        # Initialize agent config
        self._init_default_config()
        
    def _init_default_config(self):
        """Initialize default configuration."""
        self.default_config = {
            'dqn': {
                'hidden_dim': 256,
                'learning_rate': 0.0003,
                'gamma': 0.99,
                'tau': 0.005,
                'epsilon_start': 1.0,
                'epsilon_end': 0.05,
                'epsilon_decay': 10000,
                'memory_size': 100000,
                'batch_size': 64,
                'prioritized_replay': True,
                'dueling_network': True,
                'double_dqn': True,
                'noisy_nets': True,
                'update_frequency': 4,
                'target_update_frequency': 1000,
                'validation_episodes': 10,
                'training_episodes': 1000,
                'max_timesteps': 10000,
                'reward_type': 'risk_adjusted',
                'state_lookback': 60
            },
            'env': {
                'initial_balance': 1000.0,
                'commission_rate': 0.001,
                'slippage_model': 'realistic',
                'risk_factor': 0.01,
                'max_position_size': 1.0,
                'trading_frequency': '1m',
                'randomize_start': True,
                'include_market_features': True,
                'include_trade_history': True,
                'include_balance_history': True,
            }
        }
        
    def get_model_path(self, asset, platform, model_type='dqn'):
        """
        Get the path for a specific model.
        
        Args:
            asset: Asset symbol
            platform: Trading platform
            model_type: Type of model
            
        Returns:
            str: Path to the model file
        """
        filename = f"{platform}_{asset}_{model_type}.pt"
        return os.path.join(self.model_repository_path, filename)
        
    def create_environment(self, asset, platform, start_time=None, end_time=None):
        """
        Create a trading environment for the specified asset and platform.
        
        Args:
            asset: Asset symbol
            platform: Trading platform
            start_time: Start time for data
            end_time: End time for data
            
        Returns:
            MarketEnvironment: The created environment
        """
        # Get market data
        if self.market_data_repository is None:
            raise ValueError("Market data repository must be provided")
            
        market_data = self.market_data_repository.get_ohlcv(
            asset=asset,
            platform=platform,
            start_time=start_time,
            end_time=end_time
        )
        
        # Get features
        if self.feature_service is None:
            raise ValueError("Feature service must be provided")
            
        features = self.feature_service.get_features(
            asset=asset,
            platform=platform,
            start_time=start_time,
            end_time=end_time
        )
        
        # Create environment with configuration
        env_config = self.config.get('env', self.default_config['env'])
        
        env = MarketEnvironment(
            market_data=market_data,
            features=features,
            initial_balance=env_config['initial_balance'],
            commission_rate=env_config['commission_rate'],
            slippage_model=env_config['slippage_model'],
            risk_factor=env_config['risk_factor'],
            max_position_size=env_config['max_position_size'],
            trading_frequency=env_config['trading_frequency'],
            reward_type=self.config.get('dqn', {}).get(
                'reward_type', self.default_config['dqn']['reward_type']
            ),
            state_lookback=self.config.get('dqn', {}).get(
                'state_lookback', self.default_config['dqn']['state_lookback']
            ),
            include_market_features=env_config['include_market_features'],
            include_trade_history=env_config['include_trade_history'],
            include_balance_history=env_config['include_balance_history'],
            randomize_start=env_config['randomize_start']
        )
        
        return env
        
    def create_agent(self, state_dim, action_dim, device=None):
        """
        Create a reinforcement learning agent.
        
        Args:
            state_dim: Dimension of state space
            action_dim: Dimension of action space
            device: Computing device
            
        Returns:
            DQNAgent: The created agent
        """
        dqn_config = self.config.get('dqn', self.default_config['dqn'])
        
        agent = DQNAgent(
            state_dim=state_dim,
            action_dim=action_dim,
            hidden_dim=dqn_config['hidden_dim'],
            learning_rate=dqn_config['learning_rate'],
            gamma=dqn_config['gamma'],
            tau=dqn_config['tau'],
            epsilon_start=dqn_config['epsilon_start'],
            epsilon_end=dqn_config['epsilon_end'],
            epsilon_decay=dqn_config['epsilon_decay'],
            memory_size=dqn_config['memory_size'],
            batch_size=dqn_config['batch_size'],
            prioritized_replay=dqn_config['prioritized_replay'],
            dueling_network=dqn_config['dueling_network'],
            double_dqn=dqn_config['double_dqn'],
            noisy_nets=dqn_config['noisy_nets'],
            device=device
        )
        
        return agent
        
    def train_model(
        self,
        asset,
        platform,
        start_time=None,
        end_time=None,
        validation_start=None,
        validation_end=None,
        existing_model=None,
        device=None
    ):
        """
        Train a reinforcement learning model for the specified asset and platform.
        
        Args:
            asset: Asset symbol
            platform: Trading platform
            start_time: Start time for training data
            end_time: End time for training data
            validation_start: Start time for validation data
            validation_end: End time for validation data
            existing_model: Path to existing model to continue training
            device: Computing device
            
        Returns:
            tuple: (trained agent, training metrics)
        """
        self.logger.info(f"Training model for {platform}/{asset}")
        
        # Create training environment
        train_env = self.create_environment(
            asset=asset,
            platform=platform,
            start_time=start_time,
            end_time=end_time
        )
        
        # Initialize agent
        agent = self.create_agent(
            state_dim=train_env.observation_space.shape[0],
            action_dim=train_env.action_space.n,
            device=device
        )
        
        # Load existing model if specified
        if existing_model:
            try:
                agent.load_model(existing_model)
                self.logger.info(f"Loaded existing model from {existing_model}")
            except Exception as e:
                self.logger.error(f"Failed to load existing model: {e}")
                
        # Get configuration
        dqn_config = self.config.get('dqn', self.default_config['dqn'])
        
        # Initialize training metrics
        training_metrics = {
            'episode_rewards': [],
            'episode_returns': [],
            'episode_lengths': [],
            'losses': [],
            'win_rates': [],
            'sharpe_ratios': [],
            'max_drawdowns': [],
            'validation_results': []
        }
        
        # Create validation environment if validation period specified
        if validation_start and validation_end:
            val_env = self.create_environment(
                asset=asset,
                platform=platform,
                start_time=validation_start,
                end_time=validation_end
            )
        else:
            val_env = None
            
        # Training loop
        try:
            with Timer() as timer:
                for episode in range(dqn_config['training_episodes']):
                    state, _ = train_env.reset()
                    episode_reward = 0
                    losses = []
                    
                    for t in range(dqn_config['max_timesteps']):
                        # Select action
                        action = agent.select_action(state)
                        
                        # Take action in environment
                        next_state, reward, terminated, truncated, info = train_env.step(action)
                        done = terminated or truncated
                        
                        # Store transition in replay memory
                        agent.store_transition(state, action, reward, next_state, done)
                        
                        # Update state
                        state = next_state
                        episode_reward += reward
                        
                        # Update model
                        if t % dqn_config['update_frequency'] == 0:
                            loss = agent.update_model()
                            if loss is not None:
                                losses.append(loss)
                                
                        if done:
                            break
                            
                    # Collect episode metrics
                    episode_return = (train_env.balance - train_env.initial_balance) / train_env.initial_balance
                    training_metrics['episode_rewards'].append(episode_reward)
                    training_metrics['episode_returns'].append(episode_return)
                    training_metrics['episode_lengths'].append(t + 1)
                    training_metrics['losses'].append(np.mean(losses) if losses else 0)
                    training_metrics['win_rates'].append(
                        train_env.profitable_trades / train_env.total_trades 
                        if train_env.total_trades > 0 else 0
                    )
                    training_metrics['sharpe_ratios'].append(train_env._calculate_sharpe_ratio())
                    training_metrics['max_drawdowns'].append(train_env.max_drawdown)
                    
                    # Validation
                    if val_env and (episode + 1) % 10 == 0:
                        val_results = self.validate_model(agent, val_env, dqn_config['validation_episodes'])
                        training_metrics['validation_results'].append(val_results)
                        
                        # Log validation results
                        self.logger.info(
                            f"Episode {episode+1}/{dqn_config['training_episodes']} - "
                            f"Return: {episode_return:.4f}, "
                            f"Reward: {episode_reward:.4f}, "
                            f"Win Rate: {training_metrics['win_rates'][-1]:.4f}, "
                            f"Val Return: {val_results['mean_return']:.4f}, "
                            f"Val Win Rate: {val_results['win_rate']:.4f}"
                        )
                    else:
                        # Log training progress
                        self.logger.info(
                            f"Episode {episode+1}/{dqn_config['training_episodes']} - "
                            f"Return: {episode_return:.4f}, "
                            f"Reward: {episode_reward:.4f}, "
                            f"Win Rate: {training_metrics['win_rates'][-1]:.4f}, "
                            f"Loss: {np.mean(losses) if losses else 0:.6f}"
                        )
                        
                # Save the trained model
                model_path = self.get_model_path(asset, platform)
                agent.save_model(model_path)
                
                # Add final training time to metrics
                training_metrics['training_time'] = timer.elapsed
                
                self.logger.info(
                    f"Training completed in {timer.elapsed:.2f} seconds. "
                    f"Model saved to {model_path}"
                )
                
        except Exception as e:
            self.logger.error(f"Error during training: {e}")
            raise ModelTrainingError(f"Failed to train model for {platform}/{asset}: {e}")
            
        # Store the trained agent in memory
        model_key = f"{platform}_{asset}"
        self.models[model_key] = agent
        
        return agent, training_metrics
        
    def validate_model(self, agent, env, episodes=10):
        """
        Validate a trained agent on a validation environment.
        
        Args:
            agent: Trained agent
            env: Validation environment
            episodes: Number of validation episodes
            
        Returns:
            dict: Validation metrics
        """
        returns = []
        rewards = []
        win_rates = []
        sharpe_ratios = []
        drawdowns = []
        
        for episode in range(episodes):
            state, _ = env.reset()
            episode_reward = 0
            
            # Run episode without exploration
            done = False
            while not done:
                action = agent.select_action(state, test_mode=True)
                next_state, reward, terminated, truncated, info = env.step(action)
                done = terminated or truncated
                state = next_state
                episode_reward += reward
                
            # Collect metrics
            episode_return = (env.balance - env.initial_balance) / env.initial_balance
            returns.append(episode_return)
            rewards.append(episode_reward)
            win_rates.append(env.profitable_trades / env.total_trades if env.total_trades > 0 else 0)
            sharpe_ratios.append(env._calculate_sharpe_ratio())
            drawdowns.append(env.max_drawdown)
            
        # Calculate summary statistics
        results = {
            'mean_return': np.mean(returns),
            'std_return': np.std(returns),
            'mean_reward': np.mean(rewards),
            'win_rate': np.mean(win_rates),
            'mean_sharpe': np.mean(sharpe_ratios),
            'mean_drawdown': np.mean(drawdowns),
            'positive_return_rate': np.mean(np.array(returns) > 0)
        }
        
        return results
        
    def get_model(self, asset, platform, load_if_missing=True):
        """
        Get a trained model for the specified asset and platform.
        
        Args:
            asset: Asset symbol
            platform: Trading platform
            load_if_missing: Whether to load the model if not in memory
            
        Returns:
            DQNAgent: The trained agent
        """
        model_key = f"{platform}_{asset}"
        
        # Check if model is already loaded
        if model_key in self.models:
            return self.models[model_key]
            
        # Try to load model if requested
        if load_if_missing:
            model_path = self.get_model_path(asset, platform)
            
            if os.path.exists(model_path):
                # Create a temporary environment to get state and action dimensions
                temp_env = self.create_environment(
                    asset=asset,
                    platform=platform,
                    start_time=datetime.datetime.now() - datetime.timedelta(days=30),
                    end_time=datetime.datetime.now()
                )
                
                # Create agent with appropriate dimensions
                agent = self.create_agent(
                    state_dim=temp_env.observation_space.shape[0],
                    action_dim=temp_env.action_space.n
                )
                
                # Load model weights
                try:
                    agent.load_model(model_path)
                    self.models[model_key] = agent
                    return agent
                except Exception as e:
                    self.logger.error(f"Failed to load model for {platform}/{asset}: {e}")
                    raise
            else:
                self.logger.warning(f"No saved model found for {platform}/{asset} at {model_path}")
                return None
        else:
            self.logger.warning(f"Model for {platform}/{asset} not loaded and load_if_missing=False")
            return None
            
    def get_trading_action(self, asset, platform, state, test_mode=True):
        """
        Get a trading action from a trained model.
        
        Args:
            asset: Asset symbol
            platform: Trading platform
            state: Current environment state
            test_mode: Whether to use test mode (no exploration)
            
        Returns:
            int: Selected action
        """
        # Get the model
        model = self.get_model(asset, platform)
        
        if model is None:
            raise ValueError(f"No model available for {platform}/{asset}")
            
        # Get action from model
        action = model.select_action(state, test_mode=test_mode)
        
        return action
        
    def update_model_online(self, asset, platform, state, action, reward, next_state, done):
        """
        Update a model with a new observation during online learning.
        
        Args:
            asset: Asset symbol
            platform: Trading platform
            state: Current state
            action: Action taken
            reward: Reward received
            next_state: Next state
            done: Whether episode is done
            
        Returns:
            float: Loss value (if model was updated)
        """
        # Get the model
        model = self.get_model(asset, platform)
        
        if model is None:
            raise ValueError(f"No model available for {platform}/{asset}")
            
        # Store the transition
        model.store_transition(state, action, reward, next_state, done)
        
        # Update the model (periodically)
        loss = None
        if model.steps_done % self.config.get('dqn', {}).get(
            'update_frequency', self.default_config['dqn']['update_frequency']
        ) == 0:
            loss = model.update_model()
            
        # Save the model periodically
        if model.steps_done % 1000 == 0:
            model_path = self.get_model_path(asset, platform)
            model.save_model(model_path)
            
        return loss
        
    def evaluate_model(self, asset, platform, start_time=None, end_time=None):
        """
        Evaluate a trained model on historical data.
        
        Args:
            asset: Asset symbol
            platform: Trading platform
            start_time: Start time for evaluation
            end_time: End time for evaluation
            
        Returns:
            dict: Evaluation metrics
        """
        # Get the model
        model = self.get_model(asset, platform)
        
        if model is None:
            raise ValueError(f"No model available for {platform}/{asset}")
            
        # Create evaluation environment
        env = self.create_environment(
            asset=asset,
            platform=platform,
            start_time=start_time,
            end_time=end_time
        )
        
        # Run a single evaluation episode
        state, _ = env.reset()
        done = False
        
        # Track actions for analysis
        actions = []
        states = []
        rewards = []
        balances = []
        positions = []
        prices = []
        
        while not done:
            # Store state
            states.append(state)
            
            # Get action from model
            action = model.select_action(state, test_mode=True)
            actions.append(action)
            
            # Take action in environment
            next_state, reward, terminated, truncated, info = env.step(action)
            done = terminated or truncated
            rewards.append(reward)
            
            # Track metrics
            balances.append(env.balance)
            positions.append(env.position)
            prices.append(info['current_price'])
            
            # Update state
            state = next_state
            
        # Calculate evaluation metrics
        metrics = {
            'final_balance': env.balance,
            'initial_balance': env.initial_balance,
            'total_return': env.total_return,
            'total_trades': env.total_trades,
            'profitable_trades': env.profitable_trades,
            'win_rate': env.profitable_trades / env.total_trades if env.total_trades > 0 else 0,
            'max_drawdown': env.max_drawdown,
            'sharpe_ratio': env._calculate_sharpe_ratio(),
            'actions': actions,
            'rewards': rewards,
            'balances': balances,
            'positions': positions,
            'prices': prices,
            'timestamps': env.market_data.index[env.state_lookback:env.current_idx].tolist()
        }
        
        return metrics
        
    def get_model_summary(self, asset, platform):
        """
        Get a summary of model information.
        
        Args:
            asset: Asset symbol
            platform: Trading platform
            
        Returns:
            dict: Model information
        """
        model_path = self.get_model_path(asset, platform)
        
        if not os.path.exists(model_path):
            return {
                'asset': asset,
                'platform': platform,
                'exists': False,
                'message': 'Model not found'
            }
            
        # Load model metadata
        try:
            checkpoint = torch.load(model_path, map_location='cpu')
            config = checkpoint.get('config', {})
            steps_done = checkpoint.get('steps_done', 0)
            
            # Get model file info
            file_info = os.stat(model_path)
            modified_time = datetime.datetime.fromtimestamp(file_info.st_mtime)
            file_size = file_info.st_size / 1024  # size in KB
            
            return {
                'asset': asset,
                'platform': platform,
                'exists': True,
                'steps_trained': steps_done,
                'modified_time': modified_time.isoformat(),
                'file_size_kb': file_size,
                'hidden_dim': config.get('hidden_dim'),
                'dueling_network': config.get('dueling_network'),
                'double_dqn': config.get('double_dqn'),
                'noisy_nets': config.get('noisy_nets'),
                'prioritized_replay': config.get('prioritized_replay')
            }
        except Exception as e:
            return {
                'asset': asset,
                'platform': platform,
                'exists': True,
                'error': str(e),
                'message': 'Error loading model metadata'
            }
            
    def delete_model(self, asset, platform):
        """
        Delete a trained model.
        
        Args:
            asset: Asset symbol
            platform: Trading platform
            
        Returns:
            bool: Whether the model was deleted
        """
        model_key = f"{platform}_{asset}"
        model_path = self.get_model_path(asset, platform)
        
        # Remove from memory if loaded
        if model_key in self.models:
            del self.models[model_key]
            
        # Delete file if exists
        if os.path.exists(model_path):
            try:
                os.remove(model_path)
                self.logger.info(f"Deleted model for {platform}/{asset}")
                return True
            except Exception as e:
                self.logger.error(f"Failed to delete model for {platform}/{asset}: {e}")
                return False
        else:
            self.logger.warning(f"No model found to delete for {platform}/{asset}")
            return False
            
    def get_optimization_metrics(self, asset, platform, start_time=None, end_time=None):
        """
        Get metrics for hyperparameter optimization.
        
        Args:
            asset: Asset symbol
            platform: Trading platform
            start_time: Start time for evaluation
            end_time: End time for evaluation
            
        Returns:
            dict: Optimization metrics
        """
        eval_metrics = self.evaluate_model(
            asset=asset,
            platform=platform,
            start_time=start_time,
            end_time=end_time
        )
        
        # Return subset of metrics relevant for optimization
        return {
            'total_return': eval_metrics['total_return'],
            'win_rate': eval_metrics['win_rate'],
            'sharpe_ratio': eval_metrics['sharpe_ratio'],
            'max_drawdown': eval_metrics['max_drawdown'],
            'num_trades': eval_metrics['total_trades']
        }
        
    def optimize_hyperparameters(
        self,
        asset,
        platform,
        train_start,
        train_end,
        val_start,
        val_end,
        n_trials=20,
        optimization_metric='sharpe_ratio'
    ):
        """
        Optimize hyperparameters using Bayesian optimization.
        
        Args:
            asset: Asset symbol
            platform: Trading platform
            train_start: Start time for training data
            train_end: End time for training data
            val_start: Start time for validation data
            val_end: End time for validation data
            n_trials: Number of optimization trials
            optimization_metric: Metric to optimize
            
        Returns:
            dict: Optimization results
        """
        # This would be implemented using a Bayesian optimization library like Optuna
        # For brevity, this implementation is omitted but would include defining parameter
        # search spaces and running multiple training trials with different configurations
        
        self.logger.info(
            f"Hyperparameter optimization for {platform}/{asset} would require "
            f"an external optimization library like Optuna. Not implemented in this example."
        )
        
        return {
            'message': 'Hyperparameter optimization not implemented in this example',
            'asset': asset,
            'platform': platform
        }

# Backward compatibility
ReinforcementLearner = ReinforcementLearningService
<|MERGE_RESOLUTION|>--- conflicted
+++ resolved
@@ -115,11 +115,9 @@
             self.features = features.reset_index(drop=True)
             self.state_lookback = state_lookback
             self.current_idx = state_lookback
-<<<<<<< HEAD
             self.balance = initial_balance
             self.position = 0  # -1 sell, 0 hold, 1 buy
-=======
->>>>>>> 6f78a8e7
+
 
         def _get_state(self) -> np.ndarray:
             start = self.current_idx - self.state_lookback
@@ -137,7 +135,6 @@
             return self._get_state(), {}
 
         def step(self, action, position_size_pct=None):
-<<<<<<< HEAD
             prev_price = self.market_data['close'].iloc[self.current_idx - 1]
             self.current_idx += 1
             price = self.market_data['close'].iloc[self.current_idx - 1]
@@ -155,12 +152,7 @@
                 self.position = 0
 
             self.balance += reward
-=======
-            self.current_idx += 1
-            terminated = self.current_idx >= len(self.market_data)
-            truncated = False
-            reward = 0.0
->>>>>>> 6f78a8e7
+
             return self._get_state(), reward, terminated, truncated, {}
 else:
     class MarketEnvironment:
