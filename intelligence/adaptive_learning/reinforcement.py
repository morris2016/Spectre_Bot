#!/usr/bin/env python3
"""
QuantumSpectre Elite Trading System
Reinforcement Learning Module

This module provides reinforcement learning capabilities for strategy optimization
and adaptive trading behavior. It leverages both traditional RL algorithms and
deep reinforcement learning techniques to continuously improve trading strategies
based on market feedback.
"""

import os
import time
import logging
import numpy as np
import pandas as pd
from typing import Dict, List, Tuple, Any, Optional, Union, Callable
from dataclasses import dataclass
import threading
import queue
try:
    import torch  # type: ignore
    import torch.nn as nn  # type: ignore
    import torch.optim as optim  # type: ignore
    import torch.nn.functional as F  # type: ignore
    from torch.distributions import Categorical, Normal  # type: ignore
    TORCH_AVAILABLE = True
except Exception:  # pragma: no cover - optional dependency

    torch = None  # type: ignore
    nn = None  # type: ignore
    optim = None  # type: ignore
    F = None  # type: ignore
    Categorical = Normal = None  # type: ignore
    TORCH_AVAILABLE = False
    logger = logging.getLogger(__name__)
    logger.warning("PyTorch not available; reinforcement features are disabled")

from collections import deque, namedtuple
import random
try:
    import gymnasium as gym  # type: ignore
    from gymnasium import spaces  # type: ignore
    GYM_AVAILABLE = True
except Exception:  # pragma: no cover - optional dependency
    gym = None  # type: ignore
    spaces = None  # type: ignore
    GYM_AVAILABLE = False
    logging.getLogger(__name__).warning(
        "gymnasium not available; using minimal environment implementation"
    )
# Force use of the lightweight environment in test builds
GYM_AVAILABLE = False
import datetime
from concurrent.futures import ThreadPoolExecutor

# Internal imports
from common.utils import Timer, create_uuid, safe_divide
from common.logger import get_logger
from common.exceptions import (
    ModelTrainingError, InsufficientDataError, InvalidActionError,
    EnvironmentError, OptimizationError
)
from feature_service.features.technical import TechnicalFeatures
from feature_service.features.market_structure import MarketStructureFeatures
from data_storage.market_data import MarketDataRepository
try:
    from ml_models.rl import DQNAgent  # type: ignore
except Exception:  # pragma: no cover - optional dependency
    DQNAgent = None  # type: ignore

# Constants
MAX_MEMORY_SIZE = 100000
BATCH_SIZE = 64
GAMMA = 0.99
TAU = 0.005
LEARNING_RATE = 0.0003
EPSILON_START = 1.0
EPSILON_END = 0.05
EPSILON_DECAY = 10000
ALPHA = 0.6  # Prioritized replay alpha
BETA_START = 0.4  # Prioritized replay beta
BETA_END = 1.0
BETA_DECAY = 10000
UPDATE_TARGET_EVERY = 100
REWARD_SCALING = 0.01
CLIP_GRAD = 1.0

# Experience replay memory tuple
Experience = namedtuple('Experience', 
                        ['state', 'action', 'reward', 'next_state', 'done'])

# Logger setup
logger = get_logger(__name__)


if not GYM_AVAILABLE:
    class MarketEnvironment:
        """Minimal market environment used when gymnasium is unavailable."""

        def __init__(
            self,
            market_data: pd.DataFrame,
            features: pd.DataFrame,
            initial_balance: float = 1000.0,
            commission_rate: float = 0.001,
            slippage_model: str = "realistic",
            risk_factor: float = 0.01,
            max_position_size: float = 1.0,
            trading_frequency: str = "1m",
            reward_type: str = "sharpe",
            state_lookback: int = 60,
            include_market_features: bool = True,
            include_trade_history: bool = True,
            include_balance_history: bool = True,
            randomize_start: bool = True,
            market_impact_model: Optional[Callable] = None,
        ) -> None:
            self.market_data = market_data.reset_index(drop=True)
            self.features = features.reset_index(drop=True)
            self.initial_balance = initial_balance
            self.state_lookback = state_lookback
            self.current_idx = state_lookback
            self.balance = initial_balance
            self.position = 0  # -1 sell, 0 hold, 1 buy
            self._validate_data()

<<<<<<< HEAD
        def _validate_data(self) -> None:
            if self.market_data.empty or self.features.empty:
                raise ValueError("Market data or features cannot be empty")
            if len(self.market_data) != len(self.features):
                raise ValueError("Market data and features length mismatch")
=======
            # Basic validation to mimic the gym environment checks
            self._validate_data()

>>>>>>> c497328a

        def _get_state(self) -> np.ndarray:
            start = self.current_idx - self.state_lookback
            df = pd.concat(
                [
                    self.market_data.iloc[start:self.current_idx],
                    self.features.iloc[start:self.current_idx],
                ],
                axis=1,
            )
            return df.values.flatten()

        def _validate_data(self) -> None:
            if self.market_data.empty or self.features.empty:
                raise ValueError("Market data or features cannot be empty")

            if len(self.market_data) != len(self.features):
                raise ValueError("Market data and features must have same length")

        def reset(self):
            self.current_idx = self.state_lookback
            return self._get_state(), {}

        def step(self, action, position_size_pct=None):
            self.current_idx += 1
            terminated = self.current_idx >= len(self.market_data)
            truncated = False
            reward = 0.0
            return self._get_state(), reward, terminated, truncated, {}

        def _validate_data(self):
            if self.market_data.empty or self.features.empty:
                raise ValueError("Market data or features cannot be empty")
            if len(self.market_data) != len(self.features):
                raise ValueError("Market data and features must have same length")


else:
    class MarketEnvironment:
        """Trading environment for reinforcement learning.

        This environment simulates market conditions and provides rewards based
        on trading actions and performance. It mimics a gymnasium-style interface
        with advanced market dynamics, transaction costs, and realistic
        constraints.
        """

        def __init__(
            self,
            market_data: pd.DataFrame,
            features: pd.DataFrame,
            initial_balance: float = 1000.0,
            commission_rate: float = 0.001,
            slippage_model: str = 'realistic',
            risk_factor: float = 0.01,
            max_position_size: float = 1.0,
            trading_frequency: str = '1m',
            reward_type: str = 'sharpe',
            state_lookback: int = 60,
            include_market_features: bool = True,
            include_trade_history: bool = True,
            include_balance_history: bool = True,
            randomize_start: bool = True,
            market_impact_model: Optional[Callable] = None,
        ) -> None:

            """Initialize the trading environment.

            Args:
                market_data: DataFrame containing OHLCV data
                features: DataFrame containing pre-calculated features
                initial_balance: Initial account balance
                commission_rate: Commission rate per trade
                slippage_model: Type of slippage model to use
            risk_factor: Maximum risk per trade as fraction of balance
            max_position_size: Maximum position size as multiple of balance
            trading_frequency: Frequency of trading decisions
            reward_type: Type of reward function to use
            state_lookback: Number of past periods to include in state
            include_market_features: Whether to include market features in state
            include_trade_history: Whether to include trade history in state
            include_balance_history: Whether to include balance history in state
            randomize_start: Whether to randomize the starting point
            market_impact_model: Optional function for market impact simulation
        """
            self.market_data = market_data
            self.features = features
            self.initial_balance = initial_balance
            self.commission_rate = commission_rate
            self.slippage_model = slippage_model
            self.risk_factor = risk_factor
            self.max_position_size = max_position_size
            self.trading_frequency = trading_frequency
            self.reward_type = reward_type
            self.state_lookback = state_lookback
            self.include_market_features = include_market_features
            self.include_trade_history = include_trade_history
            self.include_balance_history = include_balance_history
            self.randomize_start = randomize_start
            self.market_impact_model = market_impact_model
        
            # Validate input data
            self._validate_data()

            # Set up observation and action spaces
            self._setup_spaces()
        
            # Initialize environment state
            self.reset()
        
        def _validate_data(self):
            """Validate input data for consistency and completeness."""
            if self.market_data.empty or self.features.empty:
                raise InsufficientDataError("Market data or features DataFrame is empty")

            if len(self.market_data) != len(self.features):
                raise ValueError(
                    f"Market data length ({len(self.market_data)}) and features length "
                    f"({len(self.features)}) must match"
                )

            required_cols = ['open', 'high', 'low', 'close', 'volume']
            missing_cols = [col for col in required_cols if col not in self.market_data.columns]
            if missing_cols:
                raise ValueError(f"Market data missing required columns: {missing_cols}")
        
            # Ensure indexes match and are datetime
            if not isinstance(self.market_data.index, pd.DatetimeIndex):
                raise ValueError("Market data index must be a DatetimeIndex")

            if not isinstance(self.features.index, pd.DatetimeIndex):
                raise ValueError("Features index must be a DatetimeIndex")

            # Ensure all index values in features exist in market_data
            if not self.features.index.isin(self.market_data.index).all():
                raise ValueError("Feature index contains values not in market data index")
            
    def _setup_spaces(self):
        """Define observation and action spaces."""
        # Determine state dimension based on features and configuration
        feature_dim = len(self.features.columns) if self.include_market_features else 0
        market_dim = 5  # OHLCV
        position_dim = 3  # position, entry_price, unrealized_pnl
        balance_history_dim = self.state_lookback if self.include_balance_history else 0
        trade_history_dim = self.state_lookback * 3 if self.include_trade_history else 0
        
        self.state_dim = (
            (feature_dim + market_dim) * self.state_lookback +
            position_dim + balance_history_dim + trade_history_dim
        )
        
        # Observation space: continuous state variables
        self.observation_space = spaces.Box(
            low=-np.inf, high=np.inf, shape=(self.state_dim,), dtype=np.float32
        )
        
        # Action space: discrete actions for trading decisions
        # 0: Do nothing, 1: Buy, 2: Sell, 3: Close position
        self.action_space = spaces.Discrete(4)
        
        # Extended action space for position sizing
        self.position_size_space = spaces.Box(
            low=0, high=1, shape=(1,), dtype=np.float32
        )
        
    def reset(self):
        """
        Reset the environment to its initial state.

        Returns:
            tuple: (initial_state, info)
        """
        # Set initial position to the beginning or a random point if specified
        if self.randomize_start:
            lookback_buffer = self.state_lookback + 100  # Extra buffer for warm-up
            max_start = len(self.market_data) - lookback_buffer
            self.current_idx = random.randint(lookback_buffer, max_start)
        else:
            self.current_idx = self.state_lookback

            
            if len(self.market_data) != len(self.features):
                raise ValueError(
                    f"Market data length ({len(self.market_data)}) and features length "
                    f"({len(self.features)}) must match"
                )
            
            required_cols = ['open', 'high', 'low', 'close', 'volume']
            missing_cols = [col for col in required_cols if col not in self.market_data.columns]
            if missing_cols:
                raise ValueError(f"Market data missing required columns: {missing_cols}")
            
            # Ensure indexes match and are datetime
            if not isinstance(self.market_data.index, pd.DatetimeIndex):
                raise ValueError("Market data index must be a DatetimeIndex")
            
            if not isinstance(self.features.index, pd.DatetimeIndex):
                raise ValueError("Features index must be a DatetimeIndex")
                
            # Ensure all index values in features exist in market_data
            if not self.features.index.isin(self.market_data.index).all():
                raise ValueError("Feature index contains values not in market data index")
                
        def _setup_spaces(self):
            """Define observation and action spaces."""
            # Determine state dimension based on features and configuration
            feature_dim = len(self.features.columns) if self.include_market_features else 0
            market_dim = 5  # OHLCV
            position_dim = 3  # position, entry_price, unrealized_pnl
            balance_history_dim = self.state_lookback if self.include_balance_history else 0
            trade_history_dim = self.state_lookback * 3 if self.include_trade_history else 0
            
            self.state_dim = (
                (feature_dim + market_dim) * self.state_lookback +
                position_dim + balance_history_dim + trade_history_dim
            )
            
            # Observation space: continuous state variables
            self.observation_space = spaces.Box(
                low=-np.inf, high=np.inf, shape=(self.state_dim,), dtype=np.float32
            )
            
            # Action space: discrete actions for trading decisions
            # 0: Do nothing, 1: Buy, 2: Sell, 3: Close position
            self.action_space = spaces.Discrete(4)
            
            # Extended action space for position sizing
            self.position_size_space = spaces.Box(
                low=0, high=1, shape=(1,), dtype=np.float32
            )
            
        def reset(self):
            """
            Reset the environment to its initial state.
    
            Returns:
                tuple: (initial_state, info)
            """
            # Set initial position to the beginning or a random point if specified
            if self.randomize_start:
                lookback_buffer = self.state_lookback + 100  # Extra buffer for warm-up
                max_start = len(self.market_data) - lookback_buffer
                self.current_idx = random.randint(lookback_buffer, max_start)
            else:
                self.current_idx = self.state_lookback
                
            # Initialize account and position data
            self.balance = self.initial_balance
            self.position = 0  # 0: no position, 1: long, -1: short
            self.position_size = 0.0
            self.entry_price = 0.0
            self.position_start_time = None
            
            # History tracking
            self.balance_history = [self.balance] * self.state_lookback
            self.trade_history = []
            for _ in range(self.state_lookback):
                self.trade_history.append((0, 0, 0))  # (action, price, size)
                
            self.total_trades = 0
            self.profitable_trades = 0
            self.total_return = 0.0
            self.peak_balance = self.balance
            self.max_drawdown = 0.0
            self.cumulative_reward = 0.0
            
            # Get initial state
            return self._get_state(), {}
        
        def step(self, action, position_size_pct=None):
            """
            Take an action in the environment.
            
            Args:
                action: The action to take (0: hold, 1: buy, 2: sell, 3: close)
                position_size_pct: Position size as percentage of maximum (0.0-1.0)
                
            Returns:
                tuple: (next_state, reward, terminated, truncated, info)
            """
            # Validate action
            if action not in [0, 1, 2, 3]:
                raise InvalidActionError(f"Invalid action: {action}")
                
            # Default position size if not specified
            if position_size_pct is None:
                position_size_pct = 1.0
            else:
                position_size_pct = np.clip(position_size_pct, 0.0, 1.0)
                
            # Get current market data
            current_data = self.market_data.iloc[self.current_idx]
            current_price = current_data['close']
            
            # Track pre-action state
            prev_balance = self.balance
            prev_position = self.position
            
            # Process the action
            price, slippage = self._get_execution_price(action, current_data)
            info = self._execute_action(action, price, position_size_pct)
            
            # Move to next timestep
            self.current_idx += 1
            done = self.current_idx >= len(self.market_data) - 1
            
            # Update position P&L if we have an open position
            if self.position != 0:
                self._update_position_value(current_price)
                
            # Calculate reward
            reward = self._calculate_reward(prev_balance, prev_position, info)
            self.cumulative_reward += reward
            
            # Get new state
            next_state = self._get_state()
            
            # Update metrics
            self._update_metrics(prev_balance)
            
            # Prepare info dictionary
            info.update({
                'slippage': slippage,
                'balance': self.balance,
                'position': self.position,
                'position_size': self.position_size,
                'entry_price': self.entry_price,
                'current_price': current_price,
                'total_trades': self.total_trades,
                'profitable_trades': self.profitable_trades,
                'win_rate': safe_divide(self.profitable_trades, self.total_trades),
                'total_return': self.total_return,
                'max_drawdown': self.max_drawdown,
                'sharpe_ratio': self._calculate_sharpe_ratio(),
                'cumulative_reward': self.cumulative_reward
            })
            
            terminated = done
            truncated = False
            return next_state, reward, terminated, truncated, info
        
        def _get_state(self):
            """
            Construct the current state observation.
            
            Returns:
                numpy.ndarray: Current state vector
            """
            # Get market data history
            end_idx = self.current_idx
            start_idx = end_idx - self.state_lookback
            market_history = self.market_data.iloc[start_idx:end_idx]
            
            # Normalize market data relative to most recent close price
            reference_price = market_history['close'].iloc[-1]
            norm_ohlc = market_history[['open', 'high', 'low', 'close']] / reference_price - 1.0
            
            # Log-normalize volume
            norm_volume = np.log(market_history['volume'] / market_history['volume'].mean())
            
            # Combine normalized OHLCV
            market_states = pd.concat([norm_ohlc, norm_volume], axis=1).values.flatten()
            
            # Add feature history if enabled
            if self.include_market_features:
                feature_history = self.features.iloc[start_idx:end_idx]
                
                # Normalize features (simple z-score normalization)
                # This assumes features are already somewhat normalized or we should use a more
                # sophisticated normalization approach in production
                norm_features = (feature_history - feature_history.mean()) / (feature_history.std() + 1e-8)
                feature_states = norm_features.values.flatten()
                
                # Combine market data and features
                historic_states = np.concatenate([market_states, feature_states])
            else:
                historic_states = market_states
                
            # Add current position information
            position_vector = np.array([
                self.position,  # -1, 0, or 1
                self.entry_price / reference_price - 1.0 if self.position != 0 else 0,  # Normalized entry price
                (self.balance - self.initial_balance) / self.initial_balance  # Normalized P&L
            ])
            
            # Add balance history if enabled
            if self.include_balance_history:
                norm_balance_history = np.array(self.balance_history) / self.initial_balance - 1.0
                balance_states = norm_balance_history
            else:
                balance_states = np.array([])
                
            # Add trade history if enabled
            if self.include_trade_history:
                # Flatten trade history: action, price, size
                trade_states = np.array(self.trade_history).flatten()
                # Normalize price relative to reference
                for i in range(1, len(trade_states), 3):
                    if trade_states[i] > 0:  # Only normalize non-zero prices
                        trade_states[i] = trade_states[i] / reference_price - 1.0
            else:
                trade_states = np.array([])
                
            # Combine all state components
            state = np.concatenate([
                historic_states,
                position_vector,
                balance_states,
                trade_states
            ]).astype(np.float32)
            
            return state
        
        def _get_execution_price(self, action, current_data):
            """
            Calculate execution price including slippage.
            
            Args:
                action: Trading action
                current_data: Current market data row
                
            Returns:
                tuple: (execution_price, slippage_amount)
            """
            if action == 0 or action == 3:  # Do nothing or close - use close price
                base_price = current_data['close']
            elif action == 1:  # Buy - use higher price to simulate slippage
                base_price = current_data['close']
            elif action == 2:  # Sell - use lower price to simulate slippage
                base_price = current_data['close']
            else:
                base_price = current_data['close']
                
            # Apply slippage model
            if self.slippage_model == 'none':
                slippage = 0.0
            elif self.slippage_model == 'fixed':
                slippage = 0.0001 * base_price  # 1 pip fixed slippage
            elif self.slippage_model == 'realistic':
                # Dynamic slippage based on volatility and volume
                volatility = (current_data['high'] - current_data['low']) / current_data['close']
                volume_factor = 1.0  # Placeholder for volume-based slippage
                
                # Direction-dependent slippage
                if action == 1:  # Buy
                    slippage = base_price * volatility * 0.1 * volume_factor
                elif action == 2:  # Sell
                    slippage = -base_price * volatility * 0.1 * volume_factor
                else:
                    slippage = 0.0
            else:
                slippage = 0.0
                
            # Apply market impact if model provided and we're trading
            if self.market_impact_model is not None and action in [1, 2, 3]:
                impact = self.market_impact_model(
                    action, self.position_size, current_data, self.market_data, self.current_idx
                )
                slippage += impact
                
            # Calculate final execution price
            if action == 1:  # Buy
                exec_price = base_price + abs(slippage)
            elif action == 2:  # Sell
                exec_price = base_price - abs(slippage)
            else:
                exec_price = base_price
                
            return exec_price, slippage
        
        def _execute_action(self, action, price, position_size_pct):
            """
            Execute trading action and update environment state.
            
            Args:
                action: Trading action to execute
                price: Execution price including slippage
                position_size_pct: Position size percentage (0.0-1.0)
                
            Returns:
                dict: Transaction information
            """
            info = {
                'action': action,
                'price': price,
                'transaction_cost': 0.0,
                'trade_pnl': 0.0,
                'position_changed': False
            }
            
            # Calculate maximum position size based on risk factor and balance
            max_notional = self.balance * self.max_position_size
            target_notional = max_notional * position_size_pct
            
            # Handle different actions
            if action == 0:  # Do nothing
                pass
                
            elif action == 1:  # Buy
                # Close existing short position if any
                if self.position < 0:
                    close_size = abs(self.position_size)
                    close_cost = close_size * self.commission_rate * price
                    close_pnl = close_size * (self.entry_price - price)
                    
                    self.balance += close_pnl - close_cost
                    self.position = 0
                    self.position_size = 0
                    self.entry_price = 0
                    
                    info['transaction_cost'] += close_cost
                    info['trade_pnl'] += close_pnl
                    info['position_changed'] = True
                    
                    # Record trade
                    self.total_trades += 1
                    if close_pnl > 0:
                        self.profitable_trades += 1
                        
                # Open new long position if not already long
                if self.position <= 0:
                    # Calculate actual position size
                    size = target_notional / price
                    cost = size * self.commission_rate * price
                    
                    if cost + (size * price) <= self.balance:
                        self.position = 1
                        self.position_size = size
                        self.entry_price = price
                        self.balance -= cost
                        self.position_start_time = self.market_data.index[self.current_idx]
                        
                        info['transaction_cost'] += cost
                        info['position_changed'] = True
                        
                        # Update trade history
                        self.trade_history.append((1, price, size))
                        self.trade_history.pop(0)
                        
            elif action == 2:  # Sell
                # Close existing long position if any
                if self.position > 0:
                    close_size = self.position_size
                    close_cost = close_size * self.commission_rate * price
                    close_pnl = close_size * (price - self.entry_price)
                    
                    self.balance += close_pnl - close_cost
                    self.position = 0
                    self.position_size = 0
                    self.entry_price = 0
                    
                    info['transaction_cost'] += close_cost
                    info['trade_pnl'] += close_pnl
                    info['position_changed'] = True
                    
                    # Record trade
                    self.total_trades += 1
                    if close_pnl > 0:
                        self.profitable_trades += 1
                        
                # Open new short position if not already short
                if self.position >= 0:
                    # Calculate actual position size
                    size = target_notional / price
                    cost = size * self.commission_rate * price
                    
                    if cost <= self.balance:
                        self.position = -1
                        self.position_size = size
                        self.entry_price = price
                        self.balance -= cost
                        self.position_start_time = self.market_data.index[self.current_idx]
                        
                        info['transaction_cost'] += cost
                        info['position_changed'] = True
                        
                        # Update trade history
                        self.trade_history.append((2, price, size))
                        self.trade_history.pop(0)
                        
            elif action == 3:  # Close position
                if self.position != 0:
                    size = self.position_size
                    cost = size * self.commission_rate * price
                    
                    if self.position > 0:  # Close long
                        pnl = size * (price - self.entry_price)
                    else:  # Close short
                        pnl = size * (self.entry_price - price)
                        
                    self.balance += pnl - cost
                    self.position = 0
                    self.position_size = 0
                    self.entry_price = 0
                    
                    info['transaction_cost'] += cost
                    info['trade_pnl'] += pnl
                    info['position_changed'] = True
                    
                    # Record trade
                    self.total_trades += 1
                    if pnl > 0:
                        self.profitable_trades += 1
                        
                    # Update trade history
                    self.trade_history.append((3, price, size))
                    self.trade_history.pop(0)
                    
            # Update balance history
            self.balance_history.append(self.balance)
            self.balance_history.pop(0)
            
            return info
        
        def _update_position_value(self, current_price):
            """
            Update the unrealized P&L of the current position.
            
            Args:
                current_price: Current market price
            """
            if self.position == 0:
                return
                
            # Calculate unrealized P&L
            if self.position > 0:  # Long position
                unrealized_pnl = self.position_size * (current_price - self.entry_price)
            else:  # Short position
                unrealized_pnl = self.position_size * (self.entry_price - current_price)
                
            # Update unrealized P&L (doesn't affect balance until position is closed)
            self.unrealized_pnl = unrealized_pnl
        
        def _calculate_reward(self, prev_balance, prev_position, info):
            """
            Calculate reward based on the selected reward type.
            
            Args:
                prev_balance: Balance before action
                prev_position: Position before action
                info: Information from action execution
                
            Returns:
                float: Calculated reward
            """
            # Calculate basic P&L reward
            pnl_reward = (self.balance - prev_balance) * REWARD_SCALING
            
            if self.reward_type == 'pnl':
                # Simple profit/loss reward
                reward = pnl_reward
                
            elif self.reward_type == 'sharpe':
                # Sharpe-ratio based reward
                # We approximate this using recent balance changes
                recent_returns = np.diff(self.balance_history[-20:]) / self.balance_history[-21:-1]
                if len(recent_returns) > 0 and np.std(recent_returns) > 0:
                    sharpe = np.mean(recent_returns) / np.std(recent_returns) * np.sqrt(252)  # Annualized
                    reward = sharpe * 0.01  # Scale down the sharpe ratio
                else:
                    reward = 0
                    
                # Add small PnL component
                reward += pnl_reward
                
            elif self.reward_type == 'risk_adjusted':
                # Risk-adjusted return reward
                # This rewards higher returns with lower drawdowns
                pnl_ratio = (self.balance - prev_balance) / prev_balance if prev_balance > 0 else 0
                
                # Drawdown penalty component
                dd_penalty = -self.max_drawdown * 0.1 if self.max_drawdown > 0 else 0
                
                # Combine for risk-adjusted reward
                reward = pnl_ratio * REWARD_SCALING + dd_penalty
                
            elif self.reward_type == 'position_based':
                # Position-based reward that incentivizes holding good positions
                # and exiting bad ones
                current_data = self.market_data.iloc[self.current_idx]
                prev_data = self.market_data.iloc[self.current_idx - 1]
                price_change = (current_data['close'] - prev_data['close']) / prev_data['close']
                
                # Reward for being in a profitable position
                position_reward = 0
                if prev_position > 0 and price_change > 0:  # Correct long
                    position_reward = price_change * 10
                elif prev_position < 0 and price_change < 0:  # Correct short
                    position_reward = -price_change * 10
                elif prev_position > 0 and price_change < 0:  # Wrong long
                    position_reward = price_change * 5
                elif prev_position < 0 and price_change > 0:  # Wrong short
                    position_reward = -price_change * 5
                    
                # Combine with transaction reward
                reward = position_reward + pnl_reward
                
            else:  # Default to PnL reward
                reward = pnl_reward
                
            # Add transaction cost penalty
            transaction_cost_penalty = -info['transaction_cost'] * REWARD_SCALING * 2
            reward += transaction_cost_penalty
            
            # Add exploration penalty/reward to encourage exploration
            if info['position_changed']:
                exploration_bonus = 0.001  # Small bonus for exploring new positions
                reward += exploration_bonus
                
            return reward
        
        def _update_metrics(self, prev_balance):
            """
            Update tracking metrics after an action.
            
            Args:
                prev_balance: Balance before the action
            """
            # Update peak balance
            if self.balance > self.peak_balance:
                self.peak_balance = self.balance
                
            # Update drawdown
            current_drawdown = (self.peak_balance - self.balance) / self.peak_balance if self.peak_balance > 0 else 0
            self.max_drawdown = max(self.max_drawdown, current_drawdown)
            
            # Update total return
            self.total_return = (self.balance - self.initial_balance) / self.initial_balance
        
        def _calculate_sharpe_ratio(self):
            """
            Calculate Sharpe ratio based on balance history.
            
            Returns:
                float: Sharpe ratio
            """
            if len(self.balance_history) < 2:
                return 0
                
            returns = np.diff(self.balance_history) / self.balance_history[:-1]
            
            if len(returns) == 0 or np.std(returns) == 0:
                return 0
                
            # Annualized Sharpe ratio assuming daily data (adjust factor for different frequencies)
            sharpe = np.mean(returns) / np.std(returns) * np.sqrt(252)
            return sharpe
        
        def render(self, mode='human'):
            """
            Render the environment state.
            
            Args:
                mode: Rendering mode
            """
            current_data = self.market_data.iloc[self.current_idx]
            
            logger.info(f"\n==== Environment State at {current_data.name} ====")
            logger.info(f"Price: {current_data['close']:.4f}")
            logger.info(f"Balance: ${self.balance:.2f}")
            
            if self.position != 0:
                position_type = "LONG" if self.position > 0 else "SHORT"
                unrealized_pnl = self.position_size * (
                    (current_data['close'] - self.entry_price) if self.position > 0 
                    else (self.entry_price - current_data['close'])
                )
                logger.info(
                    f"Position: {position_type} {self.position_size:.4f} units at {self.entry_price:.4f}"
                )
                logger.info(f"Unrealized P&L: ${unrealized_pnl:.2f}")
                
            logger.info(f"Total Return: {self.total_return:.2%}")
            logger.info(f"Max Drawdown: {self.max_drawdown:.2%}")
            logger.info(
                f"Win Rate: {self.profitable_trades}/{self.total_trades} "
                f"({self.profitable_trades/self.total_trades:.2%} if self.total_trades > 0 else 'N/A')"
            )
            logger.info("=" * 40)
            
    
class LegacyDQNAgent:
    """
    Deep Q-Network agent for reinforcement learning-based trading.
    
    This agent implements a DQN with experience replay, target networks,
    and prioritized experience replay for stable training and efficient
    learning.
    """
    
    def __init__(
        self,
        state_dim: int,
        action_dim: int,
        hidden_dim: int = 128,
        learning_rate: float = LEARNING_RATE,
        gamma: float = GAMMA,
        tau: float = TAU,
        epsilon_start: float = EPSILON_START,
        epsilon_end: float = EPSILON_END,
        epsilon_decay: float = EPSILON_DECAY,
        memory_size: int = MAX_MEMORY_SIZE,
        batch_size: int = BATCH_SIZE,
        prioritized_replay: bool = True,
        dueling_network: bool = True,
        double_dqn: bool = True,
        noisy_nets: bool = False,
        device: str = None
    ):
        """
        Initialize the DQN agent.
        
        Args:
            state_dim: Dimension of state space
            action_dim: Dimension of action space
            hidden_dim: Hidden layer dimension
            learning_rate: Learning rate for optimizer
            gamma: Discount factor
            tau: Target network update rate
            epsilon_start: Initial exploration rate
            epsilon_end: Final exploration rate
            epsilon_decay: Rate of epsilon decay
            memory_size: Size of replay memory
            batch_size: Batch size for training
            prioritized_replay: Whether to use prioritized experience replay
            dueling_network: Whether to use dueling network architecture
            double_dqn: Whether to use double DQN algorithm
            noisy_nets: Whether to use noisy networks for exploration
            device: Computing device ('cpu' or 'cuda')
        """
        # Set parameters
        self.state_dim = state_dim
        self.action_dim = action_dim
        self.hidden_dim = hidden_dim
        self.learning_rate = learning_rate
        self.gamma = gamma
        self.tau = tau
        self.epsilon_start = epsilon_start
        self.epsilon_end = epsilon_end
        self.epsilon_decay = epsilon_decay
        self.batch_size = batch_size
        self.prioritized_replay = prioritized_replay
        self.dueling_network = dueling_network
        self.double_dqn = double_dqn
        self.noisy_nets = noisy_nets
        
        # Set device
        if device is None:
            self.device = torch.device("cuda" if torch.cuda.is_available() else "cpu")
        else:
            self.device = torch.device(device)
            
        # Set up networks
        self._setup_networks()
        
        # Set up memory
        self._setup_memory(memory_size)
        
        # Set up optimizer
        self.optimizer = optim.Adam(self.policy_net.parameters(), lr=learning_rate)
        
        # Initialize step counter
        self.steps_done = 0
        
        # Setup logger
        self.logger = get_logger(__name__)
        
    def _setup_networks(self):
        """Set up neural networks."""
        # Determine network class based on configuration
        if self.dueling_network:
            if self.noisy_nets:
                net_class = NoisyDuelingDQN
            else:
                net_class = DuelingDQN
        else:
            if self.noisy_nets:
                net_class = NoisyDQN
            else:
                net_class = DQN
                
        # Create policy and target networks
        self.policy_net = net_class(
            self.state_dim, self.action_dim, self.hidden_dim
        ).to(self.device)
        
        self.target_net = net_class(
            self.state_dim, self.action_dim, self.hidden_dim
        ).to(self.device)
        
        # Initialize target network with policy network weights
        self.target_net.load_state_dict(self.policy_net.state_dict())
        self.target_net.eval()
        
    def _setup_memory(self, memory_size):
        """Set up replay memory."""
        if self.prioritized_replay:
            self.memory = PrioritizedReplayMemory(memory_size, alpha=ALPHA)
            self.beta = BETA_START
        else:
            self.memory = ReplayMemory(memory_size)
            
    def select_action(self, state, test_mode=False):
        """
        Select an action using epsilon-greedy policy.
        
        Args:
            state: Current state observation
            test_mode: Whether in testing mode (no exploration)
            
        Returns:
            int: Selected action
        """
        # Convert state to tensor
        state = torch.FloatTensor(state).unsqueeze(0).to(self.device)
        
        # Determine whether to explore or exploit
        if not test_mode:
            self.steps_done += 1
            epsilon = self.epsilon_end + (self.epsilon_start - self.epsilon_end) * \
                      np.exp(-self.steps_done / self.epsilon_decay)
                      
            if self.noisy_nets:
                # Noisy nets handle exploration internally
                explore = False
            else:
                explore = random.random() < epsilon
                
            if explore:
                # Random action for exploration
                return random.randint(0, self.action_dim - 1)
        
        # Select greedy action
        with torch.no_grad():
            q_values = self.policy_net(state)
            return q_values.max(1)[1].item()
            
    def store_transition(self, state, action, reward, next_state, done):
        """
        Store transition in replay memory.
        
        Args:
            state: Current state
            action: Action taken
            reward: Reward received
            next_state: Next state
            done: Whether episode is done
        """
        if self.prioritized_replay:
            # Store with maximum priority for new transitions
            self.memory.push(state, action, reward, next_state, done, 
                             max_prio=self.memory.max_priority)
        else:
            self.memory.push(state, action, reward, next_state, done)
            
    def update_model(self):
        """
        Update the model by sampling from replay memory.
        
        Returns:
            float: Loss value
        """
        if len(self.memory) < self.batch_size:
            return None
            
        # Sample from memory
        if self.prioritized_replay:
            # Update beta for prioritized replay
            self.beta = min(1.0, BETA_END + (BETA_START - BETA_END) * \
                           np.exp(-self.steps_done / BETA_DECAY))
                           
            batch, indices, weights = self.memory.sample(self.batch_size, self.beta)
            weights = torch.FloatTensor(weights).to(self.device)
        else:
            batch = self.memory.sample(self.batch_size)
            indices = None
            weights = None
            
        # Unpack batch
        state_batch = torch.FloatTensor(batch.state).to(self.device)
        action_batch = torch.LongTensor(batch.action).unsqueeze(1).to(self.device)
        reward_batch = torch.FloatTensor(batch.reward).to(self.device)
        next_state_batch = torch.FloatTensor(batch.next_state).to(self.device)
        done_batch = torch.FloatTensor(batch.done).to(self.device)
        
        # Compute current Q values
        q_values = self.policy_net(state_batch).gather(1, action_batch)
        
        # Compute next Q values
        with torch.no_grad():
            if self.double_dqn:
                # Double DQN: select actions using policy net
                next_actions = self.policy_net(next_state_batch).max(1)[1].unsqueeze(1)
                # Evaluate actions using target net
                next_q_values = self.target_net(next_state_batch).gather(1, next_actions)
            else:
                # Regular DQN: use target net for both action selection and evaluation
                next_q_values = self.target_net(next_state_batch).max(1)[0].unsqueeze(1)
                
        # Compute target Q values
        target_q_values = reward_batch.unsqueeze(1) + \
                          (1 - done_batch.unsqueeze(1)) * self.gamma * next_q_values
                          
        # Compute loss
        if self.prioritized_replay:
            # TD errors for updating priorities
            td_errors = torch.abs(q_values - target_q_values).detach().cpu().numpy()
            
            # Weighted MSE loss
            loss = (weights.unsqueeze(1) * F.mse_loss(q_values, target_q_values, reduction='none')).mean()
        else:
            loss = F.mse_loss(q_values, target_q_values)
            
        # Optimize the model
        self.optimizer.zero_grad()
        loss.backward()
        # Clip gradients to prevent exploding gradients
        torch.nn.utils.clip_grad_norm_(self.policy_net.parameters(), CLIP_GRAD)
        self.optimizer.step()
        
        # Update target network
        with torch.no_grad():
            for target_param, policy_param in zip(self.target_net.parameters(), 
                                                self.policy_net.parameters()):
                target_param.data.copy_(
                    target_param.data * (1 - self.tau) + policy_param.data * self.tau
                )
                
        # Update priorities in replay memory if using prioritized replay
        if self.prioritized_replay and indices is not None:
            self.memory.update_priorities(indices, td_errors)
            
        # Reset noisy layers if using noisy networks
        if self.noisy_nets:
            self.policy_net.reset_noise()
            self.target_net.reset_noise()
            
        return loss.item()
        
    def save_model(self, path):
        """
        Save model checkpoint.
        
        Args:
            path: Path to save the model
        """
        torch.save({
            'policy_net': self.policy_net.state_dict(),
            'target_net': self.target_net.state_dict(),
            'optimizer': self.optimizer.state_dict(),
            'steps_done': self.steps_done,
            'config': {
                'state_dim': self.state_dim,
                'action_dim': self.action_dim,
                'hidden_dim': self.hidden_dim,
                'learning_rate': self.learning_rate,
                'gamma': self.gamma,
                'tau': self.tau,
                'epsilon_start': self.epsilon_start,
                'epsilon_end': self.epsilon_end,
                'epsilon_decay': self.epsilon_decay,
                'batch_size': self.batch_size,
                'prioritized_replay': self.prioritized_replay,
                'dueling_network': self.dueling_network,
                'double_dqn': self.double_dqn,
                'noisy_nets': self.noisy_nets,
            }
        }, path)
        self.logger.info(f"Model saved to {path}")
        
    def load_model(self, path):
        """
        Load model checkpoint.
        
        Args:
            path: Path to load the model from
        """
        checkpoint = torch.load(path, map_location=self.device)
        
        # Verify configuration matches
        config = checkpoint['config']
        for key, value in config.items():
            if hasattr(self, key) and getattr(self, key) != value:
                self.logger.warning(
                    f"Config mismatch: {key} loaded={value}, current={getattr(self, key)}"
                )
                
        # Load model parameters
        self.policy_net.load_state_dict(checkpoint['policy_net'])
        self.target_net.load_state_dict(checkpoint['target_net'])
        self.optimizer.load_state_dict(checkpoint['optimizer'])
        self.steps_done = checkpoint['steps_done']
        
        self.logger.info(f"Model loaded from {path}")
        
        
# Neural network models for DQN
if TORCH_AVAILABLE:
    class DQN(nn.Module):
        """Basic DQN network."""

        def __init__(self, state_dim, action_dim, hidden_dim=128):
            super().__init__()
            self.state_dim = state_dim
            self.action_dim = action_dim
            self.hidden_dim = hidden_dim

            # Network layers
            self.fc1 = nn.Linear(state_dim, hidden_dim)
            self.fc2 = nn.Linear(hidden_dim, hidden_dim)
            self.fc3 = nn.Linear(hidden_dim, hidden_dim // 2)
            self.fc4 = nn.Linear(hidden_dim // 2, action_dim)

        def forward(self, x):
            x = F.relu(self.fc1(x))
            x = F.relu(self.fc2(x))
            x = F.relu(self.fc3(x))
            return self.fc4(x)
else:  # pragma: no cover - optional dependency
    class DQN:  # type: ignore
        """Placeholder when PyTorch is not available."""

        def __init__(self, *_: Any, **__: Any) -> None:
            raise RuntimeError("PyTorch is required for DQN models")
        

if TORCH_AVAILABLE:
    class DuelingDQN(nn.Module):
        """Dueling DQN architecture."""

        def __init__(self, state_dim, action_dim, hidden_dim=128):
            super().__init__()
            self.state_dim = state_dim
            self.action_dim = action_dim
            self.hidden_dim = hidden_dim

            # Feature layers
            self.fc1 = nn.Linear(state_dim, hidden_dim)
            self.fc2 = nn.Linear(hidden_dim, hidden_dim)

            # Value stream
            self.value_fc = nn.Linear(hidden_dim, hidden_dim // 2)
            self.value = nn.Linear(hidden_dim // 2, 1)

            # Advantage stream
            self.advantage_fc = nn.Linear(hidden_dim, hidden_dim // 2)
            self.advantage = nn.Linear(hidden_dim // 2, action_dim)

        def forward(self, x):
            # Shared feature layers
            x = F.relu(self.fc1(x))
            x = F.relu(self.fc2(x))

            # Value stream
            value = F.relu(self.value_fc(x))
            value = self.value(value)

            # Advantage stream
            advantage = F.relu(self.advantage_fc(x))
            advantage = self.advantage(advantage)

            # Combine value and advantage
            return value + advantage - advantage.mean(dim=1, keepdim=True)
else:  # pragma: no cover - optional dependency
    class DuelingDQN:  # type: ignore
        def __init__(self, *_: Any, **__: Any) -> None:
            raise RuntimeError("PyTorch is required for DuelingDQN models")
        

if TORCH_AVAILABLE:
    class NoisyLinear(nn.Module):
        """Noisy linear layer for exploration."""

        def __init__(self, in_features, out_features, std_init=0.5):
            super().__init__()
            self.in_features = in_features
            self.out_features = out_features
            self.std_init = std_init

            # Learnable parameters
            self.weight_mu = nn.Parameter(torch.Tensor(out_features, in_features))
            self.weight_sigma = nn.Parameter(torch.Tensor(out_features, in_features))
            self.bias_mu = nn.Parameter(torch.Tensor(out_features))
            self.bias_sigma = nn.Parameter(torch.Tensor(out_features))

            # Register buffer for noise
            self.register_buffer('weight_epsilon', torch.Tensor(out_features, in_features))
            self.register_buffer('bias_epsilon', torch.Tensor(out_features))

            # Initialize parameters
            self.reset_parameters()
            self.reset_noise()

        def reset_parameters(self):
            """Initialize the layer parameters."""
            mu_range = 1.0 / np.sqrt(self.in_features)
            self.weight_mu.data.uniform_(-mu_range, mu_range)
            self.weight_sigma.data.fill_(self.std_init / np.sqrt(self.in_features))
            self.bias_mu.data.uniform_(-mu_range, mu_range)
            self.bias_sigma.data.fill_(self.std_init / np.sqrt(self.out_features))

        def reset_noise(self):
            """Reset the noise."""
            epsilon_in = self._scale_noise(self.in_features)
            epsilon_out = self._scale_noise(self.out_features)
            self.weight_epsilon.copy_(torch.outer(epsilon_out, epsilon_in))
            self.bias_epsilon.copy_(epsilon_out)

        def _scale_noise(self, size):
            """Generate scaled noise."""
            x = torch.randn(size)
            return x.sign().mul(x.abs().sqrt())

        def forward(self, x):
            """Forward pass with noise."""
            if self.training:
                weight = self.weight_mu + self.weight_sigma * self.weight_epsilon
                bias = self.bias_mu + self.bias_sigma * self.bias_epsilon
            else:
                weight = self.weight_mu
                bias = self.bias_mu

            return F.linear(x, weight, bias)
else:  # pragma: no cover - optional dependency
    class NoisyLinear:  # type: ignore
        def __init__(self, *_: Any, **__: Any) -> None:
            raise RuntimeError("PyTorch is required for NoisyLinear layers")
        

if TORCH_AVAILABLE:
    class NoisyDQN(nn.Module):
        """DQN with noisy layers for exploration."""

        def __init__(self, state_dim, action_dim, hidden_dim=128):
            super().__init__()
            self.state_dim = state_dim
            self.action_dim = action_dim
            self.hidden_dim = hidden_dim

            # Network layers
            self.fc1 = nn.Linear(state_dim, hidden_dim)
            self.fc2 = nn.Linear(hidden_dim, hidden_dim)
            self.fc3 = NoisyLinear(hidden_dim, hidden_dim // 2)
            self.fc4 = NoisyLinear(hidden_dim // 2, action_dim)

        def forward(self, x):
            x = F.relu(self.fc1(x))
            x = F.relu(self.fc2(x))
            x = F.relu(self.fc3(x))
            return self.fc4(x)

        def reset_noise(self):
            """Reset noise in noisy layers."""
            self.fc3.reset_noise()
            self.fc4.reset_noise()
else:  # pragma: no cover - optional dependency
    class NoisyDQN:  # type: ignore
        def __init__(self, *_: Any, **__: Any) -> None:
            raise RuntimeError("PyTorch is required for NoisyDQN models")
        

if TORCH_AVAILABLE:
    class NoisyDuelingDQN(nn.Module):
        """Dueling DQN with noisy layers."""

        def __init__(self, state_dim, action_dim, hidden_dim=128):
            super().__init__()
            self.state_dim = state_dim
            self.action_dim = action_dim
            self.hidden_dim = hidden_dim

            # Feature layers
            self.fc1 = nn.Linear(state_dim, hidden_dim)
            self.fc2 = nn.Linear(hidden_dim, hidden_dim)

            # Value stream
            self.value_fc = NoisyLinear(hidden_dim, hidden_dim // 2)
            self.value = NoisyLinear(hidden_dim // 2, 1)

            # Advantage stream
            self.advantage_fc = NoisyLinear(hidden_dim, hidden_dim // 2)
            self.advantage = NoisyLinear(hidden_dim // 2, action_dim)

        def forward(self, x):
            # Shared feature layers
            x = F.relu(self.fc1(x))
            x = F.relu(self.fc2(x))

            # Value stream
            value = F.relu(self.value_fc(x))
            value = self.value(value)

            # Advantage stream
            advantage = F.relu(self.advantage_fc(x))
            advantage = self.advantage(advantage)

            # Combine value and advantage
            return value + advantage - advantage.mean(dim=1, keepdim=True)

        def reset_noise(self):
            """Reset noise in all noisy layers."""
            self.value_fc.reset_noise()
            self.value.reset_noise()
            self.advantage_fc.reset_noise()
            self.advantage.reset_noise()
else:  # pragma: no cover - optional dependency
    class NoisyDuelingDQN:  # type: ignore
        def __init__(self, *_: Any, **__: Any) -> None:
            raise RuntimeError("PyTorch is required for NoisyDuelingDQN models")
        

# Experience replay memory implementations
class ReplayMemory:
    """Standard experience replay memory."""
    
    def __init__(self, capacity):
        self.capacity = capacity
        self.memory = deque(maxlen=capacity)
        
    def push(self, state, action, reward, next_state, done):
        """Add a new experience to memory."""
        self.memory.append(Experience(state, action, reward, next_state, done))
        
    def sample(self, batch_size):
        """Sample a batch of experiences."""
        return random.sample(self.memory, batch_size)
        
    def __len__(self):
        return len(self.memory)
        

class PrioritizedReplayMemory:
    """Prioritized experience replay memory."""
    
    def __init__(self, capacity, alpha=0.6):
        self.capacity = capacity
        self.alpha = alpha  # How much to prioritize
        self.memory = []
        self.priorities = np.zeros((capacity,), dtype=np.float32)
        self.position = 0
        self.max_priority = 1.0  # Initial max priority
        
    def push(self, state, action, reward, next_state, done, max_prio=None):
        """Add a new experience to memory with maximum priority."""
        if max_prio is None:
            max_prio = self.max_priority
            
        if len(self.memory) < self.capacity:
            self.memory.append(Experience(state, action, reward, next_state, done))
        else:
            self.memory[self.position] = Experience(state, action, reward, next_state, done)
            
        self.priorities[self.position] = max_prio
        self.position = (self.position + 1) % self.capacity
        
    def sample(self, batch_size, beta=0.4):
        """
        Sample a batch of experiences based on priorities.
        
        Args:
            batch_size: Number of experiences to sample
            beta: Importance sampling exponent
            
        Returns:
            tuple: (batch, indices, weights)
        """
        if len(self.memory) < self.capacity:
            prios = self.priorities[:len(self.memory)]
        else:
            prios = self.priorities
            
        # Compute probabilities from priorities
        probs = prios ** self.alpha
        probs /= probs.sum()
        
        # Sample indices based on probabilities
        indices = np.random.choice(len(self.memory), batch_size, p=probs)
        
        # Compute importance sampling weights
        weights = (len(self.memory) * probs[indices]) ** (-beta)
        weights /= weights.max()  # Normalize weights
        
        # Create batch
        batch = [self.memory[idx] for idx in indices]
        batch = Experience(*zip(*batch))
        
        return batch, indices, weights
        
    def update_priorities(self, indices, td_errors):
        """
        Update priorities based on TD errors.
        
        Args:
            indices: Indices of experiences to update
            td_errors: TD errors for the experiences
        """
        for idx, error in zip(indices, td_errors):
            # Add small constant to ensure non-zero priority
            priority = error + 1e-5
            self.priorities[idx] = priority
            self.max_priority = max(self.max_priority, priority)
            
    def __len__(self):
        return len(self.memory)
        

class ReinforcementLearningService:
    """
    Service for training and deploying reinforcement learning models
    for the QuantumSpectre trading system.
    """
    
    def __init__(
        self,
        config=None,
        model_repository_path="./models/reinforcement/",
        market_data_repository=None,
        feature_service=None
    ):
        """
        Initialize the reinforcement learning service.
        
        Args:
            config: Configuration dictionary
            model_repository_path: Path to store model files
            market_data_repository: Market data repository instance
            feature_service: Feature service instance
        """
        self.config = config or {}
        self.model_repository_path = model_repository_path
        self.market_data_repository = market_data_repository
        self.feature_service = feature_service
        
        # Initialize models dictionary
        self.models = {}
        
        # Initialize logger
        self.logger = get_logger(__name__)
        
        # Create model directory if it doesn't exist
        os.makedirs(self.model_repository_path, exist_ok=True)
        
        # Initialize agent config
        self._init_default_config()
        
    def _init_default_config(self):
        """Initialize default configuration."""
        self.default_config = {
            'dqn': {
                'hidden_dim': 256,
                'learning_rate': 0.0003,
                'gamma': 0.99,
                'tau': 0.005,
                'epsilon_start': 1.0,
                'epsilon_end': 0.05,
                'epsilon_decay': 10000,
                'memory_size': 100000,
                'batch_size': 64,
                'prioritized_replay': True,
                'dueling_network': True,
                'double_dqn': True,
                'noisy_nets': True,
                'update_frequency': 4,
                'target_update_frequency': 1000,
                'validation_episodes': 10,
                'training_episodes': 1000,
                'max_timesteps': 10000,
                'reward_type': 'risk_adjusted',
                'state_lookback': 60
            },
            'env': {
                'initial_balance': 1000.0,
                'commission_rate': 0.001,
                'slippage_model': 'realistic',
                'risk_factor': 0.01,
                'max_position_size': 1.0,
                'trading_frequency': '1m',
                'randomize_start': True,
                'include_market_features': True,
                'include_trade_history': True,
                'include_balance_history': True,
            }
        }
        
    def get_model_path(self, asset, platform, model_type='dqn'):
        """
        Get the path for a specific model.
        
        Args:
            asset: Asset symbol
            platform: Trading platform
            model_type: Type of model
            
        Returns:
            str: Path to the model file
        """
        filename = f"{platform}_{asset}_{model_type}.pt"
        return os.path.join(self.model_repository_path, filename)
        
    def create_environment(self, asset, platform, start_time=None, end_time=None):
        """
        Create a trading environment for the specified asset and platform.
        
        Args:
            asset: Asset symbol
            platform: Trading platform
            start_time: Start time for data
            end_time: End time for data
            
        Returns:
            MarketEnvironment: The created environment
        """
        # Get market data
        if self.market_data_repository is None:
            raise ValueError("Market data repository must be provided")
            
        market_data = self.market_data_repository.get_ohlcv(
            asset=asset,
            platform=platform,
            start_time=start_time,
            end_time=end_time
        )
        
        # Get features
        if self.feature_service is None:
            raise ValueError("Feature service must be provided")
            
        features = self.feature_service.get_features(
            asset=asset,
            platform=platform,
            start_time=start_time,
            end_time=end_time
        )
        
        # Create environment with configuration
        env_config = self.config.get('env', self.default_config['env'])
        
        env = MarketEnvironment(
            market_data=market_data,
            features=features,
            initial_balance=env_config['initial_balance'],
            commission_rate=env_config['commission_rate'],
            slippage_model=env_config['slippage_model'],
            risk_factor=env_config['risk_factor'],
            max_position_size=env_config['max_position_size'],
            trading_frequency=env_config['trading_frequency'],
            reward_type=self.config.get('dqn', {}).get(
                'reward_type', self.default_config['dqn']['reward_type']
            ),
            state_lookback=self.config.get('dqn', {}).get(
                'state_lookback', self.default_config['dqn']['state_lookback']
            ),
            include_market_features=env_config['include_market_features'],
            include_trade_history=env_config['include_trade_history'],
            include_balance_history=env_config['include_balance_history'],
            randomize_start=env_config['randomize_start']
        )
        
        return env
        
    def create_agent(self, state_dim, action_dim, device=None):
        """
        Create a reinforcement learning agent.
        
        Args:
            state_dim: Dimension of state space
            action_dim: Dimension of action space
            device: Computing device
            
        Returns:
            DQNAgent: The created agent
        """
        dqn_config = self.config.get('dqn', self.default_config['dqn'])
        
        agent = DQNAgent(
            state_dim=state_dim,
            action_dim=action_dim,
            hidden_dim=dqn_config['hidden_dim'],
            learning_rate=dqn_config['learning_rate'],
            gamma=dqn_config['gamma'],
            tau=dqn_config['tau'],
            epsilon_start=dqn_config['epsilon_start'],
            epsilon_end=dqn_config['epsilon_end'],
            epsilon_decay=dqn_config['epsilon_decay'],
            memory_size=dqn_config['memory_size'],
            batch_size=dqn_config['batch_size'],
            prioritized_replay=dqn_config['prioritized_replay'],
            dueling_network=dqn_config['dueling_network'],
            double_dqn=dqn_config['double_dqn'],
            noisy_nets=dqn_config['noisy_nets'],
            device=device
        )
        
        return agent
        
    def train_model(
        self,
        asset,
        platform,
        start_time=None,
        end_time=None,
        validation_start=None,
        validation_end=None,
        existing_model=None,
        device=None
    ):
        """
        Train a reinforcement learning model for the specified asset and platform.
        
        Args:
            asset: Asset symbol
            platform: Trading platform
            start_time: Start time for training data
            end_time: End time for training data
            validation_start: Start time for validation data
            validation_end: End time for validation data
            existing_model: Path to existing model to continue training
            device: Computing device
            
        Returns:
            tuple: (trained agent, training metrics)
        """
        self.logger.info(f"Training model for {platform}/{asset}")
        
        # Create training environment
        train_env = self.create_environment(
            asset=asset,
            platform=platform,
            start_time=start_time,
            end_time=end_time
        )
        
        # Initialize agent
        agent = self.create_agent(
            state_dim=train_env.observation_space.shape[0],
            action_dim=train_env.action_space.n,
            device=device
        )
        
        # Load existing model if specified
        if existing_model:
            try:
                agent.load_model(existing_model)
                self.logger.info(f"Loaded existing model from {existing_model}")
            except Exception as e:
                self.logger.error(f"Failed to load existing model: {e}")
                
        # Get configuration
        dqn_config = self.config.get('dqn', self.default_config['dqn'])
        
        # Initialize training metrics
        training_metrics = {
            'episode_rewards': [],
            'episode_returns': [],
            'episode_lengths': [],
            'losses': [],
            'win_rates': [],
            'sharpe_ratios': [],
            'max_drawdowns': [],
            'validation_results': []
        }
        
        # Create validation environment if validation period specified
        if validation_start and validation_end:
            val_env = self.create_environment(
                asset=asset,
                platform=platform,
                start_time=validation_start,
                end_time=validation_end
            )
        else:
            val_env = None
            
        # Training loop
        try:
            with Timer() as timer:
                for episode in range(dqn_config['training_episodes']):
                    state, _ = train_env.reset()
                    episode_reward = 0
                    losses = []
                    
                    for t in range(dqn_config['max_timesteps']):
                        # Select action
                        action = agent.select_action(state)
                        
                        # Take action in environment
                        next_state, reward, terminated, truncated, info = train_env.step(action)
                        done = terminated or truncated
                        
                        # Store transition in replay memory
                        agent.store_transition(state, action, reward, next_state, done)
                        
                        # Update state
                        state = next_state
                        episode_reward += reward
                        
                        # Update model
                        if t % dqn_config['update_frequency'] == 0:
                            loss = agent.update_model()
                            if loss is not None:
                                losses.append(loss)
                                
                        if done:
                            break
                            
                    # Collect episode metrics
                    episode_return = (train_env.balance - train_env.initial_balance) / train_env.initial_balance
                    training_metrics['episode_rewards'].append(episode_reward)
                    training_metrics['episode_returns'].append(episode_return)
                    training_metrics['episode_lengths'].append(t + 1)
                    training_metrics['losses'].append(np.mean(losses) if losses else 0)
                    training_metrics['win_rates'].append(
                        train_env.profitable_trades / train_env.total_trades 
                        if train_env.total_trades > 0 else 0
                    )
                    training_metrics['sharpe_ratios'].append(train_env._calculate_sharpe_ratio())
                    training_metrics['max_drawdowns'].append(train_env.max_drawdown)
                    
                    # Validation
                    if val_env and (episode + 1) % 10 == 0:
                        val_results = self.validate_model(agent, val_env, dqn_config['validation_episodes'])
                        training_metrics['validation_results'].append(val_results)
                        
                        # Log validation results
                        self.logger.info(
                            f"Episode {episode+1}/{dqn_config['training_episodes']} - "
                            f"Return: {episode_return:.4f}, "
                            f"Reward: {episode_reward:.4f}, "
                            f"Win Rate: {training_metrics['win_rates'][-1]:.4f}, "
                            f"Val Return: {val_results['mean_return']:.4f}, "
                            f"Val Win Rate: {val_results['win_rate']:.4f}"
                        )
                    else:
                        # Log training progress
                        self.logger.info(
                            f"Episode {episode+1}/{dqn_config['training_episodes']} - "
                            f"Return: {episode_return:.4f}, "
                            f"Reward: {episode_reward:.4f}, "
                            f"Win Rate: {training_metrics['win_rates'][-1]:.4f}, "
                            f"Loss: {np.mean(losses) if losses else 0:.6f}"
                        )
                        
                # Save the trained model
                model_path = self.get_model_path(asset, platform)
                agent.save_model(model_path)
                
                # Add final training time to metrics
                training_metrics['training_time'] = timer.elapsed
                
                self.logger.info(
                    f"Training completed in {timer.elapsed:.2f} seconds. "
                    f"Model saved to {model_path}"
                )
                
        except Exception as e:
            self.logger.error(f"Error during training: {e}")
            raise ModelTrainingError(f"Failed to train model for {platform}/{asset}: {e}")
            
        # Store the trained agent in memory
        model_key = f"{platform}_{asset}"
        self.models[model_key] = agent
        
        return agent, training_metrics
        
    def validate_model(self, agent, env, episodes=10):
        """
        Validate a trained agent on a validation environment.
        
        Args:
            agent: Trained agent
            env: Validation environment
            episodes: Number of validation episodes
            
        Returns:
            dict: Validation metrics
        """
        returns = []
        rewards = []
        win_rates = []
        sharpe_ratios = []
        drawdowns = []
        
        for episode in range(episodes):
            state, _ = env.reset()
            episode_reward = 0
            
            # Run episode without exploration
            done = False
            while not done:
                action = agent.select_action(state, test_mode=True)
                next_state, reward, terminated, truncated, info = env.step(action)
                done = terminated or truncated
                state = next_state
                episode_reward += reward
                
            # Collect metrics
            episode_return = (env.balance - env.initial_balance) / env.initial_balance
            returns.append(episode_return)
            rewards.append(episode_reward)
            win_rates.append(env.profitable_trades / env.total_trades if env.total_trades > 0 else 0)
            sharpe_ratios.append(env._calculate_sharpe_ratio())
            drawdowns.append(env.max_drawdown)
            
        # Calculate summary statistics
        results = {
            'mean_return': np.mean(returns),
            'std_return': np.std(returns),
            'mean_reward': np.mean(rewards),
            'win_rate': np.mean(win_rates),
            'mean_sharpe': np.mean(sharpe_ratios),
            'mean_drawdown': np.mean(drawdowns),
            'positive_return_rate': np.mean(np.array(returns) > 0)
        }
        
        return results
        
    def get_model(self, asset, platform, load_if_missing=True):
        """
        Get a trained model for the specified asset and platform.
        
        Args:
            asset: Asset symbol
            platform: Trading platform
            load_if_missing: Whether to load the model if not in memory
            
        Returns:
            DQNAgent: The trained agent
        """
        model_key = f"{platform}_{asset}"
        
        # Check if model is already loaded
        if model_key in self.models:
            return self.models[model_key]
            
        # Try to load model if requested
        if load_if_missing:
            model_path = self.get_model_path(asset, platform)
            
            if os.path.exists(model_path):
                # Create a temporary environment to get state and action dimensions
                temp_env = self.create_environment(
                    asset=asset,
                    platform=platform,
                    start_time=datetime.datetime.now() - datetime.timedelta(days=30),
                    end_time=datetime.datetime.now()
                )
                
                # Create agent with appropriate dimensions
                agent = self.create_agent(
                    state_dim=temp_env.observation_space.shape[0],
                    action_dim=temp_env.action_space.n
                )
                
                # Load model weights
                try:
                    agent.load_model(model_path)
                    self.models[model_key] = agent
                    return agent
                except Exception as e:
                    self.logger.error(f"Failed to load model for {platform}/{asset}: {e}")
                    raise
            else:
                self.logger.warning(f"No saved model found for {platform}/{asset} at {model_path}")
                return None
        else:
            self.logger.warning(f"Model for {platform}/{asset} not loaded and load_if_missing=False")
            return None
            
    def get_trading_action(self, asset, platform, state, test_mode=True):
        """
        Get a trading action from a trained model.
        
        Args:
            asset: Asset symbol
            platform: Trading platform
            state: Current environment state
            test_mode: Whether to use test mode (no exploration)
            
        Returns:
            int: Selected action
        """
        # Get the model
        model = self.get_model(asset, platform)
        
        if model is None:
            raise ValueError(f"No model available for {platform}/{asset}")
            
        # Get action from model
        action = model.select_action(state, test_mode=test_mode)
        
        return action
        
    def update_model_online(self, asset, platform, state, action, reward, next_state, done):
        """
        Update a model with a new observation during online learning.
        
        Args:
            asset: Asset symbol
            platform: Trading platform
            state: Current state
            action: Action taken
            reward: Reward received
            next_state: Next state
            done: Whether episode is done
            
        Returns:
            float: Loss value (if model was updated)
        """
        # Get the model
        model = self.get_model(asset, platform)
        
        if model is None:
            raise ValueError(f"No model available for {platform}/{asset}")
            
        # Store the transition
        model.store_transition(state, action, reward, next_state, done)
        
        # Update the model (periodically)
        loss = None
        if model.steps_done % self.config.get('dqn', {}).get(
            'update_frequency', self.default_config['dqn']['update_frequency']
        ) == 0:
            loss = model.update_model()
            
        # Save the model periodically
        if model.steps_done % 1000 == 0:
            model_path = self.get_model_path(asset, platform)
            model.save_model(model_path)
            
        return loss
        
    def evaluate_model(self, asset, platform, start_time=None, end_time=None):
        """
        Evaluate a trained model on historical data.
        
        Args:
            asset: Asset symbol
            platform: Trading platform
            start_time: Start time for evaluation
            end_time: End time for evaluation
            
        Returns:
            dict: Evaluation metrics
        """
        # Get the model
        model = self.get_model(asset, platform)
        
        if model is None:
            raise ValueError(f"No model available for {platform}/{asset}")
            
        # Create evaluation environment
        env = self.create_environment(
            asset=asset,
            platform=platform,
            start_time=start_time,
            end_time=end_time
        )
        
        # Run a single evaluation episode
        state, _ = env.reset()
        done = False
        
        # Track actions for analysis
        actions = []
        states = []
        rewards = []
        balances = []
        positions = []
        prices = []
        
        while not done:
            # Store state
            states.append(state)
            
            # Get action from model
            action = model.select_action(state, test_mode=True)
            actions.append(action)
            
            # Take action in environment
            next_state, reward, terminated, truncated, info = env.step(action)
            done = terminated or truncated
            rewards.append(reward)
            
            # Track metrics
            balances.append(env.balance)
            positions.append(env.position)
            prices.append(info['current_price'])
            
            # Update state
            state = next_state
            
        # Calculate evaluation metrics
        metrics = {
            'final_balance': env.balance,
            'initial_balance': env.initial_balance,
            'total_return': env.total_return,
            'total_trades': env.total_trades,
            'profitable_trades': env.profitable_trades,
            'win_rate': env.profitable_trades / env.total_trades if env.total_trades > 0 else 0,
            'max_drawdown': env.max_drawdown,
            'sharpe_ratio': env._calculate_sharpe_ratio(),
            'actions': actions,
            'rewards': rewards,
            'balances': balances,
            'positions': positions,
            'prices': prices,
            'timestamps': env.market_data.index[env.state_lookback:env.current_idx].tolist()
        }
        
        return metrics
        
    def get_model_summary(self, asset, platform):
        """
        Get a summary of model information.
        
        Args:
            asset: Asset symbol
            platform: Trading platform
            
        Returns:
            dict: Model information
        """
        model_path = self.get_model_path(asset, platform)
        
        if not os.path.exists(model_path):
            return {
                'asset': asset,
                'platform': platform,
                'exists': False,
                'message': 'Model not found'
            }
            
        # Load model metadata
        try:
            checkpoint = torch.load(model_path, map_location='cpu')
            config = checkpoint.get('config', {})
            steps_done = checkpoint.get('steps_done', 0)
            
            # Get model file info
            file_info = os.stat(model_path)
            modified_time = datetime.datetime.fromtimestamp(file_info.st_mtime)
            file_size = file_info.st_size / 1024  # size in KB
            
            return {
                'asset': asset,
                'platform': platform,
                'exists': True,
                'steps_trained': steps_done,
                'modified_time': modified_time.isoformat(),
                'file_size_kb': file_size,
                'hidden_dim': config.get('hidden_dim'),
                'dueling_network': config.get('dueling_network'),
                'double_dqn': config.get('double_dqn'),
                'noisy_nets': config.get('noisy_nets'),
                'prioritized_replay': config.get('prioritized_replay')
            }
        except Exception as e:
            return {
                'asset': asset,
                'platform': platform,
                'exists': True,
                'error': str(e),
                'message': 'Error loading model metadata'
            }
            
    def delete_model(self, asset, platform):
        """
        Delete a trained model.
        
        Args:
            asset: Asset symbol
            platform: Trading platform
            
        Returns:
            bool: Whether the model was deleted
        """
        model_key = f"{platform}_{asset}"
        model_path = self.get_model_path(asset, platform)
        
        # Remove from memory if loaded
        if model_key in self.models:
            del self.models[model_key]
            
        # Delete file if exists
        if os.path.exists(model_path):
            try:
                os.remove(model_path)
                self.logger.info(f"Deleted model for {platform}/{asset}")
                return True
            except Exception as e:
                self.logger.error(f"Failed to delete model for {platform}/{asset}: {e}")
                return False
        else:
            self.logger.warning(f"No model found to delete for {platform}/{asset}")
            return False
            
    def get_optimization_metrics(self, asset, platform, start_time=None, end_time=None):
        """
        Get metrics for hyperparameter optimization.
        
        Args:
            asset: Asset symbol
            platform: Trading platform
            start_time: Start time for evaluation
            end_time: End time for evaluation
            
        Returns:
            dict: Optimization metrics
        """
        eval_metrics = self.evaluate_model(
            asset=asset,
            platform=platform,
            start_time=start_time,
            end_time=end_time
        )
        
        # Return subset of metrics relevant for optimization
        return {
            'total_return': eval_metrics['total_return'],
            'win_rate': eval_metrics['win_rate'],
            'sharpe_ratio': eval_metrics['sharpe_ratio'],
            'max_drawdown': eval_metrics['max_drawdown'],
            'num_trades': eval_metrics['total_trades']
        }
        
    def optimize_hyperparameters(
        self,
        asset,
        platform,
        train_start,
        train_end,
        val_start,
        val_end,
        n_trials=20,
        optimization_metric='sharpe_ratio'
    ):
        """
        Optimize hyperparameters using Bayesian optimization.
        
        Args:
            asset: Asset symbol
            platform: Trading platform
            train_start: Start time for training data
            train_end: End time for training data
            val_start: Start time for validation data
            val_end: End time for validation data
            n_trials: Number of optimization trials
            optimization_metric: Metric to optimize
            
        Returns:
            dict: Optimization results
        """
        # This would be implemented using a Bayesian optimization library like Optuna
        # For brevity, this implementation is omitted but would include defining parameter
        # search spaces and running multiple training trials with different configurations
        
        self.logger.info(
            f"Hyperparameter optimization for {platform}/{asset} would require "
            f"an external optimization library like Optuna. Not implemented in this example."
        )
        
        return {
            'message': 'Hyperparameter optimization not implemented in this example',
            'asset': asset,
            'platform': platform
        }

# Backward compatibility
ReinforcementLearner = ReinforcementLearningService
<|MERGE_RESOLUTION|>--- conflicted
+++ resolved
@@ -125,17 +125,12 @@
             self.position = 0  # -1 sell, 0 hold, 1 buy
             self._validate_data()
 
-<<<<<<< HEAD
         def _validate_data(self) -> None:
             if self.market_data.empty or self.features.empty:
                 raise ValueError("Market data or features cannot be empty")
             if len(self.market_data) != len(self.features):
                 raise ValueError("Market data and features length mismatch")
-=======
-            # Basic validation to mimic the gym environment checks
-            self._validate_data()
-
->>>>>>> c497328a
+
 
         def _get_state(self) -> np.ndarray:
             start = self.current_idx - self.state_lookback
