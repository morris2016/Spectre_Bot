#!/usr/bin/env python3
"""
QuantumSpectre Elite Trading System
Reinforcement Learning Module

This module provides reinforcement learning capabilities for strategy optimization
and adaptive trading behavior. It leverages both traditional RL algorithms and
deep reinforcement learning techniques to continuously improve trading strategies
based on market feedback.
"""

import os
import time
import logging
import numpy as np
import pandas as pd
from typing import Dict, List, Tuple, Any, Optional, Union, Callable
from dataclasses import dataclass
import threading
import queue
try:
    import torch  # type: ignore
    import torch.nn as nn  # type: ignore
    import torch.optim as optim  # type: ignore
    import torch.nn.functional as F  # type: ignore
    from torch.distributions import Categorical, Normal  # type: ignore
    TORCH_AVAILABLE = True
except Exception:  # pragma: no cover - optional dependency
<<<<<<< HEAD
    from types import SimpleNamespace

    torch = SimpleNamespace(
        device=lambda *_, **__: "cpu",
        FloatTensor=lambda *_, **__: None,
        Tensor=lambda *_, **__: None,
    )
    nn = SimpleNamespace(
        Module=object,
        Linear=lambda *_, **__: None,
        Parameter=lambda *_, **__: None,
    )
    optim = SimpleNamespace(Adam=lambda *_, **__: None)
    F = SimpleNamespace(relu=lambda x: x)
    Categorical = Normal = object
    TORCH_AVAILABLE = False
    logging.getLogger(__name__).warning(
        "PyTorch not available; reinforcement learning features are disabled"
    )
=======
    torch = None  # type: ignore
    nn = None  # type: ignore
    optim = None  # type: ignore
    F = None  # type: ignore
    Categorical = Normal = None  # type: ignore
    TORCH_AVAILABLE = False
>>>>>>> e3c85274
from collections import deque, namedtuple
import random
import gymnasium as gym
from gymnasium import spaces
import datetime
from concurrent.futures import ThreadPoolExecutor

# Internal imports
from common.utils import Timer, create_uuid, safe_divide
from common.logger import get_logger
from common.exceptions import (
    ModelTrainingError, InsufficientDataError, InvalidActionError,
    EnvironmentError, OptimizationError
)
from feature_service.features.technical import TechnicalFeatures
from feature_service.features.market_structure import MarketStructureFeatures
from data_storage.market_data import MarketDataRepository
from ml_models.rl import DQNAgent

# Constants
MAX_MEMORY_SIZE = 100000
BATCH_SIZE = 64
GAMMA = 0.99
TAU = 0.005
LEARNING_RATE = 0.0003
EPSILON_START = 1.0
EPSILON_END = 0.05
EPSILON_DECAY = 10000
ALPHA = 0.6  # Prioritized replay alpha
BETA_START = 0.4  # Prioritized replay beta
BETA_END = 1.0
BETA_DECAY = 10000
UPDATE_TARGET_EVERY = 100
REWARD_SCALING = 0.01
CLIP_GRAD = 1.0

# Experience replay memory tuple
Experience = namedtuple('Experience', 
                        ['state', 'action', 'reward', 'next_state', 'done'])

# Logger setup
logger = get_logger(__name__)


class MarketEnvironment:
    """
    Trading environment for reinforcement learning that simulates market conditions
    and provides rewards based on trading actions and performance.
    
    This environment implements a gym-like interface but is customized for trading
    with advanced market dynamics, transaction costs, and realistic constraints.
    """
    
    def __init__(
        self, 
        market_data: pd.DataFrame,
        features: pd.DataFrame,
        initial_balance: float = 1000.0,
        commission_rate: float = 0.001,
        slippage_model: str = 'realistic',
        risk_factor: float = 0.01,
        max_position_size: float = 1.0,
        trading_frequency: str = '1m',
        reward_type: str = 'sharpe',
        state_lookback: int = 60,
        include_market_features: bool = True,
        include_trade_history: bool = True,
        include_balance_history: bool = True,
        randomize_start: bool = True,
        market_impact_model: Optional[Callable] = None
    ):
        """
        Initialize the trading environment.
        
        Args:
            market_data: DataFrame containing OHLCV data
            features: DataFrame containing pre-calculated features
            initial_balance: Initial account balance
            commission_rate: Commission rate per trade
            slippage_model: Type of slippage model to use
            risk_factor: Maximum risk per trade as fraction of balance
            max_position_size: Maximum position size as multiple of balance
            trading_frequency: Frequency of trading decisions
            reward_type: Type of reward function to use
            state_lookback: Number of past periods to include in state
            include_market_features: Whether to include market features in state
            include_trade_history: Whether to include trade history in state
            include_balance_history: Whether to include balance history in state
            randomize_start: Whether to randomize the starting point
            market_impact_model: Optional function for market impact simulation
        """
        self.market_data = market_data
        self.features = features
        self.initial_balance = initial_balance
        self.commission_rate = commission_rate
        self.slippage_model = slippage_model
        self.risk_factor = risk_factor
        self.max_position_size = max_position_size
        self.trading_frequency = trading_frequency
        self.reward_type = reward_type
        self.state_lookback = state_lookback
        self.include_market_features = include_market_features
        self.include_trade_history = include_trade_history
        self.include_balance_history = include_balance_history
        self.randomize_start = randomize_start
        self.market_impact_model = market_impact_model
        
        # Validate input data
        self._validate_data()
        
        # Set up observation and action spaces
        self._setup_spaces()
        
        # Initialize environment state
        self.reset()
        
    def _validate_data(self):
        """Validate input data for consistency and completeness."""
        if self.market_data.empty or self.features.empty:
            raise InsufficientDataError("Market data or features DataFrame is empty")
        
        if len(self.market_data) != len(self.features):
            raise ValueError(
                f"Market data length ({len(self.market_data)}) and features length "
                f"({len(self.features)}) must match"
            )
        
        required_cols = ['open', 'high', 'low', 'close', 'volume']
        missing_cols = [col for col in required_cols if col not in self.market_data.columns]
        if missing_cols:
            raise ValueError(f"Market data missing required columns: {missing_cols}")
        
        # Ensure indexes match and are datetime
        if not isinstance(self.market_data.index, pd.DatetimeIndex):
            raise ValueError("Market data index must be a DatetimeIndex")
        
        if not isinstance(self.features.index, pd.DatetimeIndex):
            raise ValueError("Features index must be a DatetimeIndex")
            
        # Ensure all index values in features exist in market_data
        if not self.features.index.isin(self.market_data.index).all():
            raise ValueError("Feature index contains values not in market data index")
            
    def _setup_spaces(self):
        """Define observation and action spaces."""
        # Determine state dimension based on features and configuration
        feature_dim = len(self.features.columns) if self.include_market_features else 0
        market_dim = 5  # OHLCV
        position_dim = 3  # position, entry_price, unrealized_pnl
        balance_history_dim = self.state_lookback if self.include_balance_history else 0
        trade_history_dim = self.state_lookback * 3 if self.include_trade_history else 0
        
        self.state_dim = (
            (feature_dim + market_dim) * self.state_lookback +
            position_dim + balance_history_dim + trade_history_dim
        )
        
        # Observation space: continuous state variables
        self.observation_space = spaces.Box(
            low=-np.inf, high=np.inf, shape=(self.state_dim,), dtype=np.float32
        )
        
        # Action space: discrete actions for trading decisions
        # 0: Do nothing, 1: Buy, 2: Sell, 3: Close position
        self.action_space = spaces.Discrete(4)
        
        # Extended action space for position sizing
        self.position_size_space = spaces.Box(
            low=0, high=1, shape=(1,), dtype=np.float32
        )
        
    def reset(self):
        """
        Reset the environment to its initial state.

        Returns:
            tuple: (initial_state, info)
        """
        # Set initial position to the beginning or a random point if specified
        if self.randomize_start:
            lookback_buffer = self.state_lookback + 100  # Extra buffer for warm-up
            max_start = len(self.market_data) - lookback_buffer
            self.current_idx = random.randint(lookback_buffer, max_start)
        else:
            self.current_idx = self.state_lookback
            
        # Initialize account and position data
        self.balance = self.initial_balance
        self.position = 0  # 0: no position, 1: long, -1: short
        self.position_size = 0.0
        self.entry_price = 0.0
        self.position_start_time = None
        
        # History tracking
        self.balance_history = [self.balance] * self.state_lookback
        self.trade_history = []
        for _ in range(self.state_lookback):
            self.trade_history.append((0, 0, 0))  # (action, price, size)
            
        self.total_trades = 0
        self.profitable_trades = 0
        self.total_return = 0.0
        self.peak_balance = self.balance
        self.max_drawdown = 0.0
        self.cumulative_reward = 0.0
        
        # Get initial state
        return self._get_state(), {}
    
    def step(self, action, position_size_pct=None):
        """
        Take an action in the environment.
        
        Args:
            action: The action to take (0: hold, 1: buy, 2: sell, 3: close)
            position_size_pct: Position size as percentage of maximum (0.0-1.0)
            
        Returns:
            tuple: (next_state, reward, terminated, truncated, info)
        """
        # Validate action
        if action not in [0, 1, 2, 3]:
            raise InvalidActionError(f"Invalid action: {action}")
            
        # Default position size if not specified
        if position_size_pct is None:
            position_size_pct = 1.0
        else:
            position_size_pct = np.clip(position_size_pct, 0.0, 1.0)
            
        # Get current market data
        current_data = self.market_data.iloc[self.current_idx]
        current_price = current_data['close']
        
        # Track pre-action state
        prev_balance = self.balance
        prev_position = self.position
        
        # Process the action
        price, slippage = self._get_execution_price(action, current_data)
        info = self._execute_action(action, price, position_size_pct)
        
        # Move to next timestep
        self.current_idx += 1
        done = self.current_idx >= len(self.market_data) - 1
        
        # Update position P&L if we have an open position
        if self.position != 0:
            self._update_position_value(current_price)
            
        # Calculate reward
        reward = self._calculate_reward(prev_balance, prev_position, info)
        self.cumulative_reward += reward
        
        # Get new state
        next_state = self._get_state()
        
        # Update metrics
        self._update_metrics(prev_balance)
        
        # Prepare info dictionary
        info.update({
            'slippage': slippage,
            'balance': self.balance,
            'position': self.position,
            'position_size': self.position_size,
            'entry_price': self.entry_price,
            'current_price': current_price,
            'total_trades': self.total_trades,
            'profitable_trades': self.profitable_trades,
            'win_rate': safe_divide(self.profitable_trades, self.total_trades),
            'total_return': self.total_return,
            'max_drawdown': self.max_drawdown,
            'sharpe_ratio': self._calculate_sharpe_ratio(),
            'cumulative_reward': self.cumulative_reward
        })
        
        terminated = done
        truncated = False
        return next_state, reward, terminated, truncated, info
    
    def _get_state(self):
        """
        Construct the current state observation.
        
        Returns:
            numpy.ndarray: Current state vector
        """
        # Get market data history
        end_idx = self.current_idx
        start_idx = end_idx - self.state_lookback
        market_history = self.market_data.iloc[start_idx:end_idx]
        
        # Normalize market data relative to most recent close price
        reference_price = market_history['close'].iloc[-1]
        norm_ohlc = market_history[['open', 'high', 'low', 'close']] / reference_price - 1.0
        
        # Log-normalize volume
        norm_volume = np.log(market_history['volume'] / market_history['volume'].mean())
        
        # Combine normalized OHLCV
        market_states = pd.concat([norm_ohlc, norm_volume], axis=1).values.flatten()
        
        # Add feature history if enabled
        if self.include_market_features:
            feature_history = self.features.iloc[start_idx:end_idx]
            
            # Normalize features (simple z-score normalization)
            # This assumes features are already somewhat normalized or we should use a more
            # sophisticated normalization approach in production
            norm_features = (feature_history - feature_history.mean()) / (feature_history.std() + 1e-8)
            feature_states = norm_features.values.flatten()
            
            # Combine market data and features
            historic_states = np.concatenate([market_states, feature_states])
        else:
            historic_states = market_states
            
        # Add current position information
        position_vector = np.array([
            self.position,  # -1, 0, or 1
            self.entry_price / reference_price - 1.0 if self.position != 0 else 0,  # Normalized entry price
            (self.balance - self.initial_balance) / self.initial_balance  # Normalized P&L
        ])
        
        # Add balance history if enabled
        if self.include_balance_history:
            norm_balance_history = np.array(self.balance_history) / self.initial_balance - 1.0
            balance_states = norm_balance_history
        else:
            balance_states = np.array([])
            
        # Add trade history if enabled
        if self.include_trade_history:
            # Flatten trade history: action, price, size
            trade_states = np.array(self.trade_history).flatten()
            # Normalize price relative to reference
            for i in range(1, len(trade_states), 3):
                if trade_states[i] > 0:  # Only normalize non-zero prices
                    trade_states[i] = trade_states[i] / reference_price - 1.0
        else:
            trade_states = np.array([])
            
        # Combine all state components
        state = np.concatenate([
            historic_states,
            position_vector,
            balance_states,
            trade_states
        ]).astype(np.float32)
        
        return state
    
    def _get_execution_price(self, action, current_data):
        """
        Calculate execution price including slippage.
        
        Args:
            action: Trading action
            current_data: Current market data row
            
        Returns:
            tuple: (execution_price, slippage_amount)
        """
        if action == 0 or action == 3:  # Do nothing or close - use close price
            base_price = current_data['close']
        elif action == 1:  # Buy - use higher price to simulate slippage
            base_price = current_data['close']
        elif action == 2:  # Sell - use lower price to simulate slippage
            base_price = current_data['close']
        else:
            base_price = current_data['close']
            
        # Apply slippage model
        if self.slippage_model == 'none':
            slippage = 0.0
        elif self.slippage_model == 'fixed':
            slippage = 0.0001 * base_price  # 1 pip fixed slippage
        elif self.slippage_model == 'realistic':
            # Dynamic slippage based on volatility and volume
            volatility = (current_data['high'] - current_data['low']) / current_data['close']
            volume_factor = 1.0  # Placeholder for volume-based slippage
            
            # Direction-dependent slippage
            if action == 1:  # Buy
                slippage = base_price * volatility * 0.1 * volume_factor
            elif action == 2:  # Sell
                slippage = -base_price * volatility * 0.1 * volume_factor
            else:
                slippage = 0.0
        else:
            slippage = 0.0
            
        # Apply market impact if model provided and we're trading
        if self.market_impact_model is not None and action in [1, 2, 3]:
            impact = self.market_impact_model(
                action, self.position_size, current_data, self.market_data, self.current_idx
            )
            slippage += impact
            
        # Calculate final execution price
        if action == 1:  # Buy
            exec_price = base_price + abs(slippage)
        elif action == 2:  # Sell
            exec_price = base_price - abs(slippage)
        else:
            exec_price = base_price
            
        return exec_price, slippage
    
    def _execute_action(self, action, price, position_size_pct):
        """
        Execute trading action and update environment state.
        
        Args:
            action: Trading action to execute
            price: Execution price including slippage
            position_size_pct: Position size percentage (0.0-1.0)
            
        Returns:
            dict: Transaction information
        """
        info = {
            'action': action,
            'price': price,
            'transaction_cost': 0.0,
            'trade_pnl': 0.0,
            'position_changed': False
        }
        
        # Calculate maximum position size based on risk factor and balance
        max_notional = self.balance * self.max_position_size
        target_notional = max_notional * position_size_pct
        
        # Handle different actions
        if action == 0:  # Do nothing
            pass
            
        elif action == 1:  # Buy
            # Close existing short position if any
            if self.position < 0:
                close_size = abs(self.position_size)
                close_cost = close_size * self.commission_rate * price
                close_pnl = close_size * (self.entry_price - price)
                
                self.balance += close_pnl - close_cost
                self.position = 0
                self.position_size = 0
                self.entry_price = 0
                
                info['transaction_cost'] += close_cost
                info['trade_pnl'] += close_pnl
                info['position_changed'] = True
                
                # Record trade
                self.total_trades += 1
                if close_pnl > 0:
                    self.profitable_trades += 1
                    
            # Open new long position if not already long
            if self.position <= 0:
                # Calculate actual position size
                size = target_notional / price
                cost = size * self.commission_rate * price
                
                if cost + (size * price) <= self.balance:
                    self.position = 1
                    self.position_size = size
                    self.entry_price = price
                    self.balance -= cost
                    self.position_start_time = self.market_data.index[self.current_idx]
                    
                    info['transaction_cost'] += cost
                    info['position_changed'] = True
                    
                    # Update trade history
                    self.trade_history.append((1, price, size))
                    self.trade_history.pop(0)
                    
        elif action == 2:  # Sell
            # Close existing long position if any
            if self.position > 0:
                close_size = self.position_size
                close_cost = close_size * self.commission_rate * price
                close_pnl = close_size * (price - self.entry_price)
                
                self.balance += close_pnl - close_cost
                self.position = 0
                self.position_size = 0
                self.entry_price = 0
                
                info['transaction_cost'] += close_cost
                info['trade_pnl'] += close_pnl
                info['position_changed'] = True
                
                # Record trade
                self.total_trades += 1
                if close_pnl > 0:
                    self.profitable_trades += 1
                    
            # Open new short position if not already short
            if self.position >= 0:
                # Calculate actual position size
                size = target_notional / price
                cost = size * self.commission_rate * price
                
                if cost <= self.balance:
                    self.position = -1
                    self.position_size = size
                    self.entry_price = price
                    self.balance -= cost
                    self.position_start_time = self.market_data.index[self.current_idx]
                    
                    info['transaction_cost'] += cost
                    info['position_changed'] = True
                    
                    # Update trade history
                    self.trade_history.append((2, price, size))
                    self.trade_history.pop(0)
                    
        elif action == 3:  # Close position
            if self.position != 0:
                size = self.position_size
                cost = size * self.commission_rate * price
                
                if self.position > 0:  # Close long
                    pnl = size * (price - self.entry_price)
                else:  # Close short
                    pnl = size * (self.entry_price - price)
                    
                self.balance += pnl - cost
                self.position = 0
                self.position_size = 0
                self.entry_price = 0
                
                info['transaction_cost'] += cost
                info['trade_pnl'] += pnl
                info['position_changed'] = True
                
                # Record trade
                self.total_trades += 1
                if pnl > 0:
                    self.profitable_trades += 1
                    
                # Update trade history
                self.trade_history.append((3, price, size))
                self.trade_history.pop(0)
                
        # Update balance history
        self.balance_history.append(self.balance)
        self.balance_history.pop(0)
        
        return info
    
    def _update_position_value(self, current_price):
        """
        Update the unrealized P&L of the current position.
        
        Args:
            current_price: Current market price
        """
        if self.position == 0:
            return
            
        # Calculate unrealized P&L
        if self.position > 0:  # Long position
            unrealized_pnl = self.position_size * (current_price - self.entry_price)
        else:  # Short position
            unrealized_pnl = self.position_size * (self.entry_price - current_price)
            
        # Update unrealized P&L (doesn't affect balance until position is closed)
        self.unrealized_pnl = unrealized_pnl
    
    def _calculate_reward(self, prev_balance, prev_position, info):
        """
        Calculate reward based on the selected reward type.
        
        Args:
            prev_balance: Balance before action
            prev_position: Position before action
            info: Information from action execution
            
        Returns:
            float: Calculated reward
        """
        # Calculate basic P&L reward
        pnl_reward = (self.balance - prev_balance) * REWARD_SCALING
        
        if self.reward_type == 'pnl':
            # Simple profit/loss reward
            reward = pnl_reward
            
        elif self.reward_type == 'sharpe':
            # Sharpe-ratio based reward
            # We approximate this using recent balance changes
            recent_returns = np.diff(self.balance_history[-20:]) / self.balance_history[-21:-1]
            if len(recent_returns) > 0 and np.std(recent_returns) > 0:
                sharpe = np.mean(recent_returns) / np.std(recent_returns) * np.sqrt(252)  # Annualized
                reward = sharpe * 0.01  # Scale down the sharpe ratio
            else:
                reward = 0
                
            # Add small PnL component
            reward += pnl_reward
            
        elif self.reward_type == 'risk_adjusted':
            # Risk-adjusted return reward
            # This rewards higher returns with lower drawdowns
            pnl_ratio = (self.balance - prev_balance) / prev_balance if prev_balance > 0 else 0
            
            # Drawdown penalty component
            dd_penalty = -self.max_drawdown * 0.1 if self.max_drawdown > 0 else 0
            
            # Combine for risk-adjusted reward
            reward = pnl_ratio * REWARD_SCALING + dd_penalty
            
        elif self.reward_type == 'position_based':
            # Position-based reward that incentivizes holding good positions
            # and exiting bad ones
            current_data = self.market_data.iloc[self.current_idx]
            prev_data = self.market_data.iloc[self.current_idx - 1]
            price_change = (current_data['close'] - prev_data['close']) / prev_data['close']
            
            # Reward for being in a profitable position
            position_reward = 0
            if prev_position > 0 and price_change > 0:  # Correct long
                position_reward = price_change * 10
            elif prev_position < 0 and price_change < 0:  # Correct short
                position_reward = -price_change * 10
            elif prev_position > 0 and price_change < 0:  # Wrong long
                position_reward = price_change * 5
            elif prev_position < 0 and price_change > 0:  # Wrong short
                position_reward = -price_change * 5
                
            # Combine with transaction reward
            reward = position_reward + pnl_reward
            
        else:  # Default to PnL reward
            reward = pnl_reward
            
        # Add transaction cost penalty
        transaction_cost_penalty = -info['transaction_cost'] * REWARD_SCALING * 2
        reward += transaction_cost_penalty
        
        # Add exploration penalty/reward to encourage exploration
        if info['position_changed']:
            exploration_bonus = 0.001  # Small bonus for exploring new positions
            reward += exploration_bonus
            
        return reward
    
    def _update_metrics(self, prev_balance):
        """
        Update tracking metrics after an action.
        
        Args:
            prev_balance: Balance before the action
        """
        # Update peak balance
        if self.balance > self.peak_balance:
            self.peak_balance = self.balance
            
        # Update drawdown
        current_drawdown = (self.peak_balance - self.balance) / self.peak_balance if self.peak_balance > 0 else 0
        self.max_drawdown = max(self.max_drawdown, current_drawdown)
        
        # Update total return
        self.total_return = (self.balance - self.initial_balance) / self.initial_balance
    
    def _calculate_sharpe_ratio(self):
        """
        Calculate Sharpe ratio based on balance history.
        
        Returns:
            float: Sharpe ratio
        """
        if len(self.balance_history) < 2:
            return 0
            
        returns = np.diff(self.balance_history) / self.balance_history[:-1]
        
        if len(returns) == 0 or np.std(returns) == 0:
            return 0
            
        # Annualized Sharpe ratio assuming daily data (adjust factor for different frequencies)
        sharpe = np.mean(returns) / np.std(returns) * np.sqrt(252)
        return sharpe
    
    def render(self, mode='human'):
        """
        Render the environment state.
        
        Args:
            mode: Rendering mode
        """
        current_data = self.market_data.iloc[self.current_idx]
        
        logger.info(f"\n==== Environment State at {current_data.name} ====")
        logger.info(f"Price: {current_data['close']:.4f}")
        logger.info(f"Balance: ${self.balance:.2f}")
        
        if self.position != 0:
            position_type = "LONG" if self.position > 0 else "SHORT"
            unrealized_pnl = self.position_size * (
                (current_data['close'] - self.entry_price) if self.position > 0 
                else (self.entry_price - current_data['close'])
            )
            logger.info(
                f"Position: {position_type} {self.position_size:.4f} units at {self.entry_price:.4f}"
            )
            logger.info(f"Unrealized P&L: ${unrealized_pnl:.2f}")
            
        logger.info(f"Total Return: {self.total_return:.2%}")
        logger.info(f"Max Drawdown: {self.max_drawdown:.2%}")
        logger.info(
            f"Win Rate: {self.profitable_trades}/{self.total_trades} "
            f"({self.profitable_trades/self.total_trades:.2%} if self.total_trades > 0 else 'N/A')"
        )
        logger.info("=" * 40)
        

class LegacyDQNAgent:
    """
    Deep Q-Network agent for reinforcement learning-based trading.
    
    This agent implements a DQN with experience replay, target networks,
    and prioritized experience replay for stable training and efficient
    learning.
    """
    
    def __init__(
        self,
        state_dim: int,
        action_dim: int,
        hidden_dim: int = 128,
        learning_rate: float = LEARNING_RATE,
        gamma: float = GAMMA,
        tau: float = TAU,
        epsilon_start: float = EPSILON_START,
        epsilon_end: float = EPSILON_END,
        epsilon_decay: float = EPSILON_DECAY,
        memory_size: int = MAX_MEMORY_SIZE,
        batch_size: int = BATCH_SIZE,
        prioritized_replay: bool = True,
        dueling_network: bool = True,
        double_dqn: bool = True,
        noisy_nets: bool = False,
        device: str = None
    ):
        """
        Initialize the DQN agent.
        
        Args:
            state_dim: Dimension of state space
            action_dim: Dimension of action space
            hidden_dim: Hidden layer dimension
            learning_rate: Learning rate for optimizer
            gamma: Discount factor
            tau: Target network update rate
            epsilon_start: Initial exploration rate
            epsilon_end: Final exploration rate
            epsilon_decay: Rate of epsilon decay
            memory_size: Size of replay memory
            batch_size: Batch size for training
            prioritized_replay: Whether to use prioritized experience replay
            dueling_network: Whether to use dueling network architecture
            double_dqn: Whether to use double DQN algorithm
            noisy_nets: Whether to use noisy networks for exploration
            device: Computing device ('cpu' or 'cuda')
        """
        # Set parameters
        self.state_dim = state_dim
        self.action_dim = action_dim
        self.hidden_dim = hidden_dim
        self.learning_rate = learning_rate
        self.gamma = gamma
        self.tau = tau
        self.epsilon_start = epsilon_start
        self.epsilon_end = epsilon_end
        self.epsilon_decay = epsilon_decay
        self.batch_size = batch_size
        self.prioritized_replay = prioritized_replay
        self.dueling_network = dueling_network
        self.double_dqn = double_dqn
        self.noisy_nets = noisy_nets
        
        # Set device
        if device is None:
            self.device = torch.device("cuda" if torch.cuda.is_available() else "cpu")
        else:
            self.device = torch.device(device)
            
        # Set up networks
        self._setup_networks()
        
        # Set up memory
        self._setup_memory(memory_size)
        
        # Set up optimizer
        self.optimizer = optim.Adam(self.policy_net.parameters(), lr=learning_rate)
        
        # Initialize step counter
        self.steps_done = 0
        
        # Setup logger
        self.logger = get_logger(__name__)
        
    def _setup_networks(self):
        """Set up neural networks."""
        # Determine network class based on configuration
        if self.dueling_network:
            if self.noisy_nets:
                net_class = NoisyDuelingDQN
            else:
                net_class = DuelingDQN
        else:
            if self.noisy_nets:
                net_class = NoisyDQN
            else:
                net_class = DQN
                
        # Create policy and target networks
        self.policy_net = net_class(
            self.state_dim, self.action_dim, self.hidden_dim
        ).to(self.device)
        
        self.target_net = net_class(
            self.state_dim, self.action_dim, self.hidden_dim
        ).to(self.device)
        
        # Initialize target network with policy network weights
        self.target_net.load_state_dict(self.policy_net.state_dict())
        self.target_net.eval()
        
    def _setup_memory(self, memory_size):
        """Set up replay memory."""
        if self.prioritized_replay:
            self.memory = PrioritizedReplayMemory(memory_size, alpha=ALPHA)
            self.beta = BETA_START
        else:
            self.memory = ReplayMemory(memory_size)
            
    def select_action(self, state, test_mode=False):
        """
        Select an action using epsilon-greedy policy.
        
        Args:
            state: Current state observation
            test_mode: Whether in testing mode (no exploration)
            
        Returns:
            int: Selected action
        """
        # Convert state to tensor
        state = torch.FloatTensor(state).unsqueeze(0).to(self.device)
        
        # Determine whether to explore or exploit
        if not test_mode:
            self.steps_done += 1
            epsilon = self.epsilon_end + (self.epsilon_start - self.epsilon_end) * \
                      np.exp(-self.steps_done / self.epsilon_decay)
                      
            if self.noisy_nets:
                # Noisy nets handle exploration internally
                explore = False
            else:
                explore = random.random() < epsilon
                
            if explore:
                # Random action for exploration
                return random.randint(0, self.action_dim - 1)
        
        # Select greedy action
        with torch.no_grad():
            q_values = self.policy_net(state)
            return q_values.max(1)[1].item()
            
    def store_transition(self, state, action, reward, next_state, done):
        """
        Store transition in replay memory.
        
        Args:
            state: Current state
            action: Action taken
            reward: Reward received
            next_state: Next state
            done: Whether episode is done
        """
        if self.prioritized_replay:
            # Store with maximum priority for new transitions
            self.memory.push(state, action, reward, next_state, done, 
                             max_prio=self.memory.max_priority)
        else:
            self.memory.push(state, action, reward, next_state, done)
            
    def update_model(self):
        """
        Update the model by sampling from replay memory.
        
        Returns:
            float: Loss value
        """
        if len(self.memory) < self.batch_size:
            return None
            
        # Sample from memory
        if self.prioritized_replay:
            # Update beta for prioritized replay
            self.beta = min(1.0, BETA_END + (BETA_START - BETA_END) * \
                           np.exp(-self.steps_done / BETA_DECAY))
                           
            batch, indices, weights = self.memory.sample(self.batch_size, self.beta)
            weights = torch.FloatTensor(weights).to(self.device)
        else:
            batch = self.memory.sample(self.batch_size)
            indices = None
            weights = None
            
        # Unpack batch
        state_batch = torch.FloatTensor(batch.state).to(self.device)
        action_batch = torch.LongTensor(batch.action).unsqueeze(1).to(self.device)
        reward_batch = torch.FloatTensor(batch.reward).to(self.device)
        next_state_batch = torch.FloatTensor(batch.next_state).to(self.device)
        done_batch = torch.FloatTensor(batch.done).to(self.device)
        
        # Compute current Q values
        q_values = self.policy_net(state_batch).gather(1, action_batch)
        
        # Compute next Q values
        with torch.no_grad():
            if self.double_dqn:
                # Double DQN: select actions using policy net
                next_actions = self.policy_net(next_state_batch).max(1)[1].unsqueeze(1)
                # Evaluate actions using target net
                next_q_values = self.target_net(next_state_batch).gather(1, next_actions)
            else:
                # Regular DQN: use target net for both action selection and evaluation
                next_q_values = self.target_net(next_state_batch).max(1)[0].unsqueeze(1)
                
        # Compute target Q values
        target_q_values = reward_batch.unsqueeze(1) + \
                          (1 - done_batch.unsqueeze(1)) * self.gamma * next_q_values
                          
        # Compute loss
        if self.prioritized_replay:
            # TD errors for updating priorities
            td_errors = torch.abs(q_values - target_q_values).detach().cpu().numpy()
            
            # Weighted MSE loss
            loss = (weights.unsqueeze(1) * F.mse_loss(q_values, target_q_values, reduction='none')).mean()
        else:
            loss = F.mse_loss(q_values, target_q_values)
            
        # Optimize the model
        self.optimizer.zero_grad()
        loss.backward()
        # Clip gradients to prevent exploding gradients
        torch.nn.utils.clip_grad_norm_(self.policy_net.parameters(), CLIP_GRAD)
        self.optimizer.step()
        
        # Update target network
        with torch.no_grad():
            for target_param, policy_param in zip(self.target_net.parameters(), 
                                                self.policy_net.parameters()):
                target_param.data.copy_(
                    target_param.data * (1 - self.tau) + policy_param.data * self.tau
                )
                
        # Update priorities in replay memory if using prioritized replay
        if self.prioritized_replay and indices is not None:
            self.memory.update_priorities(indices, td_errors)
            
        # Reset noisy layers if using noisy networks
        if self.noisy_nets:
            self.policy_net.reset_noise()
            self.target_net.reset_noise()
            
        return loss.item()
        
    def save_model(self, path):
        """
        Save model checkpoint.
        
        Args:
            path: Path to save the model
        """
        torch.save({
            'policy_net': self.policy_net.state_dict(),
            'target_net': self.target_net.state_dict(),
            'optimizer': self.optimizer.state_dict(),
            'steps_done': self.steps_done,
            'config': {
                'state_dim': self.state_dim,
                'action_dim': self.action_dim,
                'hidden_dim': self.hidden_dim,
                'learning_rate': self.learning_rate,
                'gamma': self.gamma,
                'tau': self.tau,
                'epsilon_start': self.epsilon_start,
                'epsilon_end': self.epsilon_end,
                'epsilon_decay': self.epsilon_decay,
                'batch_size': self.batch_size,
                'prioritized_replay': self.prioritized_replay,
                'dueling_network': self.dueling_network,
                'double_dqn': self.double_dqn,
                'noisy_nets': self.noisy_nets,
            }
        }, path)
        self.logger.info(f"Model saved to {path}")
        
    def load_model(self, path):
        """
        Load model checkpoint.
        
        Args:
            path: Path to load the model from
        """
        checkpoint = torch.load(path, map_location=self.device)
        
        # Verify configuration matches
        config = checkpoint['config']
        for key, value in config.items():
            if hasattr(self, key) and getattr(self, key) != value:
                self.logger.warning(
                    f"Config mismatch: {key} loaded={value}, current={getattr(self, key)}"
                )
                
        # Load model parameters
        self.policy_net.load_state_dict(checkpoint['policy_net'])
        self.target_net.load_state_dict(checkpoint['target_net'])
        self.optimizer.load_state_dict(checkpoint['optimizer'])
        self.steps_done = checkpoint['steps_done']
        
        self.logger.info(f"Model loaded from {path}")
        
        
# Neural network models for DQN
class DQN(nn.Module):
    """Basic DQN network."""
    
    def __init__(self, state_dim, action_dim, hidden_dim=128):
        super(DQN, self).__init__()
        self.state_dim = state_dim
        self.action_dim = action_dim
        self.hidden_dim = hidden_dim
        
        # Network layers
        self.fc1 = nn.Linear(state_dim, hidden_dim)
        self.fc2 = nn.Linear(hidden_dim, hidden_dim)
        self.fc3 = nn.Linear(hidden_dim, hidden_dim // 2)
        self.fc4 = nn.Linear(hidden_dim // 2, action_dim)
        
    def forward(self, x):
        x = F.relu(self.fc1(x))
        x = F.relu(self.fc2(x))
        x = F.relu(self.fc3(x))
        return self.fc4(x)
        

class DuelingDQN(nn.Module):
    """Dueling DQN architecture."""
    
    def __init__(self, state_dim, action_dim, hidden_dim=128):
        super(DuelingDQN, self).__init__()
        self.state_dim = state_dim
        self.action_dim = action_dim
        self.hidden_dim = hidden_dim
        
        # Feature layers
        self.fc1 = nn.Linear(state_dim, hidden_dim)
        self.fc2 = nn.Linear(hidden_dim, hidden_dim)
        
        # Value stream
        self.value_fc = nn.Linear(hidden_dim, hidden_dim // 2)
        self.value = nn.Linear(hidden_dim // 2, 1)
        
        # Advantage stream
        self.advantage_fc = nn.Linear(hidden_dim, hidden_dim // 2)
        self.advantage = nn.Linear(hidden_dim // 2, action_dim)
        
    def forward(self, x):
        # Shared feature layers
        x = F.relu(self.fc1(x))
        x = F.relu(self.fc2(x))
        
        # Value stream
        value = F.relu(self.value_fc(x))
        value = self.value(value)
        
        # Advantage stream
        advantage = F.relu(self.advantage_fc(x))
        advantage = self.advantage(advantage)
        
        # Combine value and advantage
        # Q(s,a) = V(s) + (A(s,a) - mean(A(s,a')))
        return value + advantage - advantage.mean(dim=1, keepdim=True)
        

class NoisyLinear(nn.Module):
    """Noisy linear layer for exploration."""
    
    def __init__(self, in_features, out_features, std_init=0.5):
        super(NoisyLinear, self).__init__()
        self.in_features = in_features
        self.out_features = out_features
        self.std_init = std_init
        
        # Learnable parameters
        self.weight_mu = nn.Parameter(torch.Tensor(out_features, in_features))
        self.weight_sigma = nn.Parameter(torch.Tensor(out_features, in_features))
        self.bias_mu = nn.Parameter(torch.Tensor(out_features))
        self.bias_sigma = nn.Parameter(torch.Tensor(out_features))
        
        # Register buffer for noise
        self.register_buffer('weight_epsilon', torch.Tensor(out_features, in_features))
        self.register_buffer('bias_epsilon', torch.Tensor(out_features))
        
        # Initialize parameters
        self.reset_parameters()
        self.reset_noise()
        
    def reset_parameters(self):
        """Initialize the layer parameters."""
        mu_range = 1.0 / np.sqrt(self.in_features)
        self.weight_mu.data.uniform_(-mu_range, mu_range)
        self.weight_sigma.data.fill_(self.std_init / np.sqrt(self.in_features))
        self.bias_mu.data.uniform_(-mu_range, mu_range)
        self.bias_sigma.data.fill_(self.std_init / np.sqrt(self.out_features))
        
    def reset_noise(self):
        """Reset the noise."""
        epsilon_in = self._scale_noise(self.in_features)
        epsilon_out = self._scale_noise(self.out_features)
        self.weight_epsilon.copy_(torch.outer(epsilon_out, epsilon_in))
        self.bias_epsilon.copy_(epsilon_out)
        
    def _scale_noise(self, size):
        """Generate scaled noise."""
        x = torch.randn(size)
        return x.sign().mul(x.abs().sqrt())
        
    def forward(self, x):
        """Forward pass with noise."""
        if self.training:
            weight = self.weight_mu + self.weight_sigma * self.weight_epsilon
            bias = self.bias_mu + self.bias_sigma * self.bias_epsilon
        else:
            weight = self.weight_mu
            bias = self.bias_mu
            
        return F.linear(x, weight, bias)
        

class NoisyDQN(nn.Module):
    """DQN with noisy layers for exploration."""
    
    def __init__(self, state_dim, action_dim, hidden_dim=128):
        super(NoisyDQN, self).__init__()
        self.state_dim = state_dim
        self.action_dim = action_dim
        self.hidden_dim = hidden_dim
        
        # Network layers
        self.fc1 = nn.Linear(state_dim, hidden_dim)
        self.fc2 = nn.Linear(hidden_dim, hidden_dim)
        self.fc3 = NoisyLinear(hidden_dim, hidden_dim // 2)
        self.fc4 = NoisyLinear(hidden_dim // 2, action_dim)
        
    def forward(self, x):
        x = F.relu(self.fc1(x))
        x = F.relu(self.fc2(x))
        x = F.relu(self.fc3(x))
        return self.fc4(x)
        
    def reset_noise(self):
        """Reset noise in noisy layers."""
        self.fc3.reset_noise()
        self.fc4.reset_noise()
        

class NoisyDuelingDQN(nn.Module):
    """Dueling DQN with noisy layers."""
    
    def __init__(self, state_dim, action_dim, hidden_dim=128):
        super(NoisyDuelingDQN, self).__init__()
        self.state_dim = state_dim
        self.action_dim = action_dim
        self.hidden_dim = hidden_dim
        
        # Feature layers
        self.fc1 = nn.Linear(state_dim, hidden_dim)
        self.fc2 = nn.Linear(hidden_dim, hidden_dim)
        
        # Value stream
        self.value_fc = NoisyLinear(hidden_dim, hidden_dim // 2)
        self.value = NoisyLinear(hidden_dim // 2, 1)
        
        # Advantage stream
        self.advantage_fc = NoisyLinear(hidden_dim, hidden_dim // 2)
        self.advantage = NoisyLinear(hidden_dim // 2, action_dim)
        
    def forward(self, x):
        # Shared feature layers
        x = F.relu(self.fc1(x))
        x = F.relu(self.fc2(x))
        
        # Value stream
        value = F.relu(self.value_fc(x))
        value = self.value(value)
        
        # Advantage stream
        advantage = F.relu(self.advantage_fc(x))
        advantage = self.advantage(advantage)
        
        # Combine value and advantage
        return value + advantage - advantage.mean(dim=1, keepdim=True)
        
    def reset_noise(self):
        """Reset noise in all noisy layers."""
        self.value_fc.reset_noise()
        self.value.reset_noise()
        self.advantage_fc.reset_noise()
        self.advantage.reset_noise()
        

# Experience replay memory implementations
class ReplayMemory:
    """Standard experience replay memory."""
    
    def __init__(self, capacity):
        self.capacity = capacity
        self.memory = deque(maxlen=capacity)
        
    def push(self, state, action, reward, next_state, done):
        """Add a new experience to memory."""
        self.memory.append(Experience(state, action, reward, next_state, done))
        
    def sample(self, batch_size):
        """Sample a batch of experiences."""
        return random.sample(self.memory, batch_size)
        
    def __len__(self):
        return len(self.memory)
        

class PrioritizedReplayMemory:
    """Prioritized experience replay memory."""
    
    def __init__(self, capacity, alpha=0.6):
        self.capacity = capacity
        self.alpha = alpha  # How much to prioritize
        self.memory = []
        self.priorities = np.zeros((capacity,), dtype=np.float32)
        self.position = 0
        self.max_priority = 1.0  # Initial max priority
        
    def push(self, state, action, reward, next_state, done, max_prio=None):
        """Add a new experience to memory with maximum priority."""
        if max_prio is None:
            max_prio = self.max_priority
            
        if len(self.memory) < self.capacity:
            self.memory.append(Experience(state, action, reward, next_state, done))
        else:
            self.memory[self.position] = Experience(state, action, reward, next_state, done)
            
        self.priorities[self.position] = max_prio
        self.position = (self.position + 1) % self.capacity
        
    def sample(self, batch_size, beta=0.4):
        """
        Sample a batch of experiences based on priorities.
        
        Args:
            batch_size: Number of experiences to sample
            beta: Importance sampling exponent
            
        Returns:
            tuple: (batch, indices, weights)
        """
        if len(self.memory) < self.capacity:
            prios = self.priorities[:len(self.memory)]
        else:
            prios = self.priorities
            
        # Compute probabilities from priorities
        probs = prios ** self.alpha
        probs /= probs.sum()
        
        # Sample indices based on probabilities
        indices = np.random.choice(len(self.memory), batch_size, p=probs)
        
        # Compute importance sampling weights
        weights = (len(self.memory) * probs[indices]) ** (-beta)
        weights /= weights.max()  # Normalize weights
        
        # Create batch
        batch = [self.memory[idx] for idx in indices]
        batch = Experience(*zip(*batch))
        
        return batch, indices, weights
        
    def update_priorities(self, indices, td_errors):
        """
        Update priorities based on TD errors.
        
        Args:
            indices: Indices of experiences to update
            td_errors: TD errors for the experiences
        """
        for idx, error in zip(indices, td_errors):
            # Add small constant to ensure non-zero priority
            priority = error + 1e-5
            self.priorities[idx] = priority
            self.max_priority = max(self.max_priority, priority)
            
    def __len__(self):
        return len(self.memory)
        

class ReinforcementLearningService:
    """
    Service for training and deploying reinforcement learning models
    for the QuantumSpectre trading system.
    """
    
    def __init__(
        self,
        config=None,
        model_repository_path="./models/reinforcement/",
        market_data_repository=None,
        feature_service=None
    ):
        """
        Initialize the reinforcement learning service.
        
        Args:
            config: Configuration dictionary
            model_repository_path: Path to store model files
            market_data_repository: Market data repository instance
            feature_service: Feature service instance
        """
        self.config = config or {}
        self.model_repository_path = model_repository_path
        self.market_data_repository = market_data_repository
        self.feature_service = feature_service
        
        # Initialize models dictionary
        self.models = {}
        
        # Initialize logger
        self.logger = get_logger(__name__)
        
        # Create model directory if it doesn't exist
        os.makedirs(self.model_repository_path, exist_ok=True)
        
        # Initialize agent config
        self._init_default_config()
        
    def _init_default_config(self):
        """Initialize default configuration."""
        self.default_config = {
            'dqn': {
                'hidden_dim': 256,
                'learning_rate': 0.0003,
                'gamma': 0.99,
                'tau': 0.005,
                'epsilon_start': 1.0,
                'epsilon_end': 0.05,
                'epsilon_decay': 10000,
                'memory_size': 100000,
                'batch_size': 64,
                'prioritized_replay': True,
                'dueling_network': True,
                'double_dqn': True,
                'noisy_nets': True,
                'update_frequency': 4,
                'target_update_frequency': 1000,
                'validation_episodes': 10,
                'training_episodes': 1000,
                'max_timesteps': 10000,
                'reward_type': 'risk_adjusted',
                'state_lookback': 60
            },
            'env': {
                'initial_balance': 1000.0,
                'commission_rate': 0.001,
                'slippage_model': 'realistic',
                'risk_factor': 0.01,
                'max_position_size': 1.0,
                'trading_frequency': '1m',
                'randomize_start': True,
                'include_market_features': True,
                'include_trade_history': True,
                'include_balance_history': True,
            }
        }
        
    def get_model_path(self, asset, platform, model_type='dqn'):
        """
        Get the path for a specific model.
        
        Args:
            asset: Asset symbol
            platform: Trading platform
            model_type: Type of model
            
        Returns:
            str: Path to the model file
        """
        filename = f"{platform}_{asset}_{model_type}.pt"
        return os.path.join(self.model_repository_path, filename)
        
    def create_environment(self, asset, platform, start_time=None, end_time=None):
        """
        Create a trading environment for the specified asset and platform.
        
        Args:
            asset: Asset symbol
            platform: Trading platform
            start_time: Start time for data
            end_time: End time for data
            
        Returns:
            MarketEnvironment: The created environment
        """
        # Get market data
        if self.market_data_repository is None:
            raise ValueError("Market data repository must be provided")
            
        market_data = self.market_data_repository.get_ohlcv(
            asset=asset,
            platform=platform,
            start_time=start_time,
            end_time=end_time
        )
        
        # Get features
        if self.feature_service is None:
            raise ValueError("Feature service must be provided")
            
        features = self.feature_service.get_features(
            asset=asset,
            platform=platform,
            start_time=start_time,
            end_time=end_time
        )
        
        # Create environment with configuration
        env_config = self.config.get('env', self.default_config['env'])
        
        env = MarketEnvironment(
            market_data=market_data,
            features=features,
            initial_balance=env_config['initial_balance'],
            commission_rate=env_config['commission_rate'],
            slippage_model=env_config['slippage_model'],
            risk_factor=env_config['risk_factor'],
            max_position_size=env_config['max_position_size'],
            trading_frequency=env_config['trading_frequency'],
            reward_type=self.config.get('dqn', {}).get(
                'reward_type', self.default_config['dqn']['reward_type']
            ),
            state_lookback=self.config.get('dqn', {}).get(
                'state_lookback', self.default_config['dqn']['state_lookback']
            ),
            include_market_features=env_config['include_market_features'],
            include_trade_history=env_config['include_trade_history'],
            include_balance_history=env_config['include_balance_history'],
            randomize_start=env_config['randomize_start']
        )
        
        return env
        
    def create_agent(self, state_dim, action_dim, device=None):
        """
        Create a reinforcement learning agent.
        
        Args:
            state_dim: Dimension of state space
            action_dim: Dimension of action space
            device: Computing device
            
        Returns:
            DQNAgent: The created agent
        """
        dqn_config = self.config.get('dqn', self.default_config['dqn'])
        
        agent = DQNAgent(
            state_dim=state_dim,
            action_dim=action_dim,
            hidden_dim=dqn_config['hidden_dim'],
            learning_rate=dqn_config['learning_rate'],
            gamma=dqn_config['gamma'],
            tau=dqn_config['tau'],
            epsilon_start=dqn_config['epsilon_start'],
            epsilon_end=dqn_config['epsilon_end'],
            epsilon_decay=dqn_config['epsilon_decay'],
            memory_size=dqn_config['memory_size'],
            batch_size=dqn_config['batch_size'],
            prioritized_replay=dqn_config['prioritized_replay'],
            dueling_network=dqn_config['dueling_network'],
            double_dqn=dqn_config['double_dqn'],
            noisy_nets=dqn_config['noisy_nets'],
            device=device
        )
        
        return agent
        
    def train_model(
        self,
        asset,
        platform,
        start_time=None,
        end_time=None,
        validation_start=None,
        validation_end=None,
        existing_model=None,
        device=None
    ):
        """
        Train a reinforcement learning model for the specified asset and platform.
        
        Args:
            asset: Asset symbol
            platform: Trading platform
            start_time: Start time for training data
            end_time: End time for training data
            validation_start: Start time for validation data
            validation_end: End time for validation data
            existing_model: Path to existing model to continue training
            device: Computing device
            
        Returns:
            tuple: (trained agent, training metrics)
        """
        self.logger.info(f"Training model for {platform}/{asset}")
        
        # Create training environment
        train_env = self.create_environment(
            asset=asset,
            platform=platform,
            start_time=start_time,
            end_time=end_time
        )
        
        # Initialize agent
        agent = self.create_agent(
            state_dim=train_env.observation_space.shape[0],
            action_dim=train_env.action_space.n,
            device=device
        )
        
        # Load existing model if specified
        if existing_model:
            try:
                agent.load_model(existing_model)
                self.logger.info(f"Loaded existing model from {existing_model}")
            except Exception as e:
                self.logger.error(f"Failed to load existing model: {e}")
                
        # Get configuration
        dqn_config = self.config.get('dqn', self.default_config['dqn'])
        
        # Initialize training metrics
        training_metrics = {
            'episode_rewards': [],
            'episode_returns': [],
            'episode_lengths': [],
            'losses': [],
            'win_rates': [],
            'sharpe_ratios': [],
            'max_drawdowns': [],
            'validation_results': []
        }
        
        # Create validation environment if validation period specified
        if validation_start and validation_end:
            val_env = self.create_environment(
                asset=asset,
                platform=platform,
                start_time=validation_start,
                end_time=validation_end
            )
        else:
            val_env = None
            
        # Training loop
        try:
            with Timer() as timer:
                for episode in range(dqn_config['training_episodes']):
                    state, _ = train_env.reset()
                    episode_reward = 0
                    losses = []
                    
                    for t in range(dqn_config['max_timesteps']):
                        # Select action
                        action = agent.select_action(state)
                        
                        # Take action in environment
                        next_state, reward, terminated, truncated, info = train_env.step(action)
                        done = terminated or truncated
                        
                        # Store transition in replay memory
                        agent.store_transition(state, action, reward, next_state, done)
                        
                        # Update state
                        state = next_state
                        episode_reward += reward
                        
                        # Update model
                        if t % dqn_config['update_frequency'] == 0:
                            loss = agent.update_model()
                            if loss is not None:
                                losses.append(loss)
                                
                        if done:
                            break
                            
                    # Collect episode metrics
                    episode_return = (train_env.balance - train_env.initial_balance) / train_env.initial_balance
                    training_metrics['episode_rewards'].append(episode_reward)
                    training_metrics['episode_returns'].append(episode_return)
                    training_metrics['episode_lengths'].append(t + 1)
                    training_metrics['losses'].append(np.mean(losses) if losses else 0)
                    training_metrics['win_rates'].append(
                        train_env.profitable_trades / train_env.total_trades 
                        if train_env.total_trades > 0 else 0
                    )
                    training_metrics['sharpe_ratios'].append(train_env._calculate_sharpe_ratio())
                    training_metrics['max_drawdowns'].append(train_env.max_drawdown)
                    
                    # Validation
                    if val_env and (episode + 1) % 10 == 0:
                        val_results = self.validate_model(agent, val_env, dqn_config['validation_episodes'])
                        training_metrics['validation_results'].append(val_results)
                        
                        # Log validation results
                        self.logger.info(
                            f"Episode {episode+1}/{dqn_config['training_episodes']} - "
                            f"Return: {episode_return:.4f}, "
                            f"Reward: {episode_reward:.4f}, "
                            f"Win Rate: {training_metrics['win_rates'][-1]:.4f}, "
                            f"Val Return: {val_results['mean_return']:.4f}, "
                            f"Val Win Rate: {val_results['win_rate']:.4f}"
                        )
                    else:
                        # Log training progress
                        self.logger.info(
                            f"Episode {episode+1}/{dqn_config['training_episodes']} - "
                            f"Return: {episode_return:.4f}, "
                            f"Reward: {episode_reward:.4f}, "
                            f"Win Rate: {training_metrics['win_rates'][-1]:.4f}, "
                            f"Loss: {np.mean(losses) if losses else 0:.6f}"
                        )
                        
                # Save the trained model
                model_path = self.get_model_path(asset, platform)
                agent.save_model(model_path)
                
                # Add final training time to metrics
                training_metrics['training_time'] = timer.elapsed
                
                self.logger.info(
                    f"Training completed in {timer.elapsed:.2f} seconds. "
                    f"Model saved to {model_path}"
                )
                
        except Exception as e:
            self.logger.error(f"Error during training: {e}")
            raise ModelTrainingError(f"Failed to train model for {platform}/{asset}: {e}")
            
        # Store the trained agent in memory
        model_key = f"{platform}_{asset}"
        self.models[model_key] = agent
        
        return agent, training_metrics
        
    def validate_model(self, agent, env, episodes=10):
        """
        Validate a trained agent on a validation environment.
        
        Args:
            agent: Trained agent
            env: Validation environment
            episodes: Number of validation episodes
            
        Returns:
            dict: Validation metrics
        """
        returns = []
        rewards = []
        win_rates = []
        sharpe_ratios = []
        drawdowns = []
        
        for episode in range(episodes):
            state, _ = env.reset()
            episode_reward = 0
            
            # Run episode without exploration
            done = False
            while not done:
                action = agent.select_action(state, test_mode=True)
                next_state, reward, terminated, truncated, info = env.step(action)
                done = terminated or truncated
                state = next_state
                episode_reward += reward
                
            # Collect metrics
            episode_return = (env.balance - env.initial_balance) / env.initial_balance
            returns.append(episode_return)
            rewards.append(episode_reward)
            win_rates.append(env.profitable_trades / env.total_trades if env.total_trades > 0 else 0)
            sharpe_ratios.append(env._calculate_sharpe_ratio())
            drawdowns.append(env.max_drawdown)
            
        # Calculate summary statistics
        results = {
            'mean_return': np.mean(returns),
            'std_return': np.std(returns),
            'mean_reward': np.mean(rewards),
            'win_rate': np.mean(win_rates),
            'mean_sharpe': np.mean(sharpe_ratios),
            'mean_drawdown': np.mean(drawdowns),
            'positive_return_rate': np.mean(np.array(returns) > 0)
        }
        
        return results
        
    def get_model(self, asset, platform, load_if_missing=True):
        """
        Get a trained model for the specified asset and platform.
        
        Args:
            asset: Asset symbol
            platform: Trading platform
            load_if_missing: Whether to load the model if not in memory
            
        Returns:
            DQNAgent: The trained agent
        """
        model_key = f"{platform}_{asset}"
        
        # Check if model is already loaded
        if model_key in self.models:
            return self.models[model_key]
            
        # Try to load model if requested
        if load_if_missing:
            model_path = self.get_model_path(asset, platform)
            
            if os.path.exists(model_path):
                # Create a temporary environment to get state and action dimensions
                temp_env = self.create_environment(
                    asset=asset,
                    platform=platform,
                    start_time=datetime.datetime.now() - datetime.timedelta(days=30),
                    end_time=datetime.datetime.now()
                )
                
                # Create agent with appropriate dimensions
                agent = self.create_agent(
                    state_dim=temp_env.observation_space.shape[0],
                    action_dim=temp_env.action_space.n
                )
                
                # Load model weights
                try:
                    agent.load_model(model_path)
                    self.models[model_key] = agent
                    return agent
                except Exception as e:
                    self.logger.error(f"Failed to load model for {platform}/{asset}: {e}")
                    raise
            else:
                self.logger.warning(f"No saved model found for {platform}/{asset} at {model_path}")
                return None
        else:
            self.logger.warning(f"Model for {platform}/{asset} not loaded and load_if_missing=False")
            return None
            
    def get_trading_action(self, asset, platform, state, test_mode=True):
        """
        Get a trading action from a trained model.
        
        Args:
            asset: Asset symbol
            platform: Trading platform
            state: Current environment state
            test_mode: Whether to use test mode (no exploration)
            
        Returns:
            int: Selected action
        """
        # Get the model
        model = self.get_model(asset, platform)
        
        if model is None:
            raise ValueError(f"No model available for {platform}/{asset}")
            
        # Get action from model
        action = model.select_action(state, test_mode=test_mode)
        
        return action
        
    def update_model_online(self, asset, platform, state, action, reward, next_state, done):
        """
        Update a model with a new observation during online learning.
        
        Args:
            asset: Asset symbol
            platform: Trading platform
            state: Current state
            action: Action taken
            reward: Reward received
            next_state: Next state
            done: Whether episode is done
            
        Returns:
            float: Loss value (if model was updated)
        """
        # Get the model
        model = self.get_model(asset, platform)
        
        if model is None:
            raise ValueError(f"No model available for {platform}/{asset}")
            
        # Store the transition
        model.store_transition(state, action, reward, next_state, done)
        
        # Update the model (periodically)
        loss = None
        if model.steps_done % self.config.get('dqn', {}).get(
            'update_frequency', self.default_config['dqn']['update_frequency']
        ) == 0:
            loss = model.update_model()
            
        # Save the model periodically
        if model.steps_done % 1000 == 0:
            model_path = self.get_model_path(asset, platform)
            model.save_model(model_path)
            
        return loss
        
    def evaluate_model(self, asset, platform, start_time=None, end_time=None):
        """
        Evaluate a trained model on historical data.
        
        Args:
            asset: Asset symbol
            platform: Trading platform
            start_time: Start time for evaluation
            end_time: End time for evaluation
            
        Returns:
            dict: Evaluation metrics
        """
        # Get the model
        model = self.get_model(asset, platform)
        
        if model is None:
            raise ValueError(f"No model available for {platform}/{asset}")
            
        # Create evaluation environment
        env = self.create_environment(
            asset=asset,
            platform=platform,
            start_time=start_time,
            end_time=end_time
        )
        
        # Run a single evaluation episode
        state, _ = env.reset()
        done = False
        
        # Track actions for analysis
        actions = []
        states = []
        rewards = []
        balances = []
        positions = []
        prices = []
        
        while not done:
            # Store state
            states.append(state)
            
            # Get action from model
            action = model.select_action(state, test_mode=True)
            actions.append(action)
            
            # Take action in environment
            next_state, reward, terminated, truncated, info = env.step(action)
            done = terminated or truncated
            rewards.append(reward)
            
            # Track metrics
            balances.append(env.balance)
            positions.append(env.position)
            prices.append(info['current_price'])
            
            # Update state
            state = next_state
            
        # Calculate evaluation metrics
        metrics = {
            'final_balance': env.balance,
            'initial_balance': env.initial_balance,
            'total_return': env.total_return,
            'total_trades': env.total_trades,
            'profitable_trades': env.profitable_trades,
            'win_rate': env.profitable_trades / env.total_trades if env.total_trades > 0 else 0,
            'max_drawdown': env.max_drawdown,
            'sharpe_ratio': env._calculate_sharpe_ratio(),
            'actions': actions,
            'rewards': rewards,
            'balances': balances,
            'positions': positions,
            'prices': prices,
            'timestamps': env.market_data.index[env.state_lookback:env.current_idx].tolist()
        }
        
        return metrics
        
    def get_model_summary(self, asset, platform):
        """
        Get a summary of model information.
        
        Args:
            asset: Asset symbol
            platform: Trading platform
            
        Returns:
            dict: Model information
        """
        model_path = self.get_model_path(asset, platform)
        
        if not os.path.exists(model_path):
            return {
                'asset': asset,
                'platform': platform,
                'exists': False,
                'message': 'Model not found'
            }
            
        # Load model metadata
        try:
            checkpoint = torch.load(model_path, map_location='cpu')
            config = checkpoint.get('config', {})
            steps_done = checkpoint.get('steps_done', 0)
            
            # Get model file info
            file_info = os.stat(model_path)
            modified_time = datetime.datetime.fromtimestamp(file_info.st_mtime)
            file_size = file_info.st_size / 1024  # size in KB
            
            return {
                'asset': asset,
                'platform': platform,
                'exists': True,
                'steps_trained': steps_done,
                'modified_time': modified_time.isoformat(),
                'file_size_kb': file_size,
                'hidden_dim': config.get('hidden_dim'),
                'dueling_network': config.get('dueling_network'),
                'double_dqn': config.get('double_dqn'),
                'noisy_nets': config.get('noisy_nets'),
                'prioritized_replay': config.get('prioritized_replay')
            }
        except Exception as e:
            return {
                'asset': asset,
                'platform': platform,
                'exists': True,
                'error': str(e),
                'message': 'Error loading model metadata'
            }
            
    def delete_model(self, asset, platform):
        """
        Delete a trained model.
        
        Args:
            asset: Asset symbol
            platform: Trading platform
            
        Returns:
            bool: Whether the model was deleted
        """
        model_key = f"{platform}_{asset}"
        model_path = self.get_model_path(asset, platform)
        
        # Remove from memory if loaded
        if model_key in self.models:
            del self.models[model_key]
            
        # Delete file if exists
        if os.path.exists(model_path):
            try:
                os.remove(model_path)
                self.logger.info(f"Deleted model for {platform}/{asset}")
                return True
            except Exception as e:
                self.logger.error(f"Failed to delete model for {platform}/{asset}: {e}")
                return False
        else:
            self.logger.warning(f"No model found to delete for {platform}/{asset}")
            return False
            
    def get_optimization_metrics(self, asset, platform, start_time=None, end_time=None):
        """
        Get metrics for hyperparameter optimization.
        
        Args:
            asset: Asset symbol
            platform: Trading platform
            start_time: Start time for evaluation
            end_time: End time for evaluation
            
        Returns:
            dict: Optimization metrics
        """
        eval_metrics = self.evaluate_model(
            asset=asset,
            platform=platform,
            start_time=start_time,
            end_time=end_time
        )
        
        # Return subset of metrics relevant for optimization
        return {
            'total_return': eval_metrics['total_return'],
            'win_rate': eval_metrics['win_rate'],
            'sharpe_ratio': eval_metrics['sharpe_ratio'],
            'max_drawdown': eval_metrics['max_drawdown'],
            'num_trades': eval_metrics['total_trades']
        }
        
    def optimize_hyperparameters(
        self,
        asset,
        platform,
        train_start,
        train_end,
        val_start,
        val_end,
        n_trials=20,
        optimization_metric='sharpe_ratio'
    ):
        """
        Optimize hyperparameters using Bayesian optimization.
        
        Args:
            asset: Asset symbol
            platform: Trading platform
            train_start: Start time for training data
            train_end: End time for training data
            val_start: Start time for validation data
            val_end: End time for validation data
            n_trials: Number of optimization trials
            optimization_metric: Metric to optimize
            
        Returns:
            dict: Optimization results
        """
        # This would be implemented using a Bayesian optimization library like Optuna
        # For brevity, this implementation is omitted but would include defining parameter
        # search spaces and running multiple training trials with different configurations
        
        self.logger.info(
            f"Hyperparameter optimization for {platform}/{asset} would require "
            f"an external optimization library like Optuna. Not implemented in this example."
        )
        
        return {
            'message': 'Hyperparameter optimization not implemented in this example',
            'asset': asset,
            'platform': platform
        }

# Backward compatibility
ReinforcementLearner = ReinforcementLearningService
<|MERGE_RESOLUTION|>--- conflicted
+++ resolved
@@ -26,7 +26,6 @@
     from torch.distributions import Categorical, Normal  # type: ignore
     TORCH_AVAILABLE = True
 except Exception:  # pragma: no cover - optional dependency
-<<<<<<< HEAD
     from types import SimpleNamespace
 
     torch = SimpleNamespace(
@@ -46,14 +45,7 @@
     logging.getLogger(__name__).warning(
         "PyTorch not available; reinforcement learning features are disabled"
     )
-=======
-    torch = None  # type: ignore
-    nn = None  # type: ignore
-    optim = None  # type: ignore
-    F = None  # type: ignore
-    Categorical = Normal = None  # type: ignore
-    TORCH_AVAILABLE = False
->>>>>>> e3c85274
+
 from collections import deque, namedtuple
 import random
 import gymnasium as gym
