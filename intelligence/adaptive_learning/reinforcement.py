#!/usr/bin/env python3
"""
QuantumSpectre Elite Trading System
Reinforcement Learning Module

This module provides reinforcement learning capabilities for strategy optimization
and adaptive trading behavior. It leverages both traditional RL algorithms and
deep reinforcement learning techniques to continuously improve trading strategies
based on market feedback.
"""

import os
import time
import logging
import numpy as np
import pandas as pd
from typing import Dict, List, Tuple, Any, Optional, Union, Callable
from dataclasses import dataclass
import threading
import queue
try:
    import torch  # type: ignore
    import torch.nn as nn  # type: ignore
    import torch.optim as optim  # type: ignore
    import torch.nn.functional as F  # type: ignore
    from torch.distributions import Categorical, Normal  # type: ignore
    TORCH_AVAILABLE = True
except Exception:  # pragma: no cover - optional dependency

    torch = None  # type: ignore
    nn = None  # type: ignore
    optim = None  # type: ignore
    F = None  # type: ignore
    Categorical = Normal = None  # type: ignore
    TORCH_AVAILABLE = False
    logger = logging.getLogger(__name__)
    logger.warning("PyTorch not available; reinforcement features are disabled")

from collections import deque, namedtuple
import random
try:
    import gymnasium as gym  # type: ignore
    from gymnasium import spaces  # type: ignore
    GYM_AVAILABLE = True
except Exception:  # pragma: no cover - optional dependency
    gym = None  # type: ignore
    spaces = None  # type: ignore
    GYM_AVAILABLE = False
    logging.getLogger(__name__).warning(
        "gymnasium not available; using minimal environment implementation"
    )
# Force the use of the simplified environment during testing

GYM_AVAILABLE = False
import datetime
from concurrent.futures import ThreadPoolExecutor

# Internal imports
from common.utils import Timer, create_uuid, safe_divide
from common.logger import get_logger
from common.exceptions import (
    ModelTrainingError, InsufficientDataError, InvalidActionError,
    EnvironmentError, OptimizationError
)
from feature_service.features.technical import TechnicalFeatures
from feature_service.features.market_structure import MarketStructureFeatures
from data_storage.market_data import MarketDataRepository
try:
    from ml_models.rl import DQNAgent  # type: ignore
except Exception:  # pragma: no cover - optional dependency
    DQNAgent = None  # type: ignore

# Constants
MAX_MEMORY_SIZE = 100000
BATCH_SIZE = 64
GAMMA = 0.99
TAU = 0.005
LEARNING_RATE = 0.0003
EPSILON_START = 1.0
EPSILON_END = 0.05
EPSILON_DECAY = 10000
ALPHA = 0.6  # Prioritized replay alpha
BETA_START = 0.4  # Prioritized replay beta
BETA_END = 1.0
BETA_DECAY = 10000
UPDATE_TARGET_EVERY = 100
REWARD_SCALING = 0.01
CLIP_GRAD = 1.0

# Experience replay memory tuple
Experience = namedtuple('Experience', 
                        ['state', 'action', 'reward', 'next_state', 'done'])

# Logger setup
logger = get_logger(__name__)


if not GYM_AVAILABLE:
    class MarketEnvironment:
        """Minimal market environment used when gymnasium is unavailable."""

        def __init__(
            self,
            market_data: pd.DataFrame,
            features: pd.DataFrame,
            initial_balance: float = 1000.0,
            commission_rate: float = 0.001,
            slippage_model: str = "realistic",
            risk_factor: float = 0.01,
            max_position_size: float = 1.0,
            trading_frequency: str = "1m",
            reward_type: str = "sharpe",
            state_lookback: int = 60,
            include_market_features: bool = True,
            include_trade_history: bool = True,
            include_balance_history: bool = True,
            randomize_start: bool = True,
            market_impact_model: Optional[Callable] = None,
        ) -> None:
            self.market_data = market_data.reset_index(drop=True)
            self.features = features.reset_index(drop=True)
            self.initial_balance = initial_balance
            self.state_lookback = state_lookback
            self.current_idx = state_lookback
            self.initial_balance = initial_balance
            self.balance = initial_balance
<<<<<<< HEAD
            self.position = 0
=======
            self.position = 0  # -1 sell, 0 hold, 1 buy
            self._validate_data()


        def _validate_data(self) -> None:
            if self.market_data.empty or self.features.empty:
                raise ValueError("Market or feature data is empty")
            if len(self.market_data) != len(self.features):
                raise ValueError("Market and feature data must be same length")

>>>>>>> 6fdf2368

            self._validate_data()

        def _validate_data(self) -> None:
            if self.market_data.empty or self.features.empty:
<<<<<<< HEAD
                raise ValueError("Market data or features are empty")
            if len(self.market_data) != len(self.features):
                raise ValueError("Market data and features length mismatch")
            required_cols = {"open", "high", "low", "close", "volume"}
            missing = required_cols - set(self.market_data.columns)
            if missing:
                raise ValueError(f"Missing market columns: {missing}")
=======
                raise ValueError("Market data or features DataFrame is empty")
            if len(self.market_data) != len(self.features):
                raise ValueError("Market data and features must have equal length")
>>>>>>> 6fdf2368

        def _get_state(self) -> np.ndarray:
            start = self.current_idx - self.state_lookback
            df = pd.concat(
                [self.market_data.iloc[start:self.current_idx],
                 self.features.iloc[start:self.current_idx]],
                axis=1,
            )
            return df.values.flatten()

        def _validate_data(self) -> None:
            if self.market_data.empty or self.features.empty:
                raise ValueError("Market data or features cannot be empty")

            if len(self.market_data) != len(self.features):
                raise ValueError("Market data and features must have same length")

        def reset(self):
            self.current_idx = self.state_lookback
            self.balance = self.initial_balance
            return self._get_state(), {}

        def step(self, action, position_size_pct=None):
            self.current_idx += 1
            terminated = self.current_idx >= len(self.market_data)
            truncated = False
            reward = 0.0
            return self._get_state(), reward, terminated, truncated, {}

        def _validate_data(self):
            if self.market_data.empty or self.features.empty:
                raise ValueError("Market data or features cannot be empty")
            if len(self.market_data) != len(self.features):
                raise ValueError("Market data and features must have same length")


else:
    class MarketEnvironment:
        """Trading environment for reinforcement learning.

        This environment simulates market conditions and provides rewards based
        on trading actions and performance. It mimics a gymnasium-style interface
        with advanced market dynamics, transaction costs, and realistic
        constraints.
        """

        def __init__(
            self,
            market_data: pd.DataFrame,
            features: pd.DataFrame,
            initial_balance: float = 1000.0,
            commission_rate: float = 0.001,
            slippage_model: str = 'realistic',
            risk_factor: float = 0.01,
            max_position_size: float = 1.0,
            trading_frequency: str = '1m',
            reward_type: str = 'sharpe',
            state_lookback: int = 60,
            include_market_features: bool = True,
            include_trade_history: bool = True,
            include_balance_history: bool = True,
            randomize_start: bool = True,
            market_impact_model: Optional[Callable] = None,
        ) -> None:

            """Initialize the trading environment.

            Args:
                market_data: DataFrame containing OHLCV data
                features: DataFrame containing pre-calculated features
                initial_balance: Initial account balance
                commission_rate: Commission rate per trade
                slippage_model: Type of slippage model to use
            risk_factor: Maximum risk per trade as fraction of balance
            max_position_size: Maximum position size as multiple of balance
            trading_frequency: Frequency of trading decisions
            reward_type: Type of reward function to use
            state_lookback: Number of past periods to include in state
            include_market_features: Whether to include market features in state
            include_trade_history: Whether to include trade history in state
            include_balance_history: Whether to include balance history in state
            randomize_start: Whether to randomize the starting point
            market_impact_model: Optional function for market impact simulation
        """
            self.market_data = market_data
            self.features = features
            self.initial_balance = initial_balance
            self.commission_rate = commission_rate
            self.slippage_model = slippage_model
            self.risk_factor = risk_factor
            self.max_position_size = max_position_size
            self.trading_frequency = trading_frequency
            self.reward_type = reward_type
            self.state_lookback = state_lookback
            self.include_market_features = include_market_features
            self.include_trade_history = include_trade_history
            self.include_balance_history = include_balance_history
            self.randomize_start = randomize_start
            self.market_impact_model = market_impact_model
        
            # Validate input data
            self._validate_data()

            # Set up observation and action spaces
            self._setup_spaces()
        
            # Initialize environment state
            self.reset()
        
        def _validate_data(self):
            """Validate input data for consistency and completeness."""
            if self.market_data.empty or self.features.empty:
                raise InsufficientDataError("Market data or features DataFrame is empty")

            if len(self.market_data) != len(self.features):
                raise ValueError(
                    f"Market data length ({len(self.market_data)}) and features length "
                    f"({len(self.features)}) must match"
                )

            required_cols = ['open', 'high', 'low', 'close', 'volume']
            missing_cols = [col for col in required_cols if col not in self.market_data.columns]
            if missing_cols:
                raise ValueError(f"Market data missing required columns: {missing_cols}")
        
            # Ensure indexes match and are datetime
            if not isinstance(self.market_data.index, pd.DatetimeIndex):
                raise ValueError("Market data index must be a DatetimeIndex")

            if not isinstance(self.features.index, pd.DatetimeIndex):
                raise ValueError("Features index must be a DatetimeIndex")

            # Ensure all index values in features exist in market_data
            if not self.features.index.isin(self.market_data.index).all():
                raise ValueError("Feature index contains values not in market data index")
            
    def _setup_spaces(self):
        """Define observation and action spaces."""
        # Determine state dimension based on features and configuration
        feature_dim = len(self.features.columns) if self.include_market_features else 0
        market_dim = 5  # OHLCV
        position_dim = 3  # position, entry_price, unrealized_pnl
        balance_history_dim = self.state_lookback if self.include_balance_history else 0
        trade_history_dim = self.state_lookback * 3 if self.include_trade_history else 0
        
        self.state_dim = (
            (feature_dim + market_dim) * self.state_lookback +
            position_dim + balance_history_dim + trade_history_dim
        )
        
        # Observation space: continuous state variables
        self.observation_space = spaces.Box(
            low=-np.inf, high=np.inf, shape=(self.state_dim,), dtype=np.float32
        )
        
        # Action space: discrete actions for trading decisions
        # 0: Do nothing, 1: Buy, 2: Sell, 3: Close position
        self.action_space = spaces.Discrete(4)
        
        # Extended action space for position sizing
        self.position_size_space = spaces.Box(
            low=0, high=1, shape=(1,), dtype=np.float32
        )
        
    def reset(self):
        """
        Reset the environment to its initial state.

        Returns:
            tuple: (initial_state, info)
        """
        # Set initial position to the beginning or a random point if specified
        if self.randomize_start:
            lookback_buffer = self.state_lookback + 100  # Extra buffer for warm-up
            max_start = len(self.market_data) - lookback_buffer
            self.current_idx = random.randint(lookback_buffer, max_start)
        else:
            self.current_idx = self.state_lookback

            
            if len(self.market_data) != len(self.features):
                raise ValueError(
                    f"Market data length ({len(self.market_data)}) and features length "
                    f"({len(self.features)}) must match"
                )
            
            required_cols = ['open', 'high', 'low', 'close', 'volume']
            missing_cols = [col for col in required_cols if col not in self.market_data.columns]
            if missing_cols:
                raise ValueError(f"Market data missing required columns: {missing_cols}")
            
            # Ensure indexes match and are datetime
            if not isinstance(self.market_data.index, pd.DatetimeIndex):
                raise ValueError("Market data index must be a DatetimeIndex")
            
            if not isinstance(self.features.index, pd.DatetimeIndex):
                raise ValueError("Features index must be a DatetimeIndex")
                
            # Ensure all index values in features exist in market_data
            if not self.features.index.isin(self.market_data.index).all():
                raise ValueError("Feature index contains values not in market data index")
                
        def _setup_spaces(self):
            """Define observation and action spaces."""
            # Determine state dimension based on features and configuration
            feature_dim = len(self.features.columns) if self.include_market_features else 0
            market_dim = 5  # OHLCV
            position_dim = 3  # position, entry_price, unrealized_pnl
            balance_history_dim = self.state_lookback if self.include_balance_history else 0
            trade_history_dim = self.state_lookback * 3 if self.include_trade_history else 0
            
            self.state_dim = (
                (feature_dim + market_dim) * self.state_lookback +
                position_dim + balance_history_dim + trade_history_dim
            )
            
            # Observation space: continuous state variables
            self.observation_space = spaces.Box(
                low=-np.inf, high=np.inf, shape=(self.state_dim,), dtype=np.float32
            )
            
            # Action space: discrete actions for trading decisions
            # 0: Do nothing, 1: Buy, 2: Sell, 3: Close position
            self.action_space = spaces.Discrete(4)
            
            # Extended action space for position sizing
            self.position_size_space = spaces.Box(
                low=0, high=1, shape=(1,), dtype=np.float32
            )
            
        def reset(self):
            """
            Reset the environment to its initial state.
    
            Returns:
                tuple: (initial_state, info)
            """
            # Set initial position to the beginning or a random point if specified
            if self.randomize_start:
                lookback_buffer = self.state_lookback + 100  # Extra buffer for warm-up
                max_start = len(self.market_data) - lookback_buffer
                self.current_idx = random.randint(lookback_buffer, max_start)
            else:
                self.current_idx = self.state_lookback
                
            # Initialize account and position data
            self.balance = self.initial_balance
            self.position = 0  # 0: no position, 1: long, -1: short
            self.position_size = 0.0
            self.entry_price = 0.0
            self.position_start_time = None
            
            # History tracking
            self.balance_history = [self.balance] * self.state_lookback
            self.trade_history = []
            for _ in range(self.state_lookback):
                self.trade_history.append((0, 0, 0))  # (action, price, size)
                
            self.total_trades = 0
            self.profitable_trades = 0
            self.total_return = 0.0
            self.peak_balance = self.balance
            self.max_drawdown = 0.0
            self.cumulative_reward = 0.0
            
            # Get initial state
            return self._get_state(), {}
        
        def step(self, action, position_size_pct=None):
            """
            Take an action in the environment.
            
            Args:
                action: The action to take (0: hold, 1: buy, 2: sell, 3: close)
                position_size_pct: Position size as percentage of maximum (0.0-1.0)
                
            Returns:
                tuple: (next_state, reward, terminated, truncated, info)
            """
            # Validate action
            if action not in [0, 1, 2, 3]:
                raise InvalidActionError(f"Invalid action: {action}")
                
            # Default position size if not specified
            if position_size_pct is None:
                position_size_pct = 1.0
            else:
                position_size_pct = np.clip(position_size_pct, 0.0, 1.0)
                
            # Get current market data
            current_data = self.market_data.iloc[self.current_idx]
            current_price = current_data['close']
            
            # Track pre-action state
            prev_balance = self.balance
            prev_position = self.position
            
            # Process the action
            price, slippage = self._get_execution_price(action, current_data)
            info = self._execute_action(action, price, position_size_pct)
            
            # Move to next timestep
            self.current_idx += 1
            done = self.current_idx >= len(self.market_data) - 1
            
            # Update position P&L if we have an open position
            if self.position != 0:
                self._update_position_value(current_price)
                
            # Calculate reward
            reward = self._calculate_reward(prev_balance, prev_position, info)
            self.cumulative_reward += reward
            
            # Get new state
            next_state = self._get_state()
            
            # Update metrics
            self._update_metrics(prev_balance)
            
            # Prepare info dictionary
            info.update({
                'slippage': slippage,
                'balance': self.balance,
                'position': self.position,
                'position_size': self.position_size,
                'entry_price': self.entry_price,
                'current_price': current_price,
                'total_trades': self.total_trades,
                'profitable_trades': self.profitable_trades,
                'win_rate': safe_divide(self.profitable_trades, self.total_trades),
                'total_return': self.total_return,
                'max_drawdown': self.max_drawdown,
                'sharpe_ratio': self._calculate_sharpe_ratio(),
                'cumulative_reward': self.cumulative_reward
            })
            
            terminated = done
            truncated = False
            return next_state, reward, terminated, truncated, info
        
        def _get_state(self):
            """
            Construct the current state observation.
            
            Returns:
                numpy.ndarray: Current state vector
            """
            # Get market data history
            end_idx = self.current_idx
            start_idx = end_idx - self.state_lookback
            market_history = self.market_data.iloc[start_idx:end_idx]
            
            # Normalize market data relative to most recent close price
            reference_price = market_history['close'].iloc[-1]
            norm_ohlc = market_history[['open', 'high', 'low', 'close']] / reference_price - 1.0
            
            # Log-normalize volume
            norm_volume = np.log(market_history['volume'] / market_history['volume'].mean())
            
            # Combine normalized OHLCV
            market_states = pd.concat([norm_ohlc, norm_volume], axis=1).values.flatten()
            
            # Add feature history if enabled
            if self.include_market_features:
                feature_history = self.features.iloc[start_idx:end_idx]
                
                # Normalize features (simple z-score normalization)
                # This assumes features are already somewhat normalized or we should use a more
                # sophisticated normalization approach in production
                norm_features = (feature_history - feature_history.mean()) / (feature_history.std() + 1e-8)
                feature_states = norm_features.values.flatten()
                
                # Combine market data and features
                historic_states = np.concatenate([market_states, feature_states])
            else:
                historic_states = market_states
                
            # Add current position information
            position_vector = np.array([
                self.position,  # -1, 0, or 1
                self.entry_price / reference_price - 1.0 if self.position != 0 else 0,  # Normalized entry price
                (self.balance - self.initial_balance) / self.initial_balance  # Normalized P&L
            ])
            
            # Add balance history if enabled
            if self.include_balance_history:
                norm_balance_history = np.array(self.balance_history) / self.initial_balance - 1.0
                balance_states = norm_balance_history
            else:
                balance_states = np.array([])
                
            # Add trade history if enabled
            if self.include_trade_history:
                # Flatten trade history: action, price, size
                trade_states = np.array(self.trade_history).flatten()
                # Normalize price relative to reference
                for i in range(1, len(trade_states), 3):
                    if trade_states[i] > 0:  # Only normalize non-zero prices
                        trade_states[i] = trade_states[i] / reference_price - 1.0
            else:
                trade_states = np.array([])
                
            # Combine all state components
            state = np.concatenate([
                historic_states,
                position_vector,
                balance_states,
                trade_states
            ]).astype(np.float32)
            
            return state
        
        def _get_execution_price(self, action, current_data):
            """
            Calculate execution price including slippage.
            
            Args:
                action: Trading action
                current_data: Current market data row
                
            Returns:
                tuple: (execution_price, slippage_amount)
            """
            if action == 0 or action == 3:  # Do nothing or close - use close price
                base_price = current_data['close']
            elif action == 1:  # Buy - use higher price to simulate slippage
                base_price = current_data['close']
            elif action == 2:  # Sell - use lower price to simulate slippage
                base_price = current_data['close']
            else:
                base_price = current_data['close']
                
            # Apply slippage model
            if self.slippage_model == 'none':
                slippage = 0.0
            elif self.slippage_model == 'fixed':
                slippage = 0.0001 * base_price  # 1 pip fixed slippage
            elif self.slippage_model == 'realistic':
                # Dynamic slippage based on volatility and volume
                volatility = (current_data['high'] - current_data['low']) / current_data['close']
                volume_factor = 1.0  # Placeholder for volume-based slippage
                
                # Direction-dependent slippage
                if action == 1:  # Buy
                    slippage = base_price * volatility * 0.1 * volume_factor
                elif action == 2:  # Sell
                    slippage = -base_price * volatility * 0.1 * volume_factor
                else:
                    slippage = 0.0
            else:
                slippage = 0.0
                
            # Apply market impact if model provided and we're trading
            if self.market_impact_model is not None and action in [1, 2, 3]:
                impact = self.market_impact_model(
                    action, self.position_size, current_data, self.market_data, self.current_idx
                )
                slippage += impact
                
            # Calculate final execution price
            if action == 1:  # Buy
                exec_price = base_price + abs(slippage)
            elif action == 2:  # Sell
                exec_price = base_price - abs(slippage)
            else:
                exec_price = base_price
                
            return exec_price, slippage
        
        def _execute_action(self, action, price, position_size_pct):
            """
            Execute trading action and update environment state.
            
            Args:
                action: Trading action to execute
                price: Execution price including slippage
                position_size_pct: Position size percentage (0.0-1.0)
                
            Returns:
                dict: Transaction information
            """
            info = {
                'action': action,
                'price': price,
                'transaction_cost': 0.0,
                'trade_pnl': 0.0,
                'position_changed': False
            }
            
            # Calculate maximum position size based on risk factor and balance
            max_notional = self.balance * self.max_position_size
            target_notional = max_notional * position_size_pct
            
            # Handle different actions
            if action == 0:  # Do nothing
                pass
                
            elif action == 1:  # Buy
                # Close existing short position if any
                if self.position < 0:
                    close_size = abs(self.position_size)
                    close_cost = close_size * self.commission_rate * price
                    close_pnl = close_size * (self.entry_price - price)
                    
                    self.balance += close_pnl - close_cost
                    self.position = 0
                    self.position_size = 0
                    self.entry_price = 0
                    
                    info['transaction_cost'] += close_cost
                    info['trade_pnl'] += close_pnl
                    info['position_changed'] = True
                    
                    # Record trade
                    self.total_trades += 1
                    if close_pnl > 0:
                        self.profitable_trades += 1
                        
                # Open new long position if not already long
                if self.position <= 0:
                    # Calculate actual position size
                    size = target_notional / price
                    cost = size * self.commission_rate * price
                    
                    if cost + (size * price) <= self.balance:
                        self.position = 1
                        self.position_size = size
                        self.entry_price = price
                        self.balance -= cost
                        self.position_start_time = self.market_data.index[self.current_idx]
                        
                        info['transaction_cost'] += cost
                        info['position_changed'] = True
                        
                        # Update trade history
                        self.trade_history.append((1, price, size))
                        self.trade_history.pop(0)
                        
            elif action == 2:  # Sell
                # Close existing long position if any
                if self.position > 0:
                    close_size = self.position_size
                    close_cost = close_size * self.commission_rate * price
                    close_pnl = close_size * (price - self.entry_price)
                    
                    self.balance += close_pnl - close_cost
                    self.position = 0
                    self.position_size = 0
                    self.entry_price = 0
                    
                    info['transaction_cost'] += close_cost
                    info['trade_pnl'] += close_pnl
                    info['position_changed'] = True
                    
                    # Record trade
                    self.total_trades += 1
                    if close_pnl > 0:
                        self.profitable_trades += 1
                        
                # Open new short position if not already short
                if self.position >= 0:
                    # Calculate actual position size
                    size = target_notional / price
                    cost = size * self.commission_rate * price
                    
                    if cost <= self.balance:
                        self.position = -1
                        self.position_size = size
                        self.entry_price = price
                        self.balance -= cost
                        self.position_start_time = self.market_data.index[self.current_idx]
                        
                        info['transaction_cost'] += cost
                        info['position_changed'] = True
                        
                        # Update trade history
                        self.trade_history.append((2, price, size))
                        self.trade_history.pop(0)
                        
            elif action == 3:  # Close position
                if self.position != 0:
                    size = self.position_size
                    cost = size * self.commission_rate * price
                    
                    if self.position > 0:  # Close long
                        pnl = size * (price - self.entry_price)
                    else:  # Close short
                        pnl = size * (self.entry_price - price)
                        
                    self.balance += pnl - cost
                    self.position = 0
                    self.position_size = 0
                    self.entry_price = 0
                    
                    info['transaction_cost'] += cost
                    info['trade_pnl'] += pnl
                    info['position_changed'] = True
                    
                    # Record trade
                    self.total_trades += 1
                    if pnl > 0:
                        self.profitable_trades += 1
                        
                    # Update trade history
                    self.trade_history.append((3, price, size))
                    self.trade_history.pop(0)
                    
            # Update balance history
            self.balance_history.append(self.balance)
            self.balance_history.pop(0)
            
            return info
        
        def _update_position_value(self, current_price):
            """
            Update the unrealized P&L of the current position.
            
            Args:
                current_price: Current market price
            """
            if self.position == 0:
                return
                
            # Calculate unrealized P&L
            if self.position > 0:  # Long position
                unrealized_pnl = self.position_size * (current_price - self.entry_price)
            else:  # Short position
                unrealized_pnl = self.position_size * (self.entry_price - current_price)
                
            # Update unrealized P&L (doesn't affect balance until position is closed)
            self.unrealized_pnl = unrealized_pnl
        
        def _calculate_reward(self, prev_balance, prev_position, info):
            """
            Calculate reward based on the selected reward type.
            
            Args:
                prev_balance: Balance before action
                prev_position: Position before action
                info: Information from action execution
                
            Returns:
                float: Calculated reward
            """
            # Calculate basic P&L reward
            pnl_reward = (self.balance - prev_balance) * REWARD_SCALING
            
            if self.reward_type == 'pnl':
                # Simple profit/loss reward
                reward = pnl_reward
                
            elif self.reward_type == 'sharpe':
                # Sharpe-ratio based reward
                # We approximate this using recent balance changes
                recent_returns = np.diff(self.balance_history[-20:]) / self.balance_history[-21:-1]
                if len(recent_returns) > 0 and np.std(recent_returns) > 0:
                    sharpe = np.mean(recent_returns) / np.std(recent_returns) * np.sqrt(252)  # Annualized
                    reward = sharpe * 0.01  # Scale down the sharpe ratio
                else:
                    reward = 0
                    
                # Add small PnL component
                reward += pnl_reward
                
            elif self.reward_type == 'risk_adjusted':
                # Risk-adjusted return reward
                # This rewards higher returns with lower drawdowns
                pnl_ratio = (self.balance - prev_balance) / prev_balance if prev_balance > 0 else 0
                
                # Drawdown penalty component
                dd_penalty = -self.max_drawdown * 0.1 if self.max_drawdown > 0 else 0
                
                # Combine for risk-adjusted reward
                reward = pnl_ratio * REWARD_SCALING + dd_penalty
                
            elif self.reward_type == 'position_based':
                # Position-based reward that incentivizes holding good positions
                # and exiting bad ones
                current_data = self.market_data.iloc[self.current_idx]
                prev_data = self.market_data.iloc[self.current_idx - 1]
                price_change = (current_data['close'] - prev_data['close']) / prev_data['close']
                
                # Reward for being in a profitable position
                position_reward = 0
                if prev_position > 0 and price_change > 0:  # Correct long
                    position_reward = price_change * 10
                elif prev_position < 0 and price_change < 0:  # Correct short
                    position_reward = -price_change * 10
                elif prev_position > 0 and price_change < 0:  # Wrong long
                    position_reward = price_change * 5
                elif prev_position < 0 and price_change > 0:  # Wrong short
                    position_reward = -price_change * 5
                    
                # Combine with transaction reward
                reward = position_reward + pnl_reward
                
            else:  # Default to PnL reward
                reward = pnl_reward
                
            # Add transaction cost penalty
            transaction_cost_penalty = -info['transaction_cost'] * REWARD_SCALING * 2
            reward += transaction_cost_penalty
            
            # Add exploration penalty/reward to encourage exploration
            if info['position_changed']:
                exploration_bonus = 0.001  # Small bonus for exploring new positions
                reward += exploration_bonus
                
            return reward
        
        def _update_metrics(self, prev_balance):
            """
            Update tracking metrics after an action.
            
            Args:
                prev_balance: Balance before the action
            """
            # Update peak balance
            if self.balance > self.peak_balance:
                self.peak_balance = self.balance
                
            # Update drawdown
            current_drawdown = (self.peak_balance - self.balance) / self.peak_balance if self.peak_balance > 0 else 0
            self.max_drawdown = max(self.max_drawdown, current_drawdown)
            
            # Update total return
            self.total_return = (self.balance - self.initial_balance) / self.initial_balance
        
        def _calculate_sharpe_ratio(self):
            """
            Calculate Sharpe ratio based on balance history.
            
            Returns:
                float: Sharpe ratio
            """
            if len(self.balance_history) < 2:
                return 0
                
            returns = np.diff(self.balance_history) / self.balance_history[:-1]
            
            if len(returns) == 0 or np.std(returns) == 0:
                return 0
                
            # Annualized Sharpe ratio assuming daily data (adjust factor for different frequencies)
            sharpe = np.mean(returns) / np.std(returns) * np.sqrt(252)
            return sharpe
        
        def render(self, mode='human'):
            """
            Render the environment state.
            
            Args:
                mode: Rendering mode
            """
            current_data = self.market_data.iloc[self.current_idx]
            
            logger.info(f"\n==== Environment State at {current_data.name} ====")
            logger.info(f"Price: {current_data['close']:.4f}")
            logger.info(f"Balance: ${self.balance:.2f}")
            
            if self.position != 0:
                position_type = "LONG" if self.position > 0 else "SHORT"
                unrealized_pnl = self.position_size * (
                    (current_data['close'] - self.entry_price) if self.position > 0 
                    else (self.entry_price - current_data['close'])
                )
                logger.info(
                    f"Position: {position_type} {self.position_size:.4f} units at {self.entry_price:.4f}"
                )
                logger.info(f"Unrealized P&L: ${unrealized_pnl:.2f}")
                
            logger.info(f"Total Return: {self.total_return:.2%}")
            logger.info(f"Max Drawdown: {self.max_drawdown:.2%}")
            logger.info(
                f"Win Rate: {self.profitable_trades}/{self.total_trades} "
                f"({self.profitable_trades/self.total_trades:.2%} if self.total_trades > 0 else 'N/A')"
            )
            logger.info("=" * 40)
            
    
class LegacyDQNAgent:
    """
    Deep Q-Network agent for reinforcement learning-based trading.
    
    This agent implements a DQN with experience replay, target networks,
    and prioritized experience replay for stable training and efficient
    learning.
    """
    
    def __init__(
        self,
        state_dim: int,
        action_dim: int,
        hidden_dim: int = 128,
        learning_rate: float = LEARNING_RATE,
        gamma: float = GAMMA,
        tau: float = TAU,
        epsilon_start: float = EPSILON_START,
        epsilon_end: float = EPSILON_END,
        epsilon_decay: float = EPSILON_DECAY,
        memory_size: int = MAX_MEMORY_SIZE,
        batch_size: int = BATCH_SIZE,
        prioritized_replay: bool = True,
        dueling_network: bool = True,
        double_dqn: bool = True,
        noisy_nets: bool = False,
        device: str = None
    ):
        """
        Initialize the DQN agent.
        
        Args:
            state_dim: Dimension of state space
            action_dim: Dimension of action space
            hidden_dim: Hidden layer dimension
            learning_rate: Learning rate for optimizer
            gamma: Discount factor
            tau: Target network update rate
            epsilon_start: Initial exploration rate
            epsilon_end: Final exploration rate
            epsilon_decay: Rate of epsilon decay
            memory_size: Size of replay memory
            batch_size: Batch size for training
            prioritized_replay: Whether to use prioritized experience replay
            dueling_network: Whether to use dueling network architecture
            double_dqn: Whether to use double DQN algorithm
            noisy_nets: Whether to use noisy networks for exploration
            device: Computing device ('cpu' or 'cuda')
        """
        # Set parameters
        self.state_dim = state_dim
        self.action_dim = action_dim
        self.hidden_dim = hidden_dim
        self.learning_rate = learning_rate
        self.gamma = gamma
        self.tau = tau
        self.epsilon_start = epsilon_start
        self.epsilon_end = epsilon_end
        self.epsilon_decay = epsilon_decay
        self.batch_size = batch_size
        self.prioritized_replay = prioritized_replay
        self.dueling_network = dueling_network
        self.double_dqn = double_dqn
        self.noisy_nets = noisy_nets
        
        # Set device
        if device is None:
            self.device = torch.device("cuda" if torch.cuda.is_available() else "cpu")
        else:
            self.device = torch.device(device)
            
        # Set up networks
        self._setup_networks()
        
        # Set up memory
        self._setup_memory(memory_size)
        
        # Set up optimizer
        self.optimizer = optim.Adam(self.policy_net.parameters(), lr=learning_rate)
        
        # Initialize step counter
        self.steps_done = 0
        
        # Setup logger
        self.logger = get_logger(__name__)
        
    def _setup_networks(self):
        """Set up neural networks."""
        # Determine network class based on configuration
        if self.dueling_network:
            if self.noisy_nets:
                net_class = NoisyDuelingDQN
            else:
                net_class = DuelingDQN
        else:
            if self.noisy_nets:
                net_class = NoisyDQN
            else:
                net_class = DQN
                
        # Create policy and target networks
        self.policy_net = net_class(
            self.state_dim, self.action_dim, self.hidden_dim
        ).to(self.device)
        
        self.target_net = net_class(
            self.state_dim, self.action_dim, self.hidden_dim
        ).to(self.device)
        
        # Initialize target network with policy network weights
        self.target_net.load_state_dict(self.policy_net.state_dict())
        self.target_net.eval()
        
    def _setup_memory(self, memory_size):
        """Set up replay memory."""
        if self.prioritized_replay:
            self.memory = PrioritizedReplayMemory(memory_size, alpha=ALPHA)
            self.beta = BETA_START
        else:
            self.memory = ReplayMemory(memory_size)
            
    def select_action(self, state, test_mode=False):
        """
        Select an action using epsilon-greedy policy.
        
        Args:
            state: Current state observation
            test_mode: Whether in testing mode (no exploration)
            
        Returns:
            int: Selected action
        """
        # Convert state to tensor
        state = torch.FloatTensor(state).unsqueeze(0).to(self.device)
        
        # Determine whether to explore or exploit
        if not test_mode:
            self.steps_done += 1
            epsilon = self.epsilon_end + (self.epsilon_start - self.epsilon_end) * \
                      np.exp(-self.steps_done / self.epsilon_decay)
                      
            if self.noisy_nets:
                # Noisy nets handle exploration internally
                explore = False
            else:
                explore = random.random() < epsilon
                
            if explore:
                # Random action for exploration
                return random.randint(0, self.action_dim - 1)
        
        # Select greedy action
        with torch.no_grad():
            q_values = self.policy_net(state)
            return q_values.max(1)[1].item()
            
    def store_transition(self, state, action, reward, next_state, done):
        """
        Store transition in replay memory.
        
        Args:
            state: Current state
            action: Action taken
            reward: Reward received
            next_state: Next state
            done: Whether episode is done
        """
        if self.prioritized_replay:
            # Store with maximum priority for new transitions
            self.memory.push(state, action, reward, next_state, done, 
                             max_prio=self.memory.max_priority)
        else:
            self.memory.push(state, action, reward, next_state, done)
            
    def update_model(self):
        """
        Update the model by sampling from replay memory.
        
        Returns:
            float: Loss value
        """
        if len(self.memory) < self.batch_size:
            return None
            
        # Sample from memory
        if self.prioritized_replay:
            # Update beta for prioritized replay
            self.beta = min(1.0, BETA_END + (BETA_START - BETA_END) * \
                           np.exp(-self.steps_done / BETA_DECAY))
                           
            batch, indices, weights = self.memory.sample(self.batch_size, self.beta)
            weights = torch.FloatTensor(weights).to(self.device)
        else:
            batch = self.memory.sample(self.batch_size)
            indices = None
            weights = None
            
        # Unpack batch
        state_batch = torch.FloatTensor(batch.state).to(self.device)
        action_batch = torch.LongTensor(batch.action).unsqueeze(1).to(self.device)
        reward_batch = torch.FloatTensor(batch.reward).to(self.device)
        next_state_batch = torch.FloatTensor(batch.next_state).to(self.device)
        done_batch = torch.FloatTensor(batch.done).to(self.device)
        
        # Compute current Q values
        q_values = self.policy_net(state_batch).gather(1, action_batch)
        
        # Compute next Q values
        with torch.no_grad():
            if self.double_dqn:
                # Double DQN: select actions using policy net
                next_actions = self.policy_net(next_state_batch).max(1)[1].unsqueeze(1)
                # Evaluate actions using target net
                next_q_values = self.target_net(next_state_batch).gather(1, next_actions)
            else:
                # Regular DQN: use target net for both action selection and evaluation
                next_q_values = self.target_net(next_state_batch).max(1)[0].unsqueeze(1)
                
        # Compute target Q values
        target_q_values = reward_batch.unsqueeze(1) + \
                          (1 - done_batch.unsqueeze(1)) * self.gamma * next_q_values
                          
        # Compute loss
        if self.prioritized_replay:
            # TD errors for updating priorities
            td_errors = torch.abs(q_values - target_q_values).detach().cpu().numpy()
            
            # Weighted MSE loss
            loss = (weights.unsqueeze(1) * F.mse_loss(q_values, target_q_values, reduction='none')).mean()
        else:
            loss = F.mse_loss(q_values, target_q_values)
            
        # Optimize the model
        self.optimizer.zero_grad()
        loss.backward()
        # Clip gradients to prevent exploding gradients
        torch.nn.utils.clip_grad_norm_(self.policy_net.parameters(), CLIP_GRAD)
        self.optimizer.step()
        
        # Update target network
        with torch.no_grad():
            for target_param, policy_param in zip(self.target_net.parameters(), 
                                                self.policy_net.parameters()):
                target_param.data.copy_(
                    target_param.data * (1 - self.tau) + policy_param.data * self.tau
                )
                
        # Update priorities in replay memory if using prioritized replay
        if self.prioritized_replay and indices is not None:
            self.memory.update_priorities(indices, td_errors)
            
        # Reset noisy layers if using noisy networks
        if self.noisy_nets:
            self.policy_net.reset_noise()
            self.target_net.reset_noise()
            
        return loss.item()
        
    def save_model(self, path):
        """
        Save model checkpoint.
        
        Args:
            path: Path to save the model
        """
        torch.save({
            'policy_net': self.policy_net.state_dict(),
            'target_net': self.target_net.state_dict(),
            'optimizer': self.optimizer.state_dict(),
            'steps_done': self.steps_done,
            'config': {
                'state_dim': self.state_dim,
                'action_dim': self.action_dim,
                'hidden_dim': self.hidden_dim,
                'learning_rate': self.learning_rate,
                'gamma': self.gamma,
                'tau': self.tau,
                'epsilon_start': self.epsilon_start,
                'epsilon_end': self.epsilon_end,
                'epsilon_decay': self.epsilon_decay,
                'batch_size': self.batch_size,
                'prioritized_replay': self.prioritized_replay,
                'dueling_network': self.dueling_network,
                'double_dqn': self.double_dqn,
                'noisy_nets': self.noisy_nets,
            }
        }, path)
        self.logger.info(f"Model saved to {path}")
        
    def load_model(self, path):
        """
        Load model checkpoint.
        
        Args:
            path: Path to load the model from
        """
        checkpoint = torch.load(path, map_location=self.device)
        
        # Verify configuration matches
        config = checkpoint['config']
        for key, value in config.items():
            if hasattr(self, key) and getattr(self, key) != value:
                self.logger.warning(
                    f"Config mismatch: {key} loaded={value}, current={getattr(self, key)}"
                )
                
        # Load model parameters
        self.policy_net.load_state_dict(checkpoint['policy_net'])
        self.target_net.load_state_dict(checkpoint['target_net'])
        self.optimizer.load_state_dict(checkpoint['optimizer'])
        self.steps_done = checkpoint['steps_done']
        
        self.logger.info(f"Model loaded from {path}")
        
        
# Neural network models for DQN
if TORCH_AVAILABLE:
    class DQN(nn.Module):
        """Basic DQN network."""

        def __init__(self, state_dim, action_dim, hidden_dim=128):
            super().__init__()
            self.state_dim = state_dim
            self.action_dim = action_dim
            self.hidden_dim = hidden_dim

            # Network layers
            self.fc1 = nn.Linear(state_dim, hidden_dim)
            self.fc2 = nn.Linear(hidden_dim, hidden_dim)
            self.fc3 = nn.Linear(hidden_dim, hidden_dim // 2)
            self.fc4 = nn.Linear(hidden_dim // 2, action_dim)

        def forward(self, x):
            x = F.relu(self.fc1(x))
            x = F.relu(self.fc2(x))
            x = F.relu(self.fc3(x))
            return self.fc4(x)
else:  # pragma: no cover - optional dependency
    class DQN:  # type: ignore
        """Placeholder when PyTorch is not available."""

        def __init__(self, *_: Any, **__: Any) -> None:
            raise RuntimeError("PyTorch is required for DQN models")
        

if TORCH_AVAILABLE:
    class DuelingDQN(nn.Module):
        """Dueling DQN architecture."""

        def __init__(self, state_dim, action_dim, hidden_dim=128):
            super().__init__()
            self.state_dim = state_dim
            self.action_dim = action_dim
            self.hidden_dim = hidden_dim

            # Feature layers
            self.fc1 = nn.Linear(state_dim, hidden_dim)
            self.fc2 = nn.Linear(hidden_dim, hidden_dim)

            # Value stream
            self.value_fc = nn.Linear(hidden_dim, hidden_dim // 2)
            self.value = nn.Linear(hidden_dim // 2, 1)

            # Advantage stream
            self.advantage_fc = nn.Linear(hidden_dim, hidden_dim // 2)
            self.advantage = nn.Linear(hidden_dim // 2, action_dim)

        def forward(self, x):
            # Shared feature layers
            x = F.relu(self.fc1(x))
            x = F.relu(self.fc2(x))

            # Value stream
            value = F.relu(self.value_fc(x))
            value = self.value(value)

            # Advantage stream
            advantage = F.relu(self.advantage_fc(x))
            advantage = self.advantage(advantage)

            # Combine value and advantage
            return value + advantage - advantage.mean(dim=1, keepdim=True)
else:  # pragma: no cover - optional dependency
    class DuelingDQN:  # type: ignore
        def __init__(self, *_: Any, **__: Any) -> None:
            raise RuntimeError("PyTorch is required for DuelingDQN models")
        

if TORCH_AVAILABLE:
    class NoisyLinear(nn.Module):
        """Noisy linear layer for exploration."""

        def __init__(self, in_features, out_features, std_init=0.5):
            super().__init__()
            self.in_features = in_features
            self.out_features = out_features
            self.std_init = std_init

            # Learnable parameters
            self.weight_mu = nn.Parameter(torch.Tensor(out_features, in_features))
            self.weight_sigma = nn.Parameter(torch.Tensor(out_features, in_features))
            self.bias_mu = nn.Parameter(torch.Tensor(out_features))
            self.bias_sigma = nn.Parameter(torch.Tensor(out_features))

            # Register buffer for noise
            self.register_buffer('weight_epsilon', torch.Tensor(out_features, in_features))
            self.register_buffer('bias_epsilon', torch.Tensor(out_features))

            # Initialize parameters
            self.reset_parameters()
            self.reset_noise()

        def reset_parameters(self):
            """Initialize the layer parameters."""
            mu_range = 1.0 / np.sqrt(self.in_features)
            self.weight_mu.data.uniform_(-mu_range, mu_range)
            self.weight_sigma.data.fill_(self.std_init / np.sqrt(self.in_features))
            self.bias_mu.data.uniform_(-mu_range, mu_range)
            self.bias_sigma.data.fill_(self.std_init / np.sqrt(self.out_features))

        def reset_noise(self):
            """Reset the noise."""
            epsilon_in = self._scale_noise(self.in_features)
            epsilon_out = self._scale_noise(self.out_features)
            self.weight_epsilon.copy_(torch.outer(epsilon_out, epsilon_in))
            self.bias_epsilon.copy_(epsilon_out)

        def _scale_noise(self, size):
            """Generate scaled noise."""
            x = torch.randn(size)
            return x.sign().mul(x.abs().sqrt())

        def forward(self, x):
            """Forward pass with noise."""
            if self.training:
                weight = self.weight_mu + self.weight_sigma * self.weight_epsilon
                bias = self.bias_mu + self.bias_sigma * self.bias_epsilon
            else:
                weight = self.weight_mu
                bias = self.bias_mu

            return F.linear(x, weight, bias)
else:  # pragma: no cover - optional dependency
    class NoisyLinear:  # type: ignore
        def __init__(self, *_: Any, **__: Any) -> None:
            raise RuntimeError("PyTorch is required for NoisyLinear layers")
        

if TORCH_AVAILABLE:
    class NoisyDQN(nn.Module):
        """DQN with noisy layers for exploration."""

        def __init__(self, state_dim, action_dim, hidden_dim=128):
            super().__init__()
            self.state_dim = state_dim
            self.action_dim = action_dim
            self.hidden_dim = hidden_dim

            # Network layers
            self.fc1 = nn.Linear(state_dim, hidden_dim)
            self.fc2 = nn.Linear(hidden_dim, hidden_dim)
            self.fc3 = NoisyLinear(hidden_dim, hidden_dim // 2)
            self.fc4 = NoisyLinear(hidden_dim // 2, action_dim)

        def forward(self, x):
            x = F.relu(self.fc1(x))
            x = F.relu(self.fc2(x))
            x = F.relu(self.fc3(x))
            return self.fc4(x)

        def reset_noise(self):
            """Reset noise in noisy layers."""
            self.fc3.reset_noise()
            self.fc4.reset_noise()
else:  # pragma: no cover - optional dependency
    class NoisyDQN:  # type: ignore
        def __init__(self, *_: Any, **__: Any) -> None:
            raise RuntimeError("PyTorch is required for NoisyDQN models")
        

if TORCH_AVAILABLE:
    class NoisyDuelingDQN(nn.Module):
        """Dueling DQN with noisy layers."""

        def __init__(self, state_dim, action_dim, hidden_dim=128):
            super().__init__()
            self.state_dim = state_dim
            self.action_dim = action_dim
            self.hidden_dim = hidden_dim

            # Feature layers
            self.fc1 = nn.Linear(state_dim, hidden_dim)
            self.fc2 = nn.Linear(hidden_dim, hidden_dim)

            # Value stream
            self.value_fc = NoisyLinear(hidden_dim, hidden_dim // 2)
            self.value = NoisyLinear(hidden_dim // 2, 1)

            # Advantage stream
            self.advantage_fc = NoisyLinear(hidden_dim, hidden_dim // 2)
            self.advantage = NoisyLinear(hidden_dim // 2, action_dim)

        def forward(self, x):
            # Shared feature layers
            x = F.relu(self.fc1(x))
            x = F.relu(self.fc2(x))

            # Value stream
            value = F.relu(self.value_fc(x))
            value = self.value(value)

            # Advantage stream
            advantage = F.relu(self.advantage_fc(x))
            advantage = self.advantage(advantage)

            # Combine value and advantage
            return value + advantage - advantage.mean(dim=1, keepdim=True)

        def reset_noise(self):
            """Reset noise in all noisy layers."""
            self.value_fc.reset_noise()
            self.value.reset_noise()
            self.advantage_fc.reset_noise()
            self.advantage.reset_noise()
else:  # pragma: no cover - optional dependency
    class NoisyDuelingDQN:  # type: ignore
        def __init__(self, *_: Any, **__: Any) -> None:
            raise RuntimeError("PyTorch is required for NoisyDuelingDQN models")
        

# Experience replay memory implementations
class ReplayMemory:
    """Standard experience replay memory."""
    
    def __init__(self, capacity):
        self.capacity = capacity
        self.memory = deque(maxlen=capacity)
        
    def push(self, state, action, reward, next_state, done):
        """Add a new experience to memory."""
        self.memory.append(Experience(state, action, reward, next_state, done))
        
    def sample(self, batch_size):
        """Sample a batch of experiences."""
        return random.sample(self.memory, batch_size)
        
    def __len__(self):
        return len(self.memory)
        

class PrioritizedReplayMemory:
    """Prioritized experience replay memory."""
    
    def __init__(self, capacity, alpha=0.6):
        self.capacity = capacity
        self.alpha = alpha  # How much to prioritize
        self.memory = []
        self.priorities = np.zeros((capacity,), dtype=np.float32)
        self.position = 0
        self.max_priority = 1.0  # Initial max priority
        
    def push(self, state, action, reward, next_state, done, max_prio=None):
        """Add a new experience to memory with maximum priority."""
        if max_prio is None:
            max_prio = self.max_priority
            
        if len(self.memory) < self.capacity:
            self.memory.append(Experience(state, action, reward, next_state, done))
        else:
            self.memory[self.position] = Experience(state, action, reward, next_state, done)
            
        self.priorities[self.position] = max_prio
        self.position = (self.position + 1) % self.capacity
        
    def sample(self, batch_size, beta=0.4):
        """
        Sample a batch of experiences based on priorities.
        
        Args:
            batch_size: Number of experiences to sample
            beta: Importance sampling exponent
            
        Returns:
            tuple: (batch, indices, weights)
        """
        if len(self.memory) < self.capacity:
            prios = self.priorities[:len(self.memory)]
        else:
            prios = self.priorities
            
        # Compute probabilities from priorities
        probs = prios ** self.alpha
        probs /= probs.sum()
        
        # Sample indices based on probabilities
        indices = np.random.choice(len(self.memory), batch_size, p=probs)
        
        # Compute importance sampling weights
        weights = (len(self.memory) * probs[indices]) ** (-beta)
        weights /= weights.max()  # Normalize weights
        
        # Create batch
        batch = [self.memory[idx] for idx in indices]
        batch = Experience(*zip(*batch))
        
        return batch, indices, weights
        
    def update_priorities(self, indices, td_errors):
        """
        Update priorities based on TD errors.
        
        Args:
            indices: Indices of experiences to update
            td_errors: TD errors for the experiences
        """
        for idx, error in zip(indices, td_errors):
            # Add small constant to ensure non-zero priority
            priority = error + 1e-5
            self.priorities[idx] = priority
            self.max_priority = max(self.max_priority, priority)
            
    def __len__(self):
        return len(self.memory)
        

class ReinforcementLearningService:
    """
    Service for training and deploying reinforcement learning models
    for the QuantumSpectre trading system.
    """
    
    def __init__(
        self,
        config=None,
        model_repository_path="./models/reinforcement/",
        market_data_repository=None,
        feature_service=None
    ):
        """
        Initialize the reinforcement learning service.
        
        Args:
            config: Configuration dictionary
            model_repository_path: Path to store model files
            market_data_repository: Market data repository instance
            feature_service: Feature service instance
        """
        self.config = config or {}
        self.model_repository_path = model_repository_path
        self.market_data_repository = market_data_repository
        self.feature_service = feature_service
        
        # Initialize models dictionary
        self.models = {}
        
        # Initialize logger
        self.logger = get_logger(__name__)
        
        # Create model directory if it doesn't exist
        os.makedirs(self.model_repository_path, exist_ok=True)
        
        # Initialize agent config
        self._init_default_config()
        
    def _init_default_config(self):
        """Initialize default configuration."""
        self.default_config = {
            'dqn': {
                'hidden_dim': 256,
                'learning_rate': 0.0003,
                'gamma': 0.99,
                'tau': 0.005,
                'epsilon_start': 1.0,
                'epsilon_end': 0.05,
                'epsilon_decay': 10000,
                'memory_size': 100000,
                'batch_size': 64,
                'prioritized_replay': True,
                'dueling_network': True,
                'double_dqn': True,
                'noisy_nets': True,
                'update_frequency': 4,
                'target_update_frequency': 1000,
                'validation_episodes': 10,
                'training_episodes': 1000,
                'max_timesteps': 10000,
                'reward_type': 'risk_adjusted',
                'state_lookback': 60
            },
            'env': {
                'initial_balance': 1000.0,
                'commission_rate': 0.001,
                'slippage_model': 'realistic',
                'risk_factor': 0.01,
                'max_position_size': 1.0,
                'trading_frequency': '1m',
                'randomize_start': True,
                'include_market_features': True,
                'include_trade_history': True,
                'include_balance_history': True,
            }
        }
        
    def get_model_path(self, asset, platform, model_type='dqn'):
        """
        Get the path for a specific model.
        
        Args:
            asset: Asset symbol
            platform: Trading platform
            model_type: Type of model
            
        Returns:
            str: Path to the model file
        """
        filename = f"{platform}_{asset}_{model_type}.pt"
        return os.path.join(self.model_repository_path, filename)
        
    def create_environment(self, asset, platform, start_time=None, end_time=None):
        """
        Create a trading environment for the specified asset and platform.
        
        Args:
            asset: Asset symbol
            platform: Trading platform
            start_time: Start time for data
            end_time: End time for data
            
        Returns:
            MarketEnvironment: The created environment
        """
        # Get market data
        if self.market_data_repository is None:
            raise ValueError("Market data repository must be provided")
            
        market_data = self.market_data_repository.get_ohlcv(
            asset=asset,
            platform=platform,
            start_time=start_time,
            end_time=end_time
        )
        
        # Get features
        if self.feature_service is None:
            raise ValueError("Feature service must be provided")
            
        features = self.feature_service.get_features(
            asset=asset,
            platform=platform,
            start_time=start_time,
            end_time=end_time
        )
        
        # Create environment with configuration
        env_config = self.config.get('env', self.default_config['env'])
        
        env = MarketEnvironment(
            market_data=market_data,
            features=features,
            initial_balance=env_config['initial_balance'],
            commission_rate=env_config['commission_rate'],
            slippage_model=env_config['slippage_model'],
            risk_factor=env_config['risk_factor'],
            max_position_size=env_config['max_position_size'],
            trading_frequency=env_config['trading_frequency'],
            reward_type=self.config.get('dqn', {}).get(
                'reward_type', self.default_config['dqn']['reward_type']
            ),
            state_lookback=self.config.get('dqn', {}).get(
                'state_lookback', self.default_config['dqn']['state_lookback']
            ),
            include_market_features=env_config['include_market_features'],
            include_trade_history=env_config['include_trade_history'],
            include_balance_history=env_config['include_balance_history'],
            randomize_start=env_config['randomize_start']
        )
        
        return env
        
    def create_agent(self, state_dim, action_dim, device=None):
        """
        Create a reinforcement learning agent.
        
        Args:
            state_dim: Dimension of state space
            action_dim: Dimension of action space
            device: Computing device
            
        Returns:
            DQNAgent: The created agent
        """
        dqn_config = self.config.get('dqn', self.default_config['dqn'])
        
        agent = DQNAgent(
            state_dim=state_dim,
            action_dim=action_dim,
            hidden_dim=dqn_config['hidden_dim'],
            learning_rate=dqn_config['learning_rate'],
            gamma=dqn_config['gamma'],
            tau=dqn_config['tau'],
            epsilon_start=dqn_config['epsilon_start'],
            epsilon_end=dqn_config['epsilon_end'],
            epsilon_decay=dqn_config['epsilon_decay'],
            memory_size=dqn_config['memory_size'],
            batch_size=dqn_config['batch_size'],
            prioritized_replay=dqn_config['prioritized_replay'],
            dueling_network=dqn_config['dueling_network'],
            double_dqn=dqn_config['double_dqn'],
            noisy_nets=dqn_config['noisy_nets'],
            device=device
        )
        
        return agent
        
    def train_model(
        self,
        asset,
        platform,
        start_time=None,
        end_time=None,
        validation_start=None,
        validation_end=None,
        existing_model=None,
        device=None
    ):
        """
        Train a reinforcement learning model for the specified asset and platform.
        
        Args:
            asset: Asset symbol
            platform: Trading platform
            start_time: Start time for training data
            end_time: End time for training data
            validation_start: Start time for validation data
            validation_end: End time for validation data
            existing_model: Path to existing model to continue training
            device: Computing device
            
        Returns:
            tuple: (trained agent, training metrics)
        """
        self.logger.info(f"Training model for {platform}/{asset}")
        
        # Create training environment
        train_env = self.create_environment(
            asset=asset,
            platform=platform,
            start_time=start_time,
            end_time=end_time
        )
        
        # Initialize agent
        agent = self.create_agent(
            state_dim=train_env.observation_space.shape[0],
            action_dim=train_env.action_space.n,
            device=device
        )
        
        # Load existing model if specified
        if existing_model:
            try:
                agent.load_model(existing_model)
                self.logger.info(f"Loaded existing model from {existing_model}")
            except Exception as e:
                self.logger.error(f"Failed to load existing model: {e}")
                
        # Get configuration
        dqn_config = self.config.get('dqn', self.default_config['dqn'])
        
        # Initialize training metrics
        training_metrics = {
            'episode_rewards': [],
            'episode_returns': [],
            'episode_lengths': [],
            'losses': [],
            'win_rates': [],
            'sharpe_ratios': [],
            'max_drawdowns': [],
            'validation_results': []
        }
        
        # Create validation environment if validation period specified
        if validation_start and validation_end:
            val_env = self.create_environment(
                asset=asset,
                platform=platform,
                start_time=validation_start,
                end_time=validation_end
            )
        else:
            val_env = None
            
        # Training loop
        try:
            with Timer() as timer:
                for episode in range(dqn_config['training_episodes']):
                    state, _ = train_env.reset()
                    episode_reward = 0
                    losses = []
                    
                    for t in range(dqn_config['max_timesteps']):
                        # Select action
                        action = agent.select_action(state)
                        
                        # Take action in environment
                        next_state, reward, terminated, truncated, info = train_env.step(action)
                        done = terminated or truncated
                        
                        # Store transition in replay memory
                        agent.store_transition(state, action, reward, next_state, done)
                        
                        # Update state
                        state = next_state
                        episode_reward += reward
                        
                        # Update model
                        if t % dqn_config['update_frequency'] == 0:
                            loss = agent.update_model()
                            if loss is not None:
                                losses.append(loss)
                                
                        if done:
                            break
                            
                    # Collect episode metrics
                    episode_return = (train_env.balance - train_env.initial_balance) / train_env.initial_balance
                    training_metrics['episode_rewards'].append(episode_reward)
                    training_metrics['episode_returns'].append(episode_return)
                    training_metrics['episode_lengths'].append(t + 1)
                    training_metrics['losses'].append(np.mean(losses) if losses else 0)
                    training_metrics['win_rates'].append(
                        train_env.profitable_trades / train_env.total_trades 
                        if train_env.total_trades > 0 else 0
                    )
                    training_metrics['sharpe_ratios'].append(train_env._calculate_sharpe_ratio())
                    training_metrics['max_drawdowns'].append(train_env.max_drawdown)
                    
                    # Validation
                    if val_env and (episode + 1) % 10 == 0:
                        val_results = self.validate_model(agent, val_env, dqn_config['validation_episodes'])
                        training_metrics['validation_results'].append(val_results)
                        
                        # Log validation results
                        self.logger.info(
                            f"Episode {episode+1}/{dqn_config['training_episodes']} - "
                            f"Return: {episode_return:.4f}, "
                            f"Reward: {episode_reward:.4f}, "
                            f"Win Rate: {training_metrics['win_rates'][-1]:.4f}, "
                            f"Val Return: {val_results['mean_return']:.4f}, "
                            f"Val Win Rate: {val_results['win_rate']:.4f}"
                        )
                    else:
                        # Log training progress
                        self.logger.info(
                            f"Episode {episode+1}/{dqn_config['training_episodes']} - "
                            f"Return: {episode_return:.4f}, "
                            f"Reward: {episode_reward:.4f}, "
                            f"Win Rate: {training_metrics['win_rates'][-1]:.4f}, "
                            f"Loss: {np.mean(losses) if losses else 0:.6f}"
                        )
                        
                # Save the trained model
                model_path = self.get_model_path(asset, platform)
                agent.save_model(model_path)
                
                # Add final training time to metrics
                training_metrics['training_time'] = timer.elapsed
                
                self.logger.info(
                    f"Training completed in {timer.elapsed:.2f} seconds. "
                    f"Model saved to {model_path}"
                )
                
        except Exception as e:
            self.logger.error(f"Error during training: {e}")
            raise ModelTrainingError(f"Failed to train model for {platform}/{asset}: {e}")
            
        # Store the trained agent in memory
        model_key = f"{platform}_{asset}"
        self.models[model_key] = agent
        
        return agent, training_metrics
        
    def validate_model(self, agent, env, episodes=10):
        """
        Validate a trained agent on a validation environment.
        
        Args:
            agent: Trained agent
            env: Validation environment
            episodes: Number of validation episodes
            
        Returns:
            dict: Validation metrics
        """
        returns = []
        rewards = []
        win_rates = []
        sharpe_ratios = []
        drawdowns = []
        
        for episode in range(episodes):
            state, _ = env.reset()
            episode_reward = 0
            
            # Run episode without exploration
            done = False
            while not done:
                action = agent.select_action(state, test_mode=True)
                next_state, reward, terminated, truncated, info = env.step(action)
                done = terminated or truncated
                state = next_state
                episode_reward += reward
                
            # Collect metrics
            episode_return = (env.balance - env.initial_balance) / env.initial_balance
            returns.append(episode_return)
            rewards.append(episode_reward)
            win_rates.append(env.profitable_trades / env.total_trades if env.total_trades > 0 else 0)
            sharpe_ratios.append(env._calculate_sharpe_ratio())
            drawdowns.append(env.max_drawdown)
            
        # Calculate summary statistics
        results = {
            'mean_return': np.mean(returns),
            'std_return': np.std(returns),
            'mean_reward': np.mean(rewards),
            'win_rate': np.mean(win_rates),
            'mean_sharpe': np.mean(sharpe_ratios),
            'mean_drawdown': np.mean(drawdowns),
            'positive_return_rate': np.mean(np.array(returns) > 0)
        }
        
        return results
        
    def get_model(self, asset, platform, load_if_missing=True):
        """
        Get a trained model for the specified asset and platform.
        
        Args:
            asset: Asset symbol
            platform: Trading platform
            load_if_missing: Whether to load the model if not in memory
            
        Returns:
            DQNAgent: The trained agent
        """
        model_key = f"{platform}_{asset}"
        
        # Check if model is already loaded
        if model_key in self.models:
            return self.models[model_key]
            
        # Try to load model if requested
        if load_if_missing:
            model_path = self.get_model_path(asset, platform)
            
            if os.path.exists(model_path):
                # Create a temporary environment to get state and action dimensions
                temp_env = self.create_environment(
                    asset=asset,
                    platform=platform,
                    start_time=datetime.datetime.now() - datetime.timedelta(days=30),
                    end_time=datetime.datetime.now()
                )
                
                # Create agent with appropriate dimensions
                agent = self.create_agent(
                    state_dim=temp_env.observation_space.shape[0],
                    action_dim=temp_env.action_space.n
                )
                
                # Load model weights
                try:
                    agent.load_model(model_path)
                    self.models[model_key] = agent
                    return agent
                except Exception as e:
                    self.logger.error(f"Failed to load model for {platform}/{asset}: {e}")
                    raise
            else:
                self.logger.warning(f"No saved model found for {platform}/{asset} at {model_path}")
                return None
        else:
            self.logger.warning(f"Model for {platform}/{asset} not loaded and load_if_missing=False")
            return None
            
    def get_trading_action(self, asset, platform, state, test_mode=True):
        """
        Get a trading action from a trained model.
        
        Args:
            asset: Asset symbol
            platform: Trading platform
            state: Current environment state
            test_mode: Whether to use test mode (no exploration)
            
        Returns:
            int: Selected action
        """
        # Get the model
        model = self.get_model(asset, platform)
        
        if model is None:
            raise ValueError(f"No model available for {platform}/{asset}")
            
        # Get action from model
        action = model.select_action(state, test_mode=test_mode)
        
        return action
        
    def update_model_online(self, asset, platform, state, action, reward, next_state, done):
        """
        Update a model with a new observation during online learning.
        
        Args:
            asset: Asset symbol
            platform: Trading platform
            state: Current state
            action: Action taken
            reward: Reward received
            next_state: Next state
            done: Whether episode is done
            
        Returns:
            float: Loss value (if model was updated)
        """
        # Get the model
        model = self.get_model(asset, platform)
        
        if model is None:
            raise ValueError(f"No model available for {platform}/{asset}")
            
        # Store the transition
        model.store_transition(state, action, reward, next_state, done)
        
        # Update the model (periodically)
        loss = None
        if model.steps_done % self.config.get('dqn', {}).get(
            'update_frequency', self.default_config['dqn']['update_frequency']
        ) == 0:
            loss = model.update_model()
            
        # Save the model periodically
        if model.steps_done % 1000 == 0:
            model_path = self.get_model_path(asset, platform)
            model.save_model(model_path)
            
        return loss
        
    def evaluate_model(self, asset, platform, start_time=None, end_time=None):
        """
        Evaluate a trained model on historical data.
        
        Args:
            asset: Asset symbol
            platform: Trading platform
            start_time: Start time for evaluation
            end_time: End time for evaluation
            
        Returns:
            dict: Evaluation metrics
        """
        # Get the model
        model = self.get_model(asset, platform)
        
        if model is None:
            raise ValueError(f"No model available for {platform}/{asset}")
            
        # Create evaluation environment
        env = self.create_environment(
            asset=asset,
            platform=platform,
            start_time=start_time,
            end_time=end_time
        )
        
        # Run a single evaluation episode
        state, _ = env.reset()
        done = False
        
        # Track actions for analysis
        actions = []
        states = []
        rewards = []
        balances = []
        positions = []
        prices = []
        
        while not done:
            # Store state
            states.append(state)
            
            # Get action from model
            action = model.select_action(state, test_mode=True)
            actions.append(action)
            
            # Take action in environment
            next_state, reward, terminated, truncated, info = env.step(action)
            done = terminated or truncated
            rewards.append(reward)
            
            # Track metrics
            balances.append(env.balance)
            positions.append(env.position)
            prices.append(info['current_price'])
            
            # Update state
            state = next_state
            
        # Calculate evaluation metrics
        metrics = {
            'final_balance': env.balance,
            'initial_balance': env.initial_balance,
            'total_return': env.total_return,
            'total_trades': env.total_trades,
            'profitable_trades': env.profitable_trades,
            'win_rate': env.profitable_trades / env.total_trades if env.total_trades > 0 else 0,
            'max_drawdown': env.max_drawdown,
            'sharpe_ratio': env._calculate_sharpe_ratio(),
            'actions': actions,
            'rewards': rewards,
            'balances': balances,
            'positions': positions,
            'prices': prices,
            'timestamps': env.market_data.index[env.state_lookback:env.current_idx].tolist()
        }
        
        return metrics
        
    def get_model_summary(self, asset, platform):
        """
        Get a summary of model information.
        
        Args:
            asset: Asset symbol
            platform: Trading platform
            
        Returns:
            dict: Model information
        """
        model_path = self.get_model_path(asset, platform)
        
        if not os.path.exists(model_path):
            return {
                'asset': asset,
                'platform': platform,
                'exists': False,
                'message': 'Model not found'
            }
            
        # Load model metadata
        try:
            checkpoint = torch.load(model_path, map_location='cpu')
            config = checkpoint.get('config', {})
            steps_done = checkpoint.get('steps_done', 0)
            
            # Get model file info
            file_info = os.stat(model_path)
            modified_time = datetime.datetime.fromtimestamp(file_info.st_mtime)
            file_size = file_info.st_size / 1024  # size in KB
            
            return {
                'asset': asset,
                'platform': platform,
                'exists': True,
                'steps_trained': steps_done,
                'modified_time': modified_time.isoformat(),
                'file_size_kb': file_size,
                'hidden_dim': config.get('hidden_dim'),
                'dueling_network': config.get('dueling_network'),
                'double_dqn': config.get('double_dqn'),
                'noisy_nets': config.get('noisy_nets'),
                'prioritized_replay': config.get('prioritized_replay')
            }
        except Exception as e:
            return {
                'asset': asset,
                'platform': platform,
                'exists': True,
                'error': str(e),
                'message': 'Error loading model metadata'
            }
            
    def delete_model(self, asset, platform):
        """
        Delete a trained model.
        
        Args:
            asset: Asset symbol
            platform: Trading platform
            
        Returns:
            bool: Whether the model was deleted
        """
        model_key = f"{platform}_{asset}"
        model_path = self.get_model_path(asset, platform)
        
        # Remove from memory if loaded
        if model_key in self.models:
            del self.models[model_key]
            
        # Delete file if exists
        if os.path.exists(model_path):
            try:
                os.remove(model_path)
                self.logger.info(f"Deleted model for {platform}/{asset}")
                return True
            except Exception as e:
                self.logger.error(f"Failed to delete model for {platform}/{asset}: {e}")
                return False
        else:
            self.logger.warning(f"No model found to delete for {platform}/{asset}")
            return False
            
    def get_optimization_metrics(self, asset, platform, start_time=None, end_time=None):
        """
        Get metrics for hyperparameter optimization.
        
        Args:
            asset: Asset symbol
            platform: Trading platform
            start_time: Start time for evaluation
            end_time: End time for evaluation
            
        Returns:
            dict: Optimization metrics
        """
        eval_metrics = self.evaluate_model(
            asset=asset,
            platform=platform,
            start_time=start_time,
            end_time=end_time
        )
        
        # Return subset of metrics relevant for optimization
        return {
            'total_return': eval_metrics['total_return'],
            'win_rate': eval_metrics['win_rate'],
            'sharpe_ratio': eval_metrics['sharpe_ratio'],
            'max_drawdown': eval_metrics['max_drawdown'],
            'num_trades': eval_metrics['total_trades']
        }
        
    def optimize_hyperparameters(
        self,
        asset,
        platform,
        train_start,
        train_end,
        val_start,
        val_end,
        n_trials=20,
        optimization_metric='sharpe_ratio'
    ):
        """
        Optimize hyperparameters using Bayesian optimization.
        
        Args:
            asset: Asset symbol
            platform: Trading platform
            train_start: Start time for training data
            train_end: End time for training data
            val_start: Start time for validation data
            val_end: End time for validation data
            n_trials: Number of optimization trials
            optimization_metric: Metric to optimize
            
        Returns:
            dict: Optimization results
        """
        # This would be implemented using a Bayesian optimization library like Optuna
        # For brevity, this implementation is omitted but would include defining parameter
        # search spaces and running multiple training trials with different configurations
        
        self.logger.info(
            f"Hyperparameter optimization for {platform}/{asset} would require "
            f"an external optimization library like Optuna. Not implemented in this example."
        )
        
        return {
            'message': 'Hyperparameter optimization not implemented in this example',
            'asset': asset,
            'platform': platform
        }

# Backward compatibility
ReinforcementLearner = ReinforcementLearningService
<|MERGE_RESOLUTION|>--- conflicted
+++ resolved
@@ -124,26 +124,13 @@
             self.current_idx = state_lookback
             self.initial_balance = initial_balance
             self.balance = initial_balance
-<<<<<<< HEAD
             self.position = 0
-=======
-            self.position = 0  # -1 sell, 0 hold, 1 buy
+
+
             self._validate_data()
-
 
         def _validate_data(self) -> None:
             if self.market_data.empty or self.features.empty:
-                raise ValueError("Market or feature data is empty")
-            if len(self.market_data) != len(self.features):
-                raise ValueError("Market and feature data must be same length")
-
->>>>>>> 6fdf2368
-
-            self._validate_data()
-
-        def _validate_data(self) -> None:
-            if self.market_data.empty or self.features.empty:
-<<<<<<< HEAD
                 raise ValueError("Market data or features are empty")
             if len(self.market_data) != len(self.features):
                 raise ValueError("Market data and features length mismatch")
@@ -151,11 +138,6 @@
             missing = required_cols - set(self.market_data.columns)
             if missing:
                 raise ValueError(f"Missing market columns: {missing}")
-=======
-                raise ValueError("Market data or features DataFrame is empty")
-            if len(self.market_data) != len(self.features):
-                raise ValueError("Market data and features must have equal length")
->>>>>>> 6fdf2368
 
         def _get_state(self) -> np.ndarray:
             start = self.current_idx - self.state_lookback
