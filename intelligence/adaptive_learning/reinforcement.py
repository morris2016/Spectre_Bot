#!/usr/bin/env python3
"""
QuantumSpectre Elite Trading System
Reinforcement Learning Module

This module provides reinforcement learning capabilities for strategy optimization
and adaptive trading behavior. It leverages both traditional RL algorithms and
deep reinforcement learning techniques to continuously improve trading strategies
based on market feedback.
"""

import os
import time
import logging
import numpy as np
import pandas as pd
from typing import Dict, List, Tuple, Any, Optional, Union, Callable
from dataclasses import dataclass
import threading
import queue
try:
    import torch  # type: ignore
    import torch.nn as nn  # type: ignore
    import torch.optim as optim  # type: ignore
    import torch.nn.functional as F  # type: ignore
    from torch.distributions import Categorical, Normal  # type: ignore
    TORCH_AVAILABLE = True
except Exception:  # pragma: no cover - optional dependency

    torch = None  # type: ignore
    nn = None  # type: ignore
    optim = None  # type: ignore
    F = None  # type: ignore
    Categorical = Normal = None  # type: ignore
    TORCH_AVAILABLE = False
    logger = logging.getLogger(__name__)
    logger.warning("PyTorch not available; reinforcement features are disabled")

from collections import deque, namedtuple
import random
try:
    import gymnasium as gym  # type: ignore
    from gymnasium import spaces  # type: ignore
    GYM_AVAILABLE = True
except Exception:  # pragma: no cover - optional dependency
    gym = None  # type: ignore
    spaces = None  # type: ignore
    GYM_AVAILABLE = False
    logging.getLogger(__name__).warning(
        "gymnasium not available; using minimal environment implementation"
    )
# Force use of the lightweight environment in test builds
GYM_AVAILABLE = False
import datetime
from concurrent.futures import ThreadPoolExecutor

# Internal imports
from common.utils import Timer, create_uuid, safe_divide
from common.logger import get_logger
from common.exceptions import (
    ModelTrainingError, InsufficientDataError, InvalidActionError,
    EnvironmentError, OptimizationError
)
from feature_service.features.technical import TechnicalFeatures
from feature_service.features.market_structure import MarketStructureFeatures
from data_storage.market_data import MarketDataRepository
try:
    from ml_models.rl import DQNAgent  # type: ignore
except Exception:  # pragma: no cover - optional dependency
    DQNAgent = None  # type: ignore

# Constants
MAX_MEMORY_SIZE = 100000
BATCH_SIZE = 64
GAMMA = 0.99
TAU = 0.005
LEARNING_RATE = 0.0003
EPSILON_START = 1.0
EPSILON_END = 0.05
EPSILON_DECAY = 10000
ALPHA = 0.6  # Prioritized replay alpha
BETA_START = 0.4  # Prioritized replay beta
BETA_END = 1.0
BETA_DECAY = 10000
UPDATE_TARGET_EVERY = 100
REWARD_SCALING = 0.01
CLIP_GRAD = 1.0

# Experience replay memory tuple
Experience = namedtuple('Experience', 
                        ['state', 'action', 'reward', 'next_state', 'done'])

# Logger setup
logger = get_logger(__name__)


if not GYM_AVAILABLE:
    class MarketEnvironment:
        """Minimal market environment used when gymnasium is unavailable."""

        def __init__(
            self,
            market_data: pd.DataFrame,
            features: pd.DataFrame,
            initial_balance: float = 1000.0,
            commission_rate: float = 0.001,
            slippage_model: str = "realistic",
            risk_factor: float = 0.01,
            max_position_size: float = 1.0,
            trading_frequency: str = "1m",
            reward_type: str = "sharpe",
            state_lookback: int = 60,
            include_market_features: bool = True,
            include_trade_history: bool = True,
            include_balance_history: bool = True,
            randomize_start: bool = True,
            market_impact_model: Optional[Callable] = None,
        ) -> None:
            self.market_data = market_data.reset_index(drop=True)
            self.features = features.reset_index(drop=True)
            self.state_lookback = state_lookback
            self.current_idx = state_lookback
            self.balance = initial_balance
            self.position = 0  # -1 sell, 0 hold, 1 buy
            self._validate_data()

            # Basic validation to mimic the gym environment checks
            self._validate_data()


        def _get_state(self) -> np.ndarray:
            start = self.current_idx - self.state_lookback
            df = pd.concat(
                [
                    self.market_data.iloc[start:self.current_idx],
                    self.features.iloc[start:self.current_idx],
                ],
                axis=1,
            )
            return df.values.flatten()

        def _validate_data(self) -> None:
            if self.market_data.empty or self.features.empty:
                raise ValueError("Market data or features cannot be empty")

            if len(self.market_data) != len(self.features):
                raise ValueError("Market data and features must have same length")

        def reset(self):
            self.current_idx = self.state_lookback
            return self._get_state(), {}

        def step(self, action, position_size_pct=None):
            self.current_idx += 1
            terminated = self.current_idx >= len(self.market_data)
            truncated = False
            reward = 0.0
            return self._get_state(), reward, terminated, truncated, {}

<<<<<<< HEAD
        def _validate_data(self):
            if self.market_data.empty or self.features.empty:
                raise ValueError("Market data or features cannot be empty")
            if len(self.market_data) != len(self.features):
                raise ValueError("Market data and features must have same length")
=======
        def _validate_data(self) -> None:
            if self.market_data.empty or self.features.empty:
                raise ValueError("Market data or features DataFrame is empty")

            if len(self.market_data) != len(self.features):
                raise ValueError(
                    f"Market data length ({len(self.market_data)}) and features length ({len(self.features)}) must match"
                )
>>>>>>> ac1164b1

else:
    class MarketEnvironment:
        """Trading environment for reinforcement learning.

        This environment simulates market conditions and provides rewards based
        on trading actions and performance. It mimics a gymnasium-style interface
        with advanced market dynamics, transaction costs, and realistic
        constraints.
        """

        def __init__(
            self,
            market_data: pd.DataFrame,
            features: pd.DataFrame,
            initial_balance: float = 1000.0,
            commission_rate: float = 0.001,
            slippage_model: str = 'realistic',
            risk_factor: float = 0.01,
            max_position_size: float = 1.0,
            trading_frequency: str = '1m',
            reward_type: str = 'sharpe',
            state_lookback: int = 60,
            include_market_features: bool = True,
            include_trade_history: bool = True,
            include_balance_history: bool = True,
            randomize_start: bool = True,
            market_impact_model: Optional[Callable] = None,
        ) -> None:

            """Initialize the trading environment.

            Args:
                market_data: DataFrame containing OHLCV data
                features: DataFrame containing pre-calculated features
                initial_balance: Initial account balance
                commission_rate: Commission rate per trade
                slippage_model: Type of slippage model to use
            risk_factor: Maximum risk per trade as fraction of balance
            max_position_size: Maximum position size as multiple of balance
            trading_frequency: Frequency of trading decisions
            reward_type: Type of reward function to use
            state_lookback: Number of past periods to include in state
            include_market_features: Whether to include market features in state
            include_trade_history: Whether to include trade history in state
            include_balance_history: Whether to include balance history in state
            randomize_start: Whether to randomize the starting point
            market_impact_model: Optional function for market impact simulation
        """
            self.market_data = market_data
            self.features = features
            self.initial_balance = initial_balance
            self.commission_rate = commission_rate
            self.slippage_model = slippage_model
            self.risk_factor = risk_factor
            self.max_position_size = max_position_size
            self.trading_frequency = trading_frequency
            self.reward_type = reward_type
            self.state_lookback = state_lookback
            self.include_market_features = include_market_features
            self.include_trade_history = include_trade_history
            self.include_balance_history = include_balance_history
            self.randomize_start = randomize_start
            self.market_impact_model = market_impact_model
        
            # Validate input data
            self._validate_data()

            # Set up observation and action spaces
            self._setup_spaces()
        
            # Initialize environment state
            self.reset()
        
        def _validate_data(self):
            """Validate input data for consistency and completeness."""
            if self.market_data.empty or self.features.empty:
                raise InsufficientDataError("Market data or features DataFrame is empty")
<<<<<<< HEAD

            if len(self.market_data) != len(self.features):
                raise ValueError(
                    f"Market data length ({len(self.market_data)}) and features length "
                    f"({len(self.features)}) must match"
                )

            required_cols = ['open', 'high', 'low', 'close', 'volume']
            missing_cols = [col for col in required_cols if col not in self.market_data.columns]
            if missing_cols:
                raise ValueError(f"Market data missing required columns: {missing_cols}")
        
            # Ensure indexes match and are datetime
            if not isinstance(self.market_data.index, pd.DatetimeIndex):
                raise ValueError("Market data index must be a DatetimeIndex")

            if not isinstance(self.features.index, pd.DatetimeIndex):
                raise ValueError("Features index must be a DatetimeIndex")

            # Ensure all index values in features exist in market_data
            if not self.features.index.isin(self.market_data.index).all():
                raise ValueError("Feature index contains values not in market data index")
            
    def _setup_spaces(self):
        """Define observation and action spaces."""
        # Determine state dimension based on features and configuration
        feature_dim = len(self.features.columns) if self.include_market_features else 0
        market_dim = 5  # OHLCV
        position_dim = 3  # position, entry_price, unrealized_pnl
        balance_history_dim = self.state_lookback if self.include_balance_history else 0
        trade_history_dim = self.state_lookback * 3 if self.include_trade_history else 0
        
        self.state_dim = (
            (feature_dim + market_dim) * self.state_lookback +
            position_dim + balance_history_dim + trade_history_dim
        )
        
        # Observation space: continuous state variables
        self.observation_space = spaces.Box(
            low=-np.inf, high=np.inf, shape=(self.state_dim,), dtype=np.float32
        )
        
        # Action space: discrete actions for trading decisions
        # 0: Do nothing, 1: Buy, 2: Sell, 3: Close position
        self.action_space = spaces.Discrete(4)
        
        # Extended action space for position sizing
        self.position_size_space = spaces.Box(
            low=0, high=1, shape=(1,), dtype=np.float32
        )
        
    def reset(self):
        """
        Reset the environment to its initial state.

        Returns:
            tuple: (initial_state, info)
        """
        # Set initial position to the beginning or a random point if specified
        if self.randomize_start:
            lookback_buffer = self.state_lookback + 100  # Extra buffer for warm-up
            max_start = len(self.market_data) - lookback_buffer
            self.current_idx = random.randint(lookback_buffer, max_start)
        else:
            self.current_idx = self.state_lookback
=======
>>>>>>> ac1164b1
            
            if len(self.market_data) != len(self.features):
                raise ValueError(
                    f"Market data length ({len(self.market_data)}) and features length "
                    f"({len(self.features)}) must match"
                )
            
            required_cols = ['open', 'high', 'low', 'close', 'volume']
            missing_cols = [col for col in required_cols if col not in self.market_data.columns]
            if missing_cols:
                raise ValueError(f"Market data missing required columns: {missing_cols}")
            
            # Ensure indexes match and are datetime
            if not isinstance(self.market_data.index, pd.DatetimeIndex):
                raise ValueError("Market data index must be a DatetimeIndex")
            
            if not isinstance(self.features.index, pd.DatetimeIndex):
                raise ValueError("Features index must be a DatetimeIndex")
                
            # Ensure all index values in features exist in market_data
            if not self.features.index.isin(self.market_data.index).all():
                raise ValueError("Feature index contains values not in market data index")
                
        def _setup_spaces(self):
            """Define observation and action spaces."""
            # Determine state dimension based on features and configuration
            feature_dim = len(self.features.columns) if self.include_market_features else 0
            market_dim = 5  # OHLCV
            position_dim = 3  # position, entry_price, unrealized_pnl
            balance_history_dim = self.state_lookback if self.include_balance_history else 0
            trade_history_dim = self.state_lookback * 3 if self.include_trade_history else 0
            
            self.state_dim = (
                (feature_dim + market_dim) * self.state_lookback +
                position_dim + balance_history_dim + trade_history_dim
            )
            
            # Observation space: continuous state variables
            self.observation_space = spaces.Box(
                low=-np.inf, high=np.inf, shape=(self.state_dim,), dtype=np.float32
            )
            
            # Action space: discrete actions for trading decisions
            # 0: Do nothing, 1: Buy, 2: Sell, 3: Close position
            self.action_space = spaces.Discrete(4)
            
            # Extended action space for position sizing
            self.position_size_space = spaces.Box(
                low=0, high=1, shape=(1,), dtype=np.float32
            )
            
        def reset(self):
            """
            Reset the environment to its initial state.
    
            Returns:
                tuple: (initial_state, info)
            """
            # Set initial position to the beginning or a random point if specified
            if self.randomize_start:
                lookback_buffer = self.state_lookback + 100  # Extra buffer for warm-up
                max_start = len(self.market_data) - lookback_buffer
                self.current_idx = random.randint(lookback_buffer, max_start)
            else:
                self.current_idx = self.state_lookback
                
            # Initialize account and position data
            self.balance = self.initial_balance
            self.position = 0  # 0: no position, 1: long, -1: short
            self.position_size = 0.0
            self.entry_price = 0.0
            self.position_start_time = None
            
            # History tracking
            self.balance_history = [self.balance] * self.state_lookback
            self.trade_history = []
            for _ in range(self.state_lookback):
                self.trade_history.append((0, 0, 0))  # (action, price, size)
                
            self.total_trades = 0
            self.profitable_trades = 0
            self.total_return = 0.0
            self.peak_balance = self.balance
            self.max_drawdown = 0.0
            self.cumulative_reward = 0.0
            
            # Get initial state
            return self._get_state(), {}
        
        def step(self, action, position_size_pct=None):
            """
            Take an action in the environment.
            
            Args:
                action: The action to take (0: hold, 1: buy, 2: sell, 3: close)
                position_size_pct: Position size as percentage of maximum (0.0-1.0)
                
            Returns:
                tuple: (next_state, reward, terminated, truncated, info)
            """
            # Validate action
            if action not in [0, 1, 2, 3]:
                raise InvalidActionError(f"Invalid action: {action}")
                
            # Default position size if not specified
            if position_size_pct is None:
                position_size_pct = 1.0
            else:
                position_size_pct = np.clip(position_size_pct, 0.0, 1.0)
                
            # Get current market data
            current_data = self.market_data.iloc[self.current_idx]
            current_price = current_data['close']
            
            # Track pre-action state
            prev_balance = self.balance
            prev_position = self.position
            
            # Process the action
            price, slippage = self._get_execution_price(action, current_data)
            info = self._execute_action(action, price, position_size_pct)
            
            # Move to next timestep
            self.current_idx += 1
            done = self.current_idx >= len(self.market_data) - 1
            
            # Update position P&L if we have an open position
            if self.position != 0:
                self._update_position_value(current_price)
                
            # Calculate reward
            reward = self._calculate_reward(prev_balance, prev_position, info)
            self.cumulative_reward += reward
            
            # Get new state
            next_state = self._get_state()
            
            # Update metrics
            self._update_metrics(prev_balance)
            
            # Prepare info dictionary
            info.update({
                'slippage': slippage,
                'balance': self.balance,
                'position': self.position,
                'position_size': self.position_size,
                'entry_price': self.entry_price,
                'current_price': current_price,
                'total_trades': self.total_trades,
                'profitable_trades': self.profitable_trades,
                'win_rate': safe_divide(self.profitable_trades, self.total_trades),
                'total_return': self.total_return,
                'max_drawdown': self.max_drawdown,
                'sharpe_ratio': self._calculate_sharpe_ratio(),
                'cumulative_reward': self.cumulative_reward
            })
            
            terminated = done
            truncated = False
            return next_state, reward, terminated, truncated, info
        
        def _get_state(self):
            """
            Construct the current state observation.
            
            Returns:
                numpy.ndarray: Current state vector
            """
            # Get market data history
            end_idx = self.current_idx
            start_idx = end_idx - self.state_lookback
            market_history = self.market_data.iloc[start_idx:end_idx]
            
            # Normalize market data relative to most recent close price
            reference_price = market_history['close'].iloc[-1]
            norm_ohlc = market_history[['open', 'high', 'low', 'close']] / reference_price - 1.0
            
            # Log-normalize volume
            norm_volume = np.log(market_history['volume'] / market_history['volume'].mean())
            
            # Combine normalized OHLCV
            market_states = pd.concat([norm_ohlc, norm_volume], axis=1).values.flatten()
            
            # Add feature history if enabled
            if self.include_market_features:
                feature_history = self.features.iloc[start_idx:end_idx]
                
                # Normalize features (simple z-score normalization)
                # This assumes features are already somewhat normalized or we should use a more
                # sophisticated normalization approach in production
                norm_features = (feature_history - feature_history.mean()) / (feature_history.std() + 1e-8)
                feature_states = norm_features.values.flatten()
                
                # Combine market data and features
                historic_states = np.concatenate([market_states, feature_states])
            else:
                historic_states = market_states
                
            # Add current position information
            position_vector = np.array([
                self.position,  # -1, 0, or 1
                self.entry_price / reference_price - 1.0 if self.position != 0 else 0,  # Normalized entry price
                (self.balance - self.initial_balance) / self.initial_balance  # Normalized P&L
            ])
            
            # Add balance history if enabled
            if self.include_balance_history:
                norm_balance_history = np.array(self.balance_history) / self.initial_balance - 1.0
                balance_states = norm_balance_history
            else:
                balance_states = np.array([])
                
            # Add trade history if enabled
            if self.include_trade_history:
                # Flatten trade history: action, price, size
                trade_states = np.array(self.trade_history).flatten()
                # Normalize price relative to reference
                for i in range(1, len(trade_states), 3):
                    if trade_states[i] > 0:  # Only normalize non-zero prices
                        trade_states[i] = trade_states[i] / reference_price - 1.0
            else:
                trade_states = np.array([])
                
            # Combine all state components
            state = np.concatenate([
                historic_states,
                position_vector,
                balance_states,
                trade_states
            ]).astype(np.float32)
            
            return state
        
        def _get_execution_price(self, action, current_data):
            """
            Calculate execution price including slippage.
            
            Args:
                action: Trading action
                current_data: Current market data row
                
            Returns:
                tuple: (execution_price, slippage_amount)
            """
            if action == 0 or action == 3:  # Do nothing or close - use close price
                base_price = current_data['close']
            elif action == 1:  # Buy - use higher price to simulate slippage
                base_price = current_data['close']
            elif action == 2:  # Sell - use lower price to simulate slippage
                base_price = current_data['close']
            else:
                base_price = current_data['close']
                
            # Apply slippage model
            if self.slippage_model == 'none':
                slippage = 0.0
            elif self.slippage_model == 'fixed':
                slippage = 0.0001 * base_price  # 1 pip fixed slippage
            elif self.slippage_model == 'realistic':
                # Dynamic slippage based on volatility and volume
                volatility = (current_data['high'] - current_data['low']) / current_data['close']
                volume_factor = 1.0  # Placeholder for volume-based slippage
                
                # Direction-dependent slippage
                if action == 1:  # Buy
                    slippage = base_price * volatility * 0.1 * volume_factor
                elif action == 2:  # Sell
                    slippage = -base_price * volatility * 0.1 * volume_factor
                else:
                    slippage = 0.0
            else:
                slippage = 0.0
                
            # Apply market impact if model provided and we're trading
            if self.market_impact_model is not None and action in [1, 2, 3]:
                impact = self.market_impact_model(
                    action, self.position_size, current_data, self.market_data, self.current_idx
                )
                slippage += impact
                
            # Calculate final execution price
            if action == 1:  # Buy
                exec_price = base_price + abs(slippage)
            elif action == 2:  # Sell
                exec_price = base_price - abs(slippage)
            else:
                exec_price = base_price
                
            return exec_price, slippage
        
        def _execute_action(self, action, price, position_size_pct):
            """
            Execute trading action and update environment state.
            
            Args:
                action: Trading action to execute
                price: Execution price including slippage
                position_size_pct: Position size percentage (0.0-1.0)
                
            Returns:
                dict: Transaction information
            """
            info = {
                'action': action,
                'price': price,
                'transaction_cost': 0.0,
                'trade_pnl': 0.0,
                'position_changed': False
            }
            
            # Calculate maximum position size based on risk factor and balance
            max_notional = self.balance * self.max_position_size
            target_notional = max_notional * position_size_pct
            
            # Handle different actions
            if action == 0:  # Do nothing
                pass
                
            elif action == 1:  # Buy
                # Close existing short position if any
                if self.position < 0:
                    close_size = abs(self.position_size)
                    close_cost = close_size * self.commission_rate * price
                    close_pnl = close_size * (self.entry_price - price)
                    
                    self.balance += close_pnl - close_cost
                    self.position = 0
                    self.position_size = 0
                    self.entry_price = 0
                    
                    info['transaction_cost'] += close_cost
                    info['trade_pnl'] += close_pnl
                    info['position_changed'] = True
                    
                    # Record trade
                    self.total_trades += 1
                    if close_pnl > 0:
                        self.profitable_trades += 1
                        
                # Open new long position if not already long
                if self.position <= 0:
                    # Calculate actual position size
                    size = target_notional / price
                    cost = size * self.commission_rate * price
                    
                    if cost + (size * price) <= self.balance:
                        self.position = 1
                        self.position_size = size
                        self.entry_price = price
                        self.balance -= cost
                        self.position_start_time = self.market_data.index[self.current_idx]
                        
                        info['transaction_cost'] += cost
                        info['position_changed'] = True
                        
                        # Update trade history
                        self.trade_history.append((1, price, size))
                        self.trade_history.pop(0)
                        
            elif action == 2:  # Sell
                # Close existing long position if any
                if self.position > 0:
                    close_size = self.position_size
                    close_cost = close_size * self.commission_rate * price
                    close_pnl = close_size * (price - self.entry_price)
                    
                    self.balance += close_pnl - close_cost
                    self.position = 0
                    self.position_size = 0
                    self.entry_price = 0
                    
                    info['transaction_cost'] += close_cost
                    info['trade_pnl'] += close_pnl
                    info['position_changed'] = True
                    
                    # Record trade
                    self.total_trades += 1
                    if close_pnl > 0:
                        self.profitable_trades += 1
                        
                # Open new short position if not already short
                if self.position >= 0:
                    # Calculate actual position size
                    size = target_notional / price
                    cost = size * self.commission_rate * price
                    
                    if cost <= self.balance:
                        self.position = -1
                        self.position_size = size
                        self.entry_price = price
                        self.balance -= cost
                        self.position_start_time = self.market_data.index[self.current_idx]
                        
                        info['transaction_cost'] += cost
                        info['position_changed'] = True
                        
                        # Update trade history
                        self.trade_history.append((2, price, size))
                        self.trade_history.pop(0)
                        
            elif action == 3:  # Close position
                if self.position != 0:
                    size = self.position_size
                    cost = size * self.commission_rate * price
                    
                    if self.position > 0:  # Close long
                        pnl = size * (price - self.entry_price)
                    else:  # Close short
                        pnl = size * (self.entry_price - price)
                        
                    self.balance += pnl - cost
                    self.position = 0
                    self.position_size = 0
                    self.entry_price = 0
                    
                    info['transaction_cost'] += cost
                    info['trade_pnl'] += pnl
                    info['position_changed'] = True
                    
                    # Record trade
                    self.total_trades += 1
                    if pnl > 0:
                        self.profitable_trades += 1
                        
                    # Update trade history
                    self.trade_history.append((3, price, size))
                    self.trade_history.pop(0)
                    
            # Update balance history
            self.balance_history.append(self.balance)
            self.balance_history.pop(0)
            
            return info
        
        def _update_position_value(self, current_price):
            """
            Update the unrealized P&L of the current position.
            
            Args:
                current_price: Current market price
            """
            if self.position == 0:
                return
                
            # Calculate unrealized P&L
            if self.position > 0:  # Long position
                unrealized_pnl = self.position_size * (current_price - self.entry_price)
            else:  # Short position
                unrealized_pnl = self.position_size * (self.entry_price - current_price)
                
            # Update unrealized P&L (doesn't affect balance until position is closed)
            self.unrealized_pnl = unrealized_pnl
        
        def _calculate_reward(self, prev_balance, prev_position, info):
            """
            Calculate reward based on the selected reward type.
            
            Args:
                prev_balance: Balance before action
                prev_position: Position before action
                info: Information from action execution
                
            Returns:
                float: Calculated reward
            """
            # Calculate basic P&L reward
            pnl_reward = (self.balance - prev_balance) * REWARD_SCALING
            
            if self.reward_type == 'pnl':
                # Simple profit/loss reward
                reward = pnl_reward
                
            elif self.reward_type == 'sharpe':
                # Sharpe-ratio based reward
                # We approximate this using recent balance changes
                recent_returns = np.diff(self.balance_history[-20:]) / self.balance_history[-21:-1]
                if len(recent_returns) > 0 and np.std(recent_returns) > 0:
                    sharpe = np.mean(recent_returns) / np.std(recent_returns) * np.sqrt(252)  # Annualized
                    reward = sharpe * 0.01  # Scale down the sharpe ratio
                else:
                    reward = 0
                    
                # Add small PnL component
                reward += pnl_reward
                
            elif self.reward_type == 'risk_adjusted':
                # Risk-adjusted return reward
                # This rewards higher returns with lower drawdowns
                pnl_ratio = (self.balance - prev_balance) / prev_balance if prev_balance > 0 else 0
                
                # Drawdown penalty component
                dd_penalty = -self.max_drawdown * 0.1 if self.max_drawdown > 0 else 0
                
                # Combine for risk-adjusted reward
                reward = pnl_ratio * REWARD_SCALING + dd_penalty
                
            elif self.reward_type == 'position_based':
                # Position-based reward that incentivizes holding good positions
                # and exiting bad ones
                current_data = self.market_data.iloc[self.current_idx]
                prev_data = self.market_data.iloc[self.current_idx - 1]
                price_change = (current_data['close'] - prev_data['close']) / prev_data['close']
                
                # Reward for being in a profitable position
                position_reward = 0
                if prev_position > 0 and price_change > 0:  # Correct long
                    position_reward = price_change * 10
                elif prev_position < 0 and price_change < 0:  # Correct short
                    position_reward = -price_change * 10
                elif prev_position > 0 and price_change < 0:  # Wrong long
                    position_reward = price_change * 5
                elif prev_position < 0 and price_change > 0:  # Wrong short
                    position_reward = -price_change * 5
                    
                # Combine with transaction reward
                reward = position_reward + pnl_reward
                
            else:  # Default to PnL reward
                reward = pnl_reward
                
            # Add transaction cost penalty
            transaction_cost_penalty = -info['transaction_cost'] * REWARD_SCALING * 2
            reward += transaction_cost_penalty
            
            # Add exploration penalty/reward to encourage exploration
            if info['position_changed']:
                exploration_bonus = 0.001  # Small bonus for exploring new positions
                reward += exploration_bonus
                
            return reward
        
        def _update_metrics(self, prev_balance):
            """
            Update tracking metrics after an action.
            
            Args:
                prev_balance: Balance before the action
            """
            # Update peak balance
            if self.balance > self.peak_balance:
                self.peak_balance = self.balance
                
            # Update drawdown
            current_drawdown = (self.peak_balance - self.balance) / self.peak_balance if self.peak_balance > 0 else 0
            self.max_drawdown = max(self.max_drawdown, current_drawdown)
            
            # Update total return
            self.total_return = (self.balance - self.initial_balance) / self.initial_balance
        
        def _calculate_sharpe_ratio(self):
            """
            Calculate Sharpe ratio based on balance history.
            
            Returns:
                float: Sharpe ratio
            """
            if len(self.balance_history) < 2:
                return 0
                
            returns = np.diff(self.balance_history) / self.balance_history[:-1]
            
            if len(returns) == 0 or np.std(returns) == 0:
                return 0
                
            # Annualized Sharpe ratio assuming daily data (adjust factor for different frequencies)
            sharpe = np.mean(returns) / np.std(returns) * np.sqrt(252)
            return sharpe
        
        def render(self, mode='human'):
            """
            Render the environment state.
            
            Args:
                mode: Rendering mode
            """
            current_data = self.market_data.iloc[self.current_idx]
            
            logger.info(f"\n==== Environment State at {current_data.name} ====")
            logger.info(f"Price: {current_data['close']:.4f}")
            logger.info(f"Balance: ${self.balance:.2f}")
            
            if self.position != 0:
                position_type = "LONG" if self.position > 0 else "SHORT"
                unrealized_pnl = self.position_size * (
                    (current_data['close'] - self.entry_price) if self.position > 0 
                    else (self.entry_price - current_data['close'])
                )
                logger.info(
                    f"Position: {position_type} {self.position_size:.4f} units at {self.entry_price:.4f}"
                )
                logger.info(f"Unrealized P&L: ${unrealized_pnl:.2f}")
                
            logger.info(f"Total Return: {self.total_return:.2%}")
            logger.info(f"Max Drawdown: {self.max_drawdown:.2%}")
            logger.info(
                f"Win Rate: {self.profitable_trades}/{self.total_trades} "
                f"({self.profitable_trades/self.total_trades:.2%} if self.total_trades > 0 else 'N/A')"
            )
            logger.info("=" * 40)
            
    
class LegacyDQNAgent:
    """
    Deep Q-Network agent for reinforcement learning-based trading.
    
    This agent implements a DQN with experience replay, target networks,
    and prioritized experience replay for stable training and efficient
    learning.
    """
    
    def __init__(
        self,
        state_dim: int,
        action_dim: int,
        hidden_dim: int = 128,
        learning_rate: float = LEARNING_RATE,
        gamma: float = GAMMA,
        tau: float = TAU,
        epsilon_start: float = EPSILON_START,
        epsilon_end: float = EPSILON_END,
        epsilon_decay: float = EPSILON_DECAY,
        memory_size: int = MAX_MEMORY_SIZE,
        batch_size: int = BATCH_SIZE,
        prioritized_replay: bool = True,
        dueling_network: bool = True,
        double_dqn: bool = True,
        noisy_nets: bool = False,
        device: str = None
    ):
        """
        Initialize the DQN agent.
        
        Args:
            state_dim: Dimension of state space
            action_dim: Dimension of action space
            hidden_dim: Hidden layer dimension
            learning_rate: Learning rate for optimizer
            gamma: Discount factor
            tau: Target network update rate
            epsilon_start: Initial exploration rate
            epsilon_end: Final exploration rate
            epsilon_decay: Rate of epsilon decay
            memory_size: Size of replay memory
            batch_size: Batch size for training
            prioritized_replay: Whether to use prioritized experience replay
            dueling_network: Whether to use dueling network architecture
            double_dqn: Whether to use double DQN algorithm
            noisy_nets: Whether to use noisy networks for exploration
            device: Computing device ('cpu' or 'cuda')
        """
        # Set parameters
        self.state_dim = state_dim
        self.action_dim = action_dim
        self.hidden_dim = hidden_dim
        self.learning_rate = learning_rate
        self.gamma = gamma
        self.tau = tau
        self.epsilon_start = epsilon_start
        self.epsilon_end = epsilon_end
        self.epsilon_decay = epsilon_decay
        self.batch_size = batch_size
        self.prioritized_replay = prioritized_replay
        self.dueling_network = dueling_network
        self.double_dqn = double_dqn
        self.noisy_nets = noisy_nets
        
        # Set device
        if device is None:
            self.device = torch.device("cuda" if torch.cuda.is_available() else "cpu")
        else:
            self.device = torch.device(device)
            
        # Set up networks
        self._setup_networks()
        
        # Set up memory
        self._setup_memory(memory_size)
        
        # Set up optimizer
        self.optimizer = optim.Adam(self.policy_net.parameters(), lr=learning_rate)
        
        # Initialize step counter
        self.steps_done = 0
        
        # Setup logger
        self.logger = get_logger(__name__)
        
    def _setup_networks(self):
        """Set up neural networks."""
        # Determine network class based on configuration
        if self.dueling_network:
            if self.noisy_nets:
                net_class = NoisyDuelingDQN
            else:
                net_class = DuelingDQN
        else:
            if self.noisy_nets:
                net_class = NoisyDQN
            else:
                net_class = DQN
                
        # Create policy and target networks
        self.policy_net = net_class(
            self.state_dim, self.action_dim, self.hidden_dim
        ).to(self.device)
        
        self.target_net = net_class(
            self.state_dim, self.action_dim, self.hidden_dim
        ).to(self.device)
        
        # Initialize target network with policy network weights
        self.target_net.load_state_dict(self.policy_net.state_dict())
        self.target_net.eval()
        
    def _setup_memory(self, memory_size):
        """Set up replay memory."""
        if self.prioritized_replay:
            self.memory = PrioritizedReplayMemory(memory_size, alpha=ALPHA)
            self.beta = BETA_START
        else:
            self.memory = ReplayMemory(memory_size)
            
    def select_action(self, state, test_mode=False):
        """
        Select an action using epsilon-greedy policy.
        
        Args:
            state: Current state observation
            test_mode: Whether in testing mode (no exploration)
            
        Returns:
            int: Selected action
        """
        # Convert state to tensor
        state = torch.FloatTensor(state).unsqueeze(0).to(self.device)
        
        # Determine whether to explore or exploit
        if not test_mode:
            self.steps_done += 1
            epsilon = self.epsilon_end + (self.epsilon_start - self.epsilon_end) * \
                      np.exp(-self.steps_done / self.epsilon_decay)
                      
            if self.noisy_nets:
                # Noisy nets handle exploration internally
                explore = False
            else:
                explore = random.random() < epsilon
                
            if explore:
                # Random action for exploration
                return random.randint(0, self.action_dim - 1)
        
        # Select greedy action
        with torch.no_grad():
            q_values = self.policy_net(state)
            return q_values.max(1)[1].item()
            
    def store_transition(self, state, action, reward, next_state, done):
        """
        Store transition in replay memory.
        
        Args:
            state: Current state
            action: Action taken
            reward: Reward received
            next_state: Next state
            done: Whether episode is done
        """
        if self.prioritized_replay:
            # Store with maximum priority for new transitions
            self.memory.push(state, action, reward, next_state, done, 
                             max_prio=self.memory.max_priority)
        else:
            self.memory.push(state, action, reward, next_state, done)
            
    def update_model(self):
        """
        Update the model by sampling from replay memory.
        
        Returns:
            float: Loss value
        """
        if len(self.memory) < self.batch_size:
            return None
            
        # Sample from memory
        if self.prioritized_replay:
            # Update beta for prioritized replay
            self.beta = min(1.0, BETA_END + (BETA_START - BETA_END) * \
                           np.exp(-self.steps_done / BETA_DECAY))
                           
            batch, indices, weights = self.memory.sample(self.batch_size, self.beta)
            weights = torch.FloatTensor(weights).to(self.device)
        else:
            batch = self.memory.sample(self.batch_size)
            indices = None
            weights = None
            
        # Unpack batch
        state_batch = torch.FloatTensor(batch.state).to(self.device)
        action_batch = torch.LongTensor(batch.action).unsqueeze(1).to(self.device)
        reward_batch = torch.FloatTensor(batch.reward).to(self.device)
        next_state_batch = torch.FloatTensor(batch.next_state).to(self.device)
        done_batch = torch.FloatTensor(batch.done).to(self.device)
        
        # Compute current Q values
        q_values = self.policy_net(state_batch).gather(1, action_batch)
        
        # Compute next Q values
        with torch.no_grad():
            if self.double_dqn:
                # Double DQN: select actions using policy net
                next_actions = self.policy_net(next_state_batch).max(1)[1].unsqueeze(1)
                # Evaluate actions using target net
                next_q_values = self.target_net(next_state_batch).gather(1, next_actions)
            else:
                # Regular DQN: use target net for both action selection and evaluation
                next_q_values = self.target_net(next_state_batch).max(1)[0].unsqueeze(1)
                
        # Compute target Q values
        target_q_values = reward_batch.unsqueeze(1) + \
                          (1 - done_batch.unsqueeze(1)) * self.gamma * next_q_values
                          
        # Compute loss
        if self.prioritized_replay:
            # TD errors for updating priorities
            td_errors = torch.abs(q_values - target_q_values).detach().cpu().numpy()
            
            # Weighted MSE loss
            loss = (weights.unsqueeze(1) * F.mse_loss(q_values, target_q_values, reduction='none')).mean()
        else:
            loss = F.mse_loss(q_values, target_q_values)
            
        # Optimize the model
        self.optimizer.zero_grad()
        loss.backward()
        # Clip gradients to prevent exploding gradients
        torch.nn.utils.clip_grad_norm_(self.policy_net.parameters(), CLIP_GRAD)
        self.optimizer.step()
        
        # Update target network
        with torch.no_grad():
            for target_param, policy_param in zip(self.target_net.parameters(), 
                                                self.policy_net.parameters()):
                target_param.data.copy_(
                    target_param.data * (1 - self.tau) + policy_param.data * self.tau
                )
                
        # Update priorities in replay memory if using prioritized replay
        if self.prioritized_replay and indices is not None:
            self.memory.update_priorities(indices, td_errors)
            
        # Reset noisy layers if using noisy networks
        if self.noisy_nets:
            self.policy_net.reset_noise()
            self.target_net.reset_noise()
            
        return loss.item()
        
    def save_model(self, path):
        """
        Save model checkpoint.
        
        Args:
            path: Path to save the model
        """
        torch.save({
            'policy_net': self.policy_net.state_dict(),
            'target_net': self.target_net.state_dict(),
            'optimizer': self.optimizer.state_dict(),
            'steps_done': self.steps_done,
            'config': {
                'state_dim': self.state_dim,
                'action_dim': self.action_dim,
                'hidden_dim': self.hidden_dim,
                'learning_rate': self.learning_rate,
                'gamma': self.gamma,
                'tau': self.tau,
                'epsilon_start': self.epsilon_start,
                'epsilon_end': self.epsilon_end,
                'epsilon_decay': self.epsilon_decay,
                'batch_size': self.batch_size,
                'prioritized_replay': self.prioritized_replay,
                'dueling_network': self.dueling_network,
                'double_dqn': self.double_dqn,
                'noisy_nets': self.noisy_nets,
            }
        }, path)
        self.logger.info(f"Model saved to {path}")
        
    def load_model(self, path):
        """
        Load model checkpoint.
        
        Args:
            path: Path to load the model from
        """
        checkpoint = torch.load(path, map_location=self.device)
        
        # Verify configuration matches
        config = checkpoint['config']
        for key, value in config.items():
            if hasattr(self, key) and getattr(self, key) != value:
                self.logger.warning(
                    f"Config mismatch: {key} loaded={value}, current={getattr(self, key)}"
                )
                
        # Load model parameters
        self.policy_net.load_state_dict(checkpoint['policy_net'])
        self.target_net.load_state_dict(checkpoint['target_net'])
        self.optimizer.load_state_dict(checkpoint['optimizer'])
        self.steps_done = checkpoint['steps_done']
        
        self.logger.info(f"Model loaded from {path}")
        
        
# Neural network models for DQN
if TORCH_AVAILABLE:
    class DQN(nn.Module):
        """Basic DQN network."""

        def __init__(self, state_dim, action_dim, hidden_dim=128):
            super().__init__()
            self.state_dim = state_dim
            self.action_dim = action_dim
            self.hidden_dim = hidden_dim

            # Network layers
            self.fc1 = nn.Linear(state_dim, hidden_dim)
            self.fc2 = nn.Linear(hidden_dim, hidden_dim)
            self.fc3 = nn.Linear(hidden_dim, hidden_dim // 2)
            self.fc4 = nn.Linear(hidden_dim // 2, action_dim)

        def forward(self, x):
            x = F.relu(self.fc1(x))
            x = F.relu(self.fc2(x))
            x = F.relu(self.fc3(x))
            return self.fc4(x)
else:  # pragma: no cover - optional dependency
    class DQN:  # type: ignore
        """Placeholder when PyTorch is not available."""

        def __init__(self, *_: Any, **__: Any) -> None:
            raise RuntimeError("PyTorch is required for DQN models")
        

if TORCH_AVAILABLE:
    class DuelingDQN(nn.Module):
        """Dueling DQN architecture."""

        def __init__(self, state_dim, action_dim, hidden_dim=128):
            super().__init__()
            self.state_dim = state_dim
            self.action_dim = action_dim
            self.hidden_dim = hidden_dim

            # Feature layers
            self.fc1 = nn.Linear(state_dim, hidden_dim)
            self.fc2 = nn.Linear(hidden_dim, hidden_dim)

            # Value stream
            self.value_fc = nn.Linear(hidden_dim, hidden_dim // 2)
            self.value = nn.Linear(hidden_dim // 2, 1)

            # Advantage stream
            self.advantage_fc = nn.Linear(hidden_dim, hidden_dim // 2)
            self.advantage = nn.Linear(hidden_dim // 2, action_dim)

        def forward(self, x):
            # Shared feature layers
            x = F.relu(self.fc1(x))
            x = F.relu(self.fc2(x))

            # Value stream
            value = F.relu(self.value_fc(x))
            value = self.value(value)

            # Advantage stream
            advantage = F.relu(self.advantage_fc(x))
            advantage = self.advantage(advantage)

            # Combine value and advantage
            return value + advantage - advantage.mean(dim=1, keepdim=True)
else:  # pragma: no cover - optional dependency
    class DuelingDQN:  # type: ignore
        def __init__(self, *_: Any, **__: Any) -> None:
            raise RuntimeError("PyTorch is required for DuelingDQN models")
        

if TORCH_AVAILABLE:
    class NoisyLinear(nn.Module):
        """Noisy linear layer for exploration."""

        def __init__(self, in_features, out_features, std_init=0.5):
            super().__init__()
            self.in_features = in_features
            self.out_features = out_features
            self.std_init = std_init

            # Learnable parameters
            self.weight_mu = nn.Parameter(torch.Tensor(out_features, in_features))
            self.weight_sigma = nn.Parameter(torch.Tensor(out_features, in_features))
            self.bias_mu = nn.Parameter(torch.Tensor(out_features))
            self.bias_sigma = nn.Parameter(torch.Tensor(out_features))

            # Register buffer for noise
            self.register_buffer('weight_epsilon', torch.Tensor(out_features, in_features))
            self.register_buffer('bias_epsilon', torch.Tensor(out_features))

            # Initialize parameters
            self.reset_parameters()
            self.reset_noise()

        def reset_parameters(self):
            """Initialize the layer parameters."""
            mu_range = 1.0 / np.sqrt(self.in_features)
            self.weight_mu.data.uniform_(-mu_range, mu_range)
            self.weight_sigma.data.fill_(self.std_init / np.sqrt(self.in_features))
            self.bias_mu.data.uniform_(-mu_range, mu_range)
            self.bias_sigma.data.fill_(self.std_init / np.sqrt(self.out_features))

        def reset_noise(self):
            """Reset the noise."""
            epsilon_in = self._scale_noise(self.in_features)
            epsilon_out = self._scale_noise(self.out_features)
            self.weight_epsilon.copy_(torch.outer(epsilon_out, epsilon_in))
            self.bias_epsilon.copy_(epsilon_out)

        def _scale_noise(self, size):
            """Generate scaled noise."""
            x = torch.randn(size)
            return x.sign().mul(x.abs().sqrt())

        def forward(self, x):
            """Forward pass with noise."""
            if self.training:
                weight = self.weight_mu + self.weight_sigma * self.weight_epsilon
                bias = self.bias_mu + self.bias_sigma * self.bias_epsilon
            else:
                weight = self.weight_mu
                bias = self.bias_mu

            return F.linear(x, weight, bias)
else:  # pragma: no cover - optional dependency
    class NoisyLinear:  # type: ignore
        def __init__(self, *_: Any, **__: Any) -> None:
            raise RuntimeError("PyTorch is required for NoisyLinear layers")
        

if TORCH_AVAILABLE:
    class NoisyDQN(nn.Module):
        """DQN with noisy layers for exploration."""

        def __init__(self, state_dim, action_dim, hidden_dim=128):
            super().__init__()
            self.state_dim = state_dim
            self.action_dim = action_dim
            self.hidden_dim = hidden_dim

            # Network layers
            self.fc1 = nn.Linear(state_dim, hidden_dim)
            self.fc2 = nn.Linear(hidden_dim, hidden_dim)
            self.fc3 = NoisyLinear(hidden_dim, hidden_dim // 2)
            self.fc4 = NoisyLinear(hidden_dim // 2, action_dim)

        def forward(self, x):
            x = F.relu(self.fc1(x))
            x = F.relu(self.fc2(x))
            x = F.relu(self.fc3(x))
            return self.fc4(x)

        def reset_noise(self):
            """Reset noise in noisy layers."""
            self.fc3.reset_noise()
            self.fc4.reset_noise()
else:  # pragma: no cover - optional dependency
    class NoisyDQN:  # type: ignore
        def __init__(self, *_: Any, **__: Any) -> None:
            raise RuntimeError("PyTorch is required for NoisyDQN models")
        

if TORCH_AVAILABLE:
    class NoisyDuelingDQN(nn.Module):
        """Dueling DQN with noisy layers."""

        def __init__(self, state_dim, action_dim, hidden_dim=128):
            super().__init__()
            self.state_dim = state_dim
            self.action_dim = action_dim
            self.hidden_dim = hidden_dim

            # Feature layers
            self.fc1 = nn.Linear(state_dim, hidden_dim)
            self.fc2 = nn.Linear(hidden_dim, hidden_dim)

            # Value stream
            self.value_fc = NoisyLinear(hidden_dim, hidden_dim // 2)
            self.value = NoisyLinear(hidden_dim // 2, 1)

            # Advantage stream
            self.advantage_fc = NoisyLinear(hidden_dim, hidden_dim // 2)
            self.advantage = NoisyLinear(hidden_dim // 2, action_dim)

        def forward(self, x):
            # Shared feature layers
            x = F.relu(self.fc1(x))
            x = F.relu(self.fc2(x))

            # Value stream
            value = F.relu(self.value_fc(x))
            value = self.value(value)

            # Advantage stream
            advantage = F.relu(self.advantage_fc(x))
            advantage = self.advantage(advantage)

            # Combine value and advantage
            return value + advantage - advantage.mean(dim=1, keepdim=True)

        def reset_noise(self):
            """Reset noise in all noisy layers."""
            self.value_fc.reset_noise()
            self.value.reset_noise()
            self.advantage_fc.reset_noise()
            self.advantage.reset_noise()
else:  # pragma: no cover - optional dependency
    class NoisyDuelingDQN:  # type: ignore
        def __init__(self, *_: Any, **__: Any) -> None:
            raise RuntimeError("PyTorch is required for NoisyDuelingDQN models")
        

# Experience replay memory implementations
class ReplayMemory:
    """Standard experience replay memory."""
    
    def __init__(self, capacity):
        self.capacity = capacity
        self.memory = deque(maxlen=capacity)
        
    def push(self, state, action, reward, next_state, done):
        """Add a new experience to memory."""
        self.memory.append(Experience(state, action, reward, next_state, done))
        
    def sample(self, batch_size):
        """Sample a batch of experiences."""
        return random.sample(self.memory, batch_size)
        
    def __len__(self):
        return len(self.memory)
        

class PrioritizedReplayMemory:
    """Prioritized experience replay memory."""
    
    def __init__(self, capacity, alpha=0.6):
        self.capacity = capacity
        self.alpha = alpha  # How much to prioritize
        self.memory = []
        self.priorities = np.zeros((capacity,), dtype=np.float32)
        self.position = 0
        self.max_priority = 1.0  # Initial max priority
        
    def push(self, state, action, reward, next_state, done, max_prio=None):
        """Add a new experience to memory with maximum priority."""
        if max_prio is None:
            max_prio = self.max_priority
            
        if len(self.memory) < self.capacity:
            self.memory.append(Experience(state, action, reward, next_state, done))
        else:
            self.memory[self.position] = Experience(state, action, reward, next_state, done)
            
        self.priorities[self.position] = max_prio
        self.position = (self.position + 1) % self.capacity
        
    def sample(self, batch_size, beta=0.4):
        """
        Sample a batch of experiences based on priorities.
        
        Args:
            batch_size: Number of experiences to sample
            beta: Importance sampling exponent
            
        Returns:
            tuple: (batch, indices, weights)
        """
        if len(self.memory) < self.capacity:
            prios = self.priorities[:len(self.memory)]
        else:
            prios = self.priorities
            
        # Compute probabilities from priorities
        probs = prios ** self.alpha
        probs /= probs.sum()
        
        # Sample indices based on probabilities
        indices = np.random.choice(len(self.memory), batch_size, p=probs)
        
        # Compute importance sampling weights
        weights = (len(self.memory) * probs[indices]) ** (-beta)
        weights /= weights.max()  # Normalize weights
        
        # Create batch
        batch = [self.memory[idx] for idx in indices]
        batch = Experience(*zip(*batch))
        
        return batch, indices, weights
        
    def update_priorities(self, indices, td_errors):
        """
        Update priorities based on TD errors.
        
        Args:
            indices: Indices of experiences to update
            td_errors: TD errors for the experiences
        """
        for idx, error in zip(indices, td_errors):
            # Add small constant to ensure non-zero priority
            priority = error + 1e-5
            self.priorities[idx] = priority
            self.max_priority = max(self.max_priority, priority)
            
    def __len__(self):
        return len(self.memory)
        

class ReinforcementLearningService:
    """
    Service for training and deploying reinforcement learning models
    for the QuantumSpectre trading system.
    """
    
    def __init__(
        self,
        config=None,
        model_repository_path="./models/reinforcement/",
        market_data_repository=None,
        feature_service=None
    ):
        """
        Initialize the reinforcement learning service.
        
        Args:
            config: Configuration dictionary
            model_repository_path: Path to store model files
            market_data_repository: Market data repository instance
            feature_service: Feature service instance
        """
        self.config = config or {}
        self.model_repository_path = model_repository_path
        self.market_data_repository = market_data_repository
        self.feature_service = feature_service
        
        # Initialize models dictionary
        self.models = {}
        
        # Initialize logger
        self.logger = get_logger(__name__)
        
        # Create model directory if it doesn't exist
        os.makedirs(self.model_repository_path, exist_ok=True)
        
        # Initialize agent config
        self._init_default_config()
        
    def _init_default_config(self):
        """Initialize default configuration."""
        self.default_config = {
            'dqn': {
                'hidden_dim': 256,
                'learning_rate': 0.0003,
                'gamma': 0.99,
                'tau': 0.005,
                'epsilon_start': 1.0,
                'epsilon_end': 0.05,
                'epsilon_decay': 10000,
                'memory_size': 100000,
                'batch_size': 64,
                'prioritized_replay': True,
                'dueling_network': True,
                'double_dqn': True,
                'noisy_nets': True,
                'update_frequency': 4,
                'target_update_frequency': 1000,
                'validation_episodes': 10,
                'training_episodes': 1000,
                'max_timesteps': 10000,
                'reward_type': 'risk_adjusted',
                'state_lookback': 60
            },
            'env': {
                'initial_balance': 1000.0,
                'commission_rate': 0.001,
                'slippage_model': 'realistic',
                'risk_factor': 0.01,
                'max_position_size': 1.0,
                'trading_frequency': '1m',
                'randomize_start': True,
                'include_market_features': True,
                'include_trade_history': True,
                'include_balance_history': True,
            }
        }
        
    def get_model_path(self, asset, platform, model_type='dqn'):
        """
        Get the path for a specific model.
        
        Args:
            asset: Asset symbol
            platform: Trading platform
            model_type: Type of model
            
        Returns:
            str: Path to the model file
        """
        filename = f"{platform}_{asset}_{model_type}.pt"
        return os.path.join(self.model_repository_path, filename)
        
    def create_environment(self, asset, platform, start_time=None, end_time=None):
        """
        Create a trading environment for the specified asset and platform.
        
        Args:
            asset: Asset symbol
            platform: Trading platform
            start_time: Start time for data
            end_time: End time for data
            
        Returns:
            MarketEnvironment: The created environment
        """
        # Get market data
        if self.market_data_repository is None:
            raise ValueError("Market data repository must be provided")
            
        market_data = self.market_data_repository.get_ohlcv(
            asset=asset,
            platform=platform,
            start_time=start_time,
            end_time=end_time
        )
        
        # Get features
        if self.feature_service is None:
            raise ValueError("Feature service must be provided")
            
        features = self.feature_service.get_features(
            asset=asset,
            platform=platform,
            start_time=start_time,
            end_time=end_time
        )
        
        # Create environment with configuration
        env_config = self.config.get('env', self.default_config['env'])
        
        env = MarketEnvironment(
            market_data=market_data,
            features=features,
            initial_balance=env_config['initial_balance'],
            commission_rate=env_config['commission_rate'],
            slippage_model=env_config['slippage_model'],
            risk_factor=env_config['risk_factor'],
            max_position_size=env_config['max_position_size'],
            trading_frequency=env_config['trading_frequency'],
            reward_type=self.config.get('dqn', {}).get(
                'reward_type', self.default_config['dqn']['reward_type']
            ),
            state_lookback=self.config.get('dqn', {}).get(
                'state_lookback', self.default_config['dqn']['state_lookback']
            ),
            include_market_features=env_config['include_market_features'],
            include_trade_history=env_config['include_trade_history'],
            include_balance_history=env_config['include_balance_history'],
            randomize_start=env_config['randomize_start']
        )
        
        return env
        
    def create_agent(self, state_dim, action_dim, device=None):
        """
        Create a reinforcement learning agent.
        
        Args:
            state_dim: Dimension of state space
            action_dim: Dimension of action space
            device: Computing device
            
        Returns:
            DQNAgent: The created agent
        """
        dqn_config = self.config.get('dqn', self.default_config['dqn'])
        
        agent = DQNAgent(
            state_dim=state_dim,
            action_dim=action_dim,
            hidden_dim=dqn_config['hidden_dim'],
            learning_rate=dqn_config['learning_rate'],
            gamma=dqn_config['gamma'],
            tau=dqn_config['tau'],
            epsilon_start=dqn_config['epsilon_start'],
            epsilon_end=dqn_config['epsilon_end'],
            epsilon_decay=dqn_config['epsilon_decay'],
            memory_size=dqn_config['memory_size'],
            batch_size=dqn_config['batch_size'],
            prioritized_replay=dqn_config['prioritized_replay'],
            dueling_network=dqn_config['dueling_network'],
            double_dqn=dqn_config['double_dqn'],
            noisy_nets=dqn_config['noisy_nets'],
            device=device
        )
        
        return agent
        
    def train_model(
        self,
        asset,
        platform,
        start_time=None,
        end_time=None,
        validation_start=None,
        validation_end=None,
        existing_model=None,
        device=None
    ):
        """
        Train a reinforcement learning model for the specified asset and platform.
        
        Args:
            asset: Asset symbol
            platform: Trading platform
            start_time: Start time for training data
            end_time: End time for training data
            validation_start: Start time for validation data
            validation_end: End time for validation data
            existing_model: Path to existing model to continue training
            device: Computing device
            
        Returns:
            tuple: (trained agent, training metrics)
        """
        self.logger.info(f"Training model for {platform}/{asset}")
        
        # Create training environment
        train_env = self.create_environment(
            asset=asset,
            platform=platform,
            start_time=start_time,
            end_time=end_time
        )
        
        # Initialize agent
        agent = self.create_agent(
            state_dim=train_env.observation_space.shape[0],
            action_dim=train_env.action_space.n,
            device=device
        )
        
        # Load existing model if specified
        if existing_model:
            try:
                agent.load_model(existing_model)
                self.logger.info(f"Loaded existing model from {existing_model}")
            except Exception as e:
                self.logger.error(f"Failed to load existing model: {e}")
                
        # Get configuration
        dqn_config = self.config.get('dqn', self.default_config['dqn'])
        
        # Initialize training metrics
        training_metrics = {
            'episode_rewards': [],
            'episode_returns': [],
            'episode_lengths': [],
            'losses': [],
            'win_rates': [],
            'sharpe_ratios': [],
            'max_drawdowns': [],
            'validation_results': []
        }
        
        # Create validation environment if validation period specified
        if validation_start and validation_end:
            val_env = self.create_environment(
                asset=asset,
                platform=platform,
                start_time=validation_start,
                end_time=validation_end
            )
        else:
            val_env = None
            
        # Training loop
        try:
            with Timer() as timer:
                for episode in range(dqn_config['training_episodes']):
                    state, _ = train_env.reset()
                    episode_reward = 0
                    losses = []
                    
                    for t in range(dqn_config['max_timesteps']):
                        # Select action
                        action = agent.select_action(state)
                        
                        # Take action in environment
                        next_state, reward, terminated, truncated, info = train_env.step(action)
                        done = terminated or truncated
                        
                        # Store transition in replay memory
                        agent.store_transition(state, action, reward, next_state, done)
                        
                        # Update state
                        state = next_state
                        episode_reward += reward
                        
                        # Update model
                        if t % dqn_config['update_frequency'] == 0:
                            loss = agent.update_model()
                            if loss is not None:
                                losses.append(loss)
                                
                        if done:
                            break
                            
                    # Collect episode metrics
                    episode_return = (train_env.balance - train_env.initial_balance) / train_env.initial_balance
                    training_metrics['episode_rewards'].append(episode_reward)
                    training_metrics['episode_returns'].append(episode_return)
                    training_metrics['episode_lengths'].append(t + 1)
                    training_metrics['losses'].append(np.mean(losses) if losses else 0)
                    training_metrics['win_rates'].append(
                        train_env.profitable_trades / train_env.total_trades 
                        if train_env.total_trades > 0 else 0
                    )
                    training_metrics['sharpe_ratios'].append(train_env._calculate_sharpe_ratio())
                    training_metrics['max_drawdowns'].append(train_env.max_drawdown)
                    
                    # Validation
                    if val_env and (episode + 1) % 10 == 0:
                        val_results = self.validate_model(agent, val_env, dqn_config['validation_episodes'])
                        training_metrics['validation_results'].append(val_results)
                        
                        # Log validation results
                        self.logger.info(
                            f"Episode {episode+1}/{dqn_config['training_episodes']} - "
                            f"Return: {episode_return:.4f}, "
                            f"Reward: {episode_reward:.4f}, "
                            f"Win Rate: {training_metrics['win_rates'][-1]:.4f}, "
                            f"Val Return: {val_results['mean_return']:.4f}, "
                            f"Val Win Rate: {val_results['win_rate']:.4f}"
                        )
                    else:
                        # Log training progress
                        self.logger.info(
                            f"Episode {episode+1}/{dqn_config['training_episodes']} - "
                            f"Return: {episode_return:.4f}, "
                            f"Reward: {episode_reward:.4f}, "
                            f"Win Rate: {training_metrics['win_rates'][-1]:.4f}, "
                            f"Loss: {np.mean(losses) if losses else 0:.6f}"
                        )
                        
                # Save the trained model
                model_path = self.get_model_path(asset, platform)
                agent.save_model(model_path)
                
                # Add final training time to metrics
                training_metrics['training_time'] = timer.elapsed
                
                self.logger.info(
                    f"Training completed in {timer.elapsed:.2f} seconds. "
                    f"Model saved to {model_path}"
                )
                
        except Exception as e:
            self.logger.error(f"Error during training: {e}")
            raise ModelTrainingError(f"Failed to train model for {platform}/{asset}: {e}")
            
        # Store the trained agent in memory
        model_key = f"{platform}_{asset}"
        self.models[model_key] = agent
        
        return agent, training_metrics
        
    def validate_model(self, agent, env, episodes=10):
        """
        Validate a trained agent on a validation environment.
        
        Args:
            agent: Trained agent
            env: Validation environment
            episodes: Number of validation episodes
            
        Returns:
            dict: Validation metrics
        """
        returns = []
        rewards = []
        win_rates = []
        sharpe_ratios = []
        drawdowns = []
        
        for episode in range(episodes):
            state, _ = env.reset()
            episode_reward = 0
            
            # Run episode without exploration
            done = False
            while not done:
                action = agent.select_action(state, test_mode=True)
                next_state, reward, terminated, truncated, info = env.step(action)
                done = terminated or truncated
                state = next_state
                episode_reward += reward
                
            # Collect metrics
            episode_return = (env.balance - env.initial_balance) / env.initial_balance
            returns.append(episode_return)
            rewards.append(episode_reward)
            win_rates.append(env.profitable_trades / env.total_trades if env.total_trades > 0 else 0)
            sharpe_ratios.append(env._calculate_sharpe_ratio())
            drawdowns.append(env.max_drawdown)
            
        # Calculate summary statistics
        results = {
            'mean_return': np.mean(returns),
            'std_return': np.std(returns),
            'mean_reward': np.mean(rewards),
            'win_rate': np.mean(win_rates),
            'mean_sharpe': np.mean(sharpe_ratios),
            'mean_drawdown': np.mean(drawdowns),
            'positive_return_rate': np.mean(np.array(returns) > 0)
        }
        
        return results
        
    def get_model(self, asset, platform, load_if_missing=True):
        """
        Get a trained model for the specified asset and platform.
        
        Args:
            asset: Asset symbol
            platform: Trading platform
            load_if_missing: Whether to load the model if not in memory
            
        Returns:
            DQNAgent: The trained agent
        """
        model_key = f"{platform}_{asset}"
        
        # Check if model is already loaded
        if model_key in self.models:
            return self.models[model_key]
            
        # Try to load model if requested
        if load_if_missing:
            model_path = self.get_model_path(asset, platform)
            
            if os.path.exists(model_path):
                # Create a temporary environment to get state and action dimensions
                temp_env = self.create_environment(
                    asset=asset,
                    platform=platform,
                    start_time=datetime.datetime.now() - datetime.timedelta(days=30),
                    end_time=datetime.datetime.now()
                )
                
                # Create agent with appropriate dimensions
                agent = self.create_agent(
                    state_dim=temp_env.observation_space.shape[0],
                    action_dim=temp_env.action_space.n
                )
                
                # Load model weights
                try:
                    agent.load_model(model_path)
                    self.models[model_key] = agent
                    return agent
                except Exception as e:
                    self.logger.error(f"Failed to load model for {platform}/{asset}: {e}")
                    raise
            else:
                self.logger.warning(f"No saved model found for {platform}/{asset} at {model_path}")
                return None
        else:
            self.logger.warning(f"Model for {platform}/{asset} not loaded and load_if_missing=False")
            return None
            
    def get_trading_action(self, asset, platform, state, test_mode=True):
        """
        Get a trading action from a trained model.
        
        Args:
            asset: Asset symbol
            platform: Trading platform
            state: Current environment state
            test_mode: Whether to use test mode (no exploration)
            
        Returns:
            int: Selected action
        """
        # Get the model
        model = self.get_model(asset, platform)
        
        if model is None:
            raise ValueError(f"No model available for {platform}/{asset}")
            
        # Get action from model
        action = model.select_action(state, test_mode=test_mode)
        
        return action
        
    def update_model_online(self, asset, platform, state, action, reward, next_state, done):
        """
        Update a model with a new observation during online learning.
        
        Args:
            asset: Asset symbol
            platform: Trading platform
            state: Current state
            action: Action taken
            reward: Reward received
            next_state: Next state
            done: Whether episode is done
            
        Returns:
            float: Loss value (if model was updated)
        """
        # Get the model
        model = self.get_model(asset, platform)
        
        if model is None:
            raise ValueError(f"No model available for {platform}/{asset}")
            
        # Store the transition
        model.store_transition(state, action, reward, next_state, done)
        
        # Update the model (periodically)
        loss = None
        if model.steps_done % self.config.get('dqn', {}).get(
            'update_frequency', self.default_config['dqn']['update_frequency']
        ) == 0:
            loss = model.update_model()
            
        # Save the model periodically
        if model.steps_done % 1000 == 0:
            model_path = self.get_model_path(asset, platform)
            model.save_model(model_path)
            
        return loss
        
    def evaluate_model(self, asset, platform, start_time=None, end_time=None):
        """
        Evaluate a trained model on historical data.
        
        Args:
            asset: Asset symbol
            platform: Trading platform
            start_time: Start time for evaluation
            end_time: End time for evaluation
            
        Returns:
            dict: Evaluation metrics
        """
        # Get the model
        model = self.get_model(asset, platform)
        
        if model is None:
            raise ValueError(f"No model available for {platform}/{asset}")
            
        # Create evaluation environment
        env = self.create_environment(
            asset=asset,
            platform=platform,
            start_time=start_time,
            end_time=end_time
        )
        
        # Run a single evaluation episode
        state, _ = env.reset()
        done = False
        
        # Track actions for analysis
        actions = []
        states = []
        rewards = []
        balances = []
        positions = []
        prices = []
        
        while not done:
            # Store state
            states.append(state)
            
            # Get action from model
            action = model.select_action(state, test_mode=True)
            actions.append(action)
            
            # Take action in environment
            next_state, reward, terminated, truncated, info = env.step(action)
            done = terminated or truncated
            rewards.append(reward)
            
            # Track metrics
            balances.append(env.balance)
            positions.append(env.position)
            prices.append(info['current_price'])
            
            # Update state
            state = next_state
            
        # Calculate evaluation metrics
        metrics = {
            'final_balance': env.balance,
            'initial_balance': env.initial_balance,
            'total_return': env.total_return,
            'total_trades': env.total_trades,
            'profitable_trades': env.profitable_trades,
            'win_rate': env.profitable_trades / env.total_trades if env.total_trades > 0 else 0,
            'max_drawdown': env.max_drawdown,
            'sharpe_ratio': env._calculate_sharpe_ratio(),
            'actions': actions,
            'rewards': rewards,
            'balances': balances,
            'positions': positions,
            'prices': prices,
            'timestamps': env.market_data.index[env.state_lookback:env.current_idx].tolist()
        }
        
        return metrics
        
    def get_model_summary(self, asset, platform):
        """
        Get a summary of model information.
        
        Args:
            asset: Asset symbol
            platform: Trading platform
            
        Returns:
            dict: Model information
        """
        model_path = self.get_model_path(asset, platform)
        
        if not os.path.exists(model_path):
            return {
                'asset': asset,
                'platform': platform,
                'exists': False,
                'message': 'Model not found'
            }
            
        # Load model metadata
        try:
            checkpoint = torch.load(model_path, map_location='cpu')
            config = checkpoint.get('config', {})
            steps_done = checkpoint.get('steps_done', 0)
            
            # Get model file info
            file_info = os.stat(model_path)
            modified_time = datetime.datetime.fromtimestamp(file_info.st_mtime)
            file_size = file_info.st_size / 1024  # size in KB
            
            return {
                'asset': asset,
                'platform': platform,
                'exists': True,
                'steps_trained': steps_done,
                'modified_time': modified_time.isoformat(),
                'file_size_kb': file_size,
                'hidden_dim': config.get('hidden_dim'),
                'dueling_network': config.get('dueling_network'),
                'double_dqn': config.get('double_dqn'),
                'noisy_nets': config.get('noisy_nets'),
                'prioritized_replay': config.get('prioritized_replay')
            }
        except Exception as e:
            return {
                'asset': asset,
                'platform': platform,
                'exists': True,
                'error': str(e),
                'message': 'Error loading model metadata'
            }
            
    def delete_model(self, asset, platform):
        """
        Delete a trained model.
        
        Args:
            asset: Asset symbol
            platform: Trading platform
            
        Returns:
            bool: Whether the model was deleted
        """
        model_key = f"{platform}_{asset}"
        model_path = self.get_model_path(asset, platform)
        
        # Remove from memory if loaded
        if model_key in self.models:
            del self.models[model_key]
            
        # Delete file if exists
        if os.path.exists(model_path):
            try:
                os.remove(model_path)
                self.logger.info(f"Deleted model for {platform}/{asset}")
                return True
            except Exception as e:
                self.logger.error(f"Failed to delete model for {platform}/{asset}: {e}")
                return False
        else:
            self.logger.warning(f"No model found to delete for {platform}/{asset}")
            return False
            
    def get_optimization_metrics(self, asset, platform, start_time=None, end_time=None):
        """
        Get metrics for hyperparameter optimization.
        
        Args:
            asset: Asset symbol
            platform: Trading platform
            start_time: Start time for evaluation
            end_time: End time for evaluation
            
        Returns:
            dict: Optimization metrics
        """
        eval_metrics = self.evaluate_model(
            asset=asset,
            platform=platform,
            start_time=start_time,
            end_time=end_time
        )
        
        # Return subset of metrics relevant for optimization
        return {
            'total_return': eval_metrics['total_return'],
            'win_rate': eval_metrics['win_rate'],
            'sharpe_ratio': eval_metrics['sharpe_ratio'],
            'max_drawdown': eval_metrics['max_drawdown'],
            'num_trades': eval_metrics['total_trades']
        }
        
    def optimize_hyperparameters(
        self,
        asset,
        platform,
        train_start,
        train_end,
        val_start,
        val_end,
        n_trials=20,
        optimization_metric='sharpe_ratio'
    ):
        """
        Optimize hyperparameters using Bayesian optimization.
        
        Args:
            asset: Asset symbol
            platform: Trading platform
            train_start: Start time for training data
            train_end: End time for training data
            val_start: Start time for validation data
            val_end: End time for validation data
            n_trials: Number of optimization trials
            optimization_metric: Metric to optimize
            
        Returns:
            dict: Optimization results
        """
        # This would be implemented using a Bayesian optimization library like Optuna
        # For brevity, this implementation is omitted but would include defining parameter
        # search spaces and running multiple training trials with different configurations
        
        self.logger.info(
            f"Hyperparameter optimization for {platform}/{asset} would require "
            f"an external optimization library like Optuna. Not implemented in this example."
        )
        
        return {
            'message': 'Hyperparameter optimization not implemented in this example',
            'asset': asset,
            'platform': platform
        }

# Backward compatibility
ReinforcementLearner = ReinforcementLearningService
<|MERGE_RESOLUTION|>--- conflicted
+++ resolved
@@ -157,22 +157,12 @@
             reward = 0.0
             return self._get_state(), reward, terminated, truncated, {}
 
-<<<<<<< HEAD
         def _validate_data(self):
             if self.market_data.empty or self.features.empty:
                 raise ValueError("Market data or features cannot be empty")
             if len(self.market_data) != len(self.features):
                 raise ValueError("Market data and features must have same length")
-=======
-        def _validate_data(self) -> None:
-            if self.market_data.empty or self.features.empty:
-                raise ValueError("Market data or features DataFrame is empty")
-
-            if len(self.market_data) != len(self.features):
-                raise ValueError(
-                    f"Market data length ({len(self.market_data)}) and features length ({len(self.features)}) must match"
-                )
->>>>>>> ac1164b1
+
 
 else:
     class MarketEnvironment:
@@ -251,7 +241,6 @@
             """Validate input data for consistency and completeness."""
             if self.market_data.empty or self.features.empty:
                 raise InsufficientDataError("Market data or features DataFrame is empty")
-<<<<<<< HEAD
 
             if len(self.market_data) != len(self.features):
                 raise ValueError(
@@ -317,8 +306,7 @@
             self.current_idx = random.randint(lookback_buffer, max_start)
         else:
             self.current_idx = self.state_lookback
-=======
->>>>>>> ac1164b1
+
             
             if len(self.market_data) != len(self.features):
                 raise ValueError(
