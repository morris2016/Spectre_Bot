--- conflicted
+++ resolved
@@ -123,12 +123,10 @@
 
             self._validate_data()
 
-<<<<<<< HEAD
         def _validate_data(self) -> None:
             pass
 
-=======
->>>>>>> f5eb2d22
+
         def _get_state(self) -> np.ndarray:
             start = self.current_idx - self.state_lookback
             df = pd.concat(
