#!/usr/bin/env python3
"""
QuantumSpectre Elite Trading System
Reinforcement Learning Module

This module provides reinforcement learning capabilities for strategy optimization
and adaptive trading behavior. It leverages both traditional RL algorithms and
deep reinforcement learning techniques to continuously improve trading strategies
based on market feedback.
"""

import os
import time
import logging
import numpy as np
import pandas as pd
from typing import Dict, List, Tuple, Any, Optional, Union, Callable
from dataclasses import dataclass
import threading
import queue
try:
    import torch  # type: ignore
    import torch.nn as nn  # type: ignore
    import torch.optim as optim  # type: ignore
    import torch.nn.functional as F  # type: ignore
    from torch.distributions import Categorical, Normal  # type: ignore
    TORCH_AVAILABLE = True
except Exception:  # pragma: no cover - optional dependency

    torch = None  # type: ignore
    nn = None  # type: ignore
    optim = None  # type: ignore
    F = None  # type: ignore
    Categorical = Normal = None  # type: ignore
    TORCH_AVAILABLE = False
    logger = logging.getLogger(__name__)
    logger.warning("PyTorch not available; reinforcement features are disabled")

from collections import deque, namedtuple
import random
try:
    import gymnasium as gym  # type: ignore
    from gymnasium import spaces  # type: ignore
    GYM_AVAILABLE = True
except Exception:  # pragma: no cover - optional dependency
    gym = None  # type: ignore
    spaces = None  # type: ignore
    GYM_AVAILABLE = False
    logging.getLogger(__name__).warning(
        "gymnasium not available; using minimal environment implementation"
    )
# Force use of the lightweight environment in test builds
GYM_AVAILABLE = False
import datetime
from concurrent.futures import ThreadPoolExecutor

# Internal imports
from common.utils import Timer, create_uuid, safe_divide
from common.logger import get_logger
from common.exceptions import (
    ModelTrainingError, InsufficientDataError, InvalidActionError,
    EnvironmentError, OptimizationError
)
from feature_service.features.technical import TechnicalFeatures
from feature_service.features.market_structure import MarketStructureFeatures
from data_storage.market_data import MarketDataRepository
try:
    from ml_models.rl import DQNAgent  # type: ignore
except Exception:  # pragma: no cover - optional dependency
    DQNAgent = None  # type: ignore

# Constants
MAX_MEMORY_SIZE = 100000
BATCH_SIZE = 64
GAMMA = 0.99
TAU = 0.005
LEARNING_RATE = 0.0003
EPSILON_START = 1.0
EPSILON_END = 0.05
EPSILON_DECAY = 10000
ALPHA = 0.6  # Prioritized replay alpha
BETA_START = 0.4  # Prioritized replay beta
BETA_END = 1.0
BETA_DECAY = 10000
UPDATE_TARGET_EVERY = 100
REWARD_SCALING = 0.01
CLIP_GRAD = 1.0

# Experience replay memory tuple
Experience = namedtuple('Experience', 
                        ['state', 'action', 'reward', 'next_state', 'done'])

# Logger setup
logger = get_logger(__name__)


if not GYM_AVAILABLE:
    class MarketEnvironment:
        """Minimal market environment used when gymnasium is unavailable."""

        def __init__(
            self,
            market_data: pd.DataFrame,
            features: pd.DataFrame,
            initial_balance: float = 1000.0,
            commission_rate: float = 0.001,
            slippage_model: str = "realistic",
            risk_factor: float = 0.01,
            max_position_size: float = 1.0,
            trading_frequency: str = "1m",
            reward_type: str = "sharpe",
            state_lookback: int = 60,
            include_market_features: bool = True,
            include_trade_history: bool = True,
            include_balance_history: bool = True,
            randomize_start: bool = True,
            market_impact_model: Optional[Callable] = None,
        ) -> None:
            self.market_data = market_data.reset_index(drop=True)
            self.features = features.reset_index(drop=True)
            self.initial_balance = initial_balance
            self.state_lookback = state_lookback
            self.current_idx = state_lookback
            self.initial_balance = initial_balance
            self.balance = initial_balance
            self.position = 0  # -1 sell, 0 hold, 1 buy
            self._validate_data()

<<<<<<< HEAD

        def _validate_data(self) -> None:
            if self.market_data.empty or self.features.empty:
                raise ValueError("Market or feature data is empty")
            if len(self.market_data) != len(self.features):
                raise ValueError("Market and feature data must be same length")
=======
        def _validate_data(self) -> None:
            if self.market_data.empty or self.features.empty:
                raise ValueError("Market data or features cannot be empty")
            if len(self.market_data) != len(self.features):
                raise ValueError("Market data and features length mismatch")

>>>>>>> 2910545c

        def _get_state(self) -> np.ndarray:
            start = self.current_idx - self.state_lookback
            df = pd.concat(
                [
                    self.market_data.iloc[start:self.current_idx],
                    self.features.iloc[start:self.current_idx],
                ],
                axis=1,
            )
            return df.values.flatten()

        def _validate_data(self) -> None:
            if self.market_data.empty or self.features.empty:
                raise ValueError("Market data or features cannot be empty")

            if len(self.market_data) != len(self.features):
                raise ValueError("Market data and features must have same length")

        def reset(self):
            self.current_idx = self.state_lookback
            return self._get_state(), {}

        def step(self, action, position_size_pct=None):
            self.current_idx += 1
            terminated = self.current_idx >= len(self.market_data)
            truncated = False
            reward = 0.0
            return self._get_state(), reward, terminated, truncated, {}

        def _validate_data(self):
            if self.market_data.empty or self.features.empty:
                raise ValueError("Market data or features cannot be empty")
            if len(self.market_data) != len(self.features):
                raise ValueError("Market data and features must have same length")


else:
    class MarketEnvironment:
        """Trading environment for reinforcement learning.

        This environment simulates market conditions and provides rewards based
        on trading actions and performance. It mimics a gymnasium-style interface
        with advanced market dynamics, transaction costs, and realistic
        constraints.
        """

        def __init__(
            self,
            market_data: pd.DataFrame,
            features: pd.DataFrame,
            initial_balance: float = 1000.0,
            commission_rate: float = 0.001,
            slippage_model: str = 'realistic',
            risk_factor: float = 0.01,
            max_position_size: float = 1.0,
            trading_frequency: str = '1m',
            reward_type: str = 'sharpe',
            state_lookback: int = 60,
            include_market_features: bool = True,
            include_trade_history: bool = True,
            include_balance_history: bool = True,
            randomize_start: bool = True,
            market_impact_model: Optional[Callable] = None,
        ) -> None:

            """Initialize the trading environment.

            Args:
                market_data: DataFrame containing OHLCV data
                features: DataFrame containing pre-calculated features
                initial_balance: Initial account balance
                commission_rate: Commission rate per trade
                slippage_model: Type of slippage model to use
            risk_factor: Maximum risk per trade as fraction of balance
            max_position_size: Maximum position size as multiple of balance
            trading_frequency: Frequency of trading decisions
            reward_type: Type of reward function to use
            state_lookback: Number of past periods to include in state
            include_market_features: Whether to include market features in state
            include_trade_history: Whether to include trade history in state
            include_balance_history: Whether to include balance history in state
            randomize_start: Whether to randomize the starting point
            market_impact_model: Optional function for market impact simulation
        """
            self.market_data = market_data
            self.features = features
            self.initial_balance = initial_balance
            self.commission_rate = commission_rate
            self.slippage_model = slippage_model
            self.risk_factor = risk_factor
            self.max_position_size = max_position_size
            self.trading_frequency = trading_frequency
            self.reward_type = reward_type
            self.state_lookback = state_lookback
            self.include_market_features = include_market_features
            self.include_trade_history = include_trade_history
            self.include_balance_history = include_balance_history
            self.randomize_start = randomize_start
            self.market_impact_model = market_impact_model
        
            # Validate input data
            self._validate_data()

            # Set up observation and action spaces
            self._setup_spaces()
        
            # Initialize environment state
            self.reset()
        
        def _validate_data(self):
            """Validate input data for consistency and completeness."""
            if self.market_data.empty or self.features.empty:
                raise InsufficientDataError("Market data or features DataFrame is empty")

            if len(self.market_data) != len(self.features):
                raise ValueError(
                    f"Market data length ({len(self.market_data)}) and features length "
                    f"({len(self.features)}) must match"
                )

            required_cols = ['open', 'high', 'low', 'close', 'volume']
            missing_cols = [col for col in required_cols if col not in self.market_data.columns]
            if missing_cols:
                raise ValueError(f"Market data missing required columns: {missing_cols}")
        
            # Ensure indexes match and are datetime
            if not isinstance(self.market_data.index, pd.DatetimeIndex):
                raise ValueError("Market data index must be a DatetimeIndex")

            if not isinstance(self.features.index, pd.DatetimeIndex):
                raise ValueError("Features index must be a DatetimeIndex")

            # Ensure all index values in features exist in market_data
            if not self.features.index.isin(self.market_data.index).all():
                raise ValueError("Feature index contains values not in market data index")
            
    def _setup_spaces(self):
        """Define observation and action spaces."""
        # Determine state dimension based on features and configuration
        feature_dim = len(self.features.columns) if self.include_market_features else 0
        market_dim = 5  # OHLCV
        position_dim = 3  # position, entry_price, unrealized_pnl
        balance_history_dim = self.state_lookback if self.include_balance_history else 0
        trade_history_dim = self.state_lookback * 3 if self.include_trade_history else 0
        
        self.state_dim = (
            (feature_dim + market_dim) * self.state_lookback +
            position_dim + balance_history_dim + trade_history_dim
        )
        
        # Observation space: continuous state variables
        self.observation_space = spaces.Box(
            low=-np.inf, high=np.inf, shape=(self.state_dim,), dtype=np.float32
        )
        
        # Action space: discrete actions for trading decisions
        # 0: Do nothing, 1: Buy, 2: Sell, 3: Close position
        self.action_space = spaces.Discrete(4)
        
        # Extended action space for position sizing
        self.position_size_space = spaces.Box(
            low=0, high=1, shape=(1,), dtype=np.float32
        )
        
    def reset(self):
        """
        Reset the environment to its initial state.

        Returns:
            tuple: (initial_state, info)
        """
        # Set initial position to the beginning or a random point if specified
        if self.randomize_start:
            lookback_buffer = self.state_lookback + 100  # Extra buffer for warm-up
            max_start = len(self.market_data) - lookback_buffer
            self.current_idx = random.randint(lookback_buffer, max_start)
        else:
            self.current_idx = self.state_lookback

            
            if len(self.market_data) != len(self.features):
                raise ValueError(
                    f"Market data length ({len(self.market_data)}) and features length "
                    f"({len(self.features)}) must match"
                )
            
            required_cols = ['open', 'high', 'low', 'close', 'volume']
            missing_cols = [col for col in required_cols if col not in self.market_data.columns]
            if missing_cols:
                raise ValueError(f"Market data missing required columns: {missing_cols}")
            
            # Ensure indexes match and are datetime
            if not isinstance(self.market_data.index, pd.DatetimeIndex):
                raise ValueError("Market data index must be a DatetimeIndex")
            
            if not isinstance(self.features.index, pd.DatetimeIndex):
                raise ValueError("Features index must be a DatetimeIndex")
                
            # Ensure all index values in features exist in market_data
            if not self.features.index.isin(self.market_data.index).all():
                raise ValueError("Feature index contains values not in market data index")
                
        def _setup_spaces(self):
            """Define observation and action spaces."""
            # Determine state dimension based on features and configuration
            feature_dim = len(self.features.columns) if self.include_market_features else 0
            market_dim = 5  # OHLCV
            position_dim = 3  # position, entry_price, unrealized_pnl
            balance_history_dim = self.state_lookback if self.include_balance_history else 0
            trade_history_dim = self.state_lookback * 3 if self.include_trade_history else 0
            
            self.state_dim = (
                (feature_dim + market_dim) * self.state_lookback +
                position_dim + balance_history_dim + trade_history_dim
            )
            
            # Observation space: continuous state variables
            self.observation_space = spaces.Box(
                low=-np.inf, high=np.inf, shape=(self.state_dim,), dtype=np.float32
            )
            
            # Action space: discrete actions for trading decisions
            # 0: Do nothing, 1: Buy, 2: Sell, 3: Close position
            self.action_space = spaces.Discrete(4)
            
            # Extended action space for position sizing
            self.position_size_space = spaces.Box(
                low=0, high=1, shape=(1,), dtype=np.float32
            )
            
        def reset(self):
            """
            Reset the environment to its initial state.
    
            Returns:
                tuple: (initial_state, info)
            """
            # Set initial position to the beginning or a random point if specified
            if self.randomize_start:
                lookback_buffer = self.state_lookback + 100  # Extra buffer for warm-up
                max_start = len(self.market_data) - lookback_buffer
                self.current_idx = random.randint(lookback_buffer, max_start)
            else:
                self.current_idx = self.state_lookback
                
            # Initialize account and position data
            self.balance = self.initial_balance
            self.position = 0  # 0: no position, 1: long, -1: short
            self.position_size = 0.0
            self.entry_price = 0.0
            self.position_start_time = None
            
            # History tracking
            self.balance_history = [self.balance] * self.state_lookback
            self.trade_history = []
            for _ in range(self.state_lookback):
                self.trade_history.append((0, 0, 0))  # (action, price, size)
                
            self.total_trades = 0
            self.profitable_trades = 0
            self.total_return = 0.0
            self.peak_balance = self.balance
            self.max_drawdown = 0.0
            self.cumulative_reward = 0.0
            
            # Get initial state
            return self._get_state(), {}
        
        def step(self, action, position_size_pct=None):
            """
            Take an action in the environment.
            
            Args:
                action: The action to take (0: hold, 1: buy, 2: sell, 3: close)
                position_size_pct: Position size as percentage of maximum (0.0-1.0)
                
            Returns:
                tuple: (next_state, reward, terminated, truncated, info)
            """
            # Validate action
            if action not in [0, 1, 2, 3]:
                raise InvalidActionError(f"Invalid action: {action}")
                
            # Default position size if not specified
            if position_size_pct is None:
                position_size_pct = 1.0
            else:
                position_size_pct = np.clip(position_size_pct, 0.0, 1.0)
                
            # Get current market data
            current_data = self.market_data.iloc[self.current_idx]
            current_price = current_data['close']
            
            # Track pre-action state
            prev_balance = self.balance
            prev_position = self.position
            
            # Process the action
            price, slippage = self._get_execution_price(action, current_data)
            info = self._execute_action(action, price, position_size_pct)
            
            # Move to next timestep
            self.current_idx += 1
            done = self.current_idx >= len(self.market_data) - 1
            
            # Update position P&L if we have an open position
            if self.position != 0:
                self._update_position_value(current_price)
                
            # Calculate reward
            reward = self._calculate_reward(prev_balance, prev_position, info)
            self.cumulative_reward += reward
            
            # Get new state
            next_state = self._get_state()
            
            # Update metrics
            self._update_metrics(prev_balance)
            
            # Prepare info dictionary
            info.update({
                'slippage': slippage,
                'balance': self.balance,
                'position': self.position,
                'position_size': self.position_size,
                'entry_price': self.entry_price,
                'current_price': current_price,
                'total_trades': self.total_trades,
                'profitable_trades': self.profitable_trades,
                'win_rate': safe_divide(self.profitable_trades, self.total_trades),
                'total_return': self.total_return,
                'max_drawdown': self.max_drawdown,
                'sharpe_ratio': self._calculate_sharpe_ratio(),
                'cumulative_reward': self.cumulative_reward
            })
            
            terminated = done
            truncated = False
            return next_state, reward, terminated, truncated, info
        
        def _get_state(self):
            """
            Construct the current state observation.
            
            Returns:
                numpy.ndarray: Current state vector
            """
            # Get market data history
            end_idx = self.current_idx
            start_idx = end_idx - self.state_lookback
            market_history = self.market_data.iloc[start_idx:end_idx]
            
            # Normalize market data relative to most recent close price
            reference_price = market_history['close'].iloc[-1]
            norm_ohlc = market_history[['open', 'high', 'low', 'close']] / reference_price - 1.0
            
            # Log-normalize volume
            norm_volume = np.log(market_history['volume'] / market_history['volume'].mean())
            
            # Combine normalized OHLCV
            market_states = pd.concat([norm_ohlc, norm_volume], axis=1).values.flatten()
            
            # Add feature history if enabled
            if self.include_market_features:
                feature_history = self.features.iloc[start_idx:end_idx]
                
                # Normalize features (simple z-score normalization)
                # This assumes features are already somewhat normalized or we should use a more
                # sophisticated normalization approach in production
                norm_features = (feature_history - feature_history.mean()) / (feature_history.std() + 1e-8)
                feature_states = norm_features.values.flatten()
                
                # Combine market data and features
                historic_states = np.concatenate([market_states, feature_states])
            else:
                historic_states = market_states
                
            # Add current position information
            position_vector = np.array([
                self.position,  # -1, 0, or 1
                self.entry_price / reference_price - 1.0 if self.position != 0 else 0,  # Normalized entry price
                (self.balance - self.initial_balance) / self.initial_balance  # Normalized P&L
            ])
            
            # Add balance history if enabled
            if self.include_balance_history:
                norm_balance_history = np.array(self.balance_history) / self.initial_balance - 1.0
                balance_states = norm_balance_history
            else:
                balance_states = np.array([])
                
            # Add trade history if enabled
            if self.include_trade_history:
                # Flatten trade history: action, price, size
                trade_states = np.array(self.trade_history).flatten()
                # Normalize price relative to reference
                for i in range(1, len(trade_states), 3):
                    if trade_states[i] > 0:  # Only normalize non-zero prices
                        trade_states[i] = trade_states[i] / reference_price - 1.0
            else:
                trade_states = np.array([])
                
            # Combine all state components
            state = np.concatenate([
                historic_states,
                position_vector,
                balance_states,
                trade_states
            ]).astype(np.float32)
            
            return state
        
        def _get_execution_price(self, action, current_data):
            """
            Calculate execution price including slippage.
            
            Args:
                action: Trading action
                current_data: Current market data row
                
            Returns:
                tuple: (execution_price, slippage_amount)
            """
            if action == 0 or action == 3:  # Do nothing or close - use close price
                base_price = current_data['close']
            elif action == 1:  # Buy - use higher price to simulate slippage
                base_price = current_data['close']
            elif action == 2:  # Sell - use lower price to simulate slippage
                base_price = current_data['close']
            else:
                base_price = current_data['close']
                
            # Apply slippage model
            if self.slippage_model == 'none':
                slippage = 0.0
            elif self.slippage_model == 'fixed':
                slippage = 0.0001 * base_price  # 1 pip fixed slippage
            elif self.slippage_model == 'realistic':
                # Dynamic slippage based on volatility and volume
                volatility = (current_data['high'] - current_data['low']) / current_data['close']
                volume_factor = 1.0  # Placeholder for volume-based slippage
                
                # Direction-dependent slippage
                if action == 1:  # Buy
                    slippage = base_price * volatility * 0.1 * volume_factor
                elif action == 2:  # Sell
                    slippage = -base_price * volatility * 0.1 * volume_factor
                else:
                    slippage = 0.0
            else:
                slippage = 0.0
                
            # Apply market impact if model provided and we're trading
            if self.market_impact_model is not None and action in [1, 2, 3]:
                impact = self.market_impact_model(
                    action, self.position_size, current_data, self.market_data, self.current_idx
                )
                slippage += impact
                
            # Calculate final execution price
            if action == 1:  # Buy
                exec_price = base_price + abs(slippage)
            elif action == 2:  # Sell
                exec_price = base_price - abs(slippage)
            else:
                exec_price = base_price
                
            return exec_price, slippage
        
        def _execute_action(self, action, price, position_size_pct):
            """
            Execute trading action and update environment state.
            
            Args:
                action: Trading action to execute
                price: Execution price including slippage
                position_size_pct: Position size percentage (0.0-1.0)
                
            Returns:
                dict: Transaction information
            """
            info = {
                'action': action,
                'price': price,
                'transaction_cost': 0.0,
                'trade_pnl': 0.0,
                'position_changed': False
            }
            
            # Calculate maximum position size based on risk factor and balance
            max_notional = self.balance * self.max_position_size
            target_notional = max_notional * position_size_pct
            
            # Handle different actions
            if action == 0:  # Do nothing
                pass
                
            elif action == 1:  # Buy
                # Close existing short position if any
                if self.position < 0:
                    close_size = abs(self.position_size)
                    close_cost = close_size * self.commission_rate * price
                    close_pnl = close_size * (self.entry_price - price)
                    
                    self.balance += close_pnl - close_cost
                    self.position = 0
                    self.position_size = 0
                    self.entry_price = 0
                    
                    info['transaction_cost'] += close_cost
                    info['trade_pnl'] += close_pnl
                    info['position_changed'] = True
                    
                    # Record trade
                    self.total_trades += 1
                    if close_pnl > 0:
                        self.profitable_trades += 1
                        
                # Open new long position if not already long
                if self.position <= 0:
                    # Calculate actual position size
                    size = target_notional / price
                    cost = size * self.commission_rate * price
                    
                    if cost + (size * price) <= self.balance:
                        self.position = 1
                        self.position_size = size
                        self.entry_price = price
                        self.balance -= cost
                        self.position_start_time = self.market_data.index[self.current_idx]
                        
                        info['transaction_cost'] += cost
                        info['position_changed'] = True
                        
                        # Update trade history
                        self.trade_history.append((1, price, size))
                        self.trade_history.pop(0)
                        
            elif action == 2:  # Sell
                # Close existing long position if any
                if self.position > 0:
                    close_size = self.position_size
                    close_cost = close_size * self.commission_rate * price
                    close_pnl = close_size * (price - self.entry_price)
                    
                    self.balance += close_pnl - close_cost
                    self.position = 0
                    self.position_size = 0
                    self.entry_price = 0
                    
                    info['transaction_cost'] += close_cost
                    info['trade_pnl'] += close_pnl
                    info['position_changed'] = True
                    
                    # Record trade
                    self.total_trades += 1
                    if close_pnl > 0:
                        self.profitable_trades += 1
                        
                # Open new short position if not already short
                if self.position >= 0:
                    # Calculate actual position size
                    size = target_notional / price
                    cost = size * self.commission_rate * price
                    
                    if cost <= self.balance:
                        self.position = -1
                        self.position_size = size
                        self.entry_price = price
                        self.balance -= cost
                        self.position_start_time = self.market_data.index[self.current_idx]
                        
                        info['transaction_cost'] += cost
                        info['position_changed'] = True
                        
                        # Update trade history
                        self.trade_history.append((2, price, size))
                        self.trade_history.pop(0)
                        
            elif action == 3:  # Close position
                if self.position != 0:
                    size = self.position_size
                    cost = size * self.commission_rate * price
                    
                    if self.position > 0:  # Close long
                        pnl = size * (price - self.entry_price)
                    else:  # Close short
                        pnl = size * (self.entry_price - price)
                        
                    self.balance += pnl - cost
                    self.position = 0
                    self.position_size = 0
                    self.entry_price = 0
                    
                    info['transaction_cost'] += cost
                    info['trade_pnl'] += pnl
                    info['position_changed'] = True
                    
                    # Record trade
                    self.total_trades += 1
                    if pnl > 0:
                        self.profitable_trades += 1
                        
                    # Update trade history
                    self.trade_history.append((3, price, size))
                    self.trade_history.pop(0)
                    
            # Update balance history
            self.balance_history.append(self.balance)
            self.balance_history.pop(0)
            
            return info
        
        def _update_position_value(self, current_price):
            """
            Update the unrealized P&L of the current position.
            
            Args:
                current_price: Current market price
            """
            if self.position == 0:
                return
                
            # Calculate unrealized P&L
            if self.position > 0:  # Long position
                unrealized_pnl = self.position_size * (current_price - self.entry_price)
            else:  # Short position
                unrealized_pnl = self.position_size * (self.entry_price - current_price)
                
            # Update unrealized P&L (doesn't affect balance until position is closed)
            self.unrealized_pnl = unrealized_pnl
        
        def _calculate_reward(self, prev_balance, prev_position, info):
            """
            Calculate reward based on the selected reward type.
            
            Args:
                prev_balance: Balance before action
                prev_position: Position before action
                info: Information from action execution
                
            Returns:
                float: Calculated reward
            """
            # Calculate basic P&L reward
            pnl_reward = (self.balance - prev_balance) * REWARD_SCALING
            
            if self.reward_type == 'pnl':
                # Simple profit/loss reward
                reward = pnl_reward
                
            elif self.reward_type == 'sharpe':
                # Sharpe-ratio based reward
                # We approximate this using recent balance changes
                recent_returns = np.diff(self.balance_history[-20:]) / self.balance_history[-21:-1]
                if len(recent_returns) > 0 and np.std(recent_returns) > 0:
                    sharpe = np.mean(recent_returns) / np.std(recent_returns) * np.sqrt(252)  # Annualized
                    reward = sharpe * 0.01  # Scale down the sharpe ratio
                else:
                    reward = 0
                    
                # Add small PnL component
                reward += pnl_reward
                
            elif self.reward_type == 'risk_adjusted':
                # Risk-adjusted return reward
                # This rewards higher returns with lower drawdowns
                pnl_ratio = (self.balance - prev_balance) / prev_balance if prev_balance > 0 else 0
                
                # Drawdown penalty component
                dd_penalty = -self.max_drawdown * 0.1 if self.max_drawdown > 0 else 0
                
                # Combine for risk-adjusted reward
                reward = pnl_ratio * REWARD_SCALING + dd_penalty
                
            elif self.reward_type == 'position_based':
                # Position-based reward that incentivizes holding good positions
                # and exiting bad ones
                current_data = self.market_data.iloc[self.current_idx]
                prev_data = self.market_data.iloc[self.current_idx - 1]
                price_change = (current_data['close'] - prev_data['close']) / prev_data['close']
                
                # Reward for being in a profitable position
                position_reward = 0
                if prev_position > 0 and price_change > 0:  # Correct long
                    position_reward = price_change * 10
                elif prev_position < 0 and price_change < 0:  # Correct short
                    position_reward = -price_change * 10
                elif prev_position > 0 and price_change < 0:  # Wrong long
                    position_reward = price_change * 5
                elif prev_position < 0 and price_change > 0:  # Wrong short
                    position_reward = -price_change * 5
                    
                # Combine with transaction reward
                reward = position_reward + pnl_reward
                
            else:  # Default to PnL reward
                reward = pnl_reward
                
            # Add transaction cost penalty
            transaction_cost_penalty = -info['transaction_cost'] * REWARD_SCALING * 2
            reward += transaction_cost_penalty
            
            # Add exploration penalty/reward to encourage exploration
            if info['position_changed']:
                exploration_bonus = 0.001  # Small bonus for exploring new positions
                reward += exploration_bonus
                
            return reward
        
        def _update_metrics(self, prev_balance):
            """
            Update tracking metrics after an action.
            
            Args:
                prev_balance: Balance before the action
            """
            # Update peak balance
            if self.balance > self.peak_balance:
                self.peak_balance = self.balance
                
            # Update drawdown
            current_drawdown = (self.peak_balance - self.balance) / self.peak_balance if self.peak_balance > 0 else 0
            self.max_drawdown = max(self.max_drawdown, current_drawdown)
            
            # Update total return
            self.total_return = (self.balance - self.initial_balance) / self.initial_balance
        
        def _calculate_sharpe_ratio(self):
            """
            Calculate Sharpe ratio based on balance history.
            
            Returns:
                float: Sharpe ratio
            """
            if len(self.balance_history) < 2:
                return 0
                
            returns = np.diff(self.balance_history) / self.balance_history[:-1]
            
            if len(returns) == 0 or np.std(returns) == 0:
                return 0
                
            # Annualized Sharpe ratio assuming daily data (adjust factor for different frequencies)
            sharpe = np.mean(returns) / np.std(returns) * np.sqrt(252)
            return sharpe
        
        def render(self, mode='human'):
            """
            Render the environment state.
            
            Args:
                mode: Rendering mode
            """
            current_data = self.market_data.iloc[self.current_idx]
            
            logger.info(f"\n==== Environment State at {current_data.name} ====")
            logger.info(f"Price: {current_data['close']:.4f}")
            logger.info(f"Balance: ${self.balance:.2f}")
            
            if self.position != 0:
                position_type = "LONG" if self.position > 0 else "SHORT"
                unrealized_pnl = self.position_size * (
                    (current_data['close'] - self.entry_price) if self.position > 0 
                    else (self.entry_price - current_data['close'])
                )
                logger.info(
                    f"Position: {position_type} {self.position_size:.4f} units at {self.entry_price:.4f}"
                )
                logger.info(f"Unrealized P&L: ${unrealized_pnl:.2f}")
                
            logger.info(f"Total Return: {self.total_return:.2%}")
            logger.info(f"Max Drawdown: {self.max_drawdown:.2%}")
            logger.info(
                f"Win Rate: {self.profitable_trades}/{self.total_trades} "
                f"({self.profitable_trades/self.total_trades:.2%} if self.total_trades > 0 else 'N/A')"
            )
            logger.info("=" * 40)
            
    
class LegacyDQNAgent:
    """
    Deep Q-Network agent for reinforcement learning-based trading.
    
    This agent implements a DQN with experience replay, target networks,
    and prioritized experience replay for stable training and efficient
    learning.
    """
    
    def __init__(
        self,
        state_dim: int,
        action_dim: int,
        hidden_dim: int = 128,
        learning_rate: float = LEARNING_RATE,
        gamma: float = GAMMA,
        tau: float = TAU,
        epsilon_start: float = EPSILON_START,
        epsilon_end: float = EPSILON_END,
        epsilon_decay: float = EPSILON_DECAY,
        memory_size: int = MAX_MEMORY_SIZE,
        batch_size: int = BATCH_SIZE,
        prioritized_replay: bool = True,
        dueling_network: bool = True,
        double_dqn: bool = True,
        noisy_nets: bool = False,
        device: str = None
    ):
        """
        Initialize the DQN agent.
        
        Args:
            state_dim: Dimension of state space
            action_dim: Dimension of action space
            hidden_dim: Hidden layer dimension
            learning_rate: Learning rate for optimizer
            gamma: Discount factor
            tau: Target network update rate
            epsilon_start: Initial exploration rate
            epsilon_end: Final exploration rate
            epsilon_decay: Rate of epsilon decay
            memory_size: Size of replay memory
            batch_size: Batch size for training
            prioritized_replay: Whether to use prioritized experience replay
            dueling_network: Whether to use dueling network architecture
            double_dqn: Whether to use double DQN algorithm
            noisy_nets: Whether to use noisy networks for exploration
            device: Computing device ('cpu' or 'cuda')
        """
        # Set parameters
        self.state_dim = state_dim
        self.action_dim = action_dim
        self.hidden_dim = hidden_dim
        self.learning_rate = learning_rate
        self.gamma = gamma
        self.tau = tau
        self.epsilon_start = epsilon_start
        self.epsilon_end = epsilon_end
        self.epsilon_decay = epsilon_decay
        self.batch_size = batch_size
        self.prioritized_replay = prioritized_replay
        self.dueling_network = dueling_network
        self.double_dqn = double_dqn
        self.noisy_nets = noisy_nets
        
        # Set device
        if device is None:
            self.device = torch.device("cuda" if torch.cuda.is_available() else "cpu")
        else:
            self.device = torch.device(device)
            
        # Set up networks
        self._setup_networks()
        
        # Set up memory
        self._setup_memory(memory_size)
        
        # Set up optimizer
        self.optimizer = optim.Adam(self.policy_net.parameters(), lr=learning_rate)
        
        # Initialize step counter
        self.steps_done = 0
        
        # Setup logger
        self.logger = get_logger(__name__)
        
    def _setup_networks(self):
        """Set up neural networks."""
        # Determine network class based on configuration
        if self.dueling_network:
            if self.noisy_nets:
                net_class = NoisyDuelingDQN
            else:
                net_class = DuelingDQN
        else:
            if self.noisy_nets:
                net_class = NoisyDQN
            else:
                net_class = DQN
                
        # Create policy and target networks
        self.policy_net = net_class(
            self.state_dim, self.action_dim, self.hidden_dim
        ).to(self.device)
        
        self.target_net = net_class(
            self.state_dim, self.action_dim, self.hidden_dim
        ).to(self.device)
        
        # Initialize target network with policy network weights
        self.target_net.load_state_dict(self.policy_net.state_dict())
        self.target_net.eval()
        
    def _setup_memory(self, memory_size):
        """Set up replay memory."""
        if self.prioritized_replay:
            self.memory = PrioritizedReplayMemory(memory_size, alpha=ALPHA)
            self.beta = BETA_START
        else:
            self.memory = ReplayMemory(memory_size)
            
    def select_action(self, state, test_mode=False):
        """
        Select an action using epsilon-greedy policy.
        
        Args:
            state: Current state observation
            test_mode: Whether in testing mode (no exploration)
            
        Returns:
            int: Selected action
        """
        # Convert state to tensor
        state = torch.FloatTensor(state).unsqueeze(0).to(self.device)
        
        # Determine whether to explore or exploit
        if not test_mode:
            self.steps_done += 1
            epsilon = self.epsilon_end + (self.epsilon_start - self.epsilon_end) * \
                      np.exp(-self.steps_done / self.epsilon_decay)
                      
            if self.noisy_nets:
                # Noisy nets handle exploration internally
                explore = False
            else:
                explore = random.random() < epsilon
                
            if explore:
                # Random action for exploration
                return random.randint(0, self.action_dim - 1)
        
        # Select greedy action
        with torch.no_grad():
            q_values = self.policy_net(state)
            return q_values.max(1)[1].item()
            
    def store_transition(self, state, action, reward, next_state, done):
        """
        Store transition in replay memory.
        
        Args:
            state: Current state
            action: Action taken
            reward: Reward received
            next_state: Next state
            done: Whether episode is done
        """
        if self.prioritized_replay:
            # Store with maximum priority for new transitions
            self.memory.push(state, action, reward, next_state, done, 
                             max_prio=self.memory.max_priority)
        else:
            self.memory.push(state, action, reward, next_state, done)
            
    def update_model(self):
        """
        Update the model by sampling from replay memory.
        
        Returns:
            float: Loss value
        """
        if len(self.memory) < self.batch_size:
            return None
            
        # Sample from memory
        if self.prioritized_replay:
            # Update beta for prioritized replay
            self.beta = min(1.0, BETA_END + (BETA_START - BETA_END) * \
                           np.exp(-self.steps_done / BETA_DECAY))
                           
            batch, indices, weights = self.memory.sample(self.batch_size, self.beta)
            weights = torch.FloatTensor(weights).to(self.device)
        else:
            batch = self.memory.sample(self.batch_size)
            indices = None
            weights = None
            
        # Unpack batch
        state_batch = torch.FloatTensor(batch.state).to(self.device)
        action_batch = torch.LongTensor(batch.action).unsqueeze(1).to(self.device)
        reward_batch = torch.FloatTensor(batch.reward).to(self.device)
        next_state_batch = torch.FloatTensor(batch.next_state).to(self.device)
        done_batch = torch.FloatTensor(batch.done).to(self.device)
        
        # Compute current Q values
        q_values = self.policy_net(state_batch).gather(1, action_batch)
        
        # Compute next Q values
        with torch.no_grad():
            if self.double_dqn:
                # Double DQN: select actions using policy net
                next_actions = self.policy_net(next_state_batch).max(1)[1].unsqueeze(1)
                # Evaluate actions using target net
                next_q_values = self.target_net(next_state_batch).gather(1, next_actions)
            else:
                # Regular DQN: use target net for both action selection and evaluation
                next_q_values = self.target_net(next_state_batch).max(1)[0].unsqueeze(1)
                
        # Compute target Q values
        target_q_values = reward_batch.unsqueeze(1) + \
                          (1 - done_batch.unsqueeze(1)) * self.gamma * next_q_values
                          
        # Compute loss
        if self.prioritized_replay:
            # TD errors for updating priorities
            td_errors = torch.abs(q_values - target_q_values).detach().cpu().numpy()
            
            # Weighted MSE loss
            loss = (weights.unsqueeze(1) * F.mse_loss(q_values, target_q_values, reduction='none')).mean()
        else:
            loss = F.mse_loss(q_values, target_q_values)
            
        # Optimize the model
        self.optimizer.zero_grad()
        loss.backward()
        # Clip gradients to prevent exploding gradients
        torch.nn.utils.clip_grad_norm_(self.policy_net.parameters(), CLIP_GRAD)
        self.optimizer.step()
        
        # Update target network
        with torch.no_grad():
            for target_param, policy_param in zip(self.target_net.parameters(), 
                                                self.policy_net.parameters()):
                target_param.data.copy_(
                    target_param.data * (1 - self.tau) + policy_param.data * self.tau
                )
                
        # Update priorities in replay memory if using prioritized replay
        if self.prioritized_replay and indices is not None:
            self.memory.update_priorities(indices, td_errors)
            
        # Reset noisy layers if using noisy networks
        if self.noisy_nets:
            self.policy_net.reset_noise()
            self.target_net.reset_noise()
            
        return loss.item()
        
    def save_model(self, path):
        """
        Save model checkpoint.
        
        Args:
            path: Path to save the model
        """
        torch.save({
            'policy_net': self.policy_net.state_dict(),
            'target_net': self.target_net.state_dict(),
            'optimizer': self.optimizer.state_dict(),
            'steps_done': self.steps_done,
            'config': {
                'state_dim': self.state_dim,
                'action_dim': self.action_dim,
                'hidden_dim': self.hidden_dim,
                'learning_rate': self.learning_rate,
                'gamma': self.gamma,
                'tau': self.tau,
                'epsilon_start': self.epsilon_start,
                'epsilon_end': self.epsilon_end,
                'epsilon_decay': self.epsilon_decay,
                'batch_size': self.batch_size,
                'prioritized_replay': self.prioritized_replay,
                'dueling_network': self.dueling_network,
                'double_dqn': self.double_dqn,
                'noisy_nets': self.noisy_nets,
            }
        }, path)
        self.logger.info(f"Model saved to {path}")
        
    def load_model(self, path):
        """
        Load model checkpoint.
        
        Args:
            path: Path to load the model from
        """
        checkpoint = torch.load(path, map_location=self.device)
        
        # Verify configuration matches
        config = checkpoint['config']
        for key, value in config.items():
            if hasattr(self, key) and getattr(self, key) != value:
                self.logger.warning(
                    f"Config mismatch: {key} loaded={value}, current={getattr(self, key)}"
                )
                
        # Load model parameters
        self.policy_net.load_state_dict(checkpoint['policy_net'])
        self.target_net.load_state_dict(checkpoint['target_net'])
        self.optimizer.load_state_dict(checkpoint['optimizer'])
        self.steps_done = checkpoint['steps_done']
        
        self.logger.info(f"Model loaded from {path}")
        
        
# Neural network models for DQN
if TORCH_AVAILABLE:
    class DQN(nn.Module):
        """Basic DQN network."""

        def __init__(self, state_dim, action_dim, hidden_dim=128):
            super().__init__()
            self.state_dim = state_dim
            self.action_dim = action_dim
            self.hidden_dim = hidden_dim

            # Network layers
            self.fc1 = nn.Linear(state_dim, hidden_dim)
            self.fc2 = nn.Linear(hidden_dim, hidden_dim)
            self.fc3 = nn.Linear(hidden_dim, hidden_dim // 2)
            self.fc4 = nn.Linear(hidden_dim // 2, action_dim)

        def forward(self, x):
            x = F.relu(self.fc1(x))
            x = F.relu(self.fc2(x))
            x = F.relu(self.fc3(x))
            return self.fc4(x)
else:  # pragma: no cover - optional dependency
    class DQN:  # type: ignore
        """Placeholder when PyTorch is not available."""

        def __init__(self, *_: Any, **__: Any) -> None:
            raise RuntimeError("PyTorch is required for DQN models")
        

if TORCH_AVAILABLE:
    class DuelingDQN(nn.Module):
        """Dueling DQN architecture."""

        def __init__(self, state_dim, action_dim, hidden_dim=128):
            super().__init__()
            self.state_dim = state_dim
            self.action_dim = action_dim
            self.hidden_dim = hidden_dim

            # Feature layers
            self.fc1 = nn.Linear(state_dim, hidden_dim)
            self.fc2 = nn.Linear(hidden_dim, hidden_dim)

            # Value stream
            self.value_fc = nn.Linear(hidden_dim, hidden_dim // 2)
            self.value = nn.Linear(hidden_dim // 2, 1)

            # Advantage stream
            self.advantage_fc = nn.Linear(hidden_dim, hidden_dim // 2)
            self.advantage = nn.Linear(hidden_dim // 2, action_dim)

        def forward(self, x):
            # Shared feature layers
            x = F.relu(self.fc1(x))
            x = F.relu(self.fc2(x))

            # Value stream
            value = F.relu(self.value_fc(x))
            value = self.value(value)

            # Advantage stream
            advantage = F.relu(self.advantage_fc(x))
            advantage = self.advantage(advantage)

            # Combine value and advantage
            return value + advantage - advantage.mean(dim=1, keepdim=True)
else:  # pragma: no cover - optional dependency
    class DuelingDQN:  # type: ignore
        def __init__(self, *_: Any, **__: Any) -> None:
            raise RuntimeError("PyTorch is required for DuelingDQN models")
        

if TORCH_AVAILABLE:
    class NoisyLinear(nn.Module):
        """Noisy linear layer for exploration."""

        def __init__(self, in_features, out_features, std_init=0.5):
            super().__init__()
            self.in_features = in_features
            self.out_features = out_features
            self.std_init = std_init

            # Learnable parameters
            self.weight_mu = nn.Parameter(torch.Tensor(out_features, in_features))
            self.weight_sigma = nn.Parameter(torch.Tensor(out_features, in_features))
            self.bias_mu = nn.Parameter(torch.Tensor(out_features))
            self.bias_sigma = nn.Parameter(torch.Tensor(out_features))

            # Register buffer for noise
            self.register_buffer('weight_epsilon', torch.Tensor(out_features, in_features))
            self.register_buffer('bias_epsilon', torch.Tensor(out_features))

            # Initialize parameters
            self.reset_parameters()
            self.reset_noise()

        def reset_parameters(self):
            """Initialize the layer parameters."""
            mu_range = 1.0 / np.sqrt(self.in_features)
            self.weight_mu.data.uniform_(-mu_range, mu_range)
            self.weight_sigma.data.fill_(self.std_init / np.sqrt(self.in_features))
            self.bias_mu.data.uniform_(-mu_range, mu_range)
            self.bias_sigma.data.fill_(self.std_init / np.sqrt(self.out_features))

        def reset_noise(self):
            """Reset the noise."""
            epsilon_in = self._scale_noise(self.in_features)
            epsilon_out = self._scale_noise(self.out_features)
            self.weight_epsilon.copy_(torch.outer(epsilon_out, epsilon_in))
            self.bias_epsilon.copy_(epsilon_out)

        def _scale_noise(self, size):
            """Generate scaled noise."""
            x = torch.randn(size)
            return x.sign().mul(x.abs().sqrt())

        def forward(self, x):
            """Forward pass with noise."""
            if self.training:
                weight = self.weight_mu + self.weight_sigma * self.weight_epsilon
                bias = self.bias_mu + self.bias_sigma * self.bias_epsilon
            else:
                weight = self.weight_mu
                bias = self.bias_mu

            return F.linear(x, weight, bias)
else:  # pragma: no cover - optional dependency
    class NoisyLinear:  # type: ignore
        def __init__(self, *_: Any, **__: Any) -> None:
            raise RuntimeError("PyTorch is required for NoisyLinear layers")
        

if TORCH_AVAILABLE:
    class NoisyDQN(nn.Module):
        """DQN with noisy layers for exploration."""

        def __init__(self, state_dim, action_dim, hidden_dim=128):
            super().__init__()
            self.state_dim = state_dim
            self.action_dim = action_dim
            self.hidden_dim = hidden_dim

            # Network layers
            self.fc1 = nn.Linear(state_dim, hidden_dim)
            self.fc2 = nn.Linear(hidden_dim, hidden_dim)
            self.fc3 = NoisyLinear(hidden_dim, hidden_dim // 2)
            self.fc4 = NoisyLinear(hidden_dim // 2, action_dim)

        def forward(self, x):
            x = F.relu(self.fc1(x))
            x = F.relu(self.fc2(x))
            x = F.relu(self.fc3(x))
            return self.fc4(x)

        def reset_noise(self):
            """Reset noise in noisy layers."""
            self.fc3.reset_noise()
            self.fc4.reset_noise()
else:  # pragma: no cover - optional dependency
    class NoisyDQN:  # type: ignore
        def __init__(self, *_: Any, **__: Any) -> None:
            raise RuntimeError("PyTorch is required for NoisyDQN models")
        

if TORCH_AVAILABLE:
    class NoisyDuelingDQN(nn.Module):
        """Dueling DQN with noisy layers."""

        def __init__(self, state_dim, action_dim, hidden_dim=128):
            super().__init__()
            self.state_dim = state_dim
            self.action_dim = action_dim
            self.hidden_dim = hidden_dim

            # Feature layers
            self.fc1 = nn.Linear(state_dim, hidden_dim)
            self.fc2 = nn.Linear(hidden_dim, hidden_dim)

            # Value stream
            self.value_fc = NoisyLinear(hidden_dim, hidden_dim // 2)
            self.value = NoisyLinear(hidden_dim // 2, 1)

            # Advantage stream
            self.advantage_fc = NoisyLinear(hidden_dim, hidden_dim // 2)
            self.advantage = NoisyLinear(hidden_dim // 2, action_dim)

        def forward(self, x):
            # Shared feature layers
            x = F.relu(self.fc1(x))
            x = F.relu(self.fc2(x))

            # Value stream
            value = F.relu(self.value_fc(x))
            value = self.value(value)

            # Advantage stream
            advantage = F.relu(self.advantage_fc(x))
            advantage = self.advantage(advantage)

            # Combine value and advantage
            return value + advantage - advantage.mean(dim=1, keepdim=True)

        def reset_noise(self):
            """Reset noise in all noisy layers."""
            self.value_fc.reset_noise()
            self.value.reset_noise()
            self.advantage_fc.reset_noise()
            self.advantage.reset_noise()
else:  # pragma: no cover - optional dependency
    class NoisyDuelingDQN:  # type: ignore
        def __init__(self, *_: Any, **__: Any) -> None:
            raise RuntimeError("PyTorch is required for NoisyDuelingDQN models")
        

# Experience replay memory implementations
class ReplayMemory:
    """Standard experience replay memory."""
    
    def __init__(self, capacity):
        self.capacity = capacity
        self.memory = deque(maxlen=capacity)
        
    def push(self, state, action, reward, next_state, done):
        """Add a new experience to memory."""
        self.memory.append(Experience(state, action, reward, next_state, done))
        
    def sample(self, batch_size):
        """Sample a batch of experiences."""
        return random.sample(self.memory, batch_size)
        
    def __len__(self):
        return len(self.memory)
        

class PrioritizedReplayMemory:
    """Prioritized experience replay memory."""
    
    def __init__(self, capacity, alpha=0.6):
        self.capacity = capacity
        self.alpha = alpha  # How much to prioritize
        self.memory = []
        self.priorities = np.zeros((capacity,), dtype=np.float32)
        self.position = 0
        self.max_priority = 1.0  # Initial max priority
        
    def push(self, state, action, reward, next_state, done, max_prio=None):
        """Add a new experience to memory with maximum priority."""
        if max_prio is None:
            max_prio = self.max_priority
            
        if len(self.memory) < self.capacity:
            self.memory.append(Experience(state, action, reward, next_state, done))
        else:
            self.memory[self.position] = Experience(state, action, reward, next_state, done)
            
        self.priorities[self.position] = max_prio
        self.position = (self.position + 1) % self.capacity
        
    def sample(self, batch_size, beta=0.4):
        """
        Sample a batch of experiences based on priorities.
        
        Args:
            batch_size: Number of experiences to sample
            beta: Importance sampling exponent
            
        Returns:
            tuple: (batch, indices, weights)
        """
        if len(self.memory) < self.capacity:
            prios = self.priorities[:len(self.memory)]
        else:
            prios = self.priorities
            
        # Compute probabilities from priorities
        probs = prios ** self.alpha
        probs /= probs.sum()
        
        # Sample indices based on probabilities
        indices = np.random.choice(len(self.memory), batch_size, p=probs)
        
        # Compute importance sampling weights
        weights = (len(self.memory) * probs[indices]) ** (-beta)
        weights /= weights.max()  # Normalize weights
        
        # Create batch
        batch = [self.memory[idx] for idx in indices]
        batch = Experience(*zip(*batch))
        
        return batch, indices, weights
        
    def update_priorities(self, indices, td_errors):
        """
        Update priorities based on TD errors.
        
        Args:
            indices: Indices of experiences to update
            td_errors: TD errors for the experiences
        """
        for idx, error in zip(indices, td_errors):
            # Add small constant to ensure non-zero priority
            priority = error + 1e-5
            self.priorities[idx] = priority
            self.max_priority = max(self.max_priority, priority)
            
    def __len__(self):
        return len(self.memory)
        

class ReinforcementLearningService:
    """
    Service for training and deploying reinforcement learning models
    for the QuantumSpectre trading system.
    """
    
    def __init__(
        self,
        config=None,
        model_repository_path="./models/reinforcement/",
        market_data_repository=None,
        feature_service=None
    ):
        """
        Initialize the reinforcement learning service.
        
        Args:
            config: Configuration dictionary
            model_repository_path: Path to store model files
            market_data_repository: Market data repository instance
            feature_service: Feature service instance
        """
        self.config = config or {}
        self.model_repository_path = model_repository_path
        self.market_data_repository = market_data_repository
        self.feature_service = feature_service
        
        # Initialize models dictionary
        self.models = {}
        
        # Initialize logger
        self.logger = get_logger(__name__)
        
        # Create model directory if it doesn't exist
        os.makedirs(self.model_repository_path, exist_ok=True)
        
        # Initialize agent config
        self._init_default_config()
        
    def _init_default_config(self):
        """Initialize default configuration."""
        self.default_config = {
            'dqn': {
                'hidden_dim': 256,
                'learning_rate': 0.0003,
                'gamma': 0.99,
                'tau': 0.005,
                'epsilon_start': 1.0,
                'epsilon_end': 0.05,
                'epsilon_decay': 10000,
                'memory_size': 100000,
                'batch_size': 64,
                'prioritized_replay': True,
                'dueling_network': True,
                'double_dqn': True,
                'noisy_nets': True,
                'update_frequency': 4,
                'target_update_frequency': 1000,
                'validation_episodes': 10,
                'training_episodes': 1000,
                'max_timesteps': 10000,
                'reward_type': 'risk_adjusted',
                'state_lookback': 60
            },
            'env': {
                'initial_balance': 1000.0,
                'commission_rate': 0.001,
                'slippage_model': 'realistic',
                'risk_factor': 0.01,
                'max_position_size': 1.0,
                'trading_frequency': '1m',
                'randomize_start': True,
                'include_market_features': True,
                'include_trade_history': True,
                'include_balance_history': True,
            }
        }
        
    def get_model_path(self, asset, platform, model_type='dqn'):
        """
        Get the path for a specific model.
        
        Args:
            asset: Asset symbol
            platform: Trading platform
            model_type: Type of model
            
        Returns:
            str: Path to the model file
        """
        filename = f"{platform}_{asset}_{model_type}.pt"
        return os.path.join(self.model_repository_path, filename)
        
    def create_environment(self, asset, platform, start_time=None, end_time=None):
        """
        Create a trading environment for the specified asset and platform.
        
        Args:
            asset: Asset symbol
            platform: Trading platform
            start_time: Start time for data
            end_time: End time for data
            
        Returns:
            MarketEnvironment: The created environment
        """
        # Get market data
        if self.market_data_repository is None:
            raise ValueError("Market data repository must be provided")
            
        market_data = self.market_data_repository.get_ohlcv(
            asset=asset,
            platform=platform,
            start_time=start_time,
            end_time=end_time
        )
        
        # Get features
        if self.feature_service is None:
            raise ValueError("Feature service must be provided")
            
        features = self.feature_service.get_features(
            asset=asset,
            platform=platform,
            start_time=start_time,
            end_time=end_time
        )
        
        # Create environment with configuration
        env_config = self.config.get('env', self.default_config['env'])
        
        env = MarketEnvironment(
            market_data=market_data,
            features=features,
            initial_balance=env_config['initial_balance'],
            commission_rate=env_config['commission_rate'],
            slippage_model=env_config['slippage_model'],
            risk_factor=env_config['risk_factor'],
            max_position_size=env_config['max_position_size'],
            trading_frequency=env_config['trading_frequency'],
            reward_type=self.config.get('dqn', {}).get(
                'reward_type', self.default_config['dqn']['reward_type']
            ),
            state_lookback=self.config.get('dqn', {}).get(
                'state_lookback', self.default_config['dqn']['state_lookback']
            ),
            include_market_features=env_config['include_market_features'],
            include_trade_history=env_config['include_trade_history'],
            include_balance_history=env_config['include_balance_history'],
            randomize_start=env_config['randomize_start']
        )
        
        return env
        
    def create_agent(self, state_dim, action_dim, device=None):
        """
        Create a reinforcement learning agent.
        
        Args:
            state_dim: Dimension of state space
            action_dim: Dimension of action space
            device: Computing device
            
        Returns:
            DQNAgent: The created agent
        """
        dqn_config = self.config.get('dqn', self.default_config['dqn'])
        
        agent = DQNAgent(
            state_dim=state_dim,
            action_dim=action_dim,
            hidden_dim=dqn_config['hidden_dim'],
            learning_rate=dqn_config['learning_rate'],
            gamma=dqn_config['gamma'],
            tau=dqn_config['tau'],
            epsilon_start=dqn_config['epsilon_start'],
            epsilon_end=dqn_config['epsilon_end'],
            epsilon_decay=dqn_config['epsilon_decay'],
            memory_size=dqn_config['memory_size'],
            batch_size=dqn_config['batch_size'],
            prioritized_replay=dqn_config['prioritized_replay'],
            dueling_network=dqn_config['dueling_network'],
            double_dqn=dqn_config['double_dqn'],
            noisy_nets=dqn_config['noisy_nets'],
            device=device
        )
        
        return agent
        
    def train_model(
        self,
        asset,
        platform,
        start_time=None,
        end_time=None,
        validation_start=None,
        validation_end=None,
        existing_model=None,
        device=None
    ):
        """
        Train a reinforcement learning model for the specified asset and platform.
        
        Args:
            asset: Asset symbol
            platform: Trading platform
            start_time: Start time for training data
            end_time: End time for training data
            validation_start: Start time for validation data
            validation_end: End time for validation data
            existing_model: Path to existing model to continue training
            device: Computing device
            
        Returns:
            tuple: (trained agent, training metrics)
        """
        self.logger.info(f"Training model for {platform}/{asset}")
        
        # Create training environment
        train_env = self.create_environment(
            asset=asset,
            platform=platform,
            start_time=start_time,
            end_time=end_time
        )
        
        # Initialize agent
        agent = self.create_agent(
            state_dim=train_env.observation_space.shape[0],
            action_dim=train_env.action_space.n,
            device=device
        )
        
        # Load existing model if specified
        if existing_model:
            try:
                agent.load_model(existing_model)
                self.logger.info(f"Loaded existing model from {existing_model}")
            except Exception as e:
                self.logger.error(f"Failed to load existing model: {e}")
                
        # Get configuration
        dqn_config = self.config.get('dqn', self.default_config['dqn'])
        
        # Initialize training metrics
        training_metrics = {
            'episode_rewards': [],
            'episode_returns': [],
            'episode_lengths': [],
            'losses': [],
            'win_rates': [],
            'sharpe_ratios': [],
            'max_drawdowns': [],
            'validation_results': []
        }
        
        # Create validation environment if validation period specified
        if validation_start and validation_end:
            val_env = self.create_environment(
                asset=asset,
                platform=platform,
                start_time=validation_start,
                end_time=validation_end
            )
        else:
            val_env = None
            
        # Training loop
        try:
            with Timer() as timer:
                for episode in range(dqn_config['training_episodes']):
                    state, _ = train_env.reset()
                    episode_reward = 0
                    losses = []
                    
                    for t in range(dqn_config['max_timesteps']):
                        # Select action
                        action = agent.select_action(state)
                        
                        # Take action in environment
                        next_state, reward, terminated, truncated, info = train_env.step(action)
                        done = terminated or truncated
                        
                        # Store transition in replay memory
                        agent.store_transition(state, action, reward, next_state, done)
                        
                        # Update state
                        state = next_state
                        episode_reward += reward
                        
                        # Update model
                        if t % dqn_config['update_frequency'] == 0:
                            loss = agent.update_model()
                            if loss is not None:
                                losses.append(loss)
                                
                        if done:
                            break
                            
                    # Collect episode metrics
                    episode_return = (train_env.balance - train_env.initial_balance) / train_env.initial_balance
                    training_metrics['episode_rewards'].append(episode_reward)
                    training_metrics['episode_returns'].append(episode_return)
                    training_metrics['episode_lengths'].append(t + 1)
                    training_metrics['losses'].append(np.mean(losses) if losses else 0)
                    training_metrics['win_rates'].append(
                        train_env.profitable_trades / train_env.total_trades 
                        if train_env.total_trades > 0 else 0
                    )
                    training_metrics['sharpe_ratios'].append(train_env._calculate_sharpe_ratio())
                    training_metrics['max_drawdowns'].append(train_env.max_drawdown)
                    
                    # Validation
                    if val_env and (episode + 1) % 10 == 0:
                        val_results = self.validate_model(agent, val_env, dqn_config['validation_episodes'])
                        training_metrics['validation_results'].append(val_results)
                        
                        # Log validation results
                        self.logger.info(
                            f"Episode {episode+1}/{dqn_config['training_episodes']} - "
                            f"Return: {episode_return:.4f}, "
                            f"Reward: {episode_reward:.4f}, "
                            f"Win Rate: {training_metrics['win_rates'][-1]:.4f}, "
                            f"Val Return: {val_results['mean_return']:.4f}, "
                            f"Val Win Rate: {val_results['win_rate']:.4f}"
                        )
                    else:
                        # Log training progress
                        self.logger.info(
                            f"Episode {episode+1}/{dqn_config['training_episodes']} - "
                            f"Return: {episode_return:.4f}, "
                            f"Reward: {episode_reward:.4f}, "
                            f"Win Rate: {training_metrics['win_rates'][-1]:.4f}, "
                            f"Loss: {np.mean(losses) if losses else 0:.6f}"
                        )
                        
                # Save the trained model
                model_path = self.get_model_path(asset, platform)
                agent.save_model(model_path)
                
                # Add final training time to metrics
                training_metrics['training_time'] = timer.elapsed
                
                self.logger.info(
                    f"Training completed in {timer.elapsed:.2f} seconds. "
                    f"Model saved to {model_path}"
                )
                
        except Exception as e:
            self.logger.error(f"Error during training: {e}")
            raise ModelTrainingError(f"Failed to train model for {platform}/{asset}: {e}")
            
        # Store the trained agent in memory
        model_key = f"{platform}_{asset}"
        self.models[model_key] = agent
        
        return agent, training_metrics
        
    def validate_model(self, agent, env, episodes=10):
        """
        Validate a trained agent on a validation environment.
        
        Args:
            agent: Trained agent
            env: Validation environment
            episodes: Number of validation episodes
            
        Returns:
            dict: Validation metrics
        """
        returns = []
        rewards = []
        win_rates = []
        sharpe_ratios = []
        drawdowns = []
        
        for episode in range(episodes):
            state, _ = env.reset()
            episode_reward = 0
            
            # Run episode without exploration
            done = False
            while not done:
                action = agent.select_action(state, test_mode=True)
                next_state, reward, terminated, truncated, info = env.step(action)
                done = terminated or truncated
                state = next_state
                episode_reward += reward
                
            # Collect metrics
            episode_return = (env.balance - env.initial_balance) / env.initial_balance
            returns.append(episode_return)
            rewards.append(episode_reward)
            win_rates.append(env.profitable_trades / env.total_trades if env.total_trades > 0 else 0)
            sharpe_ratios.append(env._calculate_sharpe_ratio())
            drawdowns.append(env.max_drawdown)
            
        # Calculate summary statistics
        results = {
            'mean_return': np.mean(returns),
            'std_return': np.std(returns),
            'mean_reward': np.mean(rewards),
            'win_rate': np.mean(win_rates),
            'mean_sharpe': np.mean(sharpe_ratios),
            'mean_drawdown': np.mean(drawdowns),
            'positive_return_rate': np.mean(np.array(returns) > 0)
        }
        
        return results
        
    def get_model(self, asset, platform, load_if_missing=True):
        """
        Get a trained model for the specified asset and platform.
        
        Args:
            asset: Asset symbol
            platform: Trading platform
            load_if_missing: Whether to load the model if not in memory
            
        Returns:
            DQNAgent: The trained agent
        """
        model_key = f"{platform}_{asset}"
        
        # Check if model is already loaded
        if model_key in self.models:
            return self.models[model_key]
            
        # Try to load model if requested
        if load_if_missing:
            model_path = self.get_model_path(asset, platform)
            
            if os.path.exists(model_path):
                # Create a temporary environment to get state and action dimensions
                temp_env = self.create_environment(
                    asset=asset,
                    platform=platform,
                    start_time=datetime.datetime.now() - datetime.timedelta(days=30),
                    end_time=datetime.datetime.now()
                )
                
                # Create agent with appropriate dimensions
                agent = self.create_agent(
                    state_dim=temp_env.observation_space.shape[0],
                    action_dim=temp_env.action_space.n
                )
                
                # Load model weights
                try:
                    agent.load_model(model_path)
                    self.models[model_key] = agent
                    return agent
                except Exception as e:
                    self.logger.error(f"Failed to load model for {platform}/{asset}: {e}")
                    raise
            else:
                self.logger.warning(f"No saved model found for {platform}/{asset} at {model_path}")
                return None
        else:
            self.logger.warning(f"Model for {platform}/{asset} not loaded and load_if_missing=False")
            return None
            
    def get_trading_action(self, asset, platform, state, test_mode=True):
        """
        Get a trading action from a trained model.
        
        Args:
            asset: Asset symbol
            platform: Trading platform
            state: Current environment state
            test_mode: Whether to use test mode (no exploration)
            
        Returns:
            int: Selected action
        """
        # Get the model
        model = self.get_model(asset, platform)
        
        if model is None:
            raise ValueError(f"No model available for {platform}/{asset}")
            
        # Get action from model
        action = model.select_action(state, test_mode=test_mode)
        
        return action
        
    def update_model_online(self, asset, platform, state, action, reward, next_state, done):
        """
        Update a model with a new observation during online learning.
        
        Args:
            asset: Asset symbol
            platform: Trading platform
            state: Current state
            action: Action taken
            reward: Reward received
            next_state: Next state
            done: Whether episode is done
            
        Returns:
            float: Loss value (if model was updated)
        """
        # Get the model
        model = self.get_model(asset, platform)
        
        if model is None:
            raise ValueError(f"No model available for {platform}/{asset}")
            
        # Store the transition
        model.store_transition(state, action, reward, next_state, done)
        
        # Update the model (periodically)
        loss = None
        if model.steps_done % self.config.get('dqn', {}).get(
            'update_frequency', self.default_config['dqn']['update_frequency']
        ) == 0:
            loss = model.update_model()
            
        # Save the model periodically
        if model.steps_done % 1000 == 0:
            model_path = self.get_model_path(asset, platform)
            model.save_model(model_path)
            
        return loss
        
    def evaluate_model(self, asset, platform, start_time=None, end_time=None):
        """
        Evaluate a trained model on historical data.
        
        Args:
            asset: Asset symbol
            platform: Trading platform
            start_time: Start time for evaluation
            end_time: End time for evaluation
            
        Returns:
            dict: Evaluation metrics
        """
        # Get the model
        model = self.get_model(asset, platform)
        
        if model is None:
            raise ValueError(f"No model available for {platform}/{asset}")
            
        # Create evaluation environment
        env = self.create_environment(
            asset=asset,
            platform=platform,
            start_time=start_time,
            end_time=end_time
        )
        
        # Run a single evaluation episode
        state, _ = env.reset()
        done = False
        
        # Track actions for analysis
        actions = []
        states = []
        rewards = []
        balances = []
        positions = []
        prices = []
        
        while not done:
            # Store state
            states.append(state)
            
            # Get action from model
            action = model.select_action(state, test_mode=True)
            actions.append(action)
            
            # Take action in environment
            next_state, reward, terminated, truncated, info = env.step(action)
            done = terminated or truncated
            rewards.append(reward)
            
            # Track metrics
            balances.append(env.balance)
            positions.append(env.position)
            prices.append(info['current_price'])
            
            # Update state
            state = next_state
            
        # Calculate evaluation metrics
        metrics = {
            'final_balance': env.balance,
            'initial_balance': env.initial_balance,
            'total_return': env.total_return,
            'total_trades': env.total_trades,
            'profitable_trades': env.profitable_trades,
            'win_rate': env.profitable_trades / env.total_trades if env.total_trades > 0 else 0,
            'max_drawdown': env.max_drawdown,
            'sharpe_ratio': env._calculate_sharpe_ratio(),
            'actions': actions,
            'rewards': rewards,
            'balances': balances,
            'positions': positions,
            'prices': prices,
            'timestamps': env.market_data.index[env.state_lookback:env.current_idx].tolist()
        }
        
        return metrics
        
    def get_model_summary(self, asset, platform):
        """
        Get a summary of model information.
        
        Args:
            asset: Asset symbol
            platform: Trading platform
            
        Returns:
            dict: Model information
        """
        model_path = self.get_model_path(asset, platform)
        
        if not os.path.exists(model_path):
            return {
                'asset': asset,
                'platform': platform,
                'exists': False,
                'message': 'Model not found'
            }
            
        # Load model metadata
        try:
            checkpoint = torch.load(model_path, map_location='cpu')
            config = checkpoint.get('config', {})
            steps_done = checkpoint.get('steps_done', 0)
            
            # Get model file info
            file_info = os.stat(model_path)
            modified_time = datetime.datetime.fromtimestamp(file_info.st_mtime)
            file_size = file_info.st_size / 1024  # size in KB
            
            return {
                'asset': asset,
                'platform': platform,
                'exists': True,
                'steps_trained': steps_done,
                'modified_time': modified_time.isoformat(),
                'file_size_kb': file_size,
                'hidden_dim': config.get('hidden_dim'),
                'dueling_network': config.get('dueling_network'),
                'double_dqn': config.get('double_dqn'),
                'noisy_nets': config.get('noisy_nets'),
                'prioritized_replay': config.get('prioritized_replay')
            }
        except Exception as e:
            return {
                'asset': asset,
                'platform': platform,
                'exists': True,
                'error': str(e),
                'message': 'Error loading model metadata'
            }
            
    def delete_model(self, asset, platform):
        """
        Delete a trained model.
        
        Args:
            asset: Asset symbol
            platform: Trading platform
            
        Returns:
            bool: Whether the model was deleted
        """
        model_key = f"{platform}_{asset}"
        model_path = self.get_model_path(asset, platform)
        
        # Remove from memory if loaded
        if model_key in self.models:
            del self.models[model_key]
            
        # Delete file if exists
        if os.path.exists(model_path):
            try:
                os.remove(model_path)
                self.logger.info(f"Deleted model for {platform}/{asset}")
                return True
            except Exception as e:
                self.logger.error(f"Failed to delete model for {platform}/{asset}: {e}")
                return False
        else:
            self.logger.warning(f"No model found to delete for {platform}/{asset}")
            return False
            
    def get_optimization_metrics(self, asset, platform, start_time=None, end_time=None):
        """
        Get metrics for hyperparameter optimization.
        
        Args:
            asset: Asset symbol
            platform: Trading platform
            start_time: Start time for evaluation
            end_time: End time for evaluation
            
        Returns:
            dict: Optimization metrics
        """
        eval_metrics = self.evaluate_model(
            asset=asset,
            platform=platform,
            start_time=start_time,
            end_time=end_time
        )
        
        # Return subset of metrics relevant for optimization
        return {
            'total_return': eval_metrics['total_return'],
            'win_rate': eval_metrics['win_rate'],
            'sharpe_ratio': eval_metrics['sharpe_ratio'],
            'max_drawdown': eval_metrics['max_drawdown'],
            'num_trades': eval_metrics['total_trades']
        }
        
    def optimize_hyperparameters(
        self,
        asset,
        platform,
        train_start,
        train_end,
        val_start,
        val_end,
        n_trials=20,
        optimization_metric='sharpe_ratio'
    ):
        """
        Optimize hyperparameters using Bayesian optimization.
        
        Args:
            asset: Asset symbol
            platform: Trading platform
            train_start: Start time for training data
            train_end: End time for training data
            val_start: Start time for validation data
            val_end: End time for validation data
            n_trials: Number of optimization trials
            optimization_metric: Metric to optimize
            
        Returns:
            dict: Optimization results
        """
        # This would be implemented using a Bayesian optimization library like Optuna
        # For brevity, this implementation is omitted but would include defining parameter
        # search spaces and running multiple training trials with different configurations
        
        self.logger.info(
            f"Hyperparameter optimization for {platform}/{asset} would require "
            f"an external optimization library like Optuna. Not implemented in this example."
        )
        
        return {
            'message': 'Hyperparameter optimization not implemented in this example',
            'asset': asset,
            'platform': platform
        }

# Backward compatibility
ReinforcementLearner = ReinforcementLearningService
<|MERGE_RESOLUTION|>--- conflicted
+++ resolved
@@ -126,21 +126,13 @@
             self.position = 0  # -1 sell, 0 hold, 1 buy
             self._validate_data()
 
-<<<<<<< HEAD
 
         def _validate_data(self) -> None:
             if self.market_data.empty or self.features.empty:
                 raise ValueError("Market or feature data is empty")
             if len(self.market_data) != len(self.features):
                 raise ValueError("Market and feature data must be same length")
-=======
-        def _validate_data(self) -> None:
-            if self.market_data.empty or self.features.empty:
-                raise ValueError("Market data or features cannot be empty")
-            if len(self.market_data) != len(self.features):
-                raise ValueError("Market data and features length mismatch")
-
->>>>>>> 2910545c
+
 
         def _get_state(self) -> np.ndarray:
             start = self.current_idx - self.state_lookback
