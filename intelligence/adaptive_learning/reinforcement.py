#!/usr/bin/env python3
"""
QuantumSpectre Elite Trading System
Reinforcement Learning Module

This module provides reinforcement learning capabilities for strategy optimization
and adaptive trading behavior. It leverages both traditional RL algorithms and
deep reinforcement learning techniques to continuously improve trading strategies
based on market feedback.
"""

import os
import time
import logging
import numpy as np
import pandas as pd
from typing import Dict, List, Tuple, Any, Optional, Union, Callable
from dataclasses import dataclass
import threading
import queue
try:
    import torch  # type: ignore
    import torch.nn as nn  # type: ignore
    import torch.optim as optim  # type: ignore
    import torch.nn.functional as F  # type: ignore
    from torch.distributions import Categorical, Normal  # type: ignore
    TORCH_AVAILABLE = True
except Exception:  # pragma: no cover - optional dependency

    torch = None  # type: ignore
    nn = None  # type: ignore
    optim = None  # type: ignore
    F = None  # type: ignore
    Categorical = Normal = None  # type: ignore
    TORCH_AVAILABLE = False
    logger = logging.getLogger(__name__)
    logger.warning("PyTorch not available; reinforcement features are disabled")

from collections import deque, namedtuple
import random
try:
    import gymnasium as gym  # type: ignore
    from gymnasium import spaces  # type: ignore
    GYM_AVAILABLE = True
except Exception:  # pragma: no cover - optional dependency
    gym = None  # type: ignore
    spaces = None  # type: ignore
    GYM_AVAILABLE = False
    logging.getLogger(__name__).warning(
        "gymnasium not available; using minimal environment implementation"
    )
<<<<<<< HEAD
# Force the use of the simplified environment during testing
=======
# Force use of the lightweight environment in test builds
>>>>>>> 54d32ec9
GYM_AVAILABLE = False
import datetime
from concurrent.futures import ThreadPoolExecutor

# Internal imports
from common.utils import Timer, create_uuid, safe_divide
from common.logger import get_logger
from common.exceptions import (
    ModelTrainingError, InsufficientDataError, InvalidActionError,
    EnvironmentError, OptimizationError
)
from feature_service.features.technical import TechnicalFeatures
from feature_service.features.market_structure import MarketStructureFeatures
from data_storage.market_data import MarketDataRepository
try:
    from ml_models.rl import DQNAgent  # type: ignore
except Exception:  # pragma: no cover - optional dependency
    DQNAgent = None  # type: ignore

# Constants
MAX_MEMORY_SIZE = 100000
BATCH_SIZE = 64
GAMMA = 0.99
TAU = 0.005
LEARNING_RATE = 0.0003
EPSILON_START = 1.0
EPSILON_END = 0.05
EPSILON_DECAY = 10000
ALPHA = 0.6  # Prioritized replay alpha
BETA_START = 0.4  # Prioritized replay beta
BETA_END = 1.0
BETA_DECAY = 10000
UPDATE_TARGET_EVERY = 100
REWARD_SCALING = 0.01
CLIP_GRAD = 1.0

# Experience replay memory tuple
Experience = namedtuple('Experience', 
                        ['state', 'action', 'reward', 'next_state', 'done'])

# Logger setup
logger = get_logger(__name__)


if not GYM_AVAILABLE:
    class MarketEnvironment:
        """Minimal market environment used when gymnasium is unavailable."""

        def __init__(
            self,
            market_data: pd.DataFrame,
            features: pd.DataFrame,
            initial_balance: float = 1000.0,
            commission_rate: float = 0.001,
            slippage_model: str = "realistic",
            risk_factor: float = 0.01,
            max_position_size: float = 1.0,
            trading_frequency: str = "1m",
            reward_type: str = "sharpe",
            state_lookback: int = 60,
            include_market_features: bool = True,
            include_trade_history: bool = True,
            include_balance_history: bool = True,
            randomize_start: bool = True,
            market_impact_model: Optional[Callable] = None,
        ) -> None:
            self.market_data = market_data.reset_index(drop=True)
            self.features = features.reset_index(drop=True)
            self.initial_balance = initial_balance
            self.state_lookback = state_lookback
            self.current_idx = state_lookback
            self.initial_balance = initial_balance
            self.balance = initial_balance
            self.position = 0  # -1 sell, 0 hold, 1 buy
            self._validate_data()


        def _validate_data(self) -> None:
            if self.market_data.empty or self.features.empty:
                raise ValueError("Market or feature data is empty")
            if len(self.market_data) != len(self.features):
                raise ValueError("Market and feature data must be same length")


            self._validate_data()

        def _validate_data(self) -> None:
            if self.market_data.empty or self.features.empty:
                raise ValueError("Market data or features DataFrame is empty")
            if len(self.market_data) != len(self.features):
                raise ValueError("Market data and features must have equal length")

        def _get_state(self) -> np.ndarray:
            start = self.current_idx - self.state_lookback
            df = pd.concat(
                [
                    self.market_data.iloc[start:self.current_idx],
                    self.features.iloc[start:self.current_idx],
                ],
                axis=1,
            )
            return df.values.flatten()

        def _validate_data(self) -> None:
            if self.market_data.empty or self.features.empty:
                raise ValueError("Market data or features cannot be empty")

            if len(self.market_data) != len(self.features):
                raise ValueError("Market data and features must have same length")

        def reset(self):
            self.current_idx = self.state_lookback
            return self._get_state(), {}

        def step(self, action, position_size_pct=None):
            self.current_idx += 1
            terminated = self.current_idx >= len(self.market_data)
            truncated = False
            reward = 0.0
            return self._get_state(), reward, terminated, truncated, {}

        def _validate_data(self):
            if self.market_data.empty or self.features.empty:
                raise ValueError("Market data or features cannot be empty")
            if len(self.market_data) != len(self.features):
                raise ValueError("Market data and features must have same length")


else:
    class MarketEnvironment:
        """Trading environment for reinforcement learning.

        This environment simulates market conditions and provides rewards based
        on trading actions and performance. It mimics a gymnasium-style interface
        with advanced market dynamics, transaction costs, and realistic
        constraints.
        """

        def __init__(
            self,
            market_data: pd.DataFrame,
            features: pd.DataFrame,
            initial_balance: float = 1000.0,
            commission_rate: float = 0.001,
            slippage_model: str = 'realistic',
            risk_factor: float = 0.01,
            max_position_size: float = 1.0,
            trading_frequency: str = '1m',
            reward_type: str = 'sharpe',
            state_lookback: int = 60,
            include_market_features: bool = True,
            include_trade_history: bool = True,
            include_balance_history: bool = True,
            randomize_start: bool = True,
            market_impact_model: Optional[Callable] = None,
        ) -> None:

            """Initialize the trading environment.

            Args:
                market_data: DataFrame containing OHLCV data
                features: DataFrame containing pre-calculated features
                initial_balance: Initial account balance
                commission_rate: Commission rate per trade
                slippage_model: Type of slippage model to use
            risk_factor: Maximum risk per trade as fraction of balance
            max_position_size: Maximum position size as multiple of balance
            trading_frequency: Frequency of trading decisions
            reward_type: Type of reward function to use
            state_lookback: Number of past periods to include in state
            include_market_features: Whether to include market features in state
            include_trade_history: Whether to include trade history in state
            include_balance_history: Whether to include balance history in state
            randomize_start: Whether to randomize the starting point
            market_impact_model: Optional function for market impact simulation
        """
            self.market_data = market_data
            self.features = features
            self.initial_balance = initial_balance
            self.commission_rate = commission_rate
            self.slippage_model = slippage_model
            self.risk_factor = risk_factor
            self.max_position_size = max_position_size
            self.trading_frequency = trading_frequency
            self.reward_type = reward_type
            self.state_lookback = state_lookback
            self.include_market_features = include_market_features
            self.include_trade_history = include_trade_history
            self.include_balance_history = include_balance_history
            self.randomize_start = randomize_start
            self.market_impact_model = market_impact_model
        
            # Validate input data
            self._validate_data()

            # Set up observation and action spaces
            self._setup_spaces()
        
            # Initialize environment state
            self.reset()
        
        def _validate_data(self):
            """Validate input data for consistency and completeness."""
            if self.market_data.empty or self.features.empty:
                raise InsufficientDataError("Market data or features DataFrame is empty")

            if len(self.market_data) != len(self.features):
                raise ValueError(
                    f"Market data length ({len(self.market_data)}) and features length "
                    f"({len(self.features)}) must match"
                )

            required_cols = ['open', 'high', 'low', 'close', 'volume']
            missing_cols = [col for col in required_cols if col not in self.market_data.columns]
            if missing_cols:
                raise ValueError(f"Market data missing required columns: {missing_cols}")
        
            # Ensure indexes match and are datetime
            if not isinstance(self.market_data.index, pd.DatetimeIndex):
                raise ValueError("Market data index must be a DatetimeIndex")

            if not isinstance(self.features.index, pd.DatetimeIndex):
                raise ValueError("Features index must be a DatetimeIndex")

            # Ensure all index values in features exist in market_data
            if not self.features.index.isin(self.market_data.index).all():
                raise ValueError("Feature index contains values not in market data index")
            
    def _setup_spaces(self):
        """Define observation and action spaces."""
        # Determine state dimension based on features and configuration
        feature_dim = len(self.features.columns) if self.include_market_features else 0
        market_dim = 5  # OHLCV
        position_dim = 3  # position, entry_price, unrealized_pnl
        balance_history_dim = self.state_lookback if self.include_balance_history else 0
        trade_history_dim = self.state_lookback * 3 if self.include_trade_history else 0
        
        self.state_dim = (
            (feature_dim + market_dim) * self.state_lookback +
            position_dim + balance_history_dim + trade_history_dim
        )
        
        # Observation space: continuous state variables
        self.observation_space = spaces.Box(
            low=-np.inf, high=np.inf, shape=(self.state_dim,), dtype=np.float32
        )
        
        # Action space: discrete actions for trading decisions
        # 0: Do nothing, 1: Buy, 2: Sell, 3: Close position
        self.action_space = spaces.Discrete(4)
        
        # Extended action space for position sizing
        self.position_size_space = spaces.Box(
            low=0, high=1, shape=(1,), dtype=np.float32
        )
        
    def reset(self):
        """
        Reset the environment to its initial state.

        Returns:
            tuple: (initial_state, info)
        """
        # Set initial position to the beginning or a random point if specified
        if self.randomize_start:
            lookback_buffer = self.state_lookback + 100  # Extra buffer for warm-up
            max_start = len(self.market_data) - lookback_buffer
            self.current_idx = random.randint(lookback_buffer, max_start)
        else:
            self.current_idx = self.state_lookback

            
            if len(self.market_data) != len(self.features):
                raise ValueError(
                    f"Market data length ({len(self.market_data)}) and features length "
                    f"({len(self.features)}) must match"
                )
            
            required_cols = ['open', 'high', 'low', 'close', 'volume']
            missing_cols = [col for col in required_cols if col not in self.market_data.columns]
            if missing_cols:
                raise ValueError(f"Market data missing required columns: {missing_cols}")
            
            # Ensure indexes match and are datetime
            if not isinstance(self.market_data.index, pd.DatetimeIndex):
                raise ValueError("Market data index must be a DatetimeIndex")
            
            if not isinstance(self.features.index, pd.DatetimeIndex):
                raise ValueError("Features index must be a DatetimeIndex")
                
            # Ensure all index values in features exist in market_data
            if not self.features.index.isin(self.market_data.index).all():
                raise ValueError("Feature index contains values not in market data index")
                
        def _setup_spaces(self):
            """Define observation and action spaces."""
            # Determine state dimension based on features and configuration
            feature_dim = len(self.features.columns) if self.include_market_features else 0
            market_dim = 5  # OHLCV
            position_dim = 3  # position, entry_price, unrealized_pnl
            balance_history_dim = self.state_lookback if self.include_balance_history else 0
            trade_history_dim = self.state_lookback * 3 if self.include_trade_history else 0
            
            self.state_dim = (
                (feature_dim + market_dim) * self.state_lookback +
                position_dim + balance_history_dim + trade_history_dim
            )
            
            # Observation space: continuous state variables
            self.observation_space = spaces.Box(
                low=-np.inf, high=np.inf, shape=(self.state_dim,), dtype=np.float32
            )
            
            # Action space: discrete actions for trading decisions
            # 0: Do nothing, 1: Buy, 2: Sell, 3: Close position
            self.action_space = spaces.Discrete(4)
            
            # Extended action space for position sizing
            self.position_size_space = spaces.Box(
                low=0, high=1, shape=(1,), dtype=np.float32
            )
            
        def reset(self):
            """
            Reset the environment to its initial state.
    
            Returns:
                tuple: (initial_state, info)
            """
            # Set initial position to the beginning or a random point if specified
            if self.randomize_start:
                lookback_buffer = self.state_lookback + 100  # Extra buffer for warm-up
                max_start = len(self.market_data) - lookback_buffer
                self.current_idx = random.randint(lookback_buffer, max_start)
            else:
                self.current_idx = self.state_lookback
                
            # Initialize account and position data
            self.balance = self.initial_balance
            self.position = 0  # 0: no position, 1: long, -1: short
            self.position_size = 0.0
            self.entry_price = 0.0
            self.position_start_time = None
            
            # History tracking
            self.balance_history = [self.balance] * self.state_lookback
            self.trade_history = []
            for _ in range(self.state_lookback):
                self.trade_history.append((0, 0, 0))  # (action, price, size)
                
            self.total_trades = 0
            self.profitable_trades = 0
            self.total_return = 0.0
            self.peak_balance = self.balance
            self.max_drawdown = 0.0
            self.cumulative_reward = 0.0
            
            # Get initial state
            return self._get_state(), {}
        
        def step(self, action, position_size_pct=None):
            """
            Take an action in the environment.
            
            Args:
                action: The action to take (0: hold, 1: buy, 2: sell, 3: close)
                position_size_pct: Position size as percentage of maximum (0.0-1.0)
                
            Returns:
                tuple: (next_state, reward, terminated, truncated, info)
            """
            # Validate action
            if action not in [0, 1, 2, 3]:
                raise InvalidActionError(f"Invalid action: {action}")
                
            # Default position size if not specified
            if position_size_pct is None:
                position_size_pct = 1.0
            else:
                position_size_pct = np.clip(position_size_pct, 0.0, 1.0)
                
            # Get current market data
            current_data = self.market_data.iloc[self.current_idx]
            current_price = current_data['close']
            
            # Track pre-action state
            prev_balance = self.balance
            prev_position = self.position
            
            # Process the action
            price, slippage = self._get_execution_price(action, current_data)
            info = self._execute_action(action, price, position_size_pct)
            
            # Move to next timestep
            self.current_idx += 1
            done = self.current_idx >= len(self.market_data) - 1
            
            # Update position P&L if we have an open position
            if self.position != 0:
                self._update_position_value(current_price)
                
            # Calculate reward
            reward = self._calculate_reward(prev_balance, prev_position, info)
            self.cumulative_reward += reward
            
            # Get new state
            next_state = self._get_state()
            
            # Update metrics
            self._update_metrics(prev_balance)
            
            # Prepare info dictionary
            info.update({
                'slippage': slippage,
                'balance': self.balance,
                'position': self.position,
                'position_size': self.position_size,
                'entry_price': self.entry_price,
                'current_price': current_price,
                'total_trades': self.total_trades,
                'profitable_trades': self.profitable_trades,
                'win_rate': safe_divide(self.profitable_trades, self.total_trades),
                'total_return': self.total_return,
                'max_drawdown': self.max_drawdown,
                'sharpe_ratio': self._calculate_sharpe_ratio(),
                'cumulative_reward': self.cumulative_reward
            })
            
            terminated = done
            truncated = False
            return next_state, reward, terminated, truncated, info
        
        def _get_state(self):
            """
            Construct the current state observation.
            
            Returns:
                numpy.ndarray: Current state vector
            """
            # Get market data history
            end_idx = self.current_idx
            start_idx = end_idx - self.state_lookback
            market_history = self.market_data.iloc[start_idx:end_idx]
            
            # Normalize market data relative to most recent close price
            reference_price = market_history['close'].iloc[-1]
            norm_ohlc = market_history[['open', 'high', 'low', 'close']] / reference_price - 1.0
            
            # Log-normalize volume
            norm_volume = np.log(market_history['volume'] / market_history['volume'].mean())
            
            # Combine normalized OHLCV
            market_states = pd.concat([norm_ohlc, norm_volume], axis=1).values.flatten()
            
            # Add feature history if enabled
            if self.include_market_features:
                feature_history = self.features.iloc[start_idx:end_idx]
                
                # Normalize features (simple z-score normalization)
                # This assumes features are already somewhat normalized or we should use a more
                # sophisticated normalization approach in production
                norm_features = (feature_history - feature_history.mean()) / (feature_history.std() + 1e-8)
                feature_states = norm_features.values.flatten()
                
                # Combine market data and features
                historic_states = np.concatenate([market_states, feature_states])
            else:
                historic_states = market_states
                
            # Add current position information
            position_vector = np.array([
                self.position,  # -1, 0, or 1
                self.entry_price / reference_price - 1.0 if self.position != 0 else 0,  # Normalized entry price
                (self.balance - self.initial_balance) / self.initial_balance  # Normalized P&L
            ])
            
            # Add balance history if enabled
            if self.include_balance_history:
                norm_balance_history = np.array(self.balance_history) / self.initial_balance - 1.0
                balance_states = norm_balance_history
            else:
                balance_states = np.array([])
                
            # Add trade history if enabled
            if self.include_trade_history:
                # Flatten trade history: action, price, size
                trade_states = np.array(self.trade_history).flatten()
                # Normalize price relative to reference
                for i in range(1, len(trade_states), 3):
                    if trade_states[i] > 0:  # Only normalize non-zero prices
                        trade_states[i] = trade_states[i] / reference_price - 1.0
            else:
                trade_states = np.array([])
                
            # Combine all state components
            state = np.concatenate([
                historic_states,
                position_vector,
                balance_states,
                trade_states
            ]).astype(np.float32)
            
            return state
        
        def _get_execution_price(self, action, current_data):
            """
            Calculate execution price including slippage.
            
            Args:
                action: Trading action
                current_data: Current market data row
                
            Returns:
                tuple: (execution_price, slippage_amount)
            """
            if action == 0 or action == 3:  # Do nothing or close - use close price
                base_price = current_data['close']
            elif action == 1:  # Buy - use higher price to simulate slippage
                base_price = current_data['close']
            elif action == 2:  # Sell - use lower price to simulate slippage
                base_price = current_data['close']
            else:
                base_price = current_data['close']
                
            # Apply slippage model
            if self.slippage_model == 'none':
                slippage = 0.0
            elif self.slippage_model == 'fixed':
                slippage = 0.0001 * base_price  # 1 pip fixed slippage
            elif self.slippage_model == 'realistic':
                # Dynamic slippage based on volatility and volume
                volatility = (current_data['high'] - current_data['low']) / current_data['close']
                volume_factor = 1.0  # Placeholder for volume-based slippage
                
                # Direction-dependent slippage
                if action == 1:  # Buy
                    slippage = base_price * volatility * 0.1 * volume_factor
                elif action == 2:  # Sell
                    slippage = -base_price * volatility * 0.1 * volume_factor
                else:
                    slippage = 0.0
            else:
                slippage = 0.0
                
            # Apply market impact if model provided and we're trading
            if self.market_impact_model is not None and action in [1, 2, 3]:
                impact = self.market_impact_model(
                    action, self.position_size, current_data, self.market_data, self.current_idx
                )
                slippage += impact
                
            # Calculate final execution price
            if action == 1:  # Buy
                exec_price = base_price + abs(slippage)
            elif action == 2:  # Sell
                exec_price = base_price - abs(slippage)
            else:
                exec_price = base_price
                
            return exec_price, slippage
        
        def _execute_action(self, action, price, position_size_pct):
            """
            Execute trading action and update environment state.
            
            Args:
                action: Trading action to execute
                price: Execution price including slippage
                position_size_pct: Position size percentage (0.0-1.0)
                
            Returns:
                dict: Transaction information
            """
            info = {
                'action': action,
                'price': price,
                'transaction_cost': 0.0,
                'trade_pnl': 0.0,
                'position_changed': False
            }
            
            # Calculate maximum position size based on risk factor and balance
            max_notional = self.balance * self.max_position_size
            target_notional = max_notional * position_size_pct
            
            # Handle different actions
            if action == 0:  # Do nothing
                pass
                
            elif action == 1:  # Buy
                # Close existing short position if any
                if self.position < 0:
                    close_size = abs(self.position_size)
                    close_cost = close_size * self.commission_rate * price
                    close_pnl = close_size * (self.entry_price - price)
                    
                    self.balance += close_pnl - close_cost
                    self.position = 0
                    self.position_size = 0
                    self.entry_price = 0
                    
                    info['transaction_cost'] += close_cost
                    info['trade_pnl'] += close_pnl
                    info['position_changed'] = True
                    
                    # Record trade
                    self.total_trades += 1
                    if close_pnl > 0:
                        self.profitable_trades += 1
                        
                # Open new long position if not already long
                if self.position <= 0:
                    # Calculate actual position size
                    size = target_notional / price
                    cost = size * self.commission_rate * price
                    
                    if cost + (size * price) <= self.balance:
                        self.position = 1
                        self.position_size = size
                        self.entry_price = price
                        self.balance -= cost
                        self.position_start_time = self.market_data.index[self.current_idx]
                        
                        info['transaction_cost'] += cost
                        info['position_changed'] = True
                        
                        # Update trade history
                        self.trade_history.append((1, price, size))
                        self.trade_history.pop(0)
                        
            elif action == 2:  # Sell
                # Close existing long position if any
                if self.position > 0:
                    close_size = self.position_size
                    close_cost = close_size * self.commission_rate * price
                    close_pnl = close_size * (price - self.entry_price)
                    
                    self.balance += close_pnl - close_cost
                    self.position = 0
                    self.position_size = 0
                    self.entry_price = 0
                    
                    info['transaction_cost'] += close_cost
                    info['trade_pnl'] += close_pnl
                    info['position_changed'] = True
                    
                    # Record trade
                    self.total_trades += 1
                    if close_pnl > 0:
                        self.profitable_trades += 1
                        
                # Open new short position if not already short
                if self.position >= 0:
                    # Calculate actual position size
                    size = target_notional / price
                    cost = size * self.commission_rate * price
                    
                    if cost <= self.balance:
                        self.position = -1
                        self.position_size = size
                        self.entry_price = price
                        self.balance -= cost
                        self.position_start_time = self.market_data.index[self.current_idx]
                        
                        info['transaction_cost'] += cost
                        info['position_changed'] = True
                        
                        # Update trade history
                        self.trade_history.append((2, price, size))
                        self.trade_history.pop(0)
                        
            elif action == 3:  # Close position
                if self.position != 0:
                    size = self.position_size
                    cost = size * self.commission_rate * price
                    
                    if self.position > 0:  # Close long
                        pnl = size * (price - self.entry_price)
                    else:  # Close short
                        pnl = size * (self.entry_price - price)
                        
                    self.balance += pnl - cost
                    self.position = 0
                    self.position_size = 0
                    self.entry_price = 0
                    
                    info['transaction_cost'] += cost
                    info['trade_pnl'] += pnl
                    info['position_changed'] = True
                    
                    # Record trade
                    self.total_trades += 1
                    if pnl > 0:
                        self.profitable_trades += 1
                        
                    # Update trade history
                    self.trade_history.append((3, price, size))
                    self.trade_history.pop(0)
                    
            # Update balance history
            self.balance_history.append(self.balance)
            self.balance_history.pop(0)
            
            return info
        
        def _update_position_value(self, current_price):
            """
            Update the unrealized P&L of the current position.
            
            Args:
                current_price: Current market price
            """
            if self.position == 0:
                return
                
            # Calculate unrealized P&L
            if self.position > 0:  # Long position
                unrealized_pnl = self.position_size * (current_price - self.entry_price)
            else:  # Short position
                unrealized_pnl = self.position_size * (self.entry_price - current_price)
                
            # Update unrealized P&L (doesn't affect balance until position is closed)
            self.unrealized_pnl = unrealized_pnl
        
        def _calculate_reward(self, prev_balance, prev_position, info):
            """
            Calculate reward based on the selected reward type.
            
            Args:
                prev_balance: Balance before action
                prev_position: Position before action
                info: Information from action execution
                
            Returns:
                float: Calculated reward
            """
            # Calculate basic P&L reward
            pnl_reward = (self.balance - prev_balance) * REWARD_SCALING
            
            if self.reward_type == 'pnl':
                # Simple profit/loss reward
                reward = pnl_reward
                
            elif self.reward_type == 'sharpe':
                # Sharpe-ratio based reward
                # We approximate this using recent balance changes
                recent_returns = np.diff(self.balance_history[-20:]) / self.balance_history[-21:-1]
                if len(recent_returns) > 0 and np.std(recent_returns) > 0:
                    sharpe = np.mean(recent_returns) / np.std(recent_returns) * np.sqrt(252)  # Annualized
                    reward = sharpe * 0.01  # Scale down the sharpe ratio
                else:
                    reward = 0
                    
                # Add small PnL component
                reward += pnl_reward
                
            elif self.reward_type == 'risk_adjusted':
                # Risk-adjusted return reward
                # This rewards higher returns with lower drawdowns
                pnl_ratio = (self.balance - prev_balance) / prev_balance if prev_balance > 0 else 0
                
                # Drawdown penalty component
                dd_penalty = -self.max_drawdown * 0.1 if self.max_drawdown > 0 else 0
                
                # Combine for risk-adjusted reward
                reward = pnl_ratio * REWARD_SCALING + dd_penalty
                
            elif self.reward_type == 'position_based':
                # Position-based reward that incentivizes holding good positions
                # and exiting bad ones
                current_data = self.market_data.iloc[self.current_idx]
                prev_data = self.market_data.iloc[self.current_idx - 1]
                price_change = (current_data['close'] - prev_data['close']) / prev_data['close']
                
                # Reward for being in a profitable position
                position_reward = 0
                if prev_position > 0 and price_change > 0:  # Correct long
                    position_reward = price_change * 10
                elif prev_position < 0 and price_change < 0:  # Correct short
                    position_reward = -price_change * 10
                elif prev_position > 0 and price_change < 0:  # Wrong long
                    position_reward = price_change * 5
                elif prev_position < 0 and price_change > 0:  # Wrong short
                    position_reward = -price_change * 5
                    
                # Combine with transaction reward
                reward = position_reward + pnl_reward
                
            else:  # Default to PnL reward
                reward = pnl_reward
                
            # Add transaction cost penalty
            transaction_cost_penalty = -info['transaction_cost'] * REWARD_SCALING * 2
            reward += transaction_cost_penalty
            
            # Add exploration penalty/reward to encourage exploration
            if info['position_changed']:
                exploration_bonus = 0.001  # Small bonus for exploring new positions
                reward += exploration_bonus
                
            return reward
        
        def _update_metrics(self, prev_balance):
            """
            Update tracking metrics after an action.
            
            Args:
                prev_balance: Balance before the action
            """
            # Update peak balance
            if self.balance > self.peak_balance:
                self.peak_balance = self.balance
                
            # Update drawdown
            current_drawdown = (self.peak_balance - self.balance) / self.peak_balance if self.peak_balance > 0 else 0
            self.max_drawdown = max(self.max_drawdown, current_drawdown)
            
            # Update total return
            self.total_return = (self.balance - self.initial_balance) / self.initial_balance
        
        def _calculate_sharpe_ratio(self):
            """
            Calculate Sharpe ratio based on balance history.
            
            Returns:
                float: Sharpe ratio
            """
            if len(self.balance_history) < 2:
                return 0
                
            returns = np.diff(self.balance_history) / self.balance_history[:-1]
            
            if len(returns) == 0 or np.std(returns) == 0:
                return 0
                
            # Annualized Sharpe ratio assuming daily data (adjust factor for different frequencies)
            sharpe = np.mean(returns) / np.std(returns) * np.sqrt(252)
            return sharpe
        
        def render(self, mode='human'):
            """
            Render the environment state.
            
            Args:
                mode: Rendering mode
            """
            current_data = self.market_data.iloc[self.current_idx]
            
            logger.info(f"\n==== Environment State at {current_data.name} ====")
            logger.info(f"Price: {current_data['close']:.4f}")
            logger.info(f"Balance: ${self.balance:.2f}")
            
            if self.position != 0:
                position_type = "LONG" if self.position > 0 else "SHORT"
                unrealized_pnl = self.position_size * (
                    (current_data['close'] - self.entry_price) if self.position > 0 
                    else (self.entry_price - current_data['close'])
                )
                logger.info(
                    f"Position: {position_type} {self.position_size:.4f} units at {self.entry_price:.4f}"
                )
                logger.info(f"Unrealized P&L: ${unrealized_pnl:.2f}")
                
            logger.info(f"Total Return: {self.total_return:.2%}")
            logger.info(f"Max Drawdown: {self.max_drawdown:.2%}")
            logger.info(
                f"Win Rate: {self.profitable_trades}/{self.total_trades} "
                f"({self.profitable_trades/self.total_trades:.2%} if self.total_trades > 0 else 'N/A')"
            )
            logger.info("=" * 40)
            
    
class LegacyDQNAgent:
    """
    Deep Q-Network agent for reinforcement learning-based trading.
    
    This agent implements a DQN with experience replay, target networks,
    and prioritized experience replay for stable training and efficient
    learning.
    """
    
    def __init__(
        self,
        state_dim: int,
        action_dim: int,
        hidden_dim: int = 128,
        learning_rate: float = LEARNING_RATE,
        gamma: float = GAMMA,
        tau: float = TAU,
        epsilon_start: float = EPSILON_START,
        epsilon_end: float = EPSILON_END,
        epsilon_decay: float = EPSILON_DECAY,
        memory_size: int = MAX_MEMORY_SIZE,
        batch_size: int = BATCH_SIZE,
        prioritized_replay: bool = True,
        dueling_network: bool = True,
        double_dqn: bool = True,
        noisy_nets: bool = False,
        device: str = None
    ):
        """
        Initialize the DQN agent.
        
        Args:
            state_dim: Dimension of state space
            action_dim: Dimension of action space
            hidden_dim: Hidden layer dimension
            learning_rate: Learning rate for optimizer
            gamma: Discount factor
            tau: Target network update rate
            epsilon_start: Initial exploration rate
            epsilon_end: Final exploration rate
            epsilon_decay: Rate of epsilon decay
            memory_size: Size of replay memory
            batch_size: Batch size for training
            prioritized_replay: Whether to use prioritized experience replay
            dueling_network: Whether to use dueling network architecture
            double_dqn: Whether to use double DQN algorithm
            noisy_nets: Whether to use noisy networks for exploration
            device: Computing device ('cpu' or 'cuda')
        """
        # Set parameters
        self.state_dim = state_dim
        self.action_dim = action_dim
        self.hidden_dim = hidden_dim
        self.learning_rate = learning_rate
        self.gamma = gamma
        self.tau = tau
        self.epsilon_start = epsilon_start
        self.epsilon_end = epsilon_end
        self.epsilon_decay = epsilon_decay
        self.batch_size = batch_size
        self.prioritized_replay = prioritized_replay
        self.dueling_network = dueling_network
        self.double_dqn = double_dqn
        self.noisy_nets = noisy_nets
        
        # Set device
        if device is None:
            self.device = torch.device("cuda" if torch.cuda.is_available() else "cpu")
        else:
            self.device = torch.device(device)
            
        # Set up networks
        self._setup_networks()
        
        # Set up memory
        self._setup_memory(memory_size)
        
        # Set up optimizer
        self.optimizer = optim.Adam(self.policy_net.parameters(), lr=learning_rate)
        
        # Initialize step counter
        self.steps_done = 0
        
        # Setup logger
        self.logger = get_logger(__name__)
        
    def _setup_networks(self):
        """Set up neural networks."""
        # Determine network class based on configuration
        if self.dueling_network:
            if self.noisy_nets:
                net_class = NoisyDuelingDQN
            else:
                net_class = DuelingDQN
        else:
            if self.noisy_nets:
                net_class = NoisyDQN
            else:
                net_class = DQN
                
        # Create policy and target networks
        self.policy_net = net_class(
            self.state_dim, self.action_dim, self.hidden_dim
        ).to(self.device)
        
        self.target_net = net_class(
            self.state_dim, self.action_dim, self.hidden_dim
        ).to(self.device)
        
        # Initialize target network with policy network weights
        self.target_net.load_state_dict(self.policy_net.state_dict())
        self.target_net.eval()
        
    def _setup_memory(self, memory_size):
        """Set up replay memory."""
        if self.prioritized_replay:
            self.memory = PrioritizedReplayMemory(memory_size, alpha=ALPHA)
            self.beta = BETA_START
        else:
            self.memory = ReplayMemory(memory_size)
            
    def select_action(self, state, test_mode=False):
        """
        Select an action using epsilon-greedy policy.
        
        Args:
            state: Current state observation
            test_mode: Whether in testing mode (no exploration)
            
        Returns:
            int: Selected action
        """
        # Convert state to tensor
        state = torch.FloatTensor(state).unsqueeze(0).to(self.device)
        
        # Determine whether to explore or exploit
        if not test_mode:
            self.steps_done += 1
            epsilon = self.epsilon_end + (self.epsilon_start - self.epsilon_end) * \
                      np.exp(-self.steps_done / self.epsilon_decay)
                      
            if self.noisy_nets:
                # Noisy nets handle exploration internally
                explore = False
            else:
                explore = random.random() < epsilon
                
            if explore:
                # Random action for exploration
                return random.randint(0, self.action_dim - 1)
        
        # Select greedy action
        with torch.no_grad():
            q_values = self.policy_net(state)
            return q_values.max(1)[1].item()
            
    def store_transition(self, state, action, reward, next_state, done):
        """
        Store transition in replay memory.
        
        Args:
            state: Current state
            action: Action taken
            reward: Reward received
            next_state: Next state
            done: Whether episode is done
        """
        if self.prioritized_replay:
            # Store with maximum priority for new transitions
            self.memory.push(state, action, reward, next_state, done, 
                             max_prio=self.memory.max_priority)
        else:
            self.memory.push(state, action, reward, next_state, done)
            
    def update_model(self):
        """
        Update the model by sampling from replay memory.
        
        Returns:
            float: Loss value
        """
        if len(self.memory) < self.batch_size:
            return None
            
        # Sample from memory
        if self.prioritized_replay:
            # Update beta for prioritized replay
            self.beta = min(1.0, BETA_END + (BETA_START - BETA_END) * \
                           np.exp(-self.steps_done / BETA_DECAY))
                           
            batch, indices, weights = self.memory.sample(self.batch_size, self.beta)
            weights = torch.FloatTensor(weights).to(self.device)
        else:
            batch = self.memory.sample(self.batch_size)
            indices = None
            weights = None
            
        # Unpack batch
        state_batch = torch.FloatTensor(batch.state).to(self.device)
        action_batch = torch.LongTensor(batch.action).unsqueeze(1).to(self.device)
        reward_batch = torch.FloatTensor(batch.reward).to(self.device)
        next_state_batch = torch.FloatTensor(batch.next_state).to(self.device)
        done_batch = torch.FloatTensor(batch.done).to(self.device)
        
        # Compute current Q values
        q_values = self.policy_net(state_batch).gather(1, action_batch)
        
        # Compute next Q values
        with torch.no_grad():
            if self.double_dqn:
                # Double DQN: select actions using policy net
                next_actions = self.policy_net(next_state_batch).max(1)[1].unsqueeze(1)
                # Evaluate actions using target net
                next_q_values = self.target_net(next_state_batch).gather(1, next_actions)
            else:
                # Regular DQN: use target net for both action selection and evaluation
                next_q_values = self.target_net(next_state_batch).max(1)[0].unsqueeze(1)
                
        # Compute target Q values
        target_q_values = reward_batch.unsqueeze(1) + \
                          (1 - done_batch.unsqueeze(1)) * self.gamma * next_q_values
                          
        # Compute loss
        if self.prioritized_replay:
            # TD errors for updating priorities
            td_errors = torch.abs(q_values - target_q_values).detach().cpu().numpy()
            
            # Weighted MSE loss
            loss = (weights.unsqueeze(1) * F.mse_loss(q_values, target_q_values, reduction='none')).mean()
        else:
            loss = F.mse_loss(q_values, target_q_values)
            
        # Optimize the model
        self.optimizer.zero_grad()
        loss.backward()
        # Clip gradients to prevent exploding gradients
        torch.nn.utils.clip_grad_norm_(self.policy_net.parameters(), CLIP_GRAD)
        self.optimizer.step()
        
        # Update target network
        with torch.no_grad():
            for target_param, policy_param in zip(self.target_net.parameters(), 
                                                self.policy_net.parameters()):
                target_param.data.copy_(
                    target_param.data * (1 - self.tau) + policy_param.data * self.tau
                )
                
        # Update priorities in replay memory if using prioritized replay
        if self.prioritized_replay and indices is not None:
            self.memory.update_priorities(indices, td_errors)
            
        # Reset noisy layers if using noisy networks
        if self.noisy_nets:
            self.policy_net.reset_noise()
            self.target_net.reset_noise()
            
        return loss.item()
        
    def save_model(self, path):
        """
        Save model checkpoint.
        
        Args:
            path: Path to save the model
        """
        torch.save({
            'policy_net': self.policy_net.state_dict(),
            'target_net': self.target_net.state_dict(),
            'optimizer': self.optimizer.state_dict(),
            'steps_done': self.steps_done,
            'config': {
                'state_dim': self.state_dim,
                'action_dim': self.action_dim,
                'hidden_dim': self.hidden_dim,
                'learning_rate': self.learning_rate,
                'gamma': self.gamma,
                'tau': self.tau,
                'epsilon_start': self.epsilon_start,
                'epsilon_end': self.epsilon_end,
                'epsilon_decay': self.epsilon_decay,
                'batch_size': self.batch_size,
                'prioritized_replay': self.prioritized_replay,
                'dueling_network': self.dueling_network,
                'double_dqn': self.double_dqn,
                'noisy_nets': self.noisy_nets,
            }
        }, path)
        self.logger.info(f"Model saved to {path}")
        
    def load_model(self, path):
        """
        Load model checkpoint.
        
        Args:
            path: Path to load the model from
        """
        checkpoint = torch.load(path, map_location=self.device)
        
        # Verify configuration matches
        config = checkpoint['config']
        for key, value in config.items():
            if hasattr(self, key) and getattr(self, key) != value:
                self.logger.warning(
                    f"Config mismatch: {key} loaded={value}, current={getattr(self, key)}"
                )
                
        # Load model parameters
        self.policy_net.load_state_dict(checkpoint['policy_net'])
        self.target_net.load_state_dict(checkpoint['target_net'])
        self.optimizer.load_state_dict(checkpoint['optimizer'])
        self.steps_done = checkpoint['steps_done']
        
        self.logger.info(f"Model loaded from {path}")
        
        
# Neural network models for DQN
if TORCH_AVAILABLE:
    class DQN(nn.Module):
        """Basic DQN network."""

        def __init__(self, state_dim, action_dim, hidden_dim=128):
            super().__init__()
            self.state_dim = state_dim
            self.action_dim = action_dim
            self.hidden_dim = hidden_dim

            # Network layers
            self.fc1 = nn.Linear(state_dim, hidden_dim)
            self.fc2 = nn.Linear(hidden_dim, hidden_dim)
            self.fc3 = nn.Linear(hidden_dim, hidden_dim // 2)
            self.fc4 = nn.Linear(hidden_dim // 2, action_dim)

        def forward(self, x):
            x = F.relu(self.fc1(x))
            x = F.relu(self.fc2(x))
            x = F.relu(self.fc3(x))
            return self.fc4(x)
else:  # pragma: no cover - optional dependency
    class DQN:  # type: ignore
        """Placeholder when PyTorch is not available."""

        def __init__(self, *_: Any, **__: Any) -> None:
            raise RuntimeError("PyTorch is required for DQN models")
        

if TORCH_AVAILABLE:
    class DuelingDQN(nn.Module):
        """Dueling DQN architecture."""

        def __init__(self, state_dim, action_dim, hidden_dim=128):
            super().__init__()
            self.state_dim = state_dim
            self.action_dim = action_dim
            self.hidden_dim = hidden_dim

            # Feature layers
            self.fc1 = nn.Linear(state_dim, hidden_dim)
            self.fc2 = nn.Linear(hidden_dim, hidden_dim)

            # Value stream
            self.value_fc = nn.Linear(hidden_dim, hidden_dim // 2)
            self.value = nn.Linear(hidden_dim // 2, 1)

            # Advantage stream
            self.advantage_fc = nn.Linear(hidden_dim, hidden_dim // 2)
            self.advantage = nn.Linear(hidden_dim // 2, action_dim)

        def forward(self, x):
            # Shared feature layers
            x = F.relu(self.fc1(x))
            x = F.relu(self.fc2(x))

            # Value stream
            value = F.relu(self.value_fc(x))
            value = self.value(value)

            # Advantage stream
            advantage = F.relu(self.advantage_fc(x))
            advantage = self.advantage(advantage)

            # Combine value and advantage
            return value + advantage - advantage.mean(dim=1, keepdim=True)
else:  # pragma: no cover - optional dependency
    class DuelingDQN:  # type: ignore
        def __init__(self, *_: Any, **__: Any) -> None:
            raise RuntimeError("PyTorch is required for DuelingDQN models")
        

if TORCH_AVAILABLE:
    class NoisyLinear(nn.Module):
        """Noisy linear layer for exploration."""

        def __init__(self, in_features, out_features, std_init=0.5):
            super().__init__()
            self.in_features = in_features
            self.out_features = out_features
            self.std_init = std_init

            # Learnable parameters
            self.weight_mu = nn.Parameter(torch.Tensor(out_features, in_features))
            self.weight_sigma = nn.Parameter(torch.Tensor(out_features, in_features))
            self.bias_mu = nn.Parameter(torch.Tensor(out_features))
            self.bias_sigma = nn.Parameter(torch.Tensor(out_features))

            # Register buffer for noise
            self.register_buffer('weight_epsilon', torch.Tensor(out_features, in_features))
            self.register_buffer('bias_epsilon', torch.Tensor(out_features))

            # Initialize parameters
            self.reset_parameters()
            self.reset_noise()

        def reset_parameters(self):
            """Initialize the layer parameters."""
            mu_range = 1.0 / np.sqrt(self.in_features)
            self.weight_mu.data.uniform_(-mu_range, mu_range)
            self.weight_sigma.data.fill_(self.std_init / np.sqrt(self.in_features))
            self.bias_mu.data.uniform_(-mu_range, mu_range)
            self.bias_sigma.data.fill_(self.std_init / np.sqrt(self.out_features))

        def reset_noise(self):
            """Reset the noise."""
            epsilon_in = self._scale_noise(self.in_features)
            epsilon_out = self._scale_noise(self.out_features)
            self.weight_epsilon.copy_(torch.outer(epsilon_out, epsilon_in))
            self.bias_epsilon.copy_(epsilon_out)

        def _scale_noise(self, size):
            """Generate scaled noise."""
            x = torch.randn(size)
            return x.sign().mul(x.abs().sqrt())

        def forward(self, x):
            """Forward pass with noise."""
            if self.training:
                weight = self.weight_mu + self.weight_sigma * self.weight_epsilon
                bias = self.bias_mu + self.bias_sigma * self.bias_epsilon
            else:
                weight = self.weight_mu
                bias = self.bias_mu

            return F.linear(x, weight, bias)
else:  # pragma: no cover - optional dependency
    class NoisyLinear:  # type: ignore
        def __init__(self, *_: Any, **__: Any) -> None:
            raise RuntimeError("PyTorch is required for NoisyLinear layers")
        

if TORCH_AVAILABLE:
    class NoisyDQN(nn.Module):
        """DQN with noisy layers for exploration."""

        def __init__(self, state_dim, action_dim, hidden_dim=128):
            super().__init__()
            self.state_dim = state_dim
            self.action_dim = action_dim
            self.hidden_dim = hidden_dim

            # Network layers
            self.fc1 = nn.Linear(state_dim, hidden_dim)
            self.fc2 = nn.Linear(hidden_dim, hidden_dim)
            self.fc3 = NoisyLinear(hidden_dim, hidden_dim // 2)
            self.fc4 = NoisyLinear(hidden_dim // 2, action_dim)

        def forward(self, x):
            x = F.relu(self.fc1(x))
            x = F.relu(self.fc2(x))
            x = F.relu(self.fc3(x))
            return self.fc4(x)

        def reset_noise(self):
            """Reset noise in noisy layers."""
            self.fc3.reset_noise()
            self.fc4.reset_noise()
else:  # pragma: no cover - optional dependency
    class NoisyDQN:  # type: ignore
        def __init__(self, *_: Any, **__: Any) -> None:
            raise RuntimeError("PyTorch is required for NoisyDQN models")
        

if TORCH_AVAILABLE:
    class NoisyDuelingDQN(nn.Module):
        """Dueling DQN with noisy layers."""

        def __init__(self, state_dim, action_dim, hidden_dim=128):
            super().__init__()
            self.state_dim = state_dim
            self.action_dim = action_dim
            self.hidden_dim = hidden_dim

            # Feature layers
            self.fc1 = nn.Linear(state_dim, hidden_dim)
            self.fc2 = nn.Linear(hidden_dim, hidden_dim)

            # Value stream
            self.value_fc = NoisyLinear(hidden_dim, hidden_dim // 2)
            self.value = NoisyLinear(hidden_dim // 2, 1)

            # Advantage stream
            self.advantage_fc = NoisyLinear(hidden_dim, hidden_dim // 2)
            self.advantage = NoisyLinear(hidden_dim // 2, action_dim)

        def forward(self, x):
            # Shared feature layers
            x = F.relu(self.fc1(x))
            x = F.relu(self.fc2(x))

            # Value stream
            value = F.relu(self.value_fc(x))
            value = self.value(value)

            # Advantage stream
            advantage = F.relu(self.advantage_fc(x))
            advantage = self.advantage(advantage)

            # Combine value and advantage
            return value + advantage - advantage.mean(dim=1, keepdim=True)

        def reset_noise(self):
            """Reset noise in all noisy layers."""
            self.value_fc.reset_noise()
            self.value.reset_noise()
            self.advantage_fc.reset_noise()
            self.advantage.reset_noise()
else:  # pragma: no cover - optional dependency
    class NoisyDuelingDQN:  # type: ignore
        def __init__(self, *_: Any, **__: Any) -> None:
            raise RuntimeError("PyTorch is required for NoisyDuelingDQN models")
        

# Experience replay memory implementations
class ReplayMemory:
    """Standard experience replay memory."""
    
    def __init__(self, capacity):
        self.capacity = capacity
        self.memory = deque(maxlen=capacity)
        
    def push(self, state, action, reward, next_state, done):
        """Add a new experience to memory."""
        self.memory.append(Experience(state, action, reward, next_state, done))
        
    def sample(self, batch_size):
        """Sample a batch of experiences."""
        return random.sample(self.memory, batch_size)
        
    def __len__(self):
        return len(self.memory)
        

class PrioritizedReplayMemory:
    """Prioritized experience replay memory."""
    
    def __init__(self, capacity, alpha=0.6):
        self.capacity = capacity
        self.alpha = alpha  # How much to prioritize
        self.memory = []
        self.priorities = np.zeros((capacity,), dtype=np.float32)
        self.position = 0
        self.max_priority = 1.0  # Initial max priority
        
    def push(self, state, action, reward, next_state, done, max_prio=None):
        """Add a new experience to memory with maximum priority."""
        if max_prio is None:
            max_prio = self.max_priority
            
        if len(self.memory) < self.capacity:
            self.memory.append(Experience(state, action, reward, next_state, done))
        else:
            self.memory[self.position] = Experience(state, action, reward, next_state, done)
            
        self.priorities[self.position] = max_prio
        self.position = (self.position + 1) % self.capacity
        
    def sample(self, batch_size, beta=0.4):
        """
        Sample a batch of experiences based on priorities.
        
        Args:
            batch_size: Number of experiences to sample
            beta: Importance sampling exponent
            
        Returns:
            tuple: (batch, indices, weights)
        """
        if len(self.memory) < self.capacity:
            prios = self.priorities[:len(self.memory)]
        else:
            prios = self.priorities
            
        # Compute probabilities from priorities
        probs = prios ** self.alpha
        probs /= probs.sum()
        
        # Sample indices based on probabilities
        indices = np.random.choice(len(self.memory), batch_size, p=probs)
        
        # Compute importance sampling weights
        weights = (len(self.memory) * probs[indices]) ** (-beta)
        weights /= weights.max()  # Normalize weights
        
        # Create batch
        batch = [self.memory[idx] for idx in indices]
        batch = Experience(*zip(*batch))
        
        return batch, indices, weights
        
    def update_priorities(self, indices, td_errors):
        """
        Update priorities based on TD errors.
        
        Args:
            indices: Indices of experiences to update
            td_errors: TD errors for the experiences
        """
        for idx, error in zip(indices, td_errors):
            # Add small constant to ensure non-zero priority
            priority = error + 1e-5
            self.priorities[idx] = priority
            self.max_priority = max(self.max_priority, priority)
            
    def __len__(self):
        return len(self.memory)
        

class ReinforcementLearningService:
    """
    Service for training and deploying reinforcement learning models
    for the QuantumSpectre trading system.
    """
    
    def __init__(
        self,
        config=None,
        model_repository_path="./models/reinforcement/",
        market_data_repository=None,
        feature_service=None
    ):
        """
        Initialize the reinforcement learning service.
        
        Args:
            config: Configuration dictionary
            model_repository_path: Path to store model files
            market_data_repository: Market data repository instance
            feature_service: Feature service instance
        """
        self.config = config or {}
        self.model_repository_path = model_repository_path
        self.market_data_repository = market_data_repository
        self.feature_service = feature_service
        
        # Initialize models dictionary
        self.models = {}
        
        # Initialize logger
        self.logger = get_logger(__name__)
        
        # Create model directory if it doesn't exist
        os.makedirs(self.model_repository_path, exist_ok=True)
        
        # Initialize agent config
        self._init_default_config()
        
    def _init_default_config(self):
        """Initialize default configuration."""
        self.default_config = {
            'dqn': {
                'hidden_dim': 256,
                'learning_rate': 0.0003,
                'gamma': 0.99,
                'tau': 0.005,
                'epsilon_start': 1.0,
                'epsilon_end': 0.05,
                'epsilon_decay': 10000,
                'memory_size': 100000,
                'batch_size': 64,
                'prioritized_replay': True,
                'dueling_network': True,
                'double_dqn': True,
                'noisy_nets': True,
                'update_frequency': 4,
                'target_update_frequency': 1000,
                'validation_episodes': 10,
                'training_episodes': 1000,
                'max_timesteps': 10000,
                'reward_type': 'risk_adjusted',
                'state_lookback': 60
            },
            'env': {
                'initial_balance': 1000.0,
                'commission_rate': 0.001,
                'slippage_model': 'realistic',
                'risk_factor': 0.01,
                'max_position_size': 1.0,
                'trading_frequency': '1m',
                'randomize_start': True,
                'include_market_features': True,
                'include_trade_history': True,
                'include_balance_history': True,
            }
        }
        
    def get_model_path(self, asset, platform, model_type='dqn'):
        """
        Get the path for a specific model.
        
        Args:
            asset: Asset symbol
            platform: Trading platform
            model_type: Type of model
            
        Returns:
            str: Path to the model file
        """
        filename = f"{platform}_{asset}_{model_type}.pt"
        return os.path.join(self.model_repository_path, filename)
        
    def create_environment(self, asset, platform, start_time=None, end_time=None):
        """
        Create a trading environment for the specified asset and platform.
        
        Args:
            asset: Asset symbol
            platform: Trading platform
            start_time: Start time for data
            end_time: End time for data
            
        Returns:
            MarketEnvironment: The created environment
        """
        # Get market data
        if self.market_data_repository is None:
            raise ValueError("Market data repository must be provided")
            
        market_data = self.market_data_repository.get_ohlcv(
            asset=asset,
            platform=platform,
            start_time=start_time,
            end_time=end_time
        )
        
        # Get features
        if self.feature_service is None:
            raise ValueError("Feature service must be provided")
            
        features = self.feature_service.get_features(
            asset=asset,
            platform=platform,
            start_time=start_time,
            end_time=end_time
        )
        
        # Create environment with configuration
        env_config = self.config.get('env', self.default_config['env'])
        
        env = MarketEnvironment(
            market_data=market_data,
            features=features,
            initial_balance=env_config['initial_balance'],
            commission_rate=env_config['commission_rate'],
            slippage_model=env_config['slippage_model'],
            risk_factor=env_config['risk_factor'],
            max_position_size=env_config['max_position_size'],
            trading_frequency=env_config['trading_frequency'],
            reward_type=self.config.get('dqn', {}).get(
                'reward_type', self.default_config['dqn']['reward_type']
            ),
            state_lookback=self.config.get('dqn', {}).get(
                'state_lookback', self.default_config['dqn']['state_lookback']
            ),
            include_market_features=env_config['include_market_features'],
            include_trade_history=env_config['include_trade_history'],
            include_balance_history=env_config['include_balance_history'],
            randomize_start=env_config['randomize_start']
        )
        
        return env
        
    def create_agent(self, state_dim, action_dim, device=None):
        """
        Create a reinforcement learning agent.
        
        Args:
            state_dim: Dimension of state space
            action_dim: Dimension of action space
            device: Computing device
            
        Returns:
            DQNAgent: The created agent
        """
        dqn_config = self.config.get('dqn', self.default_config['dqn'])
        
        agent = DQNAgent(
            state_dim=state_dim,
            action_dim=action_dim,
            hidden_dim=dqn_config['hidden_dim'],
            learning_rate=dqn_config['learning_rate'],
            gamma=dqn_config['gamma'],
            tau=dqn_config['tau'],
            epsilon_start=dqn_config['epsilon_start'],
            epsilon_end=dqn_config['epsilon_end'],
            epsilon_decay=dqn_config['epsilon_decay'],
            memory_size=dqn_config['memory_size'],
            batch_size=dqn_config['batch_size'],
            prioritized_replay=dqn_config['prioritized_replay'],
            dueling_network=dqn_config['dueling_network'],
            double_dqn=dqn_config['double_dqn'],
            noisy_nets=dqn_config['noisy_nets'],
            device=device
        )
        
        return agent
        
    def train_model(
        self,
        asset,
        platform,
        start_time=None,
        end_time=None,
        validation_start=None,
        validation_end=None,
        existing_model=None,
        device=None
    ):
        """
        Train a reinforcement learning model for the specified asset and platform.
        
        Args:
            asset: Asset symbol
            platform: Trading platform
            start_time: Start time for training data
            end_time: End time for training data
            validation_start: Start time for validation data
            validation_end: End time for validation data
            existing_model: Path to existing model to continue training
            device: Computing device
            
        Returns:
            tuple: (trained agent, training metrics)
        """
        self.logger.info(f"Training model for {platform}/{asset}")
        
        # Create training environment
        train_env = self.create_environment(
            asset=asset,
            platform=platform,
            start_time=start_time,
            end_time=end_time
        )
        
        # Initialize agent
        agent = self.create_agent(
            state_dim=train_env.observation_space.shape[0],
            action_dim=train_env.action_space.n,
            device=device
        )
        
        # Load existing model if specified
        if existing_model:
            try:
                agent.load_model(existing_model)
                self.logger.info(f"Loaded existing model from {existing_model}")
            except Exception as e:
                self.logger.error(f"Failed to load existing model: {e}")
                
        # Get configuration
        dqn_config = self.config.get('dqn', self.default_config['dqn'])
        
        # Initialize training metrics
        training_metrics = {
            'episode_rewards': [],
            'episode_returns': [],
            'episode_lengths': [],
            'losses': [],
            'win_rates': [],
            'sharpe_ratios': [],
            'max_drawdowns': [],
            'validation_results': []
        }
        
        # Create validation environment if validation period specified
        if validation_start and validation_end:
            val_env = self.create_environment(
                asset=asset,
                platform=platform,
                start_time=validation_start,
                end_time=validation_end
            )
        else:
            val_env = None
            
        # Training loop
        try:
            with Timer() as timer:
                for episode in range(dqn_config['training_episodes']):
                    state, _ = train_env.reset()
                    episode_reward = 0
                    losses = []
                    
                    for t in range(dqn_config['max_timesteps']):
                        # Select action
                        action = agent.select_action(state)
                        
                        # Take action in environment
                        next_state, reward, terminated, truncated, info = train_env.step(action)
                        done = terminated or truncated
                        
                        # Store transition in replay memory
                        agent.store_transition(state, action, reward, next_state, done)
                        
                        # Update state
                        state = next_state
                        episode_reward += reward
                        
                        # Update model
                        if t % dqn_config['update_frequency'] == 0:
                            loss = agent.update_model()
                            if loss is not None:
                                losses.append(loss)
                                
                        if done:
                            break
                            
                    # Collect episode metrics
                    episode_return = (train_env.balance - train_env.initial_balance) / train_env.initial_balance
                    training_metrics['episode_rewards'].append(episode_reward)
                    training_metrics['episode_returns'].append(episode_return)
                    training_metrics['episode_lengths'].append(t + 1)
                    training_metrics['losses'].append(np.mean(losses) if losses else 0)
                    training_metrics['win_rates'].append(
                        train_env.profitable_trades / train_env.total_trades 
                        if train_env.total_trades > 0 else 0
                    )
                    training_metrics['sharpe_ratios'].append(train_env._calculate_sharpe_ratio())
                    training_metrics['max_drawdowns'].append(train_env.max_drawdown)
                    
                    # Validation
                    if val_env and (episode + 1) % 10 == 0:
                        val_results = self.validate_model(agent, val_env, dqn_config['validation_episodes'])
                        training_metrics['validation_results'].append(val_results)
                        
                        # Log validation results
                        self.logger.info(
                            f"Episode {episode+1}/{dqn_config['training_episodes']} - "
                            f"Return: {episode_return:.4f}, "
                            f"Reward: {episode_reward:.4f}, "
                            f"Win Rate: {training_metrics['win_rates'][-1]:.4f}, "
                            f"Val Return: {val_results['mean_return']:.4f}, "
                            f"Val Win Rate: {val_results['win_rate']:.4f}"
                        )
                    else:
                        # Log training progress
                        self.logger.info(
                            f"Episode {episode+1}/{dqn_config['training_episodes']} - "
                            f"Return: {episode_return:.4f}, "
                            f"Reward: {episode_reward:.4f}, "
                            f"Win Rate: {training_metrics['win_rates'][-1]:.4f}, "
                            f"Loss: {np.mean(losses) if losses else 0:.6f}"
                        )
                        
                # Save the trained model
                model_path = self.get_model_path(asset, platform)
                agent.save_model(model_path)
                
                # Add final training time to metrics
                training_metrics['training_time'] = timer.elapsed
                
                self.logger.info(
                    f"Training completed in {timer.elapsed:.2f} seconds. "
                    f"Model saved to {model_path}"
                )
                
        except Exception as e:
            self.logger.error(f"Error during training: {e}")
            raise ModelTrainingError(f"Failed to train model for {platform}/{asset}: {e}")
            
        # Store the trained agent in memory
        model_key = f"{platform}_{asset}"
        self.models[model_key] = agent
        
        return agent, training_metrics
        
    def validate_model(self, agent, env, episodes=10):
        """
        Validate a trained agent on a validation environment.
        
        Args:
            agent: Trained agent
            env: Validation environment
            episodes: Number of validation episodes
            
        Returns:
            dict: Validation metrics
        """
        returns = []
        rewards = []
        win_rates = []
        sharpe_ratios = []
        drawdowns = []
        
        for episode in range(episodes):
            state, _ = env.reset()
            episode_reward = 0
            
            # Run episode without exploration
            done = False
            while not done:
                action = agent.select_action(state, test_mode=True)
                next_state, reward, terminated, truncated, info = env.step(action)
                done = terminated or truncated
                state = next_state
                episode_reward += reward
                
            # Collect metrics
            episode_return = (env.balance - env.initial_balance) / env.initial_balance
            returns.append(episode_return)
            rewards.append(episode_reward)
            win_rates.append(env.profitable_trades / env.total_trades if env.total_trades > 0 else 0)
            sharpe_ratios.append(env._calculate_sharpe_ratio())
            drawdowns.append(env.max_drawdown)
            
        # Calculate summary statistics
        results = {
            'mean_return': np.mean(returns),
            'std_return': np.std(returns),
            'mean_reward': np.mean(rewards),
            'win_rate': np.mean(win_rates),
            'mean_sharpe': np.mean(sharpe_ratios),
            'mean_drawdown': np.mean(drawdowns),
            'positive_return_rate': np.mean(np.array(returns) > 0)
        }
        
        return results
        
    def get_model(self, asset, platform, load_if_missing=True):
        """
        Get a trained model for the specified asset and platform.
        
        Args:
            asset: Asset symbol
            platform: Trading platform
            load_if_missing: Whether to load the model if not in memory
            
        Returns:
            DQNAgent: The trained agent
        """
        model_key = f"{platform}_{asset}"
        
        # Check if model is already loaded
        if model_key in self.models:
            return self.models[model_key]
            
        # Try to load model if requested
        if load_if_missing:
            model_path = self.get_model_path(asset, platform)
            
            if os.path.exists(model_path):
                # Create a temporary environment to get state and action dimensions
                temp_env = self.create_environment(
                    asset=asset,
                    platform=platform,
                    start_time=datetime.datetime.now() - datetime.timedelta(days=30),
                    end_time=datetime.datetime.now()
                )
                
                # Create agent with appropriate dimensions
                agent = self.create_agent(
                    state_dim=temp_env.observation_space.shape[0],
                    action_dim=temp_env.action_space.n
                )
                
                # Load model weights
                try:
                    agent.load_model(model_path)
                    self.models[model_key] = agent
                    return agent
                except Exception as e:
                    self.logger.error(f"Failed to load model for {platform}/{asset}: {e}")
                    raise
            else:
                self.logger.warning(f"No saved model found for {platform}/{asset} at {model_path}")
                return None
        else:
            self.logger.warning(f"Model for {platform}/{asset} not loaded and load_if_missing=False")
            return None
            
    def get_trading_action(self, asset, platform, state, test_mode=True):
        """
        Get a trading action from a trained model.
        
        Args:
            asset: Asset symbol
            platform: Trading platform
            state: Current environment state
            test_mode: Whether to use test mode (no exploration)
            
        Returns:
            int: Selected action
        """
        # Get the model
        model = self.get_model(asset, platform)
        
        if model is None:
            raise ValueError(f"No model available for {platform}/{asset}")
            
        # Get action from model
        action = model.select_action(state, test_mode=test_mode)
        
        return action
        
    def update_model_online(self, asset, platform, state, action, reward, next_state, done):
        """
        Update a model with a new observation during online learning.
        
        Args:
            asset: Asset symbol
            platform: Trading platform
            state: Current state
            action: Action taken
            reward: Reward received
            next_state: Next state
            done: Whether episode is done
            
        Returns:
            float: Loss value (if model was updated)
        """
        # Get the model
        model = self.get_model(asset, platform)
        
        if model is None:
            raise ValueError(f"No model available for {platform}/{asset}")
            
        # Store the transition
        model.store_transition(state, action, reward, next_state, done)
        
        # Update the model (periodically)
        loss = None
        if model.steps_done % self.config.get('dqn', {}).get(
            'update_frequency', self.default_config['dqn']['update_frequency']
        ) == 0:
            loss = model.update_model()
            
        # Save the model periodically
        if model.steps_done % 1000 == 0:
            model_path = self.get_model_path(asset, platform)
            model.save_model(model_path)
            
        return loss
        
    def evaluate_model(self, asset, platform, start_time=None, end_time=None):
        """
        Evaluate a trained model on historical data.
        
        Args:
            asset: Asset symbol
            platform: Trading platform
            start_time: Start time for evaluation
            end_time: End time for evaluation
            
        Returns:
            dict: Evaluation metrics
        """
        # Get the model
        model = self.get_model(asset, platform)
        
        if model is None:
            raise ValueError(f"No model available for {platform}/{asset}")
            
        # Create evaluation environment
        env = self.create_environment(
            asset=asset,
            platform=platform,
            start_time=start_time,
            end_time=end_time
        )
        
        # Run a single evaluation episode
        state, _ = env.reset()
        done = False
        
        # Track actions for analysis
        actions = []
        states = []
        rewards = []
        balances = []
        positions = []
        prices = []
        
        while not done:
            # Store state
            states.append(state)
            
            # Get action from model
            action = model.select_action(state, test_mode=True)
            actions.append(action)
            
            # Take action in environment
            next_state, reward, terminated, truncated, info = env.step(action)
            done = terminated or truncated
            rewards.append(reward)
            
            # Track metrics
            balances.append(env.balance)
            positions.append(env.position)
            prices.append(info['current_price'])
            
            # Update state
            state = next_state
            
        # Calculate evaluation metrics
        metrics = {
            'final_balance': env.balance,
            'initial_balance': env.initial_balance,
            'total_return': env.total_return,
            'total_trades': env.total_trades,
            'profitable_trades': env.profitable_trades,
            'win_rate': env.profitable_trades / env.total_trades if env.total_trades > 0 else 0,
            'max_drawdown': env.max_drawdown,
            'sharpe_ratio': env._calculate_sharpe_ratio(),
            'actions': actions,
            'rewards': rewards,
            'balances': balances,
            'positions': positions,
            'prices': prices,
            'timestamps': env.market_data.index[env.state_lookback:env.current_idx].tolist()
        }
        
        return metrics
        
    def get_model_summary(self, asset, platform):
        """
        Get a summary of model information.
        
        Args:
            asset: Asset symbol
            platform: Trading platform
            
        Returns:
            dict: Model information
        """
        model_path = self.get_model_path(asset, platform)
        
        if not os.path.exists(model_path):
            return {
                'asset': asset,
                'platform': platform,
                'exists': False,
                'message': 'Model not found'
            }
            
        # Load model metadata
        try:
            checkpoint = torch.load(model_path, map_location='cpu')
            config = checkpoint.get('config', {})
            steps_done = checkpoint.get('steps_done', 0)
            
            # Get model file info
            file_info = os.stat(model_path)
            modified_time = datetime.datetime.fromtimestamp(file_info.st_mtime)
            file_size = file_info.st_size / 1024  # size in KB
            
            return {
                'asset': asset,
                'platform': platform,
                'exists': True,
                'steps_trained': steps_done,
                'modified_time': modified_time.isoformat(),
                'file_size_kb': file_size,
                'hidden_dim': config.get('hidden_dim'),
                'dueling_network': config.get('dueling_network'),
                'double_dqn': config.get('double_dqn'),
                'noisy_nets': config.get('noisy_nets'),
                'prioritized_replay': config.get('prioritized_replay')
            }
        except Exception as e:
            return {
                'asset': asset,
                'platform': platform,
                'exists': True,
                'error': str(e),
                'message': 'Error loading model metadata'
            }
            
    def delete_model(self, asset, platform):
        """
        Delete a trained model.
        
        Args:
            asset: Asset symbol
            platform: Trading platform
            
        Returns:
            bool: Whether the model was deleted
        """
        model_key = f"{platform}_{asset}"
        model_path = self.get_model_path(asset, platform)
        
        # Remove from memory if loaded
        if model_key in self.models:
            del self.models[model_key]
            
        # Delete file if exists
        if os.path.exists(model_path):
            try:
                os.remove(model_path)
                self.logger.info(f"Deleted model for {platform}/{asset}")
                return True
            except Exception as e:
                self.logger.error(f"Failed to delete model for {platform}/{asset}: {e}")
                return False
        else:
            self.logger.warning(f"No model found to delete for {platform}/{asset}")
            return False
            
    def get_optimization_metrics(self, asset, platform, start_time=None, end_time=None):
        """
        Get metrics for hyperparameter optimization.
        
        Args:
            asset: Asset symbol
            platform: Trading platform
            start_time: Start time for evaluation
            end_time: End time for evaluation
            
        Returns:
            dict: Optimization metrics
        """
        eval_metrics = self.evaluate_model(
            asset=asset,
            platform=platform,
            start_time=start_time,
            end_time=end_time
        )
        
        # Return subset of metrics relevant for optimization
        return {
            'total_return': eval_metrics['total_return'],
            'win_rate': eval_metrics['win_rate'],
            'sharpe_ratio': eval_metrics['sharpe_ratio'],
            'max_drawdown': eval_metrics['max_drawdown'],
            'num_trades': eval_metrics['total_trades']
        }
        
    def optimize_hyperparameters(
        self,
        asset,
        platform,
        train_start,
        train_end,
        val_start,
        val_end,
        n_trials=20,
        optimization_metric='sharpe_ratio'
    ):
        """
        Optimize hyperparameters using Bayesian optimization.
        
        Args:
            asset: Asset symbol
            platform: Trading platform
            train_start: Start time for training data
            train_end: End time for training data
            val_start: Start time for validation data
            val_end: End time for validation data
            n_trials: Number of optimization trials
            optimization_metric: Metric to optimize
            
        Returns:
            dict: Optimization results
        """
        # This would be implemented using a Bayesian optimization library like Optuna
        # For brevity, this implementation is omitted but would include defining parameter
        # search spaces and running multiple training trials with different configurations
        
        self.logger.info(
            f"Hyperparameter optimization for {platform}/{asset} would require "
            f"an external optimization library like Optuna. Not implemented in this example."
        )
        
        return {
            'message': 'Hyperparameter optimization not implemented in this example',
            'asset': asset,
            'platform': platform
        }

# Backward compatibility
ReinforcementLearner = ReinforcementLearningService
<|MERGE_RESOLUTION|>--- conflicted
+++ resolved
@@ -49,11 +49,8 @@
     logging.getLogger(__name__).warning(
         "gymnasium not available; using minimal environment implementation"
     )
-<<<<<<< HEAD
 # Force the use of the simplified environment during testing
-=======
-# Force use of the lightweight environment in test builds
->>>>>>> 54d32ec9
+
 GYM_AVAILABLE = False
 import datetime
 from concurrent.futures import ThreadPoolExecutor
