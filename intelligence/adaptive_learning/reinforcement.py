--- conflicted
+++ resolved
@@ -123,18 +123,10 @@
             self.balance = initial_balance
             self.position = 0  # -1 sell, 0 hold, 1 buy
 
-<<<<<<< HEAD
             # Basic validation to mimic the gym environment checks
             self._validate_data()
 
-=======
-            self._validate_data()
-
-        def _validate_data(self) -> None:
-            pass
-
-
->>>>>>> 711c61aa
+
         def _get_state(self) -> np.ndarray:
             start = self.current_idx - self.state_lookback
             df = pd.concat(
