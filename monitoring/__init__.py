

#!/usr/bin/env python3
"""
QuantumSpectre Elite Trading System
Monitoring System Initialization

This module initializes the monitoring system components for real-time tracking
of system health, performance, and trading metrics.
"""

import os
import sys
import logging
import asyncio
from typing import Dict, List, Set, Any, Optional

# Version
__version__ = "1.0.0"

# Initialize logger
logger = logging.getLogger("monitoring")

# Import monitoring components (using lazy imports to avoid circular dependencies)
def get_metrics_collector():
    """Return the metrics collector instance."""
    from monitoring.metrics_collector import MetricsCollector
    return MetricsCollector()

def get_alerting_system():
    """Return the alerting system instance."""
    from monitoring.alerting import AlertingSystem
    return AlertingSystem()

def get_performance_tracker():
    """Return the performance tracker instance."""
    from monitoring.performance_tracker import PerformanceTracker
    return PerformanceTracker()

def get_system_health_monitor():
    """Return the system health monitor instance."""
    from monitoring.system_health import SystemHealthMonitor
    return SystemHealthMonitor()

def get_log_analyzer():
    """Return the log analyzer instance."""
    from monitoring.log_analyzer import LogAnalyzer
    return LogAnalyzer()

# Component registry
_component_registry = {
    "metrics_collector": None,
    "alerting_system": None,
    "performance_tracker": None,
    "system_health_monitor": None,
    "log_analyzer": None
}

def get_component(component_name: str) -> Any:
    """
    Get a component instance by name, initializing it if necessary.
    
    Args:
        component_name: Name of the component to retrieve
        
    Returns:
        The requested component instance
        
    Raises:
        ValueError: If the component name is not recognized
    """
    if component_name not in _component_registry:
        raise ValueError(f"Unknown component: {component_name}")
        
    # Initialize if not already done
    if _component_registry[component_name] is None:
        if component_name == "metrics_collector":
            _component_registry[component_name] = get_metrics_collector()
        elif component_name == "alerting_system":
            _component_registry[component_name] = get_alerting_system()
        elif component_name == "performance_tracker":
            _component_registry[component_name] = get_performance_tracker()
        elif component_name == "system_health_monitor":
            _component_registry[component_name] = get_system_health_monitor()
        elif component_name == "log_analyzer":
            _component_registry[component_name] = get_log_analyzer()
            
    return _component_registry[component_name]

async def initialize_monitoring(config: Dict[str, Any]) -> None:
    """
    Initialize all monitoring components with the provided configuration.
    
    Args:
        config: Configuration dictionary for monitoring components
    """
    logger.info("Initializing monitoring system components")
    
    # Initialize all components
    for component_name in _component_registry:
        component = get_component(component_name)
        if hasattr(component, "initialize"):
<<<<<<< HEAD
            init_func = component.initialize
            if asyncio.iscoroutinefunction(init_func):
                await init_func(config.get(component_name, {}))
            else:
                init_func(config.get(component_name, {}))
=======
            result = component.initialize(config.get(component_name, {}))
            if asyncio.iscoroutine(result):
                await result
>>>>>>> 47908393
            
    logger.info("Monitoring system initialization complete")

def shutdown_monitoring() -> None:
    """Gracefully shut down all monitoring components."""
    logger.info("Shutting down monitoring system components")
    
    # Shutdown all initialized components
    for component_name, component in _component_registry.items():
        if component is not None and hasattr(component, "shutdown"):
            try:
                component.shutdown()
                logger.debug(f"Successfully shut down {component_name}")
            except Exception as e:
                logger.error(f"Error shutting down {component_name}: {str(e)}")
                
    logger.info("Monitoring system shutdown complete")

# Register monitoring exporters and handlers
def register_exporters(config: Dict[str, Any]) -> None:
    """
    Register metric exporters based on configuration.
    
    Args:
        config: Configuration dictionary for exporters
    """
    metrics_collector = get_component("metrics_collector")
    if hasattr(metrics_collector, "register_exporters"):
        metrics_collector.register_exporters(config.get("exporters", {}))

def register_alert_handlers(config: Dict[str, Any]) -> None:
    """
    Register alert handlers based on configuration.
    
    Args:
        config: Configuration dictionary for alert handlers
    """
    alerting_system = get_component("alerting_system")
    if hasattr(alerting_system, "register_handlers"):
        alerting_system.register_handlers(config.get("alert_handlers", {}))

# Export monitoring components
__all__ = [
    "initialize_monitoring",
    "shutdown_monitoring",
    "get_component",
    "register_exporters",
    "register_alert_handlers",
]
<|MERGE_RESOLUTION|>--- conflicted
+++ resolved
@@ -100,17 +100,14 @@
     for component_name in _component_registry:
         component = get_component(component_name)
         if hasattr(component, "initialize"):
-<<<<<<< HEAD
             init_func = component.initialize
             if asyncio.iscoroutinefunction(init_func):
                 await init_func(config.get(component_name, {}))
             else:
                 init_func(config.get(component_name, {}))
-=======
             result = component.initialize(config.get(component_name, {}))
             if asyncio.iscoroutine(result):
                 await result
->>>>>>> 47908393
             
     logger.info("Monitoring system initialization complete")
 
