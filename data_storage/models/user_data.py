#!/usr/bin/env python3
"""
QuantumSpectre Elite Trading System
User Data Models

This module defines the database models for storing user data, configurations,
preferences, trading history, and performance metrics. These models support
the user-facing aspects of the system including configuration management,
strategy customization, and performance tracking.
"""

import uuid
import json
import enum
import datetime
import secrets
import time
from typing import Dict, List, Optional, Union, Any, TypeVar, Generic, Tuple
from dataclasses import dataclass, field, asdict

from sqlalchemy import (
    Column, String, Integer, Float, Boolean, DateTime, JSON, Text,
    ForeignKey, Index, Table, Enum, UniqueConstraint, TIMESTAMP, LargeBinary
)
from sqlalchemy.dialects.postgresql import JSONB, UUID, ARRAY
from sqlalchemy.ext.declarative import declarative_base
from sqlalchemy.ext.mutable import MutableDict, MutableList
from sqlalchemy.orm import relationship, backref
from sqlalchemy.sql import func

from common.utils import TimestampUtils, UuidUtils, HashUtils, SecurityUtils
from common.constants import (
    TIMEFRAMES, PLATFORMS, ASSET_CLASSES, ORDER_TYPES,
    ORDER_SIDES, SIGNAL_TYPES, SIGNAL_STRENGTHS, USER_ROLES
)
from common.exceptions import ModelValidationError
from data_storage.models.market_data import Base, TimestampMixin, Auditable, SoftDeleteMixin


@dataclass
class UserPreferences:
<<<<<<< HEAD
    """User-level capital and risk preferences."""

    user_id: str
    risk_profile: str = "moderate"
    max_drawdown_threshold: float = 20.0
    risk_per_trade: float = 1.0
    leverage_preference: float = 2.0
    recovery_aggressiveness: float = 0.5
    auto_compound: bool = True
    capital_allocation_strategy: str = "dynamic"
    created_at: float = field(default_factory=time.time)
    updated_at: float = field(default_factory=time.time)
=======
    """Data class representing user risk preferences and trading profile."""

    user_id: str
    risk_profile: str
    max_drawdown_threshold: float
    risk_per_trade: float
    leverage_preference: float
    recovery_aggressiveness: float
    auto_compound: bool
    capital_allocation_strategy: str
    created_at: float
    updated_at: float
>>>>>>> 74d484f5


@dataclass
class UserCapitalSettings:
<<<<<<< HEAD
    """Configuration for capital allocation limits."""

    user_id: str
    max_position_size_percentage: float = 10.0
    min_position_size: float = 0.01
    kelly_criterion_modifier: float = 0.5
    max_correlated_exposure: float = 25.0
    reserve_percentage: float = 10.0
    profit_distribution: Dict[str, float] = field(default_factory=lambda: {"reinvest": 80.0, "reserve": 20.0})
    created_at: float = field(default_factory=time.time)
    updated_at: float = field(default_factory=time.time)
=======
    """Data class representing user capital management configuration."""

    user_id: str
    max_position_size_percentage: float
    min_position_size: float
    kelly_criterion_modifier: float
    max_correlated_exposure: float
    reserve_percentage: float
    profit_distribution: Dict[str, float]
    created_at: float
    updated_at: float
>>>>>>> 74d484f5

# User preference category enum
class PreferenceCategory(enum.Enum):
    """Categories for user preferences."""
    GENERAL = "general"
    TRADING = "trading"
    NOTIFICATIONS = "notifications"
    UI = "ui"
    SECURITY = "security"
    STRATEGY = "strategy"
    RISK_MANAGEMENT = "risk_management"
    PLATFORM_SPECIFIC = "platform_specific"
    VOICE_ASSISTANT = "voice_assistant"
    ADVANCED = "advanced"

# Trade status enum
class TradeStatus(enum.Enum):
    """Status values for trades."""
    PENDING = "pending"
    OPEN = "open"
    CLOSED = "closed"
    CANCELED = "canceled"
    PARTIALLY_FILLED = "partially_filled"
    REJECTED = "rejected"
    EXPIRED = "expired"

# User models
class User(Base, Auditable, SoftDeleteMixin):
    """Model for storing user information."""
    __tablename__ = 'users'
    
    id = Column(UUID(as_uuid=True), primary_key=True, default=uuid.uuid4)
    username = Column(String(50), nullable=False, unique=True)
    email = Column(String(255), nullable=False, unique=True)
    password_hash = Column(String(255), nullable=False)
    full_name = Column(String(100), nullable=True)
    role = Column(Enum(*USER_ROLES, name='user_role_enum'), nullable=False, default='user')
    is_active = Column(Boolean, default=True, nullable=False)
    
    # User verification
    email_verified = Column(Boolean, default=False, nullable=False)
    email_verification_token = Column(String(64), nullable=True)
    email_verification_sent_at = Column(TIMESTAMP(timezone=True), nullable=True)
    
    # Security
    failed_login_attempts = Column(Integer, default=0, nullable=False)
    last_login_at = Column(TIMESTAMP(timezone=True), nullable=True)
    last_login_ip = Column(String(45), nullable=True)
    password_changed_at = Column(TIMESTAMP(timezone=True), nullable=True)
    
    # Two-factor authentication
    two_factor_enabled = Column(Boolean, default=False, nullable=False)
    two_factor_secret = Column(String(255), nullable=True)
    backup_codes = Column(JSONB, nullable=True)
    
    # Account limits
    max_bots = Column(Integer, nullable=True)
    max_strategies = Column(Integer, nullable=True)
    max_concurrent_trades = Column(Integer, nullable=True)
    
    # User metadata
    last_seen_at = Column(TIMESTAMP(timezone=True), nullable=True)
    onboarding_completed = Column(Boolean, default=False, nullable=False)
    user_metadata = Column(JSONB, nullable=True)  # Renamed from metadata to avoid SQLAlchemy conflict
    
    # Relationships
    api_keys = relationship("ApiKey", back_populates="user", cascade="all, delete-orphan")
    trading_accounts = relationship("TradingAccount", back_populates="user", cascade="all, delete-orphan")
    preferences = relationship("UserPreference", back_populates="user", cascade="all, delete-orphan")
    notifications = relationship("Notification", back_populates="user", cascade="all, delete-orphan")
    sessions = relationship("UserSession", back_populates="user", cascade="all, delete-orphan")
    strategies = relationship("UserStrategy", back_populates="user", cascade="all, delete-orphan")
    
    # Constraints
    __table_args__ = (
        Index('ix_users_username', 'username'),
        Index('ix_users_email', 'email'),
        Index('ix_users_role', 'role'),
        Index('ix_users_is_active', 'is_active'),
        {'extend_existing': True},
    )
    
    def __repr__(self):
        return f""
    
    def set_password(self, password):
        """Set the password hash from a plaintext password."""
        self.password_hash = SecurityUtils.hash_password(password)
        self.password_changed_at = datetime.datetime.now(datetime.timezone.utc)
    
    def verify_password(self, password):
        """Verify a plaintext password against the stored hash."""
        return SecurityUtils.verify_password(password, self.password_hash)
    
    def generate_email_verification_token(self):
        """Generate a new email verification token."""
        self.email_verification_token = secrets.token_urlsafe(48)
        self.email_verification_sent_at = datetime.datetime.now(datetime.timezone.utc)
        return self.email_verification_token
    
    def verify_email(self, token):
        """Verify the user's email with the provided token."""
        if not self.email_verification_token or self.email_verified:
            return False
        
        if self.email_verification_token != token:
            return False
        
        self.email_verified = True
        self.email_verification_token = None
        return True
    
    def generate_two_factor_secret(self):
        """Generate a new two-factor authentication secret."""
        self.two_factor_secret = SecurityUtils.generate_totp_secret()
        return self.two_factor_secret
    
    def verify_two_factor(self, code):
        """Verify a two-factor authentication code."""
        if not self.two_factor_enabled or not self.two_factor_secret:
            return True
            
        return SecurityUtils.verify_totp(code, self.two_factor_secret)
    
    def generate_backup_codes(self, count=10):
        """Generate backup codes for 2FA recovery."""
        if not self.two_factor_enabled:
            return []
            
        codes = [secrets.token_hex(5).upper() for _ in range(count)]
        self.backup_codes = [{"code": code, "used": False} for code in codes]
        return codes
    
    def use_backup_code(self, code):
        """Use a backup code for 2FA recovery."""
        if not self.backup_codes:
            return False
            
        for backup in self.backup_codes:
            if backup["code"] == code and not backup["used"]:
                backup["used"] = True
                return True
                
        return False
    
    def to_dict(self, include_sensitive=False):
        """Convert user to dictionary for API responses."""
        result = {
            "id": str(self.id),
            "username": self.username,
            "email": self.email,
            "full_name": self.full_name,
            "role": self.role,
            "is_active": self.is_active,
            "email_verified": self.email_verified,
            "two_factor_enabled": self.two_factor_enabled,
            "created_at": self.created_at.isoformat() if self.created_at else None,
            "last_login_at": self.last_login_at.isoformat() if self.last_login_at else None,
            "last_seen_at": self.last_seen_at.isoformat() if self.last_seen_at else None,
            "onboarding_completed": self.onboarding_completed
        }
        
        if include_sensitive:
            result.update({
                "failed_login_attempts": self.failed_login_attempts,
                "last_login_ip": self.last_login_ip,
                "max_bots": self.max_bots,
                "max_strategies": self.max_strategies,
                "max_concurrent_trades": self.max_concurrent_trades
            })
            
        return result

class ApiKey(Base, TimestampMixin):
    """Model for storing user API keys for external platforms."""
    __tablename__ = 'api_keys'
    
    id = Column(UUID(as_uuid=True), primary_key=True, default=uuid.uuid4)
    user_id = Column(UUID(as_uuid=True), ForeignKey('users.id'), nullable=False)
    platform = Column(Enum(*PLATFORMS, name='api_platform_enum'), nullable=False)
    name = Column(String(100), nullable=False)
    api_key = Column(String(255), nullable=False)
    api_secret = Column(String(255), nullable=False)
    passphrase = Column(String(255), nullable=True)  # For platforms that require it
    is_active = Column(Boolean, default=True, nullable=False)
    permissions = Column(JSONB, nullable=True)  # Specific permissions granted
    expires_at = Column(TIMESTAMP(timezone=True), nullable=True)
    last_used_at = Column(TIMESTAMP(timezone=True), nullable=True)
    key_metadata = Column(JSONB, nullable=True)  # Renamed from metadata to avoid SQLAlchemy conflict
    
    # Relationships
    user = relationship("User", back_populates="api_keys")
    trading_accounts = relationship("TradingAccount", back_populates="api_key")
    
    # Constraints
    __table_args__ = (
        UniqueConstraint('user_id', 'platform', 'name', name='uq_user_platform_keyname'),
        Index('ix_api_keys_user_id', 'user_id'),
        Index('ix_api_keys_platform', 'platform'),
        Index('ix_api_keys_is_active', 'is_active'),
    )
    
    def __repr__(self):
        return f""
    
    def mask_secrets(self):
        """Return a masked version of sensitive fields for display."""
        masked_key = self.api_key[:4] + "*" * (len(self.api_key) - 8) + self.api_key[-4:]
        masked_secret = "*" * 16
        masked_passphrase = "*" * 8 if self.passphrase else None
        
        return {
            "id": str(self.id),
            "platform": self.platform,
            "name": self.name,
            "api_key": masked_key,
            "api_secret": masked_secret,
            "passphrase": masked_passphrase,
            "is_active": self.is_active,
            "expires_at": self.expires_at.isoformat() if self.expires_at else None,
            "created_at": self.created_at.isoformat() if self.created_at else None,
            "last_used_at": self.last_used_at.isoformat() if self.last_used_at else None
        }
    
    def update_last_used(self):
        """Update the last used timestamp."""
        self.last_used_at = datetime.datetime.now(datetime.timezone.utc)
    
    @property
    def is_expired(self):
        """Check if the API key has expired."""
        if not self.expires_at:
            return False
            
        return self.expires_at < datetime.datetime.now(datetime.timezone.utc)
    
    @classmethod
    def encrypt_secrets(cls, api_secret, passphrase=None):
        """Encrypt API secrets before storage."""
        encrypted_secret = SecurityUtils.encrypt_sensitive_data(api_secret)
        encrypted_passphrase = None
        if passphrase:
            encrypted_passphrase = SecurityUtils.encrypt_sensitive_data(passphrase)
            
        return encrypted_secret, encrypted_passphrase
    
    @classmethod
    def decrypt_secrets(cls, encrypted_secret, encrypted_passphrase=None):
        """Decrypt API secrets for use."""
        api_secret = SecurityUtils.decrypt_sensitive_data(encrypted_secret)
        passphrase = None
        if encrypted_passphrase:
            passphrase = SecurityUtils.decrypt_sensitive_data(encrypted_passphrase)
            
        return api_secret, passphrase

class TradingAccount(Base, Auditable):
    """Model for storing user trading accounts."""
    __tablename__ = 'trading_accounts'
    
    id = Column(UUID(as_uuid=True), primary_key=True, default=uuid.uuid4)
    user_id = Column(UUID(as_uuid=True), ForeignKey('users.id'), nullable=False)
    api_key_id = Column(UUID(as_uuid=True), ForeignKey('api_keys.id'), nullable=False)
    platform = Column(Enum(*PLATFORMS, name='account_platform_enum'), nullable=False)
    account_id = Column(String(100), nullable=False)  # Platform-specific account ID
    name = Column(String(100), nullable=False)
    is_active = Column(Boolean, default=True, nullable=False)
    is_demo = Column(Boolean, default=False, nullable=False)
    balance = Column(Float, nullable=True)
    equity = Column(Float, nullable=True)
    currency = Column(String(10), nullable=True)
    leverage = Column(Float, nullable=True)
    margin_mode = Column(String(20), nullable=True)  # ISOLATED, CROSS, etc.
    last_sync_at = Column(TIMESTAMP(timezone=True), nullable=True)
    account_metadata = Column(JSONB, nullable=True)  # Renamed from metadata to avoid SQLAlchemy conflict
    
    # Risk management settings
    max_risk_per_trade = Column(Float, nullable=True)  # Percentage of account
    max_daily_drawdown = Column(Float, nullable=True)  # Percentage of account
    max_position_size = Column(Float, nullable=True)
    circuit_breaker_enabled = Column(Boolean, default=True, nullable=False)
    
    # Relationships
    user = relationship("User", back_populates="trading_accounts")
    api_key = relationship("ApiKey", back_populates="trading_accounts")
    trades = relationship("Trade", back_populates="trading_account", cascade="all, delete-orphan")
    positions = relationship("Position", back_populates="trading_account", cascade="all, delete-orphan")
    
    # Constraints
    __table_args__ = (
        UniqueConstraint('user_id', 'platform', 'account_id', name='uq_user_platform_account'),
        Index('ix_trading_accounts_user_id', 'user_id'),
        Index('ix_trading_accounts_api_key_id', 'api_key_id'),
        Index('ix_trading_accounts_platform', 'platform'),
        Index('ix_trading_accounts_is_active', 'is_active'),
        Index('ix_trading_accounts_is_demo', 'is_demo'),
    )
    
    def __repr__(self):
        return (f"")
    
    def update_balance(self, balance, equity=None):
        """Update account balance and equity."""
        self.balance = balance
        if equity is not None:
            self.equity = equity
        self.last_sync_at = datetime.datetime.now(datetime.timezone.utc)
    
    @property
    def unrealized_pnl(self):
        """Calculate unrealized P&L as the difference between equity and balance."""
        if self.equity is None or self.balance is None:
            return None
        return self.equity - self.balance
    
    @property
    def margin_used(self):
        """Calculate margin currently in use."""
        return sum(position.margin for position in self.positions 
                  if position.status == TradeStatus.OPEN.value)
    
    @property
    def free_margin(self):
        """Calculate available margin."""
        if self.margin_used is None or self.balance is None:
            return None
        return self.balance - self.margin_used
    
    @property
    def margin_level(self):
        """Calculate margin level as percentage."""
        if self.margin_used is None or self.margin_used == 0 or self.equity is None:
            return None
        return (self.equity / self.margin_used) * 100
    
    def to_dict(self):
        """Convert to dictionary for API responses."""
        return {
            "id": str(self.id),
            "user_id": str(self.user_id),
            "api_key_id": str(self.api_key_id),
            "platform": self.platform,
            "account_id": self.account_id,
            "name": self.name,
            "is_active": self.is_active,
            "is_demo": self.is_demo,
            "balance": self.balance,
            "equity": self.equity,
            "currency": self.currency,
            "leverage": self.leverage,
            "margin_mode": self.margin_mode,
            "last_sync_at": self.last_sync_at.isoformat() if self.last_sync_at else None,
            "max_risk_per_trade": self.max_risk_per_trade,
            "max_daily_drawdown": self.max_daily_drawdown,
            "max_position_size": self.max_position_size,
            "circuit_breaker_enabled": self.circuit_breaker_enabled,
            "unrealized_pnl": self.unrealized_pnl,
            "margin_used": self.margin_used,
            "free_margin": self.free_margin,
            "margin_level": self.margin_level
        }

class UserPreference(Base, TimestampMixin):
    """Model for storing user preferences."""
    __tablename__ = 'user_preferences'
    
    id = Column(UUID(as_uuid=True), primary_key=True, default=uuid.uuid4)
    user_id = Column(UUID(as_uuid=True), ForeignKey('users.id'), nullable=False)
    category = Column(Enum(PreferenceCategory), nullable=False)
    key = Column(String(100), nullable=False)
    value = Column(JSONB, nullable=False)
    
    # Relationships
    user = relationship("User", back_populates="preferences")
    
    # Constraints
    __table_args__ = (
        UniqueConstraint('user_id', 'category', 'key', name='uq_user_pref_category_key'),
        Index('ix_user_preferences_user_id', 'user_id'),
        Index('ix_user_preferences_category', 'category'),
        Index('ix_user_preferences_key', 'key'),
    )
    
    def __repr__(self):
        return (f"")
    
    @classmethod
    def get_preference(cls, session, user_id, category, key, default=None):
        """Get a user preference value with default fallback."""
        pref = session.query(cls).filter_by(
            user_id=user_id, 
            category=category,
            key=key
        ).first()
        
        if not pref:
            return default
            
        return pref.value
    
    @classmethod
    def set_preference(cls, session, user_id, category, key, value):
        """Set a user preference value, creating if it doesn't exist."""
        pref = session.query(cls).filter_by(
            user_id=user_id, 
            category=category,
            key=key
        ).first()
        
        if not pref:
            pref = cls(
                user_id=user_id,
                category=category,
                key=key,
                value=value
            )
            session.add(pref)
        else:
            pref.value = value
            
        return pref

class UserSession(Base, TimestampMixin):
    """Model for tracking user login sessions."""
    __tablename__ = 'user_sessions'
    
    id = Column(UUID(as_uuid=True), primary_key=True, default=uuid.uuid4)
    user_id = Column(UUID(as_uuid=True), ForeignKey('users.id'), nullable=False)
    session_token = Column(String(255), nullable=False, unique=True)
    ip_address = Column(String(45), nullable=False)
    user_agent = Column(String(255), nullable=True)
    device_info = Column(JSONB, nullable=True)
    expires_at = Column(TIMESTAMP(timezone=True), nullable=False)
    is_active = Column(Boolean, default=True, nullable=False)
    last_activity_at = Column(TIMESTAMP(timezone=True), nullable=False)
    
    # Relationships
    user = relationship("User", back_populates="sessions")
    
    # Constraints
    __table_args__ = (
        Index('ix_user_sessions_user_id', 'user_id'),
        Index('ix_user_sessions_session_token', 'session_token'),
        Index('ix_user_sessions_is_active', 'is_active'),
        Index('ix_user_sessions_expires_at', 'expires_at'),
    )
    
    def __repr__(self):
        return f""
    
    @property
    def is_expired(self):
        """Check if the session has expired."""
        now = datetime.datetime.now(datetime.timezone.utc)
        return now > self.expires_at
    
    def update_activity(self):
        """Update the last activity timestamp."""
        self.last_activity_at = datetime.datetime.now(datetime.timezone.utc)
    
    def extend_expiration(self, hours=24):
        """Extend the session expiration time."""
        self.expires_at = datetime.datetime.now(datetime.timezone.utc) + datetime.timedelta(hours=hours)
    
    def terminate(self):
        """Terminate the session."""
        self.is_active = False
    
    @classmethod
    def create_session(cls, user_id, ip_address, user_agent=None, device_info=None, hours=24):
        """Create a new user session."""
        session = cls(
            user_id=user_id,
            session_token=secrets.token_urlsafe(48),
            ip_address=ip_address,
            user_agent=user_agent,
            device_info=device_info,
            expires_at=datetime.datetime.now(datetime.timezone.utc) + datetime.timedelta(hours=hours),
            last_activity_at=datetime.datetime.now(datetime.timezone.utc)
        )
        return session
    
    @classmethod
    def get_active_session(cls, session, token):
        """Get an active session by token."""
        user_session = session.query(cls).filter_by(
            session_token=token,
            is_active=True
        ).first()
        
        if not user_session or user_session.is_expired:
            return None
            
        user_session.update_activity()
        return user_session

class Notification(Base, TimestampMixin):
    """Model for storing user notifications."""
    __tablename__ = 'notifications'
    
    id = Column(UUID(as_uuid=True), primary_key=True, default=uuid.uuid4)
    user_id = Column(UUID(as_uuid=True), ForeignKey('users.id'), nullable=False)
    title = Column(String(255), nullable=False)
    message = Column(Text, nullable=False)
    notification_type = Column(String(50), nullable=False)
    priority = Column(Integer, nullable=False, default=0)  # 0-5, with 5 being highest
    read = Column(Boolean, default=False, nullable=False)
    read_at = Column(TIMESTAMP(timezone=True), nullable=True)
    expires_at = Column(TIMESTAMP(timezone=True), nullable=True)
    data = Column(JSONB, nullable=True)  # Additional structured data
    action_url = Column(String(255), nullable=True)  # Optional URL for action
    
    # Relationships
    user = relationship("User", back_populates="notifications")
    
    # Constraints
    __table_args__ = (
        Index('ix_notifications_user_id', 'user_id'),
        Index('ix_notifications_notification_type', 'notification_type'),
        Index('ix_notifications_read', 'read'),
        Index('ix_notifications_priority', 'priority'),
        Index('ix_notifications_created_at', 'created_at'),
    )
    
    def __repr__(self):
        return (f"")
    
    def mark_as_read(self):
        """Mark the notification as read."""
        self.read = True
        self.read_at = datetime.datetime.now(datetime.timezone.utc)
    
    @property
    def is_expired(self):
        """Check if the notification has expired."""
        if not self.expires_at:
            return False
            
        return datetime.datetime.now(datetime.timezone.utc) > self.expires_at
    
    @classmethod
    def create_notification(cls, user_id, title, message, notification_type, 
                          priority=0, expires_in_hours=None, data=None, action_url=None):
        """Create a new notification."""
        expires_at = None
        if expires_in_hours is not None:
            expires_at = datetime.datetime.now(datetime.timezone.utc) + datetime.timedelta(hours=expires_in_hours)
            
        notification = cls(
            user_id=user_id,
            title=title,
            message=message,
            notification_type=notification_type,
            priority=priority,
            expires_at=expires_at,
            data=data,
            action_url=action_url
        )
        return notification

class UserStrategy(Base, Auditable, SoftDeleteMixin):
    """Model for storing user-customized trading strategies."""
    __tablename__ = 'user_strategies'
    
    id = Column(UUID(as_uuid=True), primary_key=True, default=uuid.uuid4)
    user_id = Column(UUID(as_uuid=True), ForeignKey('users.id'), nullable=False)
    name = Column(String(100), nullable=False)
    description = Column(Text, nullable=True)
    base_strategy = Column(String(100), nullable=False)  # Reference to system strategy
    is_active = Column(Boolean, default=True, nullable=False)
    is_favorite = Column(Boolean, default=False, nullable=False)
    
    # Strategy parameters
    parameters = Column(JSONB, nullable=False)  # Customized parameters
    timeframes = Column(JSONB, nullable=False)  # Timeframes this strategy works with
    asset_classes = Column(JSONB, nullable=False)  # Asset classes this strategy works with
    risk_profile = Column(String(20), nullable=False)  # LOW, MEDIUM, HIGH
    
    # Performance metrics
    win_rate = Column(Float, nullable=True)
    profit_factor = Column(Float, nullable=True)
    sharpe_ratio = Column(Float, nullable=True)
    max_drawdown = Column(Float, nullable=True)
    avg_trade_duration = Column(Integer, nullable=True)  # In seconds
    total_trades = Column(Integer, nullable=True)
    last_performance_update = Column(TIMESTAMP(timezone=True), nullable=True)
    
    # Relationships
    user = relationship("User", back_populates="strategies")
    assets = relationship("UserStrategyAsset", back_populates="strategy", cascade="all, delete-orphan")
    
    # Constraints
    __table_args__ = (
        UniqueConstraint('user_id', 'name', name='uq_user_strategy_name'),
        Index('ix_user_strategies_user_id', 'user_id'),
        Index('ix_user_strategies_base_strategy', 'base_strategy'),
        Index('ix_user_strategies_is_active', 'is_active'),
        Index('ix_user_strategies_risk_profile', 'risk_profile'),
    )
    
    def __repr__(self):
        return (f"")
    
    def update_performance(self, session):
        """Update strategy performance metrics from trade history."""
        from sqlalchemy import func, and_
        
        # Get all trades for this strategy
        trades_query = session.query(Trade).filter(
            Trade.user_strategy_id == self.id
        )
        
        total_trades = trades_query.count()
        if total_trades == 0:
            return False
            
        # Calculate win rate
        winning_trades = trades_query.filter(Trade.profit > 0).count()
        self.win_rate = (winning_trades / total_trades) if total_trades > 0 else 0
        
        # Calculate profit factor
        profit_sum = trades_query.filter(Trade.profit > 0).with_entities(func.sum(Trade.profit)).scalar() or 0
        loss_sum = abs(trades_query.filter(Trade.profit < 0).with_entities(func.sum(Trade.profit)).scalar() or 0)
        self.profit_factor = (profit_sum / loss_sum) if loss_sum > 0 else 0
        
        # Calculate average trade duration
        duration_avg = trades_query.filter(
            Trade.close_time != None
        ).with_entities(
            func.avg(func.extract('epoch', Trade.close_time - Trade.open_time))
        ).scalar()
        
        self.avg_trade_duration = int(duration_avg) if duration_avg else 0
        self.total_trades = total_trades
        self.last_performance_update = datetime.datetime.now(datetime.timezone.utc)
        
        return True
    
    def to_dict(self, include_assets=False):
        """Convert to dictionary for API responses."""
        result = {
            "id": str(self.id),
            "user_id": str(self.user_id),
            "name": self.name,
            "description": self.description,
            "base_strategy": self.base_strategy,
            "is_active": self.is_active,
            "is_favorite": self.is_favorite,
            "parameters": self.parameters,
            "timeframes": self.timeframes,
            "asset_classes": self.asset_classes,
            "risk_profile": self.risk_profile,
            "win_rate": self.win_rate,
            "profit_factor": self.profit_factor,
            "sharpe_ratio": self.sharpe_ratio,
            "max_drawdown": self.max_drawdown,
            "avg_trade_duration": self.avg_trade_duration,
            "total_trades": self.total_trades,
            "last_performance_update": self.last_performance_update.isoformat() if self.last_performance_update else None
        }
        
        if include_assets and hasattr(self, 'assets'):
            result["assets"] = [asset.to_dict() for asset in self.assets]
            
        return result

class UserStrategyAsset(Base, TimestampMixin):
    """Model for associating assets with user strategies with specific parameters."""
    __tablename__ = 'user_strategy_assets'
    
    id = Column(UUID(as_uuid=True), primary_key=True, default=uuid.uuid4)
    user_strategy_id = Column(UUID(as_uuid=True), ForeignKey('user_strategies.id'), nullable=False)
    asset_id = Column(UUID(as_uuid=True), ForeignKey('assets.id'), nullable=False)
    
    # Asset-specific strategy parameters
    is_active = Column(Boolean, default=True, nullable=False)
    parameters = Column(JSONB, nullable=True)  # Override strategy parameters for this asset
    weight = Column(Float, default=1.0, nullable=False)  # For portfolio allocation
    performance_override = Column(Boolean, default=False, nullable=False)
    
    # Asset-specific performance metrics
    win_rate = Column(Float, nullable=True)
    profit_factor = Column(Float, nullable=True)
    total_trades = Column(Integer, nullable=True)
    last_trade_at = Column(TIMESTAMP(timezone=True), nullable=True)
    
    # Relationships
    strategy = relationship("UserStrategy", back_populates="assets")
    asset = relationship("Asset")
    
    # Constraints
    __table_args__ = (
        UniqueConstraint('user_strategy_id', 'asset_id', name='uq_strategy_asset'),
        Index('ix_user_strategy_assets_strategy_id', 'user_strategy_id'),
        Index('ix_user_strategy_assets_asset_id', 'asset_id'),
        Index('ix_user_strategy_assets_is_active', 'is_active'),
    )
    
    def __repr__(self):
        return (f"")
    
    def to_dict(self, include_asset_details=False):
        """Convert to dictionary for API responses."""
        result = {
            "id": str(self.id),
            "user_strategy_id": str(self.user_strategy_id),
            "asset_id": str(self.asset_id),
            "is_active": self.is_active,
            "parameters": self.parameters,
            "weight": self.weight,
            "performance_override": self.performance_override,
            "win_rate": self.win_rate,
            "profit_factor": self.profit_factor,
            "total_trades": self.total_trades,
            "last_trade_at": self.last_trade_at.isoformat() if self.last_trade_at else None
        }
        
        if include_asset_details and hasattr(self, 'asset'):
            result["asset"] = {
                "symbol": self.asset.symbol,
                "platform": self.asset.platform,
                "name": self.asset.name,
                "asset_class": self.asset.asset_class
            }
            
        return result

class Trade(Base, TimestampMixin):
    """Model for storing trade records."""
    __tablename__ = 'trades'
    
    id = Column(UUID(as_uuid=True), primary_key=True, default=uuid.uuid4)
    user_id = Column(UUID(as_uuid=True), ForeignKey('users.id'), nullable=False)
    trading_account_id = Column(UUID(as_uuid=True), ForeignKey('trading_accounts.id'), nullable=False)
    position_id = Column(UUID(as_uuid=True), ForeignKey('positions.id'), nullable=True)
    asset_id = Column(UUID(as_uuid=True), ForeignKey('assets.id'), nullable=False)
    user_strategy_id = Column(UUID(as_uuid=True), ForeignKey('user_strategies.id'), nullable=True)
    
    # Trade details
    external_id = Column(String(100), nullable=True)  # ID from exchange
    trade_type = Column(String(20), nullable=False)  # MARKET, LIMIT, etc.
    side = Column(Enum(*ORDER_SIDES, name='trade_side_enum'), nullable=False)
    size = Column(Float, nullable=False)
    entry_price = Column(Float, nullable=False)
    exit_price = Column(Float, nullable=True)
    stop_loss = Column(Float, nullable=True)
    take_profit = Column(Float, nullable=True)
    
    # Trade lifecycle
    status = Column(Enum(TradeStatus), nullable=False, default=TradeStatus.OPEN)
    open_time = Column(TIMESTAMP(timezone=True), nullable=False)
    close_time = Column(TIMESTAMP(timezone=True), nullable=True)
    
    # Performance
    profit = Column(Float, nullable=True)  # In account currency
    profit_percentage = Column(Float, nullable=True)  # As percentage of position size
    fees = Column(Float, nullable=True)
    slippage = Column(Float, nullable=True)
    
    # Trade source
    signal_id = Column(UUID(as_uuid=True), nullable=True)  # Reference to trading signal
    is_manual = Column(Boolean, default=False, nullable=False)
    is_automated = Column(Boolean, default=True, nullable=False)
    entry_comment = Column(String(255), nullable=True)
    exit_comment = Column(String(255), nullable=True)
    
    # Trade analytics
    entry_indicators = Column(JSONB, nullable=True)
    exit_indicators = Column(JSONB, nullable=True)
    trade_screenshot = Column(String(255), nullable=True)  # URL to screenshot
    market_conditions = Column(JSONB, nullable=True)
    tags = Column(JSONB, nullable=True)  # User-defined tags
    
    # Relationships
    user = relationship("User")
    trading_account = relationship("TradingAccount", back_populates="trades")
    position = relationship("Position", back_populates="trades")
    asset = relationship("Asset")
    
    # Constraints
    __table_args__ = (
        Index('ix_trades_user_id', 'user_id'),
        Index('ix_trades_trading_account_id', 'trading_account_id'),
        Index('ix_trades_position_id', 'position_id'),
        Index('ix_trades_asset_id', 'asset_id'),
        Index('ix_trades_user_strategy_id', 'user_strategy_id'),
        Index('ix_trades_status', 'status'),
        Index('ix_trades_open_time', 'open_time'),
        Index('ix_trades_close_time', 'close_time'),
        Index('ix_trades_is_manual', 'is_manual'),
        Index('ix_trades_profit', 'profit'),
    )
    
    def __repr__(self):
        return (f"")
    
    def close(self, exit_price, close_time=None, comment=None):
        """Close the trade with an exit price."""
        if self.status != TradeStatus.OPEN:
            raise ValueError("Cannot close a trade that is not open")
            
        self.exit_price = exit_price
        self.close_time = close_time or datetime.datetime.now(datetime.timezone.utc)
        self.status = TradeStatus.CLOSED
        self.exit_comment = comment
        
        # Calculate profit
        if self.side == 'BUY':
            price_diff = self.exit_price - self.entry_price
        else:
            price_diff = self.entry_price - self.exit_price
            
        self.profit = price_diff * self.size
        self.profit_percentage = (price_diff / self.entry_price) * 100
        
        return self.profit, self.profit_percentage
    
    @property
    def duration(self):
        """Calculate trade duration in seconds."""
        if not self.close_time or not self.open_time:
            return None
            
        return (self.close_time - self.open_time).total_seconds()
    
    @property
    def unrealized_profit(self):
        """Calculate unrealized profit for open trades."""
        if self.status != TradeStatus.OPEN or not hasattr(self, 'asset') or not self.asset:
            return None
            
        # This would need to get current price from market data
        # For now, returning None as a placeholder
        return None
    
    def to_dict(self):
        """Convert to dictionary for API responses."""
        return {
            "id": str(self.id),
            "user_id": str(self.user_id),
            "trading_account_id": str(self.trading_account_id),
            "position_id": str(self.position_id) if self.position_id else None,
            "asset_id": str(self.asset_id),
            "user_strategy_id": str(self.user_strategy_id) if self.user_strategy_id else None,
            "external_id": self.external_id,
            "trade_type": self.trade_type,
            "side": self.side,
            "size": self.size,
            "entry_price": self.entry_price,
            "exit_price": self.exit_price,
            "stop_loss": self.stop_loss,
            "take_profit": self.take_profit,
            "status": self.status.value,
            "open_time": self.open_time.isoformat() if self.open_time else None,
            "close_time": self.close_time.isoformat() if self.close_time else None,
            "profit": self.profit,
            "profit_percentage": self.profit_percentage,
            "fees": self.fees,
            "slippage": self.slippage,
            "signal_id": str(self.signal_id) if self.signal_id else None,
            "is_manual": self.is_manual,
            "is_automated": self.is_automated,
            "entry_comment": self.entry_comment,
            "exit_comment": self.exit_comment,
            "duration": self.duration,
            "tags": self.tags
        }

class Position(Base, TimestampMixin):
    """Model for storing trading positions (groups of related trades)."""
    __tablename__ = 'positions'
    
    id = Column(UUID(as_uuid=True), primary_key=True, default=uuid.uuid4)
    user_id = Column(UUID(as_uuid=True), ForeignKey('users.id'), nullable=False)
    trading_account_id = Column(UUID(as_uuid=True), ForeignKey('trading_accounts.id'), nullable=False)
    asset_id = Column(UUID(as_uuid=True), ForeignKey('assets.id'), nullable=False)
    user_strategy_id = Column(UUID(as_uuid=True), ForeignKey('user_strategies.id'), nullable=True)
    
    # Position details
    name = Column(String(100), nullable=True)
    side = Column(Enum(*ORDER_SIDES, name='position_side_enum'), nullable=False)
    size = Column(Float, nullable=False)
    average_entry = Column(Float, nullable=False)
    current_price = Column(Float, nullable=True)
    status = Column(Enum(TradeStatus), nullable=False, default=TradeStatus.OPEN)
    
    # Risk management
    stop_loss = Column(Float, nullable=True)
    take_profit = Column(Float, nullable=True)
    risk_amount = Column(Float, nullable=True)  # In account currency
    risk_percentage = Column(Float, nullable=True)  # As percentage of account
    
    # Position lifecycle
    open_time = Column(TIMESTAMP(timezone=True), nullable=False)
    close_time = Column(TIMESTAMP(timezone=True), nullable=True)
    last_update_time = Column(TIMESTAMP(timezone=True), nullable=False)
    
    # Performance
    profit = Column(Float, nullable=True)  # In account currency
    profit_percentage = Column(Float, nullable=True)  # As percentage of position size
    max_profit = Column(Float, nullable=True)  # Maximum profit reached
    max_loss = Column(Float, nullable=True)  # Maximum loss reached
    
    # Position source and metadata
    is_manual = Column(Boolean, default=False, nullable=False)
    is_hedged = Column(Boolean, default=False, nullable=False)
    margin = Column(Float, nullable=True)
    leverage = Column(Float, nullable=True)
    notes = Column(Text, nullable=True)
<<<<<<< HEAD
    position_metadata = Column(JSONB, nullable=True)
=======
    position_metadata = Column(JSONB, nullable=True)  # Renamed from metadata to avoid conflict

>>>>>>> 74d484f5
    
    # Relationships
    user = relationship("User")
    trading_account = relationship("TradingAccount", back_populates="positions")
    asset = relationship("Asset")
    trades = relationship("Trade", back_populates="position")
    
    # Constraints
    __table_args__ = (
        Index('ix_positions_user_id', 'user_id'),
        Index('ix_positions_trading_account_id', 'trading_account_id'),
        Index('ix_positions_asset_id', 'asset_id'),
        Index('ix_positions_user_strategy_id', 'user_strategy_id'),
        Index('ix_positions_status', 'status'),
        Index('ix_positions_open_time', 'open_time'),
        Index('ix_positions_close_time', 'close_time'),
        {'extend_existing': True},
    )
    
    def __repr__(self):
        return (f"")
    
    def update_average_entry(self, session):
        """Update average entry price based on constituent trades."""
        trades = session.query(Trade).filter(
            Trade.position_id == self.id
        ).all()
        
        if not trades:
            return False
            
        total_size = sum(trade.size for trade in trades)
        weighted_price = sum(trade.size * trade.entry_price for trade in trades)
        
        if total_size > 0:
            self.average_entry = weighted_price / total_size
            self.size = total_size
            self.last_update_time = datetime.datetime.now(datetime.timezone.utc)
            return True
            
        return False
    
    def update_current_price(self, price):
        """Update current price and calculate unrealized profit."""
        self.current_price = price
        self.last_update_time = datetime.datetime.now(datetime.timezone.utc)
        
        if self.side == 'BUY':
            price_diff = self.current_price - self.average_entry
        else:
            price_diff = self.average_entry - self.current_price
            
        unrealized_profit = price_diff * self.size
        unrealized_profit_percentage = (price_diff / self.average_entry) * 100
        
        # Update max profit/loss
        if self.max_profit is None or unrealized_profit > self.max_profit:
            self.max_profit = unrealized_profit
            
        if self.max_loss is None or unrealized_profit < self.max_loss:
            self.max_loss = unrealized_profit
            
        return unrealized_profit, unrealized_profit_percentage
    
    def close(self, close_price, close_time=None):
        """Close the position."""
        if self.status != TradeStatus.OPEN:
            raise ValueError("Cannot close a position that is not open")
            
        self.current_price = close_price
        self.close_time = close_time or datetime.datetime.now(datetime.timezone.utc)
        self.status = TradeStatus.CLOSED
        self.last_update_time = self.close_time
        
        # Calculate final profit
        if self.side == 'BUY':
            price_diff = self.current_price - self.average_entry
        else:
            price_diff = self.average_entry - self.current_price
            
        self.profit = price_diff * self.size
        self.profit_percentage = (price_diff / self.average_entry) * 100
        
        return self.profit, self.profit_percentage
    
    @property
    def duration(self):
        """Calculate position duration in seconds."""
        if not self.close_time:
            now = datetime.datetime.now(datetime.timezone.utc)
            return (now - self.open_time).total_seconds()
            
        return (self.close_time - self.open_time).total_seconds()
    
    @property
    def unrealized_profit(self):
        """Calculate unrealized profit based on current price."""
        if self.status != TradeStatus.OPEN or not self.current_price:
            return None
            
        if self.side == 'BUY':
            price_diff = self.current_price - self.average_entry
        else:
            price_diff = self.average_entry - self.current_price
            
        return price_diff * self.size
    
    @property
    def unrealized_profit_percentage(self):
        """Calculate unrealized profit percentage based on current price."""
        if self.status != TradeStatus.OPEN or not self.current_price or not self.average_entry:
            return None
            
        if self.side == 'BUY':
            price_diff = self.current_price - self.average_entry
        else:
            price_diff = self.average_entry - self.current_price
            
        return (price_diff / self.average_entry) * 100
    
    def to_dict(self, include_trades=False):
        """Convert to dictionary for API responses."""
        result = {
            "id": str(self.id),
            "user_id": str(self.user_id),
            "trading_account_id": str(self.trading_account_id),
            "asset_id": str(self.asset_id),
            "user_strategy_id": str(self.user_strategy_id) if self.user_strategy_id else None,
            "name": self.name,
            "side": self.side,
            "size": self.size,
            "average_entry": self.average_entry,
            "current_price": self.current_price,
            "status": self.status.value,
            "stop_loss": self.stop_loss,
            "take_profit": self.take_profit,
            "risk_amount": self.risk_amount,
            "risk_percentage": self.risk_percentage,
            "open_time": self.open_time.isoformat() if self.open_time else None,
            "close_time": self.close_time.isoformat() if self.close_time else None,
            "last_update_time": self.last_update_time.isoformat() if self.last_update_time else None,
            "profit": self.profit,
            "profit_percentage": self.profit_percentage,
            "max_profit": self.max_profit,
            "max_loss": self.max_loss,
            "is_manual": self.is_manual,
            "is_hedged": self.is_hedged,
            "margin": self.margin,
            "leverage": self.leverage,
            "notes": self.notes,
            "duration": self.duration,
            "unrealized_profit": self.unrealized_profit,
            "unrealized_profit_percentage": self.unrealized_profit_percentage
        }
        
        if include_trades and hasattr(self, 'trades'):
            result["trades"] = [trade.to_dict() for trade in self.trades]
            
        return result

class PerformanceSnapshot(Base, TimestampMixin):
    """Model for storing trading account performance snapshots."""
    __tablename__ = 'performance_snapshots'
    
    id = Column(UUID(as_uuid=True), primary_key=True, default=uuid.uuid4)
    user_id = Column(UUID(as_uuid=True), ForeignKey('users.id'), nullable=False)
    trading_account_id = Column(UUID(as_uuid=True), ForeignKey('trading_accounts.id'), nullable=False)
    timestamp = Column(TIMESTAMP(timezone=True), nullable=False)
    
    # Balance metrics
    balance = Column(Float, nullable=False)
    equity = Column(Float, nullable=False)
    open_positions = Column(Integer, nullable=False)
    margin_used = Column(Float, nullable=True)
    free_margin = Column(Float, nullable=True)
    
    # Performance metrics
    daily_profit = Column(Float, nullable=True)
    daily_profit_percentage = Column(Float, nullable=True)
    weekly_profit = Column(Float, nullable=True)
    weekly_profit_percentage = Column(Float, nullable=True)
    monthly_profit = Column(Float, nullable=True)
    monthly_profit_percentage = Column(Float, nullable=True)
    
    # Trade metrics
    trades_today = Column(Integer, nullable=True)
    wins_today = Column(Integer, nullable=True)
    losses_today = Column(Integer, nullable=True)
    
    # Advanced metrics
    sharpe_ratio = Column(Float, nullable=True)
    sortino_ratio = Column(Float, nullable=True)
    max_drawdown = Column(Float, nullable=True)
    current_drawdown = Column(Float, nullable=True)
    win_rate = Column(Float, nullable=True)
    profit_factor = Column(Float, nullable=True)
    
    # Constraints
    __table_args__ = (
        Index('ix_performance_snapshots_user_id', 'user_id'),
        Index('ix_performance_snapshots_trading_account_id', 'trading_account_id'),
        Index('ix_performance_snapshots_timestamp', 'timestamp'),
        Index('ix_performance_snapshots_account_time', 'trading_account_id', 'timestamp'),
    )
    
    def __repr__(self):
        return (f"")

    @classmethod
    def create_snapshot(cls, session, trading_account):
        """Create a performance snapshot for a trading account."""
        from sqlalchemy import func, and_
        
        # Calculate trade metrics for today
        today_start = datetime.datetime.now(datetime.timezone.utc).replace(
            hour=0, minute=0, second=0, microsecond=0
        )
        
        trades_today_query = session.query(Trade).filter(
            Trade.trading_account_id == trading_account.id,
            Trade.open_time >= today_start
        )
        
        trades_today = trades_today_query.count()
        wins_today = trades_today_query.filter(Trade.profit > 0).count()
        losses_today = trades_today_query.filter(Trade.profit < 0).count()
        
        # Calculate profit metrics
        day_ago = datetime.datetime.now(datetime.timezone.utc) - datetime.timedelta(days=1)
        week_ago = datetime.datetime.now(datetime.timezone.utc) - datetime.timedelta(days=7)
        month_ago = datetime.datetime.now(datetime.timezone.utc) - datetime.timedelta(days=30)
        
        daily_profit_query = session.query(func.sum(Trade.profit)).filter(
            Trade.trading_account_id == trading_account.id,
            Trade.close_time >= day_ago
        )
        
        weekly_profit_query = session.query(func.sum(Trade.profit)).filter(
            Trade.trading_account_id == trading_account.id,
            Trade.close_time >= week_ago
        )
        
        monthly_profit_query = session.query(func.sum(Trade.profit)).filter(
            Trade.trading_account_id == trading_account.id,
            Trade.close_time >= month_ago
        )
        
        daily_profit = daily_profit_query.scalar() or 0
        weekly_profit = weekly_profit_query.scalar() or 0
        monthly_profit = monthly_profit_query.scalar() or 0
        
        # Get previous snapshot for comparison
        prev_snapshot = session.query(cls).filter(
            cls.trading_account_id == trading_account.id
        ).order_by(cls.timestamp.desc()).first()
        
        prev_balance = prev_snapshot.balance if prev_snapshot else trading_account.balance
        
        # Calculate percentages
        if prev_balance and prev_balance > 0:
            daily_profit_percentage = (daily_profit / prev_balance) * 100
            weekly_profit_percentage = (weekly_profit / prev_balance) * 100
            monthly_profit_percentage = (monthly_profit / prev_balance) * 100
        else:
            daily_profit_percentage = 0
            weekly_profit_percentage = 0
            monthly_profit_percentage = 0
            
        # Calculate win rate and profit factor
        all_closed_trades = session.query(Trade).filter(
            Trade.trading_account_id == trading_account.id,
            Trade.status == TradeStatus.CLOSED
        )
        
        total_trades = all_closed_trades.count()
        winning_trades = all_closed_trades.filter(Trade.profit > 0).count()
        
        win_rate = (winning_trades / total_trades) if total_trades > 0 else 0
        
        profit_sum = all_closed_trades.filter(
            Trade.profit > 0
        ).with_entities(func.sum(Trade.profit)).scalar() or 0
        
        loss_sum = abs(all_closed_trades.filter(
            Trade.profit < 0
        ).with_entities(func.sum(Trade.profit)).scalar() or 0)
        
        profit_factor = (profit_sum / loss_sum) if loss_sum > 0 else 0
        
        # Create the snapshot
        snapshot = cls(
            user_id=trading_account.user_id,
            trading_account_id=trading_account.id,
            timestamp=datetime.datetime.now(datetime.timezone.utc),
            balance=trading_account.balance,
            equity=trading_account.equity or trading_account.balance,
            open_positions=session.query(Position).filter(
                Position.trading_account_id == trading_account.id,
                Position.status == TradeStatus.OPEN
            ).count(),
            margin_used=trading_account.margin_used,
            free_margin=trading_account.free_margin,
            daily_profit=daily_profit,
            daily_profit_percentage=daily_profit_percentage,
            weekly_profit=weekly_profit,
            weekly_profit_percentage=weekly_profit_percentage,
            monthly_profit=monthly_profit,
            monthly_profit_percentage=monthly_profit_percentage,
            trades_today=trades_today,
            wins_today=wins_today,
            losses_today=losses_today,
            win_rate=win_rate,
            profit_factor=profit_factor
            # Note: Sharpe, Sortino, max drawdown would need more complex calculations
        )
        
        return snapshot
        
# Define functions to initialize the database
def initialize_user_tables(engine):
    """Initialize all user-related tables."""
    Base.metadata.create_all(engine)
    return True<|MERGE_RESOLUTION|>--- conflicted
+++ resolved
@@ -39,7 +39,6 @@
 
 @dataclass
 class UserPreferences:
-<<<<<<< HEAD
     """User-level capital and risk preferences."""
 
     user_id: str
@@ -52,25 +51,10 @@
     capital_allocation_strategy: str = "dynamic"
     created_at: float = field(default_factory=time.time)
     updated_at: float = field(default_factory=time.time)
-=======
-    """Data class representing user risk preferences and trading profile."""
-
-    user_id: str
-    risk_profile: str
-    max_drawdown_threshold: float
-    risk_per_trade: float
-    leverage_preference: float
-    recovery_aggressiveness: float
-    auto_compound: bool
-    capital_allocation_strategy: str
-    created_at: float
-    updated_at: float
->>>>>>> 74d484f5
 
 
 @dataclass
 class UserCapitalSettings:
-<<<<<<< HEAD
     """Configuration for capital allocation limits."""
 
     user_id: str
@@ -82,19 +66,7 @@
     profit_distribution: Dict[str, float] = field(default_factory=lambda: {"reinvest": 80.0, "reserve": 20.0})
     created_at: float = field(default_factory=time.time)
     updated_at: float = field(default_factory=time.time)
-=======
-    """Data class representing user capital management configuration."""
-
-    user_id: str
-    max_position_size_percentage: float
-    min_position_size: float
-    kelly_criterion_modifier: float
-    max_correlated_exposure: float
-    reserve_percentage: float
-    profit_distribution: Dict[str, float]
-    created_at: float
-    updated_at: float
->>>>>>> 74d484f5
+
 
 # User preference category enum
 class PreferenceCategory(enum.Enum):
@@ -1004,12 +976,8 @@
     margin = Column(Float, nullable=True)
     leverage = Column(Float, nullable=True)
     notes = Column(Text, nullable=True)
-<<<<<<< HEAD
     position_metadata = Column(JSONB, nullable=True)
-=======
-    position_metadata = Column(JSONB, nullable=True)  # Renamed from metadata to avoid conflict
-
->>>>>>> 74d484f5
+
     
     # Relationships
     user = relationship("User")
