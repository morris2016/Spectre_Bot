--- conflicted
+++ resolved
@@ -576,28 +576,17 @@
 
 
 class PositionModel(Base):
-<<<<<<< HEAD
     """Simplified model for executed positions."""
-=======
     """Model for storing executed trading positions."""
 
->>>>>>> 6ab45cf4
     __tablename__ = 'positions'
 
     id = Column(UUID(as_uuid=True), primary_key=True, default=uuid.uuid4)
     strategy_id = Column(UUID(as_uuid=True), ForeignKey('strategies.id'), nullable=False)
-<<<<<<< HEAD
     symbol = Column(String(50), nullable=False)
     side = Column(String(10), nullable=False)
     quantity = Column(Float, default=0.0)
     entry_price = Column(Float, default=0.0)
-    exit_price = Column(Float, nullable=True)
-    status = Column(String(20), default='open')
-    created_at = Column(DateTime, default=datetime.datetime.utcnow)
-    updated_at = Column(DateTime, default=datetime.datetime.utcnow, onupdate=datetime.datetime.utcnow)
-
-    strategy = relationship('Strategy', back_populates='trades')
-=======
     asset_id = Column(UUID(as_uuid=True), ForeignKey('assets.id'), nullable=False)
     side = Column(String(10), nullable=False)
     quantity = Column(Float, nullable=False)
@@ -606,4 +595,5 @@
     status = Column(String(20), default='open')
     created_at = Column(DateTime, default=datetime.datetime.utcnow)
     updated_at = Column(DateTime, default=datetime.datetime.utcnow, onupdate=datetime.datetime.utcnow)
->>>>>>> 6ab45cf4
+
+    strategy = relationship('Strategy', back_populates='trades')