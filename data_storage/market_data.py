--- conflicted
+++ resolved
@@ -251,14 +251,14 @@
 
         self.logger.info("Market data store initialized")
 
-<<<<<<< HEAD
+
     async def initialize(self) -> None:
         """Asynchronously initialize database-backed components."""
         if self.db_client is None:
             self.db_client = await get_db_client()
         self.db_manager = DatabaseManager(self.db_client)
         self.ts_store = TimeSeriesStore(self.db_client)
-=======
+
     async def initialize(self, db_connector: Optional[DatabaseClient] = None) -> None:
         """Initialize database resources for the market data store."""
         if db_connector is not None:
@@ -271,7 +271,7 @@
         if getattr(self.db_client, 'pool', None) is None:
             await self.db_client.initialize()
             await self.db_client.create_tables()
->>>>>>> 47908393
+
     
     def _init_storage_paths(self):
         """Initialize storage paths for different data types"""
