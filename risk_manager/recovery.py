

#!/usr/bin/env python3
"""
QuantumSpectre Elite Trading System
Risk Manager - Recovery System

This module implements intelligent recovery strategies to handle drawdowns and
losses. It provides sophisticated mechanisms to recover from losing periods while
maintaining risk management discipline.
"""

from typing import Dict, List, Optional, Any, Type
from datetime import datetime
<<<<<<< HEAD

=======
>>>>>>> 28e5f38c

from common.db_client import DatabaseClient
from common.redis_client import RedisClient
from common.constants import RECOVERY_STRATEGIES, ACCOUNT_STATES
from common.logger import get_logger
from common.exceptions import RecoveryStrategyError

from risk_manager.position_sizing import PositionSizer
from risk_manager.exposure import ExposureManager


class BaseRecoveryManager:
    """Base class for recovery management."""

    registry: Dict[str, Type["BaseRecoveryManager"]] = {}

    def __init_subclass__(cls, name: Optional[str] = None, **kwargs) -> None:
        super().__init_subclass__(**kwargs)
        key = name or cls.__name__
        BaseRecoveryManager.registry[key] = cls

    async def enter_recovery_mode(self, *args, **kwargs):
        """Enter recovery mode."""
        raise NotImplementedError

    async def exit_recovery_mode(self, *args, **kwargs):
        """Exit recovery mode."""
        raise NotImplementedError


class RecoveryManager(BaseRecoveryManager):
    """
    The RecoveryManager implements strategies to recover from drawdowns and losing
    streaks while maintaining proper risk management discipline.
    """
    
    def __init__(self, 
                 db_client: DatabaseClient = None, 
                 redis_client: RedisClient = None,
                 position_sizer: PositionSizer = None,
                 exposure_manager: ExposureManager = None,
                 config: Dict[str, Any] = None):
        """
        Initialize the Recovery Manager.
        
        Args:
            db_client: Database client for historical data
            redis_client: Redis client for real-time data
            position_sizer: Position sizer instance for adjusting position sizes
            exposure_manager: Exposure manager for controlling overall exposure
            config: Configuration parameters for recovery strategies
        """
        self.logger = get_logger(self.__class__.__name__)
        self.db_client = db_client or DatabaseClient()
        self.redis_client = redis_client or RedisClient()
        self.position_sizer = position_sizer or PositionSizer()
        self.exposure_manager = exposure_manager or ExposureManager()
        
        # Default configuration
        self._default_config = {
            'drawdown_threshold': 0.05,  # 5% drawdown triggers recovery mode
            'consecutive_losses_threshold': 3,  # 3 consecutive losses triggers recovery mode
            'recovery_factor': 0.5,  # Reduce position sizes by 50% during recovery
            'reset_threshold': 0.02,  # 2% profit from bottom to exit recovery mode
            'max_recovery_time': 7,  # Maximum days in recovery mode
            'strategy_rotation_enabled': True,  # Enable strategy rotation during recovery
            'correlation_threshold': 0.7,  # Correlation threshold for diversification
            'psychological_breaks': True,  # Enable psychological breaks after losses
            'recovery_strategies': RECOVERY_STRATEGIES['CONSERVATIVE'],  # Default strategies
            'adapt_to_volatility': True,  # Adapt recovery to market volatility
            'reset_max_drawdown': False  # Whether to reset max drawdown after recovery
        }
        
        # Apply custom configuration
        self.config = self._default_config.copy()
        if config:
            self.config.update(config)
            
        # Internal state
        self._in_recovery_mode = False
        self._recovery_start_time = None
        self._recovery_lowest_equity = float('inf')
        self._pre_recovery_equity = None
        self._consecutive_losses = 0
        self._current_recovery_strategy = None
        self._recovery_progress = 0.0
        self._active_recovery_steps = []
        self._past_recoveries = []
        
        self.logger.info("Recovery Manager initialized with config: %s", self.config)
    
    async def analyze_account_state(self, account_data: Dict[str, Any]) -> str:
        """
        Analyze the current account state to determine if recovery mode should be activated.
        
        Args:
            account_data: Dictionary containing account data including equity, balance, trades
        
        Returns:
            str: The determined account state
        """
        current_equity = account_data.get('equity', 0)
        peak_equity = account_data.get('peak_equity', current_equity)
        trades = account_data.get('recent_trades', [])
        
        # Calculate drawdown
        drawdown = 0 if peak_equity == 0 else (peak_equity - current_equity) / peak_equity
        
        # Count consecutive losses
        self._consecutive_losses = 0
        for trade in reversed(trades):
            if trade.get('profit', 0) < 0:
                self._consecutive_losses += 1
            else:
                break
        
        # Determine account state
        if drawdown >= self.config['drawdown_threshold']:
            self.logger.warning(f"Account in drawdown: {drawdown:.2%}")
            return ACCOUNT_STATES['DRAWDOWN']
        
        elif self._consecutive_losses >= self.config['consecutive_losses_threshold']:
            self.logger.warning(f"Account has {self._consecutive_losses} consecutive losses")
            return ACCOUNT_STATES['CONSECUTIVE_LOSSES']
        
        elif self._in_recovery_mode:
            # Check if we should exit recovery mode
            if self._recovery_lowest_equity != float('inf'):
                profit_from_bottom = (current_equity - self._recovery_lowest_equity) / self._recovery_lowest_equity
                if profit_from_bottom >= self.config['reset_threshold']:
                    self.logger.info(f"Recovery condition met: {profit_from_bottom:.2%} profit from lowest point")
                    return ACCOUNT_STATES['RECOVERY_EXIT']
            
            # Check recovery time limit
            if self._recovery_start_time:
                recovery_duration = datetime.now() - self._recovery_start_time
                if recovery_duration.days >= self.config['max_recovery_time']:
                    self.logger.info(f"Recovery time limit reached: {recovery_duration.days} days")
                    return ACCOUNT_STATES['RECOVERY_TIMEOUT']
            
            return ACCOUNT_STATES['RECOVERY']
        
        return ACCOUNT_STATES['NORMAL']
    
    async def enter_recovery_mode(self, account_data: Dict[str, Any]) -> Dict[str, Any]:
        """
        Enter recovery mode and apply appropriate recovery strategies.
        
        Args:
            account_data: Dictionary containing account data
            
        Returns:
            Dict[str, Any]: Recovery plan details
        """
        if self._in_recovery_mode:
            self.logger.info("Already in recovery mode")
            return {"status": "already_active", "strategy": self._current_recovery_strategy}
        
        self._in_recovery_mode = True
        self._recovery_start_time = datetime.now()
        self._recovery_lowest_equity = account_data.get('equity', float('inf'))
        self._pre_recovery_equity = account_data.get('equity', 0)
        
        # Select recovery strategy based on account state and market conditions
        account_state = await self.analyze_account_state(account_data)
        market_volatility = await self._get_market_volatility()
        self._current_recovery_strategy = await self._select_recovery_strategy(account_state, market_volatility)
        
        # Apply recovery strategy
        recovery_plan = await self._apply_recovery_strategy(self._current_recovery_strategy, account_data)
        
        self.logger.info(f"Entered recovery mode with strategy: {self._current_recovery_strategy}")
        self.logger.info(f"Recovery plan: {recovery_plan}")
        
        return {
            "status": "activated",
            "strategy": self._current_recovery_strategy,
            "plan": recovery_plan,
            "start_time": self._recovery_start_time,
            "start_equity": self._pre_recovery_equity
        }
    
    async def exit_recovery_mode(self) -> Dict[str, Any]:
        """
        Exit recovery mode and restore normal trading parameters.
        
        Returns:
            Dict[str, Any]: Recovery results
        """
        if not self._in_recovery_mode:
            return {"status": "not_active"}
        
        recovery_duration = datetime.now() - self._recovery_start_time
        recovery_equity_change = 0
        
        # Get current equity
        current_equity = await self._get_current_equity()
        if self._pre_recovery_equity and current_equity:
            recovery_equity_change = (current_equity - self._pre_recovery_equity) / self._pre_recovery_equity
        
        # Store recovery history
        recovery_record = {
            "start_time": self._recovery_start_time,
            "end_time": datetime.now(),
            "duration": recovery_duration,
            "strategy": self._current_recovery_strategy,
            "start_equity": self._pre_recovery_equity,
            "lowest_equity": self._recovery_lowest_equity,
            "end_equity": current_equity,
            "equity_change": recovery_equity_change,
            "steps_taken": self._active_recovery_steps
        }
        
        self._past_recoveries.append(recovery_record)
        
        # Reset internal state
        self._in_recovery_mode = False
        self._recovery_start_time = None
        self._recovery_lowest_equity = float('inf')
        self._current_recovery_strategy = None
        self._active_recovery_steps = []
        
        # Restore normal trading parameters
        await self._restore_normal_parameters()
        
        self.logger.info(f"Exited recovery mode. Duration: {recovery_duration}, Equity change: {recovery_equity_change:.2%}")
        
        return {
            "status": "deactivated",
            "duration": str(recovery_duration),
            "equity_change": recovery_equity_change,
            "strategy_used": recovery_record["strategy"]
        }
    
    async def update_recovery_state(self, account_data: Dict[str, Any]) -> Dict[str, Any]:
        """
        Update recovery state with new account data and adjust strategy if needed.
        
        Args:
            account_data: Dictionary containing account data
            
        Returns:
            Dict[str, Any]: Updated recovery state
        """
        if not self._in_recovery_mode:
            return {"status": "not_active"}
        
        current_equity = account_data.get('equity', 0)
        
        # Update lowest equity point if applicable
        if current_equity < self._recovery_lowest_equity:
            self._recovery_lowest_equity = current_equity
        
        # Calculate recovery progress
        if self._recovery_lowest_equity != float('inf') and self._recovery_lowest_equity != 0:
            self._recovery_progress = (current_equity - self._recovery_lowest_equity) / self._recovery_lowest_equity
        
        # Check if recovery strategy needs adjustment
        account_state = await self.analyze_account_state(account_data)
        if account_state in [ACCOUNT_STATES['RECOVERY_EXIT'], ACCOUNT_STATES['RECOVERY_TIMEOUT']]:
            return await self.exit_recovery_mode()
        
        # Adjust recovery strategy if needed based on progress
        if self._recovery_progress < -0.05:  # If we've lost another 5% during recovery
            market_volatility = await self._get_market_volatility()
            new_strategy = await self._select_recovery_strategy(ACCOUNT_STATES['DRAWDOWN'], market_volatility, True)
            
            if new_strategy != self._current_recovery_strategy:
                self.logger.warning(f"Adjusting recovery strategy from {self._current_recovery_strategy} to {new_strategy} due to continued losses")
                self._current_recovery_strategy = new_strategy
                await self._apply_recovery_strategy(new_strategy, account_data)
        
        return {
            "status": "active",
            "strategy": self._current_recovery_strategy,
            "progress": self._recovery_progress,
            "days_active": (datetime.now() - self._recovery_start_time).days,
            "lowest_equity": self._recovery_lowest_equity,
            "current_equity": current_equity
        }
    
    async def adjust_trade_parameters(self, trade_params: Dict[str, Any]) -> Dict[str, Any]:
        """
        Adjust trade parameters according to recovery settings.
        
        Args:
            trade_params: Original trade parameters
            
        Returns:
            Dict[str, Any]: Adjusted trade parameters
        """
        if not self._in_recovery_mode:
            return trade_params
        
        adjusted_params = trade_params.copy()
        
        # Apply position size reduction
        if 'position_size' in adjusted_params:
            recovery_factor = self.config['recovery_factor']
            adjusted_params['position_size'] *= recovery_factor
            self.logger.info(f"Reduced position size by recovery factor: {recovery_factor}")
        
        # Apply tighter stop loss if applicable
        if 'stop_loss' in adjusted_params and 'entry_price' in adjusted_params:
            entry = adjusted_params['entry_price']
            original_stop = adjusted_params['stop_loss']
            direction = 1 if adjusted_params.get('direction', 'buy').lower() == 'buy' else -1
            risk_distance = abs(entry - original_stop)
            
            # Tighten stop loss by 30% during recovery
            tighter_distance = risk_distance * 0.7
            new_stop = entry - (tighter_distance * direction) if direction > 0 else entry + (tighter_distance * direction)
            
            adjusted_params['stop_loss'] = new_stop
            self.logger.info(f"Tightened stop loss from {original_stop} to {new_stop}")
        
        return adjusted_params
    
    def is_in_recovery_mode(self) -> bool:
        """
        Check if the system is currently in recovery mode.
        
        Returns:
            bool: True if in recovery mode, False otherwise
        """
        return self._in_recovery_mode
    
    def get_recovery_history(self) -> List[Dict[str, Any]]:
        """
        Get history of past recovery periods.
        
        Returns:
            List[Dict[str, Any]]: List of past recovery records
        """
        return self._past_recoveries
    
    def get_current_recovery_info(self) -> Dict[str, Any]:
        """
        Get information about the current recovery state.
        
        Returns:
            Dict[str, Any]: Current recovery information
        """
        if not self._in_recovery_mode:
            return {"status": "not_active"}
        
        return {
            "status": "active",
            "strategy": self._current_recovery_strategy,
            "start_time": self._recovery_start_time,
            "days_active": (datetime.now() - self._recovery_start_time).days if self._recovery_start_time else 0,
            "lowest_equity": self._recovery_lowest_equity,
            "progress": self._recovery_progress,
            "active_steps": self._active_recovery_steps
        }
    
    async def _apply_recovery_strategy(self, strategy: str, account_data: Dict[str, Any]) -> Dict[str, Any]:
        """
        Apply the selected recovery strategy.
        
        Args:
            strategy: The recovery strategy to apply
            account_data: Current account data
            
        Returns:
            Dict[str, Any]: Details of the applied recovery plan
        """
        self._active_recovery_steps = []
        recovery_plan = {"strategy": strategy, "actions": []}
        
        try:
            # Apply strategy-specific actions
            if strategy == RECOVERY_STRATEGIES['CONSERVATIVE']:
                # Conservative approach: reduce position sizes, focus on high probability setups
                await self.position_sizer.set_risk_factor(self.config['recovery_factor'])
                await self.exposure_manager.set_max_exposure(0.3)  # Limit max exposure to 30%
                
                recovery_plan["actions"].append({"type": "position_size", "factor": self.config['recovery_factor']})
                recovery_plan["actions"].append({"type": "max_exposure", "value": 0.3})
                
                self._active_recovery_steps.append("reduced_position_size")
                self._active_recovery_steps.append("limited_exposure")
            
            elif strategy == RECOVERY_STRATEGIES['AGGRESSIVE']:
                # Aggressive approach: Look for high quality setups to recover quickly
                await self.position_sizer.set_risk_factor(self.config['recovery_factor'] * 1.2)
                await self.exposure_manager.set_max_exposure(0.5)  # Allow more exposure for recovery
                
                recovery_plan["actions"].append({"type": "position_size", "factor": self.config['recovery_factor'] * 1.2})
                recovery_plan["actions"].append({"type": "max_exposure", "value": 0.5})
                
                self._active_recovery_steps.append("focused_recovery_sizing")
                self._active_recovery_steps.append("high_quality_filter")
            
            elif strategy == RECOVERY_STRATEGIES['DEFENSIVE']:
                # Defensive approach: minimize further losses, very small positions
                await self.position_sizer.set_risk_factor(self.config['recovery_factor'] * 0.5)
                await self.exposure_manager.set_max_exposure(0.2)  # Very limited exposure
                
                recovery_plan["actions"].append({"type": "position_size", "factor": self.config['recovery_factor'] * 0.5})
                recovery_plan["actions"].append({"type": "max_exposure", "value": 0.2})
                
                self._active_recovery_steps.append("minimal_position_size")
                self._active_recovery_steps.append("strict_exposure_limits")
            
            # Common recovery actions
            if self.config['strategy_rotation_enabled']:
                # Add strategy rotation signal
                recovery_plan["actions"].append({"type": "strategy_rotation", "enabled": True})
                self._active_recovery_steps.append("strategy_rotation")
            
            if self.config['psychological_breaks']:
                # Signal to take a psychological break after losses
                recovery_plan["actions"].append({"type": "psychological_break", "duration": "4h"})
                self._active_recovery_steps.append("psychological_break")
                
        except Exception as e:
            self.logger.error(f"Error applying recovery strategy: {e}")
            raise RecoveryStrategyError(f"Failed to apply recovery strategy {strategy}: {str(e)}")
            
        return recovery_plan
    
    async def _restore_normal_parameters(self) -> None:
        """
        Restore normal trading parameters after recovery mode.
        """
        # Reset position sizer to normal risk levels
        await self.position_sizer.reset_risk_factor()
        
        # Reset exposure limits to normal levels
        await self.exposure_manager.reset_max_exposure()
        
        # Signal to disable any strategy rotation enforced during recovery
        if "strategy_rotation" in self._active_recovery_steps:
            self.logger.info("Disabling forced strategy rotation")
        
        # Signal that psychological breaks are no longer mandatory
        if "psychological_break" in self._active_recovery_steps:
            self.logger.info("Disabling mandatory psychological breaks")
            
        self.logger.info("Restored normal trading parameters after recovery")
    
    async def _select_recovery_strategy(self, 
                                        account_state: str, 
                                        market_volatility: float,
                                        is_adjustment: bool = False) -> str:
        """
        Select the most appropriate recovery strategy based on account state and market conditions.
        
        Args:
            account_state: Current account state
            market_volatility: Current market volatility level
            is_adjustment: Whether this is an adjustment to an existing recovery
            
        Returns:
            str: Selected recovery strategy
        """
        # Default to conservative
        strategy = RECOVERY_STRATEGIES['CONSERVATIVE']
        
        # If we're adjusting an existing strategy that isn't working, get more defensive
        if is_adjustment:
            if self._current_recovery_strategy == RECOVERY_STRATEGIES['CONSERVATIVE']:
                return RECOVERY_STRATEGIES['DEFENSIVE']
            elif self._current_recovery_strategy == RECOVERY_STRATEGIES['AGGRESSIVE']:
                return RECOVERY_STRATEGIES['CONSERVATIVE']
            else:
                return RECOVERY_STRATEGIES['DEFENSIVE']
        
        # Otherwise select based on conditions
        if account_state == ACCOUNT_STATES['DRAWDOWN']:
            # Severe drawdown needs more conservative approach
            if market_volatility > 1.5:  # High volatility
                strategy = RECOVERY_STRATEGIES['DEFENSIVE']
            else:
                strategy = RECOVERY_STRATEGIES['CONSERVATIVE']
                
        elif account_state == ACCOUNT_STATES['CONSECUTIVE_LOSSES']:
            # Consecutive losses with normal drawdown might allow aggressive recovery
            if market_volatility < 0.8:  # Low volatility
                strategy = RECOVERY_STRATEGIES['AGGRESSIVE']
            else:
                strategy = RECOVERY_STRATEGIES['CONSERVATIVE']
        
        # Check recent strategy success rates to possibly override
        recent_strategy_stats = await self._get_strategy_success_rates()
        if recent_strategy_stats:
            # If we have a standout successful strategy, adjust our approach
            best_strategy = max(recent_strategy_stats.items(), key=lambda x: x[1]['win_rate'])
            if best_strategy[1]['win_rate'] > 0.7:  # If a strategy has 70%+ win rate
                self.logger.info(f"Adjusting recovery to leverage high-performing strategy: {best_strategy[0]}")
                strategy = RECOVERY_STRATEGIES['AGGRESSIVE']  # Take more aggressive approach with good strategies
        
        return strategy
    
    async def _get_market_volatility(self) -> float:
        """
        Calculate current market volatility relative to historical norms.
        
        Returns:
            float: Volatility ratio (1.0 = normal, >1.0 = higher than normal, <1.0 = lower than normal)
        """
        try:
            # Get recent volatility data from database
            query = """
                SELECT 
                    asset_id, 
                    AVG(volatility) as avg_recent_vol 
                FROM market_volatility 
                WHERE timestamp > DATE_SUB(NOW(), INTERVAL 1 DAY)
                GROUP BY asset_id
            """
            recent_vol_data = await self.db_client.execute_query(query)
            
            # Get historical baseline volatility
            query = """
                SELECT 
                    asset_id, 
                    AVG(volatility) as avg_historical_vol 
                FROM market_volatility 
                WHERE timestamp > DATE_SUB(NOW(), INTERVAL 30 DAY)
                AND timestamp < DATE_SUB(NOW(), INTERVAL 1 DAY)
                GROUP BY asset_id
            """
            historical_vol_data = await self.db_client.execute_query(query)
            
            # Calculate average volatility ratio across assets
            if not recent_vol_data or not historical_vol_data:
                return 1.0
                
            # Convert to dictionaries for easier lookup
            recent_vol_dict = {row['asset_id']: row['avg_recent_vol'] for row in recent_vol_data}
            historical_vol_dict = {row['asset_id']: row['avg_historical_vol'] for row in historical_vol_data}
            
            # Calculate volatility ratios for each asset
            vol_ratios = []
            for asset_id in recent_vol_dict:
                if asset_id in historical_vol_dict and historical_vol_dict[asset_id] > 0:
                    vol_ratio = recent_vol_dict[asset_id] / historical_vol_dict[asset_id]
                    vol_ratios.append(vol_ratio)
            
            # Return average volatility ratio
            if vol_ratios:
                avg_ratio = sum(vol_ratios) / len(vol_ratios)
                self.logger.debug(f"Current market volatility ratio: {avg_ratio:.2f}")
                return avg_ratio
            
            return 1.0
            
        except Exception as e:
            self.logger.error(f"Error calculating market volatility: {e}")
            return 1.0  # Default to normal volatility on error
    
    async def _get_strategy_success_rates(self) -> Dict[str, Dict[str, float]]:
        """
        Get recent success rates for different strategies.
        
        Returns:
            Dict[str, Dict[str, float]]: Dictionary of strategy stats including win rates
        """
        try:
            # Query recent strategy performance from database
            query = """
                SELECT 
                    strategy_id,
                    COUNT(*) as total_trades,
                    SUM(CASE WHEN profit > 0 THEN 1 ELSE 0 END) as winning_trades,
                    AVG(profit) as avg_profit,
                    AVG(CASE WHEN profit > 0 THEN profit ELSE 0 END) as avg_win,
                    AVG(CASE WHEN profit < 0 THEN profit ELSE 0 END) as avg_loss
                FROM trades
                WHERE timestamp > DATE_SUB(NOW(), INTERVAL 7 DAY)
                GROUP BY strategy_id
                HAVING total_trades >= 5
            """
            
            strategy_data = await self.db_client.execute_query(query)
            
            # Calculate success metrics for each strategy
            result = {}
            for row in strategy_data:
                strategy_id = row['strategy_id']
                total_trades = row['total_trades']
                winning_trades = row['winning_trades']
                
                win_rate = winning_trades / total_trades if total_trades > 0 else 0
                avg_profit = row['avg_profit'] or 0
                avg_win = row['avg_win'] or 0
                avg_loss = row['avg_loss'] or 0
                
                # Calculate profit factor
                profit_factor = abs(avg_win / avg_loss) if avg_loss != 0 else float('inf')
                
                result[strategy_id] = {
                    'win_rate': win_rate,
                    'avg_profit': avg_profit,
                    'profit_factor': profit_factor,
                    'total_trades': total_trades
                }
            
            return result
            
        except Exception as e:
            self.logger.error(f"Error getting strategy success rates: {e}")
            return {}
    
    async def _get_current_equity(self) -> float:
        """
        Get current account equity.
        
        Returns:
            float: Current equity value
        """
        try:
            # Try to get from Redis first for real-time data
            equity = await self.redis_client.get('account:equity')
            if equity is not None:
                return float(equity)
                
            # Fall back to database
            query = "SELECT equity FROM account_snapshots ORDER BY timestamp DESC LIMIT 1"
            result = await self.db_client.execute_query(query)
            
            if result and len(result) > 0:
                return float(result[0]['equity'])
                
            return 0.0
            
        except Exception as e:
            self.logger.error(f"Error getting current equity: {e}")
            return 0.0


def get_recovery_manager(name: str, *args, **kwargs) -> BaseRecoveryManager:
    """Instantiate a registered recovery manager by name."""
    cls = BaseRecoveryManager.registry.get(name)
    if cls is None:
        raise ValueError(f"Unknown recovery manager: {name}")
    return cls(*args, **kwargs)


__all__ = ["BaseRecoveryManager", "get_recovery_manager"]<|MERGE_RESOLUTION|>--- conflicted
+++ resolved
@@ -12,11 +12,6 @@
 
 from typing import Dict, List, Optional, Any, Type
 from datetime import datetime
-<<<<<<< HEAD
-
-=======
->>>>>>> 28e5f38c
-
 from common.db_client import DatabaseClient
 from common.redis_client import RedisClient
 from common.constants import RECOVERY_STRATEGIES, ACCOUNT_STATES
